{-# Language OverloadedStrings #-}
{-# Language QuasiQuotes #-}

{-# LANGUAGE ViewPatterns #-}
module Unison.Test.Git where

import EasyTest
import Data.List (intercalate)
import Data.List.Split (splitOn)
import qualified Data.Sequence as Seq
import Data.String.Here (i)
import Unison.Prelude
import qualified Data.Text as Text
import qualified System.IO.Temp as Temp
import Shellmet ()
import System.FilePath ((</>))
import System.Directory (doesFileExist, removeDirectoryRecursive, removeFile)

import Unison.Codebase (BuiltinAnnotation, Codebase, CodebasePath)
import qualified Unison.Codebase as Codebase
import qualified Unison.Codebase.Init as Codebase
import qualified Unison.Codebase.Branch as Branch
import qualified Unison.Codebase.FileCodebase as FC
import qualified Unison.Codebase.Serialization.V1 as V1
import qualified Unison.Codebase.SyncMode as SyncMode
import qualified Unison.Codebase.TranscriptParser as TR
import Unison.Codebase.Path (Path(..))
import Unison.Codebase.FileCodebase.SlimCopyRegenerateIndex as SlimCopyRegenerateIndex
import Unison.Codebase.FileCodebase.Common (SyncToDir, formatAnn)
import Unison.Parser (Ann)
import Unison.Symbol (Symbol)
import Unison.Var (Var)
import qualified U.Util.Cache as Cache
import U.Util.String (stripMargin)

test :: Test ()
test = scope "git-fc" . tests $
  [ testPull
  , testPush
  , syncComplete
  , syncTestResults
  ]

traceTranscriptOutput :: Bool
traceTranscriptOutput = False

-- | make sure that a definition present in the target dir doesn't prevent
-- syncing of its dependencies
syncComplete :: Test ()
syncComplete = scope "syncComplete" $ do
  tmp <- io $ Temp.getCanonicalTemporaryDirectory >>= flip Temp.createTempDirectory "syncComplete"

  targetDir <- io $ Temp.createTempDirectory tmp "target"
  let
    delete = io . traverse_ removeFile . fmap (targetDir </>)
    observe title expectation files = scope title . for_ files $ \path ->
      scope (makeTitle path) $ io (doesFileExist $ targetDir </> path) >>= expectation

  (_, codebase) <- io $ initCodebase tmp "codebase"

  runTranscript_ tmp codebase [i|
    ```ucm:hide
    .builtin> alias.type ##Nat Nat
    .builtin> alias.term ##Nat.+ Nat.+
    ```
    ```unison
    pushComplete.a.x = 3
    pushComplete.b.c.y = x + 1
    ```
    ```ucm
    .> add
    .> history pushComplete.b
    ```
    |]

  -- sync pushComplete.b to targetDir
  -- observe that pushComplete.b.c and x exist
  b <- io (Codebase.getRootBranch codebase)
    >>= either (crash.show)
      (pure . Branch.getAt' (Path $ Seq.fromList ["pushComplete", "b"] ))
  io $ Codebase.syncToDirectory codebase targetDir SyncMode.ShortCircuit b
  observe "initial" expect files

  -- delete pushComplete.b.c (#5lk9autjd5)
  -- delete x                (#msp7bv40rv)
  -- observe that pushComplete.b.c and x are now gone
  delete files
  observe "deleted" (expect . not) files

  -- sync again with ShortCircuit
  -- observe that pushComplete.b.c and x are still missing.
  -- `c` is short-circuited at `b`, and `x` is short-circuited
  -- at both `pushComplete` and `y`.
  io $ Codebase.syncToDirectory codebase targetDir SyncMode.ShortCircuit b
  observe "short-circuited" (expect . not) files

  -- sync again with Complete
  -- observe that pushComplete.b.c and x are back
  io $ Codebase.syncToDirectory codebase targetDir SyncMode.Complete b
  observe "complete" expect files

  -- if we haven't crashed, clean up!
  io $ removeDirectoryRecursive tmp

  where
  files =
    [ ".unison/v1/paths/5lk9autjd5911i8m52vsvf3si8ckino03gqrks1fokd9lf9kvc4id9gmuudjk4q06j3rkhi83o9g47mde5amchc1leqlskjs391m7fg.ub"
    , ".unison/v1/terms/#msp7bv40rvjd2o8022ti44497ft2hohrg347pu0pfn75vt1s0qh2v8n9ttmmpv23s90fo2v2qpr8o5nl2jelt0cev6pi1sls79kgdoo/type.ub"
    , ".unison/v1/terms/#msp7bv40rvjd2o8022ti44497ft2hohrg347pu0pfn75vt1s0qh2v8n9ttmmpv23s90fo2v2qpr8o5nl2jelt0cev6pi1sls79kgdoo/compiled.ub"
    ]

syncTestResults :: Test ()
syncTestResults = scope "syncTestResults" $ do
  -- put all our junk into here
  tmp <- io $ Temp.getCanonicalTemporaryDirectory >>= flip Temp.createTempDirectory "syncTestResults"

  targetDir <- io $ Temp.createTempDirectory tmp "target"
  (_, codebase) <- io $ initCodebase tmp "codebase"

  runTranscript_ tmp codebase [i|
```ucm
.> builtins.merge
```
```unison
test> tests.x = [Ok "Great!"]
```
```ucm
.> add
```
|]

{-
  .> history tests
    ⊙ #0bnfrk7cu4
  .> debug.file
    tests.x#2c2hpa2jm1
  .>
-}

  b <- io (Codebase.getRootBranch codebase) >>= \case
    Left e -> crash $ show e
    Right b -> pure b

  io $ Codebase.syncToDirectory codebase targetDir SyncMode.ShortCircuit
        (Branch.getAt' (Path $ pure "tests") b)

  scope "target-should-have" $
    for targetShouldHave $ \path ->
      scope (makeTitle path) $ io (doesFileExist $ targetDir </> path) >>= expect

  -- if we haven't crashed, clean up!
  io $ removeDirectoryRecursive tmp
  where
  targetShouldHave =
    [ ".unison/v1/paths/0bnfrk7cu44q0vvaj7a0osl90huv6nj01nkukplcsbgn3i09h6ggbthhrorm01gpqc088673nom2i491fh9rtbqcc6oud6iqq6oam88.ub"
    , ".unison/v1/terms/#2c2hpa2jm1101sq10k4jqhpmv5cvvgtqm8sf9710kl8mlrum5b6i2d0rdtrrpg3k1ned5ljna1rvomjte7rcbpd9ouaqcsit1n1np3o/type.ub"
    , ".unison/v1/terms/#2c2hpa2jm1101sq10k4jqhpmv5cvvgtqm8sf9710kl8mlrum5b6i2d0rdtrrpg3k1ned5ljna1rvomjte7rcbpd9ouaqcsit1n1np3o/compiled.ub"
    , ".unison/v1/watches/test/#2c2hpa2jm1101sq10k4jqhpmv5cvvgtqm8sf9710kl8mlrum5b6i2d0rdtrrpg3k1ned5ljna1rvomjte7rcbpd9ouaqcsit1n1np3o.ub"
    ]

-- goal of this test is to make sure that pull doesn't grab a ton of unneeded
-- dependencies
testPull :: Test ()
testPull = scope "pull" $ do
  -- let's push a broader set of stuff, pull a narrower one (to a fresh codebase)
  -- and verify that we have the definitions we expected and don't have some of
  -- the ones we didn't expect.

  -- put all our junk into here
  tmp <- io $ Temp.getCanonicalTemporaryDirectory >>= flip Temp.createTempDirectory "git-pull"

  -- initialize author and user codebases
  (_authorDir, authorCodebase) <- io $ initCodebase tmp "author"
  (userDir, userCodebase) <- io $ initCodebase tmp "user"

  -- initialize git repo
  let repo = tmp </> "repo.git"
  io $ "git" ["init", "--bare", "--initial-branch=master", Text.pack repo]

  -- run author/push transcript
  runTranscript_ tmp authorCodebase [i|
    ```ucm:hide
    .builtin> alias.type ##Nat Nat
    .builtin> alias.term ##Nat.+ Nat.+
    ```
    ```unison
    unique type outside.A = A Nat
    unique type outside.B = B Nat Nat
    outside.c = 3
    outside.d = 4

    unique type inside.X = X outside.A
    inside.y = c + c
    ```
    ```ucm
    .myLib> debug.file
    .myLib> add
    .myLib> push ${repo}
    ```
  |]

  -- check out the resulting repo so we can inspect it
  io $ "git" ["clone", Text.pack repo, Text.pack $ tmp </> "repo" ]

  scope "git-should-have" $
    for gitShouldHave $ \path ->
      scope (makeTitle path) $ io (doesFileExist $ tmp </> "repo" </> path) >>= expect

  -- run user/pull transcript
  runTranscript_ tmp userCodebase [i|
    ```ucm:hide
    .builtin> alias.type ##Nat Nat
    .builtin> alias.term ##Nat.+ Nat.+
    ```
    ```ucm
    .yourLib> pull ${repo}:.inside
    ```
  |]

  -- inspect user codebase
  scope "user-should-have" $
    for userShouldHave $ \path ->
      scope (makeTitle path) $ io (doesFileExist $ userDir </> path) >>= expect
  scope "user-should-not-have" $ -- this definitely won't pass with current implementation
    for userShouldNotHave $ \path ->
      scope (makeTitle path) $ io (doesFileExist $ userDir </> path) >>= expect . not

  -- if we haven't crashed, clean up!
  io $ removeDirectoryRecursive tmp

  where
  gitShouldHave = userShouldHave ++ userShouldNotHave
  userShouldHave = inside ++ a ++ c ++ x ++ y
  userShouldNotHave = b ++ d
  inside = -- namespace inside
    [ ".unison/v1/paths/kalf383ujq26o2bs9elgbjhhasfs6aka22dpblh530rjd2le1h6207j3t40hc9uihkdddhjrtjsqepilbjt7jgh1uq3fiobh3j1s8n0.ub" ]
  a = -- unique type outside.A = A Nat
    [ ".unison/v1/types/#00k3c9bp6mch2nfkvqsp8td9eoh4mks7m1ae0mmtuv7k93c6tar0o7rn82of1n7hrovtobmfbebee9lmg3mpcn9mpd2admp6pnq0to8/compiled.ub"
    , ".unison/v1/dependents/_builtin/Nat/#00k3c9bp6mch2nfkvqsp8td9eoh4mks7m1ae0mmtuv7k93c6tar0o7rn82of1n7hrovtobmfbebee9lmg3mpcn9mpd2admp6pnq0to8"
    , ".unison/v1/dependents/#00k3c9bp6mch2nfkvqsp8td9eoh4mks7m1ae0mmtuv7k93c6tar0o7rn82of1n7hrovtobmfbebee9lmg3mpcn9mpd2admp6pnq0to8/#i07oo6cpc7r4jl0kkor6rp8mv9g0tacggs61738v3ti6idvcbc53tb42g4q34dl4eu16thq7mto5otodfdg9es8e4a9f3rijelbk0dg"
    , ".unison/v1/type-index/#d1sq2h5uh94ev9t6eobc2u7mbfpd0so7be8lhj091oge90t4mfsi2052k28j62lhucm32ukrg5f9v57qbalk6h4uva4gj9f732qqdv0/#00k3c9bp6mch2nfkvqsp8td9eoh4mks7m1ae0mmtuv7k93c6tar0o7rn82of1n7hrovtobmfbebee9lmg3mpcn9mpd2admp6pnq0to8#d0"
    , ".unison/v1/type-mentions-index/_builtin/Nat/#00k3c9bp6mch2nfkvqsp8td9eoh4mks7m1ae0mmtuv7k93c6tar0o7rn82of1n7hrovtobmfbebee9lmg3mpcn9mpd2admp6pnq0to8#d0"
    , ".unison/v1/type-mentions-index/#00k3c9bp6mch2nfkvqsp8td9eoh4mks7m1ae0mmtuv7k93c6tar0o7rn82of1n7hrovtobmfbebee9lmg3mpcn9mpd2admp6pnq0to8/#i07oo6cpc7r4jl0kkor6rp8mv9g0tacggs61738v3ti6idvcbc53tb42g4q34dl4eu16thq7mto5otodfdg9es8e4a9f3rijelbk0dg#d0"
    , ".unison/v1/type-mentions-index/#00k3c9bp6mch2nfkvqsp8td9eoh4mks7m1ae0mmtuv7k93c6tar0o7rn82of1n7hrovtobmfbebee9lmg3mpcn9mpd2admp6pnq0to8/#00k3c9bp6mch2nfkvqsp8td9eoh4mks7m1ae0mmtuv7k93c6tar0o7rn82of1n7hrovtobmfbebee9lmg3mpcn9mpd2admp6pnq0to8#d0"
    , ".unison/v1/type-mentions-index/#d1sq2h5uh94ev9t6eobc2u7mbfpd0so7be8lhj091oge90t4mfsi2052k28j62lhucm32ukrg5f9v57qbalk6h4uva4gj9f732qqdv0/#00k3c9bp6mch2nfkvqsp8td9eoh4mks7m1ae0mmtuv7k93c6tar0o7rn82of1n7hrovtobmfbebee9lmg3mpcn9mpd2admp6pnq0to8#d0"
    ]
  b = -- unique type outside.B = B Nat Nat
    [ ".unison/v1/types/#l7h31hucoljkfa4ihprjo6qobpa0jseheqe5qgid19vjf7o2kjm66h709dggri6l4nqkulo2gm3nc107t3o3s2vsphglofum4smut90/compiled.ub"
    , ".unison/v1/dependents/_builtin/Nat/#l7h31hucoljkfa4ihprjo6qobpa0jseheqe5qgid19vjf7o2kjm66h709dggri6l4nqkulo2gm3nc107t3o3s2vsphglofum4smut90"
    , ".unison/v1/type-index/#4lc2ufmnjmvdhlh94rt8ipit4n84d4hsns0f2nmg4bpiv5r717enq669s6vnc5238oolb2ed4jerlqrc1fneus33p7bbhqom4dsdrb0/#l7h31hucoljkfa4ihprjo6qobpa0jseheqe5qgid19vjf7o2kjm66h709dggri6l4nqkulo2gm3nc107t3o3s2vsphglofum4smut90#d0"
    , ".unison/v1/type-mentions-index/_builtin/Nat/#l7h31hucoljkfa4ihprjo6qobpa0jseheqe5qgid19vjf7o2kjm66h709dggri6l4nqkulo2gm3nc107t3o3s2vsphglofum4smut90#d0"
    , ".unison/v1/type-mentions-index/#4lc2ufmnjmvdhlh94rt8ipit4n84d4hsns0f2nmg4bpiv5r717enq669s6vnc5238oolb2ed4jerlqrc1fneus33p7bbhqom4dsdrb0/#l7h31hucoljkfa4ihprjo6qobpa0jseheqe5qgid19vjf7o2kjm66h709dggri6l4nqkulo2gm3nc107t3o3s2vsphglofum4smut90#d0"
    , ".unison/v1/type-mentions-index/#e3th74omhu8ejhcgq3panjn5iuubjb7d15p64paaro73epa8c4o8mktuicrvglttrna4920n4ub7somkorqdh3msr1vpscp3r5rmjho/#l7h31hucoljkfa4ihprjo6qobpa0jseheqe5qgid19vjf7o2kjm66h709dggri6l4nqkulo2gm3nc107t3o3s2vsphglofum4smut90#d0"
    , ".unison/v1/type-mentions-index/#l7h31hucoljkfa4ihprjo6qobpa0jseheqe5qgid19vjf7o2kjm66h709dggri6l4nqkulo2gm3nc107t3o3s2vsphglofum4smut90/#l7h31hucoljkfa4ihprjo6qobpa0jseheqe5qgid19vjf7o2kjm66h709dggri6l4nqkulo2gm3nc107t3o3s2vsphglofum4smut90#d0"
    ]
  c = -- outside.c = 3
    [ ".unison/v1/terms/#msp7bv40rvjd2o8022ti44497ft2hohrg347pu0pfn75vt1s0qh2v8n9ttmmpv23s90fo2v2qpr8o5nl2jelt0cev6pi1sls79kgdoo/compiled.ub"
    , ".unison/v1/terms/#msp7bv40rvjd2o8022ti44497ft2hohrg347pu0pfn75vt1s0qh2v8n9ttmmpv23s90fo2v2qpr8o5nl2jelt0cev6pi1sls79kgdoo/type.ub"
    , ".unison/v1/dependents/#msp7bv40rvjd2o8022ti44497ft2hohrg347pu0pfn75vt1s0qh2v8n9ttmmpv23s90fo2v2qpr8o5nl2jelt0cev6pi1sls79kgdoo/#omqnfettvjqrjmpl2mn7s30g94gogjjoi6hd3ob6394r71mkidbg0kqtgtbkjkmhbqvipqed9ql4b0o7kp68c560e3onb0v3lbv6bjg"
    , ".unison/v1/dependents/_builtin/Nat/#msp7bv40rvjd2o8022ti44497ft2hohrg347pu0pfn75vt1s0qh2v8n9ttmmpv23s90fo2v2qpr8o5nl2jelt0cev6pi1sls79kgdoo"
    , ".unison/v1/type-index/_builtin/Nat/#msp7bv40rvjd2o8022ti44497ft2hohrg347pu0pfn75vt1s0qh2v8n9ttmmpv23s90fo2v2qpr8o5nl2jelt0cev6pi1sls79kgdoo"
    , ".unison/v1/type-mentions-index/_builtin/Nat/#msp7bv40rvjd2o8022ti44497ft2hohrg347pu0pfn75vt1s0qh2v8n9ttmmpv23s90fo2v2qpr8o5nl2jelt0cev6pi1sls79kgdoo"
    ]
  d = -- outside.d = 4
    [ ".unison/v1/terms/#52addbrohuv4kimiv8n6v00vsv46g3pig4imoor34lojgla9bo2tdcumh07pasuo4lmfnab53s1ulj9toai7963spt2jkk5h1qfdnlg/compiled.ub"
    , ".unison/v1/terms/#52addbrohuv4kimiv8n6v00vsv46g3pig4imoor34lojgla9bo2tdcumh07pasuo4lmfnab53s1ulj9toai7963spt2jkk5h1qfdnlg/type.ub"
    , ".unison/v1/dependents/_builtin/Nat/#52addbrohuv4kimiv8n6v00vsv46g3pig4imoor34lojgla9bo2tdcumh07pasuo4lmfnab53s1ulj9toai7963spt2jkk5h1qfdnlg"
    , ".unison/v1/type-index/_builtin/Nat/#52addbrohuv4kimiv8n6v00vsv46g3pig4imoor34lojgla9bo2tdcumh07pasuo4lmfnab53s1ulj9toai7963spt2jkk5h1qfdnlg"
    , ".unison/v1/type-mentions-index/_builtin/Nat/#52addbrohuv4kimiv8n6v00vsv46g3pig4imoor34lojgla9bo2tdcumh07pasuo4lmfnab53s1ulj9toai7963spt2jkk5h1qfdnlg"
    ]
  x = -- unique type inside.X = X outside.A
    [ ".unison/v1/paths/g22oce42kf9db9oqtaicc5d83pohp9ubqul9c1tsa871a6m7aelke4ja2sslq4d3f46hg1nu1qtlo8sbd0nerl5f295smddiadc8900.ub"
    , ".unison/v1/types/#i07oo6cpc7r4jl0kkor6rp8mv9g0tacggs61738v3ti6idvcbc53tb42g4q34dl4eu16thq7mto5otodfdg9es8e4a9f3rijelbk0dg/compiled.ub"
    , ".unison/v1/dependents/#00k3c9bp6mch2nfkvqsp8td9eoh4mks7m1ae0mmtuv7k93c6tar0o7rn82of1n7hrovtobmfbebee9lmg3mpcn9mpd2admp6pnq0to8/#i07oo6cpc7r4jl0kkor6rp8mv9g0tacggs61738v3ti6idvcbc53tb42g4q34dl4eu16thq7mto5otodfdg9es8e4a9f3rijelbk0dg"
    , ".unison/v1/type-index/#rpge3m646i2893acp393dhl1qe9jmvsoe3hpiu3qinrnknf75evuqua3nh4maofvuvn4d3llt418u5ah6sqkok1qc2qvgfrmt92klq8/#i07oo6cpc7r4jl0kkor6rp8mv9g0tacggs61738v3ti6idvcbc53tb42g4q34dl4eu16thq7mto5otodfdg9es8e4a9f3rijelbk0dg#d0"
    , ".unison/v1/type-mentions-index/#00k3c9bp6mch2nfkvqsp8td9eoh4mks7m1ae0mmtuv7k93c6tar0o7rn82of1n7hrovtobmfbebee9lmg3mpcn9mpd2admp6pnq0to8/#i07oo6cpc7r4jl0kkor6rp8mv9g0tacggs61738v3ti6idvcbc53tb42g4q34dl4eu16thq7mto5otodfdg9es8e4a9f3rijelbk0dg#d0"
    , ".unison/v1/type-mentions-index/#i07oo6cpc7r4jl0kkor6rp8mv9g0tacggs61738v3ti6idvcbc53tb42g4q34dl4eu16thq7mto5otodfdg9es8e4a9f3rijelbk0dg/#i07oo6cpc7r4jl0kkor6rp8mv9g0tacggs61738v3ti6idvcbc53tb42g4q34dl4eu16thq7mto5otodfdg9es8e4a9f3rijelbk0dg#d0"
    , ".unison/v1/type-mentions-index/#rpge3m646i2893acp393dhl1qe9jmvsoe3hpiu3qinrnknf75evuqua3nh4maofvuvn4d3llt418u5ah6sqkok1qc2qvgfrmt92klq8/#i07oo6cpc7r4jl0kkor6rp8mv9g0tacggs61738v3ti6idvcbc53tb42g4q34dl4eu16thq7mto5otodfdg9es8e4a9f3rijelbk0dg#d0"
    ]
  y = -- inside.y = c + c
    [ ".unison/v1/terms/#omqnfettvjqrjmpl2mn7s30g94gogjjoi6hd3ob6394r71mkidbg0kqtgtbkjkmhbqvipqed9ql4b0o7kp68c560e3onb0v3lbv6bjg/compiled.ub"
    , ".unison/v1/terms/#omqnfettvjqrjmpl2mn7s30g94gogjjoi6hd3ob6394r71mkidbg0kqtgtbkjkmhbqvipqed9ql4b0o7kp68c560e3onb0v3lbv6bjg/type.ub"
    , ".unison/v1/dependents/#msp7bv40rvjd2o8022ti44497ft2hohrg347pu0pfn75vt1s0qh2v8n9ttmmpv23s90fo2v2qpr8o5nl2jelt0cev6pi1sls79kgdoo/#omqnfettvjqrjmpl2mn7s30g94gogjjoi6hd3ob6394r71mkidbg0kqtgtbkjkmhbqvipqed9ql4b0o7kp68c560e3onb0v3lbv6bjg"
    , ".unison/v1/dependents/_builtin/Nat.+/#omqnfettvjqrjmpl2mn7s30g94gogjjoi6hd3ob6394r71mkidbg0kqtgtbkjkmhbqvipqed9ql4b0o7kp68c560e3onb0v3lbv6bjg"
    , ".unison/v1/dependents/_builtin/Nat/#omqnfettvjqrjmpl2mn7s30g94gogjjoi6hd3ob6394r71mkidbg0kqtgtbkjkmhbqvipqed9ql4b0o7kp68c560e3onb0v3lbv6bjg"
    , ".unison/v1/type-index/_builtin/Nat/#omqnfettvjqrjmpl2mn7s30g94gogjjoi6hd3ob6394r71mkidbg0kqtgtbkjkmhbqvipqed9ql4b0o7kp68c560e3onb0v3lbv6bjg"
    , ".unison/v1/type-mentions-index/_builtin/Nat/#omqnfettvjqrjmpl2mn7s30g94gogjjoi6hd3ob6394r71mkidbg0kqtgtbkjkmhbqvipqed9ql4b0o7kp68c560e3onb0v3lbv6bjg"
    ]

-- initialize a fresh codebase
initCodebase :: FilePath -> String -> IO (CodebasePath, Codebase IO Symbol Ann)
initCodebase tmpDir name = do
  let codebaseDir = tmpDir </> name
  c <- Codebase.openNewUcmCodebaseOrExit FC.init codebaseDir
  pure (codebaseDir, c)

-- run a transcript on an existing codebase
runTranscript_ :: MonadIO m => FilePath -> Codebase IO Symbol Ann -> String -> m ()
runTranscript_ tmpDir c (stripMargin -> transcript) = do
  let configFile = tmpDir </> ".unisonConfig"
  -- transcript runner wants a "current directory" for I guess writing scratch files?
  let cwd = tmpDir </> "cwd"
  let err err = error $ "Parse error: \n" <> show err

  -- parse and run the transcript
  flip (either err) (TR.parse "transcript" (Text.pack transcript)) $ \stanzas ->
<<<<<<< HEAD
    void . liftIO $ TR.run Nothing cwd configFile stanzas c >>=
=======
    void . liftIO $ TR.run cwd configFile stanzas c branchCache >>=
>>>>>>> 4c570923
                      when traceTranscriptOutput . traceM . Text.unpack

-- goal of this test is to make sure that push works correctly:
-- the destination should contain the right definitions from the namespace,
-- unnamed transitive dependencies (terms and types),
-- dependents, type, and type mentions indices.
testPush :: Test ()
testPush = scope "push" $ do
  tmp <- io $ Temp.getCanonicalTemporaryDirectory >>= flip Temp.createTempDirectory "git-push"

  -- initialize a fresh codebase named "c"
  (codebasePath, c) <- io $ initCodebase tmp "c"

  -- Run the "setup transcript" to do the adds and updates; everything short of
  -- pushing.
  runTranscript_ tmp c setupTranscript

  -- now we'll try pushing multiple ways.
  for_ pushImplementations $ \(implName, impl) -> scope implName $ do
    -- initialize git repo
    let repoGit = tmp </> (implName ++ ".git")
    io $ "git" ["init", "--bare", "--initial-branch=master", Text.pack repoGit]

    -- push one way!
    codebase <- io $ FC.codebase1' impl Cache.nullCache V1.formatSymbol formatAnn codebasePath
    runTranscript_ tmp codebase (pushTranscript repoGit)

    -- check out the resulting repo so we can inspect it
    io $ "git" ["clone", Text.pack repoGit, Text.pack $ tmp </> implName ]

    -- inspect it
    for_ groups $ \(group, list) -> scope group $
      for_ list $ \(title, path) -> scope title $
        io (doesFileExist $ tmp </> implName </> path) >>= expect

    for_ notGroups $ \(group, list) -> scope group $
      for_ list $ \(title, path) -> scope title $
        io (fmap not . doesFileExist $ tmp </> implName </> path) >>= expect

  -- if we haven't crashed, clean up!
  io $ removeDirectoryRecursive tmp

  where
  setupTranscript = [i|
    ```ucm
    .> builtins.merge
    ```
    ```unison:hide
    --#0n4pbd0q9u
    type outside.A = A Nat outside.B

    --#muulibntaq
    type outside.B = B Int

    --#msp7bv40rv
    outside.c = 3

    --#6cdi7g1oi2
    outside.d = c < (p + 1)

    --#4idrjau939
    type inside.M = M outside.A

    --#fiupm7pl7o
    inside.p = c

    --#l5pndeifuh
    inside.q x = x + p * p

    inside.r = d
    ```
    ```ucm
    .foo> add
    ```
    ```unison:hide
    r = false
    ```
    ```ucm
    .foo.inside> update
    ```
  |]

  pushTranscript repo = [i|
    ```ucm
    .foo.inside> push ${repo}
    ```
  |]

  pushImplementations :: (MonadIO m, Var v, BuiltinAnnotation a)
                      => [(String, SyncToDir m v a)]
  pushImplementations =
    [ ("SlimCopyRegenerateIndex", SlimCopyRegenerateIndex.syncToDirectory)
    ]

  groups =
    [ ("types", types)
    , ("terms", terms)
    , ("branches", branches)
    , ("patches", patches)
    , ("dependentsIndex", dependentsIndex)
    , ("typeIndex", typeIndex)
    , ("typeMentionsIndex", typeMentionsIndex) ]

  notGroups =
    [ ("notBranches", notBranches) ]

  types =
    [ ("M", ".unison/v1/types/#4idrjau9395kb8lsvielcjkli6dd7kkgalsfsgq4hq1k62n3vgpd2uejfuldmnutn1uch2292cj6ebr4ebvgqopucrp2j6pmv0s5uhg/compiled.ub")
    , ("A", ".unison/v1/types/#0n4pbd0q9uh78eurgn28gkqk44gdtgttv9uuvusvm1fg6dvapdn76ui86lsn761lop466vo8m80m4is9n5qukg80vr4k8fibpo58rk8/compiled.ub")
    , ("B", ".unison/v1/types/#muulibntaqdk8hn0qjdnf9jn2qjgsh9bbtsrp626dianupo25llnecke6lhgv01vdenra45hor9u855kiiitu3ua60dg1bk4teb4ba0/compiled.ub")
    ]

  terms =
    [ ("p (type)",     ".unison/v1/terms/#fiupm7pl7o6ffitqatr174po7rdoh8ajqtcj7nirbeb9nqm4qd5qg9uvf1hic7lsm7b9qs38ka9lqv1iksmd6mothe816di0vcs0500/type.ub")
    , ("p (compiled)", ".unison/v1/terms/#fiupm7pl7o6ffitqatr174po7rdoh8ajqtcj7nirbeb9nqm4qd5qg9uvf1hic7lsm7b9qs38ka9lqv1iksmd6mothe816di0vcs0500/compiled.ub")
    , ("c (type)",     ".unison/v1/terms/#msp7bv40rvjd2o8022ti44497ft2hohrg347pu0pfn75vt1s0qh2v8n9ttmmpv23s90fo2v2qpr8o5nl2jelt0cev6pi1sls79kgdoo/type.ub")
    , ("c (compiled)", ".unison/v1/terms/#msp7bv40rvjd2o8022ti44497ft2hohrg347pu0pfn75vt1s0qh2v8n9ttmmpv23s90fo2v2qpr8o5nl2jelt0cev6pi1sls79kgdoo/compiled.ub")
    , ("d (type)",     ".unison/v1/terms/#6cdi7g1oi2lro3d6n9qg8v8fe3l2clc194qnb507oi72d5ap08gs0v9m80qbe0nc1keui9r03jnb48is0lttbsk336ehetlc2cs37do/type.ub")
    , ("d (compiled)", ".unison/v1/terms/#6cdi7g1oi2lro3d6n9qg8v8fe3l2clc194qnb507oi72d5ap08gs0v9m80qbe0nc1keui9r03jnb48is0lttbsk336ehetlc2cs37do/compiled.ub")
    , ("q (type)",     ".unison/v1/terms/#l5pndeifuhmue9a204v77h8kgff6lt8i5rnujkv3u74bjqukokol9vj45t291i7grneso95i3jctnr8a1nes523m1gb8jqir3o1k6h8/type.ub")
    , ("q (compiled)", ".unison/v1/terms/#l5pndeifuhmue9a204v77h8kgff6lt8i5rnujkv3u74bjqukokol9vj45t291i7grneso95i3jctnr8a1nes523m1gb8jqir3o1k6h8/compiled.ub")
    , ("r (type)",     ".unison/v1/terms/#im2kiu2hmnfdvv5fbfc5lhaakebbs69074hjrb3ptkjnrh6dpkcp1rnnq99mhson2gr6g8uduppvpelpq4jvq1rg5p3f9jpiplpk9u8/type.ub")
    , ("r (compiled)", ".unison/v1/terms/#im2kiu2hmnfdvv5fbfc5lhaakebbs69074hjrb3ptkjnrh6dpkcp1rnnq99mhson2gr6g8uduppvpelpq4jvq1rg5p3f9jpiplpk9u8/compiled.ub")
    , ("r' (type)",     ".unison/v1/terms/#gi015he0n17ji9sl5hgh1q8tjas74341p48h719kkgajj75d6qapakq993gu2duvit32b7qhqac1odk6jhvad0ku8ajcj7sup6t6mbo/type.ub")
    , ("r' (compiled)", ".unison/v1/terms/#gi015he0n17ji9sl5hgh1q8tjas74341p48h719kkgajj75d6qapakq993gu2duvit32b7qhqac1odk6jhvad0ku8ajcj7sup6t6mbo/compiled.ub")
    ]

  branches =
    [ ("_head",             ".unison/v1/paths/_head/pciob2qnondela4h4u1dtk9pvbc9up7qed0j311lkomordjah2lliddis7tdl76h5mdbs5ja10tm8kh2o3sni1bu2kdsqtm4fkv5288")
    , (".foo.inside",       ".unison/v1/paths/pciob2qnondela4h4u1dtk9pvbc9up7qed0j311lkomordjah2lliddis7tdl76h5mdbs5ja10tm8kh2o3sni1bu2kdsqtm4fkv5288.ub")
    , (".foo.inside'",      ".unison/v1/paths/0ufjqqmabderbejfhrled8i4lirgpqgimejbkdnk1m9t90ibj25oi7g1h2adougdqhv72sv939eq67ur77n3qciajh0reiuqs68th00.ub")
    , (".foo.inside.M",     ".unison/v1/paths/i2p08iv1l50fc934gh6kea181kvjnt3kdgiid5c4r5016kjuliesji43u4j4mjvsne3qvmq43puk9dkm61nuc542n7pchsvg6t0v55o.ub")
    , ("<empty>",           ".unison/v1/paths/7asfbtqmoj56pq7b053v2jc1spgb8g5j4cg1tj97ausi3scveqa50ktv4b2ofoclnkqmnl18vnt5d83jrh85qd43nnrsh6qetbksb70.ub")
    ]

  notBranches =
    [ (".",                 ".unison/v1/paths/9r7l4k8ks1tog088fg96evunq1ednlsskf2lh0nacpe5n00khcrl8f1g5sevm7cqd3s64cj22ukvkh2fflm3rhhkn2hh2rj1n20mnm8.ub")
    , (".'",                ".unison/v1/paths/llton7oiormlimkdmqjdr8tja12i6tebii7cmfd7545b7mt1sb02f9usjqnjd6iaisnn1ngpsl76hfg024l8dlult3s6stkt28j42sg.ub")
    , (".''",               ".unison/v1/paths/givahf3f6fu8vv07kglsofdcoem7q5dm4rracr78a5didjc4pq2djh2rfdo5sn7nld2757oi02a4a07cv9rk4peafhh76nllcp8l1n8.ub")
    , (".foo",              ".unison/v1/paths/a8dt4i16905fql2d4fbmtipmj35tj6qmkq176dlnsn6klh0josr255eobn0d3f0aku360h0em6oit9ftjpq3vhcdap8bgpqr79qne58.ub")
    , (".foo'",             ".unison/v1/paths/l3r86dvdmbe2lsinh213tp9upm5qjtk17iep3n5mah7qg5bupj1e7ikpv1iqbgegp895r0krlo0u2c4nclvfvch3e6kspu766th6tqo.ub")
    , (".foo.outside",      ".unison/v1/paths/s6iquav10f69pvrpj6rtm7vcp6fs6hgnnmjb1qs00n594ljugbf2qtls93oc4lvb3kjro8fpakoua05gqido4haj4m520rip2gu2hvo.ub")
    , (".foo.outside.A",    ".unison/v1/paths/2i1lh7pntl3rqrtn4c10ajdg4m3al1rqm6u6ak5ak6urgsaf6nhqn2olt3rjqj5kcj042h8lqseguk3opp019hc7g8ncukds25t9r40.ub")
    , (".foo.outside.B",    ".unison/v1/paths/jag86haq235jmifji4n8nff8dg1ithenefs2uk5ms6b4qgj9pfa9g40vs4kdn3uhm066ni0bvfb7ib9tqtdgqcn90eadl7282nqqbc0.ub")
    ]

  patches =
    [ ("patch", ".unison/v1/patches/96b419pm6l896ncmef9kqkpj29gq205amsl6prsl2num29thpn9fej8v8ndcmubadv5hehege4s43n3ljbifsnna92lpeuacq9fm3qo.up") ]

  dependentsIndex =
    [ ("Nat <- A",        ".unison/v1/dependents/_builtin/Nat/#0n4pbd0q9uh78eurgn28gkqk44gdtgttv9uuvusvm1fg6dvapdn76ui86lsn761lop466vo8m80m4is9n5qukg80vr4k8fibpo58rk8")
    , ("B <- A",          ".unison/v1/dependents/#muulibntaqdk8hn0qjdnf9jn2qjgsh9bbtsrp626dianupo25llnecke6lhgv01vdenra45hor9u855kiiitu3ua60dg1bk4teb4ba0/#0n4pbd0q9uh78eurgn28gkqk44gdtgttv9uuvusvm1fg6dvapdn76ui86lsn761lop466vo8m80m4is9n5qukg80vr4k8fibpo58rk8")
    , ("Int <- B",        ".unison/v1/dependents/_builtin/Int/#muulibntaqdk8hn0qjdnf9jn2qjgsh9bbtsrp626dianupo25llnecke6lhgv01vdenra45hor9u855kiiitu3ua60dg1bk4teb4ba0")
    , ("Nat <- c",        ".unison/v1/dependents/_builtin/Nat/#msp7bv40rvjd2o8022ti44497ft2hohrg347pu0pfn75vt1s0qh2v8n9ttmmpv23s90fo2v2qpr8o5nl2jelt0cev6pi1sls79kgdoo")
    , ("Boolean <- d",    ".unison/v1/dependents/_builtin/Boolean/#6cdi7g1oi2lro3d6n9qg8v8fe3l2clc194qnb507oi72d5ap08gs0v9m80qbe0nc1keui9r03jnb48is0lttbsk336ehetlc2cs37do")
    , ("Nat <- d",        ".unison/v1/dependents/_builtin/Nat/#6cdi7g1oi2lro3d6n9qg8v8fe3l2clc194qnb507oi72d5ap08gs0v9m80qbe0nc1keui9r03jnb48is0lttbsk336ehetlc2cs37do")
    , ("Nat.+ <- d",      ".unison/v1/dependents/_builtin/Nat.+/#6cdi7g1oi2lro3d6n9qg8v8fe3l2clc194qnb507oi72d5ap08gs0v9m80qbe0nc1keui9r03jnb48is0lttbsk336ehetlc2cs37do")
    , ("Universal.< <- d",".unison/v1/dependents/_builtin/Universal.$less-than$/#6cdi7g1oi2lro3d6n9qg8v8fe3l2clc194qnb507oi72d5ap08gs0v9m80qbe0nc1keui9r03jnb48is0lttbsk336ehetlc2cs37do")
    , ("c <- d",          ".unison/v1/dependents/#msp7bv40rvjd2o8022ti44497ft2hohrg347pu0pfn75vt1s0qh2v8n9ttmmpv23s90fo2v2qpr8o5nl2jelt0cev6pi1sls79kgdoo/#6cdi7g1oi2lro3d6n9qg8v8fe3l2clc194qnb507oi72d5ap08gs0v9m80qbe0nc1keui9r03jnb48is0lttbsk336ehetlc2cs37do")
    , ("p <- d",          ".unison/v1/dependents/#fiupm7pl7o6ffitqatr174po7rdoh8ajqtcj7nirbeb9nqm4qd5qg9uvf1hic7lsm7b9qs38ka9lqv1iksmd6mothe816di0vcs0500/#6cdi7g1oi2lro3d6n9qg8v8fe3l2clc194qnb507oi72d5ap08gs0v9m80qbe0nc1keui9r03jnb48is0lttbsk336ehetlc2cs37do")
    , ("A <- M",          ".unison/v1/dependents/#0n4pbd0q9uh78eurgn28gkqk44gdtgttv9uuvusvm1fg6dvapdn76ui86lsn761lop466vo8m80m4is9n5qukg80vr4k8fibpo58rk8/#4idrjau9395kb8lsvielcjkli6dd7kkgalsfsgq4hq1k62n3vgpd2uejfuldmnutn1uch2292cj6ebr4ebvgqopucrp2j6pmv0s5uhg")
    , ("Nat <- p",        ".unison/v1/dependents/_builtin/Nat/#fiupm7pl7o6ffitqatr174po7rdoh8ajqtcj7nirbeb9nqm4qd5qg9uvf1hic7lsm7b9qs38ka9lqv1iksmd6mothe816di0vcs0500")
    , ("c <- p",          ".unison/v1/dependents/#msp7bv40rvjd2o8022ti44497ft2hohrg347pu0pfn75vt1s0qh2v8n9ttmmpv23s90fo2v2qpr8o5nl2jelt0cev6pi1sls79kgdoo/#fiupm7pl7o6ffitqatr174po7rdoh8ajqtcj7nirbeb9nqm4qd5qg9uvf1hic7lsm7b9qs38ka9lqv1iksmd6mothe816di0vcs0500")
    , ("Nat <- q",        ".unison/v1/dependents/_builtin/Nat/#l5pndeifuhmue9a204v77h8kgff6lt8i5rnujkv3u74bjqukokol9vj45t291i7grneso95i3jctnr8a1nes523m1gb8jqir3o1k6h8")
    , ("Nat.* <- q",      ".unison/v1/dependents/_builtin/Nat.$star$/#l5pndeifuhmue9a204v77h8kgff6lt8i5rnujkv3u74bjqukokol9vj45t291i7grneso95i3jctnr8a1nes523m1gb8jqir3o1k6h8")
    , ("Nat.+ <- q",      ".unison/v1/dependents/_builtin/Nat.+/#l5pndeifuhmue9a204v77h8kgff6lt8i5rnujkv3u74bjqukokol9vj45t291i7grneso95i3jctnr8a1nes523m1gb8jqir3o1k6h8")
    , ("p <- q",          ".unison/v1/dependents/#fiupm7pl7o6ffitqatr174po7rdoh8ajqtcj7nirbeb9nqm4qd5qg9uvf1hic7lsm7b9qs38ka9lqv1iksmd6mothe816di0vcs0500/#l5pndeifuhmue9a204v77h8kgff6lt8i5rnujkv3u74bjqukokol9vj45t291i7grneso95i3jctnr8a1nes523m1gb8jqir3o1k6h8")
    , ("Boolean <- r",    ".unison/v1/dependents/_builtin/Boolean/#im2kiu2hmnfdvv5fbfc5lhaakebbs69074hjrb3ptkjnrh6dpkcp1rnnq99mhson2gr6g8uduppvpelpq4jvq1rg5p3f9jpiplpk9u8")
    , ("d <- r",          ".unison/v1/dependents/#6cdi7g1oi2lro3d6n9qg8v8fe3l2clc194qnb507oi72d5ap08gs0v9m80qbe0nc1keui9r03jnb48is0lttbsk336ehetlc2cs37do/#im2kiu2hmnfdvv5fbfc5lhaakebbs69074hjrb3ptkjnrh6dpkcp1rnnq99mhson2gr6g8uduppvpelpq4jvq1rg5p3f9jpiplpk9u8")
    , ("Boolean <- r'",    ".unison/v1/dependents/_builtin/Boolean/#gi015he0n17ji9sl5hgh1q8tjas74341p48h719kkgajj75d6qapakq993gu2duvit32b7qhqac1odk6jhvad0ku8ajcj7sup6t6mbo")
    ]

  typeIndex =
    [ ("(Nat -> B -> A) <- A#0",".unison/v1/type-index/#6n4ih159cqcvr52285qj3899ft380ao9l8is9louoen4ea6thgmq8hu38fmblo3tl6gjp0f6nrifplbh6d7770o96adr3d71i913aco/#0n4pbd0q9uh78eurgn28gkqk44gdtgttv9uuvusvm1fg6dvapdn76ui86lsn761lop466vo8m80m4is9n5qukg80vr4k8fibpo58rk8#d0")
    , ("(Int -> B) <- B#0",     ".unison/v1/type-index/#vjftvem4n0os6pnuko48ld67v7av3hq23r2gqvj7o536tfb1ctsci2fcgmmplj9b6slsege96onv4c2q8a0n8iadpe56mm4bc90muh8/#muulibntaqdk8hn0qjdnf9jn2qjgsh9bbtsrp626dianupo25llnecke6lhgv01vdenra45hor9u855kiiitu3ua60dg1bk4teb4ba0#d0")
    , ("Nat <- c",              ".unison/v1/type-index/_builtin/Nat/#msp7bv40rvjd2o8022ti44497ft2hohrg347pu0pfn75vt1s0qh2v8n9ttmmpv23s90fo2v2qpr8o5nl2jelt0cev6pi1sls79kgdoo")
    , ("Boolean <- d",          ".unison/v1/type-index/_builtin/Boolean/#6cdi7g1oi2lro3d6n9qg8v8fe3l2clc194qnb507oi72d5ap08gs0v9m80qbe0nc1keui9r03jnb48is0lttbsk336ehetlc2cs37do")
    , ("(A -> M) <- M#0",       ".unison/v1/type-index/#735ugfihokh6o8ob9akhe1ei05ocsfncdrj76bdomeue5rb9td82q7m4a72e68bpgl3np562fehe9uio4vfcs07ib0mss1o5m08plk8/#4idrjau9395kb8lsvielcjkli6dd7kkgalsfsgq4hq1k62n3vgpd2uejfuldmnutn1uch2292cj6ebr4ebvgqopucrp2j6pmv0s5uhg#d0")
    , ("Nat <- p",              ".unison/v1/type-index/_builtin/Nat/#fiupm7pl7o6ffitqatr174po7rdoh8ajqtcj7nirbeb9nqm4qd5qg9uvf1hic7lsm7b9qs38ka9lqv1iksmd6mothe816di0vcs0500")
    -- note: typeForIndexing = Type.removeAllEffectVars typ
    , ("(Nat -> Nat) <- q",     ".unison/v1/type-index/#29pbek54phqkda8dp4erqn9u6etr8dm74h3sbg431kdvrt23l3c2a7eh01qpnc4kqq6i8fu1g0r5dsc08qqofnrlvfhpqs4cb6snls0/#l5pndeifuhmue9a204v77h8kgff6lt8i5rnujkv3u74bjqukokol9vj45t291i7grneso95i3jctnr8a1nes523m1gb8jqir3o1k6h8")
    , ("Boolean <- r",          ".unison/v1/type-index/_builtin/Boolean/#im2kiu2hmnfdvv5fbfc5lhaakebbs69074hjrb3ptkjnrh6dpkcp1rnnq99mhson2gr6g8uduppvpelpq4jvq1rg5p3f9jpiplpk9u8")
    , ("Boolean <- r'",          ".unison/v1/type-index/_builtin/Boolean/#gi015he0n17ji9sl5hgh1q8tjas74341p48h719kkgajj75d6qapakq993gu2duvit32b7qhqac1odk6jhvad0ku8ajcj7sup6t6mbo")
    ]

  typeMentionsIndex =
    [ ("(Nat -> B -> A) <- A#0",".unison/v1/type-mentions-index/#6n4ih159cqcvr52285qj3899ft380ao9l8is9louoen4ea6thgmq8hu38fmblo3tl6gjp0f6nrifplbh6d7770o96adr3d71i913aco/#0n4pbd0q9uh78eurgn28gkqk44gdtgttv9uuvusvm1fg6dvapdn76ui86lsn761lop466vo8m80m4is9n5qukg80vr4k8fibpo58rk8#d0")
    , ("(B -> A) <- A#0",       ".unison/v1/type-mentions-index/#7u2a6hguqo74e3aq141fvopo9snclmfbg149k6e51j96hebi23q0tjq2dqjme76smull2r2lkap58ph0pcvpqn0dv1rk1ssfdt20cvo/#0n4pbd0q9uh78eurgn28gkqk44gdtgttv9uuvusvm1fg6dvapdn76ui86lsn761lop466vo8m80m4is9n5qukg80vr4k8fibpo58rk8#d0")
    , ("Nat <- A#0",            ".unison/v1/type-mentions-index/_builtin/Nat/#0n4pbd0q9uh78eurgn28gkqk44gdtgttv9uuvusvm1fg6dvapdn76ui86lsn761lop466vo8m80m4is9n5qukg80vr4k8fibpo58rk8#d0")
    , ("B <- A#0",              ".unison/v1/type-mentions-index/#muulibntaqdk8hn0qjdnf9jn2qjgsh9bbtsrp626dianupo25llnecke6lhgv01vdenra45hor9u855kiiitu3ua60dg1bk4teb4ba0/#0n4pbd0q9uh78eurgn28gkqk44gdtgttv9uuvusvm1fg6dvapdn76ui86lsn761lop466vo8m80m4is9n5qukg80vr4k8fibpo58rk8#d0")
    , ("A <- A#0",              ".unison/v1/type-mentions-index/#0n4pbd0q9uh78eurgn28gkqk44gdtgttv9uuvusvm1fg6dvapdn76ui86lsn761lop466vo8m80m4is9n5qukg80vr4k8fibpo58rk8/#0n4pbd0q9uh78eurgn28gkqk44gdtgttv9uuvusvm1fg6dvapdn76ui86lsn761lop466vo8m80m4is9n5qukg80vr4k8fibpo58rk8#d0")
    , ("(Int -> B) <- B#0",     ".unison/v1/type-mentions-index/#vjftvem4n0os6pnuko48ld67v7av3hq23r2gqvj7o536tfb1ctsci2fcgmmplj9b6slsege96onv4c2q8a0n8iadpe56mm4bc90muh8/#muulibntaqdk8hn0qjdnf9jn2qjgsh9bbtsrp626dianupo25llnecke6lhgv01vdenra45hor9u855kiiitu3ua60dg1bk4teb4ba0#d0")
    , ("Int <- B#0",            ".unison/v1/type-mentions-index/_builtin/Int/#muulibntaqdk8hn0qjdnf9jn2qjgsh9bbtsrp626dianupo25llnecke6lhgv01vdenra45hor9u855kiiitu3ua60dg1bk4teb4ba0#d0")
    , ("B <- B#0",              ".unison/v1/type-mentions-index/#muulibntaqdk8hn0qjdnf9jn2qjgsh9bbtsrp626dianupo25llnecke6lhgv01vdenra45hor9u855kiiitu3ua60dg1bk4teb4ba0/#muulibntaqdk8hn0qjdnf9jn2qjgsh9bbtsrp626dianupo25llnecke6lhgv01vdenra45hor9u855kiiitu3ua60dg1bk4teb4ba0#d0")
    , ("Nat <- c",              ".unison/v1/type-mentions-index/_builtin/Nat/#msp7bv40rvjd2o8022ti44497ft2hohrg347pu0pfn75vt1s0qh2v8n9ttmmpv23s90fo2v2qpr8o5nl2jelt0cev6pi1sls79kgdoo")
    , ("Boolean <- d",          ".unison/v1/type-mentions-index/_builtin/Boolean/#6cdi7g1oi2lro3d6n9qg8v8fe3l2clc194qnb507oi72d5ap08gs0v9m80qbe0nc1keui9r03jnb48is0lttbsk336ehetlc2cs37do")
    , ("(A -> M) <- M#0",       ".unison/v1/type-mentions-index/#735ugfihokh6o8ob9akhe1ei05ocsfncdrj76bdomeue5rb9td82q7m4a72e68bpgl3np562fehe9uio4vfcs07ib0mss1o5m08plk8/#4idrjau9395kb8lsvielcjkli6dd7kkgalsfsgq4hq1k62n3vgpd2uejfuldmnutn1uch2292cj6ebr4ebvgqopucrp2j6pmv0s5uhg#d0")
    , ("A <- M#0",              ".unison/v1/type-mentions-index/#0n4pbd0q9uh78eurgn28gkqk44gdtgttv9uuvusvm1fg6dvapdn76ui86lsn761lop466vo8m80m4is9n5qukg80vr4k8fibpo58rk8/#4idrjau9395kb8lsvielcjkli6dd7kkgalsfsgq4hq1k62n3vgpd2uejfuldmnutn1uch2292cj6ebr4ebvgqopucrp2j6pmv0s5uhg#d0")
    , ("M <- M#0",              ".unison/v1/type-mentions-index/#4idrjau9395kb8lsvielcjkli6dd7kkgalsfsgq4hq1k62n3vgpd2uejfuldmnutn1uch2292cj6ebr4ebvgqopucrp2j6pmv0s5uhg/#4idrjau9395kb8lsvielcjkli6dd7kkgalsfsgq4hq1k62n3vgpd2uejfuldmnutn1uch2292cj6ebr4ebvgqopucrp2j6pmv0s5uhg#d0")
    , ("Nat <- p",              ".unison/v1/type-mentions-index/_builtin/Nat/#fiupm7pl7o6ffitqatr174po7rdoh8ajqtcj7nirbeb9nqm4qd5qg9uvf1hic7lsm7b9qs38ka9lqv1iksmd6mothe816di0vcs0500")
    , ("(Nat -> Nat) <- q",     ".unison/v1/type-mentions-index/#29pbek54phqkda8dp4erqn9u6etr8dm74h3sbg431kdvrt23l3c2a7eh01qpnc4kqq6i8fu1g0r5dsc08qqofnrlvfhpqs4cb6snls0/#l5pndeifuhmue9a204v77h8kgff6lt8i5rnujkv3u74bjqukokol9vj45t291i7grneso95i3jctnr8a1nes523m1gb8jqir3o1k6h8")
    , ("Nat <- q",              ".unison/v1/type-mentions-index/_builtin/Nat/#l5pndeifuhmue9a204v77h8kgff6lt8i5rnujkv3u74bjqukokol9vj45t291i7grneso95i3jctnr8a1nes523m1gb8jqir3o1k6h8")
    , ("Boolean <- r",          ".unison/v1/type-mentions-index/_builtin/Boolean/#im2kiu2hmnfdvv5fbfc5lhaakebbs69074hjrb3ptkjnrh6dpkcp1rnnq99mhson2gr6g8uduppvpelpq4jvq1rg5p3f9jpiplpk9u8")
    , ("Boolean <- r'",          ".unison/v1/type-mentions-index/_builtin/Boolean/#gi015he0n17ji9sl5hgh1q8tjas74341p48h719kkgajj75d6qapakq993gu2duvit32b7qhqac1odk6jhvad0ku8ajcj7sup6t6mbo")
    ]

-- a helper to try turning these repo path names into test titles, by
-- limiting each path segment to 20 chars.  may produce duplicate names since
-- it ends up dropping reference cycles suffixes, constructor ids, etc.
makeTitle :: String -> String
makeTitle = intercalate "/" . map (take 20) . drop 2 . splitOn "/"<|MERGE_RESOLUTION|>--- conflicted
+++ resolved
@@ -304,11 +304,7 @@
 
   -- parse and run the transcript
   flip (either err) (TR.parse "transcript" (Text.pack transcript)) $ \stanzas ->
-<<<<<<< HEAD
-    void . liftIO $ TR.run Nothing cwd configFile stanzas c >>=
-=======
-    void . liftIO $ TR.run cwd configFile stanzas c branchCache >>=
->>>>>>> 4c570923
+    void . liftIO $ TR.run cwd configFile stanzas c >>=
                       when traceTranscriptOutput . traceM . Text.unpack
 
 -- goal of this test is to make sure that push works correctly:
