--- conflicted
+++ resolved
@@ -25,10 +25,10 @@
 
 pretty
   :: forall v a . (Var v)
-  => PrettyPrintEnv -> AnnotatedType v a -> Pretty ColorText
+  => PrettyPrintEnv -> Type v a -> Pretty ColorText
 pretty ppe ty = PP.syntaxToColor $ pretty0 ppe mempty (-1) ty
 
-pretty' :: Var v => Maybe Int -> PrettyPrintEnv -> AnnotatedType v a -> String
+pretty' :: Var v => Maybe Int -> PrettyPrintEnv -> Type v a -> String
 pretty' (Just width) n t = toPlain $ PP.render width $ PP.syntaxToColor $ pretty0 n Map.empty (-1) t
 pretty' Nothing      n t = toPlain $ PP.render maxBound $ PP.syntaxToColor $ pretty0 n Map.empty (-1) t
 
@@ -54,30 +54,13 @@
 
 -}
 
-<<<<<<< HEAD
-=======
-pretty
-  :: forall v a . (Var v)
-  => PrettyPrintEnv -> Type v a -> Pretty ColorText
-pretty ppe ty = pretty0 ppe mempty (-1) ty
-
-pretty' :: Var v => Maybe Int -> PrettyPrintEnv -> Type v a -> String
-pretty' (Just width) n t = toPlain $ PP.render width $ pretty0 n Map.empty (-1) t
-pretty' Nothing      n t = toPlain $ PP.render maxBound $ pretty0 n Map.empty (-1) t
-
->>>>>>> 7d8b4db5
 pretty0
   :: forall v a . (Var v)
   => PrettyPrintEnv
   -> Imports
   -> Int
-<<<<<<< HEAD
-  -> AnnotatedType v a
+  -> Type v a
   -> Pretty SyntaxText
-=======
-  -> Type v a
-  -> Pretty ColorText
->>>>>>> 7d8b4db5
 pretty0 n im p tp = prettyRaw n im p (cleanup (removePureEffects tp))
 
 prettyRaw
@@ -85,23 +68,14 @@
   => PrettyPrintEnv
   -> Imports
   -> Int
-<<<<<<< HEAD
-  -> AnnotatedType v a
+  -> Type v a
   -> Pretty SyntaxText
-=======
-  -> Type v a
-  -> Pretty ColorText
->>>>>>> 7d8b4db5
 -- p is the operator precedence of the enclosing context (a number from 0 to
 -- 11, or -1 to avoid outer parentheses unconditionally).  Function
 -- application has precedence 10.
 prettyRaw n im p tp = go n im p tp
   where
-<<<<<<< HEAD
-  go :: PrettyPrintEnv -> Imports -> Int -> AnnotatedType v a -> Pretty SyntaxText
-=======
-  go :: PrettyPrintEnv -> Imports -> Int -> Type v a -> Pretty ColorText
->>>>>>> 7d8b4db5
+  go :: PrettyPrintEnv -> Imports -> Int -> Type v a -> Pretty SyntaxText
   go n im p tp = case stripIntroOuters tp of
     Var' v     -> fmt S.Var $ PP.text (Var.name v)
     -- Would be nice to use a different SyntaxHighlights color if the reference is an ability.
