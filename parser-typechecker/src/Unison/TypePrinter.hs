--- conflicted
+++ resolved
@@ -46,10 +46,11 @@
 pretty
   :: forall s v a . (IsString s, LL.ListLike s Char, Var v)
   => PrettyPrintEnv
+  -> Imports
   -> Int
   -> AnnotatedType v a
   -> Pretty s
-pretty n p tp = pretty0 n p (cleanup (removePureEffects tp))
+pretty n im p tp = pretty0 n im p (cleanup (removePureEffects tp))
 
 pretty0
   :: forall s v a . (IsString s, LL.ListLike s Char, Var v)
@@ -61,73 +62,39 @@
 -- p is the operator precedence of the enclosing context (a number from 0 to
 -- 11, or -1 to avoid outer parentheses unconditionally).  Function
 -- application has precedence 10.
-<<<<<<< HEAD
-pretty n im p tp = case tp of
-  Var' v     -> PP.text (Var.name v)
-  Ref' r     -> prettyHashQualified' $ elideFQN im (PrettyPrintEnv.typeName n r)
-  Cycle' _ _ -> fromString "error: TypeParser does not currently emit Cycle"
-  Abs' _     -> fromString "error: TypeParser does not currently emit Abs"
-  Ann' _ _   -> fromString "error: TypeParser does not currently emit Ann"
-  App' (Ref' (Builtin "Sequence")) x ->
-    PP.group $ l "[" <> pretty n im 0 x <> l "]"
-  DD.TupleType' [x] -> PP.parenthesizeIf (p >= 10) $ "Pair" `PP.hang` PP.spaced
-    [pretty n im 10 x, "()"]
-  DD.TupleType' xs  -> PP.parenthesizeCommas $ map (pretty n im 0) xs
-  Apps' f xs -> PP.parenthesizeIf (p >= 10) $ pretty n im 9 f `PP.hang` PP.spaced
-    (pretty n im 10 <$> xs)
-  Effect1' e t ->
-    PP.parenthesizeIf (p >= 10) $ pretty n im 9 e <> l " " <> pretty n im 10 t
-  Effects' es         -> effects (Just es)
-  ForallNamed' v body -> if (p < 0)
-    then pretty n im p body
-    else
-      paren True
-      $         ("∀ " <> l (Text.unpack (Var.name v)) <> ".")
-      `PP.hang` pretty n im (-1) body
-  t@(Arrow' _ _) -> case (ungeneralizeEffects t) of
-    EffectfulArrows' (Ref' DD.UnitRef) rest -> arrows True True rest
-    EffectfulArrows' fst rest ->
-      PP.parenthesizeIf (p >= 0) $ pretty n im 0 fst <> arrows False False rest
-    _ -> l "error"
-  _ -> l "error"
- where
-  effects Nothing   = mempty
-  effects (Just es) = PP.group $ "{" <> PP.commas (pretty n im 0 <$> es) <> "}"
-=======
-pretty0 n p tp = go n p tp
+pretty0 n im p tp = go n im p tp
   where
-  go :: PrettyPrintEnv -> Int -> AnnotatedType v a -> Pretty s
-  go n p tp = case tp of
+  go :: PrettyPrintEnv -> Imports -> Int -> AnnotatedType v a -> Pretty s
+  go n im p tp = case tp of
     Var' v     -> PP.text (Var.name v)
-    Ref' r     -> prettyHashQualified' $ (PrettyPrintEnv.typeName n r)
+    Ref' r     -> prettyHashQualified' $ elideFQN im (PrettyPrintEnv.typeName n r)
     Cycle' _ _ -> fromString "error: TypeParser does not currently emit Cycle"
     Abs' _     -> fromString "error: TypeParser does not currently emit Abs"
     Ann' _ _   -> fromString "error: TypeParser does not currently emit Ann"
     App' (Ref' (Builtin "Sequence")) x ->
-      PP.group $ "[" <> go n 0 x <> "]"
+      PP.group $ "[" <> go n im 0 x <> "]"
     DD.TupleType' [x] -> PP.parenthesizeIf (p >= 10) $ "Pair" `PP.hang` PP.spaced
-      [go n 10 x, "()"]
-    DD.TupleType' xs  -> PP.parenthesizeCommas $ map (go n 0) xs
-    Apps' f xs -> PP.parenthesizeIf (p >= 10) $ go n 9 f `PP.hang` PP.spaced
-      (go n 10 <$> xs)
+      [go n im 10 x, "()"]
+    DD.TupleType' xs  -> PP.parenthesizeCommas $ map (go n im 0) xs
+    Apps' f xs -> PP.parenthesizeIf (p >= 10) $ go n im 9 f `PP.hang` PP.spaced
+      (go n im 10 <$> xs)
     Effect1' e t ->
-      PP.parenthesizeIf (p >= 10) $ go n 9 e <> " " <> go n 10 t
+      PP.parenthesizeIf (p >= 10) $ go n im 9 e <> " " <> go n im 10 t
     Effects' es         -> effects (Just es)
     ForallNamed' v body -> if (p < 0)
-      then go n p body
+      then go n im p body
       else
         paren True
         $         ("∀ " <> PP.text (Var.name v) <> ".")
-        `PP.hang` go n (-1) body
+        `PP.hang` go n im (-1) body
     t@(Arrow' _ _) -> case t of
       EffectfulArrows' (Ref' DD.UnitRef) rest -> arrows True True rest
       EffectfulArrows' fst rest ->
-        PP.parenthesizeIf (p >= 0) $ go n 0 fst <> arrows False False rest
+        PP.parenthesizeIf (p >= 0) $ go n im 0 fst <> arrows False False rest
       _ -> "error"
     _ -> "error"
   effects Nothing   = mempty
-  effects (Just es) = PP.group $ "{" <> PP.commas (go n 0 <$> es) <> "}"
->>>>>>> 858a8df6
+  effects (Just es) = PP.group $ "{" <> PP.commas (go n im 0 <$> es) <> "}"
   arrow delay first mes =
     (if first then mempty else PP.softbreak <> "->")
       <> (if delay then (if first then "'" else " '") else mempty)
@@ -140,11 +107,7 @@
   arrows delay first ((mes, arg) : rest) =
     arrow delay first mes
       <> (  parenNoGroup (delay && (not $ null rest))
-<<<<<<< HEAD
-         $  pretty n im 0 arg
-=======
-         $  go n 0 arg
->>>>>>> 858a8df6
+         $  go n im 0 arg
          <> arrows False False rest
          )
   arrows False False [] = mempty
