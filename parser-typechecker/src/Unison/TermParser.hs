--- conflicted
+++ resolved
@@ -1010,11 +1010,7 @@
     | (suffix,full) <- imports ] . -- no guard here, as `full` could be bound
                                    -- not in Names, but in a later term binding
   Term.substTypeVars [ (suffix, Type.var () full)
-<<<<<<< HEAD
-    | (suffix, full) <- imports, Names.hasTypeNamed (Name.unsafeFromVar full) ns ]
-=======
-    | (suffix, full) <- imports, NamesWithHistory.hasTypeNamed (Name.fromVar full) ns ]
->>>>>>> 759e678d
+    | (suffix, full) <- imports, NamesWithHistory.hasTypeNamed (Name.unsafeFromVar full) ns ]
 
 block' :: Var v => IsTop -> String -> P v (L.Token ()) -> P v b -> TermP v
 block' isTop = block'' isTop False
