{-# LANGUAGE FlexibleInstances          #-}
{-# LANGUAGE PatternSynonyms            #-}

module Unison.Util.ColorText (
  ColorText, Color(..), style, toANSI, toPlain, defaultColors,
  black, red, green, yellow, blue, purple, cyan, white, hiBlack, hiRed, hiGreen, hiYellow, hiBlue, hiPurple, hiCyan, hiWhite, bold,
  module Unison.Util.AnnotatedText)
where

import Control.Monad (join)
import           Data.Foldable             (foldl', toList)
import           Data.Sequence             (Seq)
import qualified System.Console.ANSI       as ANSI
import           Unison.Util.AnnotatedText (AnnotatedText(..), annotate)
import qualified Unison.Util.SyntaxText    as ST hiding (toPlain)

type ColorText = AnnotatedText Color

data Color
  =  Black | Red | Green | Yellow | Blue | Purple | Cyan | White
  | HiBlack| HiRed | HiGreen | HiYellow | HiBlue | HiPurple | HiCyan | HiWhite
  | Bold
  deriving (Eq, Ord, Bounded, Enum, Show, Read)

black, red, green, yellow, blue, purple, cyan, white, hiBlack, hiRed, hiGreen, hiYellow, hiBlue, hiPurple, hiCyan, hiWhite, bold :: ColorText -> ColorText
black = style Black
red = style Red
green = style Green
yellow = style Yellow
blue = style Blue
purple = style Purple
cyan = style Cyan
white = style White
hiBlack = style HiBlack
hiRed = style HiRed
hiGreen = style HiGreen
hiYellow = style HiYellow
hiBlue = style HiBlue
hiPurple = style HiPurple
hiCyan = style HiCyan
hiWhite = style HiWhite
bold = style Bold

style :: Color -> ColorText -> ColorText
style = annotate

-- Convert a `ColorText` to a `String`, ignoring colors
toPlain :: ColorText -> String
toPlain (AnnotatedText at) = join (toList $ fst <$> at)

-- Convert a `ColorText` to a `String`, using ANSI codes to produce colors
toANSI :: ColorText -> String
<<<<<<< HEAD
toANSI (AnnotatedText chunks) = join . toList $
  (snd $ foldl' go (Nothing, mempty) chunks) <> resetANSI
  where go :: (Maybe Color, Seq String) -> (String, Maybe Color) -> (Maybe Color, Seq String)
        go (prev, r) (text, new) =
          if prev == new then (prev, r <> pure text)
          else (new, case new of
            Nothing    -> r <> resetANSI <> pure text
            Just style -> r <> resetANSI <> toANSI style <> pure text)

        resetANSI = pure . ANSI.setSGRCode $ [ANSI.Reset]

        toANSI :: Color -> Seq String
        toANSI c = pure . ANSI.setSGRCode $ case c of
          Black    -> [ANSI.SetColor ANSI.Foreground ANSI.Dull ANSI.Black]
          Red      -> [ANSI.SetColor ANSI.Foreground ANSI.Dull ANSI.Red]
          Green    -> [ANSI.SetColor ANSI.Foreground ANSI.Dull ANSI.Green]
          Yellow   -> [ANSI.SetColor ANSI.Foreground ANSI.Dull ANSI.Yellow]
          Blue     -> [ANSI.SetColor ANSI.Foreground ANSI.Dull ANSI.Blue]
          Purple   -> [ANSI.SetColor ANSI.Foreground ANSI.Dull ANSI.Magenta]
          Cyan     -> [ANSI.SetColor ANSI.Foreground ANSI.Dull ANSI.Cyan]
          White    -> [ANSI.SetColor ANSI.Foreground ANSI.Dull ANSI.White]
          HiBlack  -> [ANSI.SetColor ANSI.Foreground ANSI.Vivid ANSI.Black]
          HiRed    -> [ANSI.SetColor ANSI.Foreground ANSI.Vivid ANSI.Red]
          HiGreen  -> [ANSI.SetColor ANSI.Foreground ANSI.Vivid ANSI.Green]
          HiYellow -> [ANSI.SetColor ANSI.Foreground ANSI.Vivid ANSI.Yellow]
          HiBlue   -> [ANSI.SetColor ANSI.Foreground ANSI.Vivid ANSI.Blue]
          HiPurple -> [ANSI.SetColor ANSI.Foreground ANSI.Vivid ANSI.Magenta]
          HiCyan   -> [ANSI.SetColor ANSI.Foreground ANSI.Vivid ANSI.Cyan]
          HiWhite  -> [ANSI.SetColor ANSI.Foreground ANSI.Vivid ANSI.White]
          Bold     -> [ANSI.SetConsoleIntensity ANSI.BoldIntensity]

defaultColors :: ST.Element -> Maybe Color
defaultColors = \case 
  ST.NumericLiteral      -> Nothing
  ST.TextLiteral         -> Nothing
  ST.BooleanLiteral      -> Nothing
  ST.Blank               -> Nothing
  ST.Var                 -> Nothing
  ST.Reference           -> Nothing
  ST.Constructor         -> Nothing
  ST.Request             -> Nothing
  ST.AbilityBraces       -> Just HiBlack
  ST.ControlKeyword      -> Just Bold
  ST.TypeOperator        -> Just HiBlack
  ST.BindingEquals       -> Nothing
  ST.TypeAscriptionColon -> Just Blue
  ST.DataTypeKeyword     -> Nothing
  ST.DataType            -> Nothing
  ST.DataTypeParams      -> Nothing
  ST.DataTypeModifier    -> Nothing
  ST.UseKeyword          -> Just HiBlack
  ST.UsePrefix           -> Just HiBlack
  ST.UseSuffix           -> Just HiBlack
  ST.HashQualifier       -> Just HiBlack
  ST.DelayForceChar      -> Just Yellow
  ST.DelimiterChar       -> Nothing
  ST.Parenthesis         -> Nothing
=======
toANSI (AnnotatedText chunks) =
  join . toList $ snd (foldl' go (Nothing, mempty) chunks) <> resetANSI
 where
  go
    :: (Maybe Color, Seq String)
    -> (String, Maybe Color)
    -> (Maybe Color, Seq String)
  go (prev, r) (text, new) = if prev == new
    then (prev, r <> pure text)
    else
      ( new
      , case new of
        Nothing    -> r <> resetANSI <> pure text
        Just style -> r <> resetANSI <> toANSI style <> pure text
      )
  resetANSI = pure . ANSI.setSGRCode $ [ANSI.Reset]
  toANSI :: Color -> Seq String
  toANSI c = pure . ANSI.setSGRCode $ case c of
    Black    -> [ANSI.SetColor ANSI.Foreground ANSI.Dull ANSI.Black]
    Red      -> [ANSI.SetColor ANSI.Foreground ANSI.Dull ANSI.Red]
    Green    -> [ANSI.SetColor ANSI.Foreground ANSI.Dull ANSI.Green]
    Yellow   -> [ANSI.SetColor ANSI.Foreground ANSI.Dull ANSI.Yellow]
    Blue     -> [ANSI.SetColor ANSI.Foreground ANSI.Dull ANSI.Blue]
    Purple   -> [ANSI.SetColor ANSI.Foreground ANSI.Dull ANSI.Magenta]
    Cyan     -> [ANSI.SetColor ANSI.Foreground ANSI.Dull ANSI.Cyan]
    White    -> [ANSI.SetColor ANSI.Foreground ANSI.Dull ANSI.White]
    HiBlack  -> [ANSI.SetColor ANSI.Foreground ANSI.Vivid ANSI.Black]
    HiRed    -> [ANSI.SetColor ANSI.Foreground ANSI.Vivid ANSI.Red]
    HiGreen  -> [ANSI.SetColor ANSI.Foreground ANSI.Vivid ANSI.Green]
    HiYellow -> [ANSI.SetColor ANSI.Foreground ANSI.Vivid ANSI.Yellow]
    HiBlue   -> [ANSI.SetColor ANSI.Foreground ANSI.Vivid ANSI.Blue]
    HiPurple -> [ANSI.SetColor ANSI.Foreground ANSI.Vivid ANSI.Magenta]
    HiCyan   -> [ANSI.SetColor ANSI.Foreground ANSI.Vivid ANSI.Cyan]
    HiWhite  -> [ANSI.SetColor ANSI.Foreground ANSI.Vivid ANSI.White]
    Bold     -> [ANSI.SetConsoleIntensity ANSI.BoldIntensity]
>>>>>>> a38b0562
<|MERGE_RESOLUTION|>--- conflicted
+++ resolved
@@ -50,65 +50,6 @@
 
 -- Convert a `ColorText` to a `String`, using ANSI codes to produce colors
 toANSI :: ColorText -> String
-<<<<<<< HEAD
-toANSI (AnnotatedText chunks) = join . toList $
-  (snd $ foldl' go (Nothing, mempty) chunks) <> resetANSI
-  where go :: (Maybe Color, Seq String) -> (String, Maybe Color) -> (Maybe Color, Seq String)
-        go (prev, r) (text, new) =
-          if prev == new then (prev, r <> pure text)
-          else (new, case new of
-            Nothing    -> r <> resetANSI <> pure text
-            Just style -> r <> resetANSI <> toANSI style <> pure text)
-
-        resetANSI = pure . ANSI.setSGRCode $ [ANSI.Reset]
-
-        toANSI :: Color -> Seq String
-        toANSI c = pure . ANSI.setSGRCode $ case c of
-          Black    -> [ANSI.SetColor ANSI.Foreground ANSI.Dull ANSI.Black]
-          Red      -> [ANSI.SetColor ANSI.Foreground ANSI.Dull ANSI.Red]
-          Green    -> [ANSI.SetColor ANSI.Foreground ANSI.Dull ANSI.Green]
-          Yellow   -> [ANSI.SetColor ANSI.Foreground ANSI.Dull ANSI.Yellow]
-          Blue     -> [ANSI.SetColor ANSI.Foreground ANSI.Dull ANSI.Blue]
-          Purple   -> [ANSI.SetColor ANSI.Foreground ANSI.Dull ANSI.Magenta]
-          Cyan     -> [ANSI.SetColor ANSI.Foreground ANSI.Dull ANSI.Cyan]
-          White    -> [ANSI.SetColor ANSI.Foreground ANSI.Dull ANSI.White]
-          HiBlack  -> [ANSI.SetColor ANSI.Foreground ANSI.Vivid ANSI.Black]
-          HiRed    -> [ANSI.SetColor ANSI.Foreground ANSI.Vivid ANSI.Red]
-          HiGreen  -> [ANSI.SetColor ANSI.Foreground ANSI.Vivid ANSI.Green]
-          HiYellow -> [ANSI.SetColor ANSI.Foreground ANSI.Vivid ANSI.Yellow]
-          HiBlue   -> [ANSI.SetColor ANSI.Foreground ANSI.Vivid ANSI.Blue]
-          HiPurple -> [ANSI.SetColor ANSI.Foreground ANSI.Vivid ANSI.Magenta]
-          HiCyan   -> [ANSI.SetColor ANSI.Foreground ANSI.Vivid ANSI.Cyan]
-          HiWhite  -> [ANSI.SetColor ANSI.Foreground ANSI.Vivid ANSI.White]
-          Bold     -> [ANSI.SetConsoleIntensity ANSI.BoldIntensity]
-
-defaultColors :: ST.Element -> Maybe Color
-defaultColors = \case 
-  ST.NumericLiteral      -> Nothing
-  ST.TextLiteral         -> Nothing
-  ST.BooleanLiteral      -> Nothing
-  ST.Blank               -> Nothing
-  ST.Var                 -> Nothing
-  ST.Reference           -> Nothing
-  ST.Constructor         -> Nothing
-  ST.Request             -> Nothing
-  ST.AbilityBraces       -> Just HiBlack
-  ST.ControlKeyword      -> Just Bold
-  ST.TypeOperator        -> Just HiBlack
-  ST.BindingEquals       -> Nothing
-  ST.TypeAscriptionColon -> Just Blue
-  ST.DataTypeKeyword     -> Nothing
-  ST.DataType            -> Nothing
-  ST.DataTypeParams      -> Nothing
-  ST.DataTypeModifier    -> Nothing
-  ST.UseKeyword          -> Just HiBlack
-  ST.UsePrefix           -> Just HiBlack
-  ST.UseSuffix           -> Just HiBlack
-  ST.HashQualifier       -> Just HiBlack
-  ST.DelayForceChar      -> Just Yellow
-  ST.DelimiterChar       -> Nothing
-  ST.Parenthesis         -> Nothing
-=======
 toANSI (AnnotatedText chunks) =
   join . toList $ snd (foldl' go (Nothing, mempty) chunks) <> resetANSI
  where
@@ -144,4 +85,30 @@
     HiCyan   -> [ANSI.SetColor ANSI.Foreground ANSI.Vivid ANSI.Cyan]
     HiWhite  -> [ANSI.SetColor ANSI.Foreground ANSI.Vivid ANSI.White]
     Bold     -> [ANSI.SetConsoleIntensity ANSI.BoldIntensity]
->>>>>>> a38b0562
+
+defaultColors :: ST.Element -> Maybe Color
+defaultColors = \case 
+  ST.NumericLiteral      -> Nothing
+  ST.TextLiteral         -> Nothing
+  ST.BooleanLiteral      -> Nothing
+  ST.Blank               -> Nothing
+  ST.Var                 -> Nothing
+  ST.Reference           -> Nothing
+  ST.Constructor         -> Nothing
+  ST.Request             -> Nothing
+  ST.AbilityBraces       -> Just HiBlack
+  ST.ControlKeyword      -> Just Bold
+  ST.TypeOperator        -> Just HiBlack
+  ST.BindingEquals       -> Nothing
+  ST.TypeAscriptionColon -> Just Blue
+  ST.DataTypeKeyword     -> Nothing
+  ST.DataType            -> Nothing
+  ST.DataTypeParams      -> Nothing
+  ST.DataTypeModifier    -> Nothing
+  ST.UseKeyword          -> Just HiBlack
+  ST.UsePrefix           -> Just HiBlack
+  ST.UseSuffix           -> Just HiBlack
+  ST.HashQualifier       -> Just HiBlack
+  ST.DelayForceChar      -> Just Yellow
+  ST.DelimiterChar       -> Nothing
+  ST.Parenthesis         -> Nothing