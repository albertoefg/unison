{-# Language ViewPatterns #-}
{-# Language GeneralizedNewtypeDeriving #-}
{-# Language BangPatterns #-}
{-# OPTIONS_GHC -fno-warn-orphans #-}

module Unison.Util.Bytes where

import Control.DeepSeq (NFData(..))
import Data.Bits (shiftR, shiftL, (.|.))
import Data.Char
<<<<<<< HEAD
=======
import Data.Memory.PtrMethods (memCompare, memEqual)
import Data.Monoid (Sum(..))
import Foreign.Ptr (Ptr, plusPtr)
import Foreign.Storable (poke)
import System.IO.Unsafe (unsafeDupablePerformIO)
>>>>>>> 101edb79
import Unison.Prelude hiding (ByteString, empty)
import qualified Data.ByteString as B
import qualified Data.ByteArray as BA
import qualified Data.ByteArray.Encoding as BE
import qualified Data.ByteString.Lazy as LB
import qualified Data.Text as Text
<<<<<<< HEAD
import qualified Unison.Util.Rope as R
import qualified Data.Vector.Primitive as V
import qualified Data.Vector.Storable as SV
import qualified Data.Vector.Storable.ByteString as BSV
import Foreign.Storable (pokeByteOff)

type ByteString = V.Vector Word8
=======
import qualified Codec.Compression.Zlib as Zlib
import qualified Codec.Compression.GZip as GZip
>>>>>>> 101edb79

-- Bytes type represented as a rope of ByteStrings
type Bytes = R.Rope ByteString

instance R.Sized ByteString where size = V.length
instance R.Drop ByteString where drop = V.drop
instance R.Take ByteString where take = V.take
instance R.Index ByteString Word8 where index n bs = bs V.!? n
instance R.Reverse ByteString where reverse = V.reverse

null :: Bytes -> Bool
null = R.null

empty :: Bytes
empty = mempty

isAscii :: Bytes -> Bool
isAscii b = all (V.all (<= 0x7F)) (chunks b)

fromByteString :: B.ByteString -> Bytes
fromByteString b = snoc empty (byteStringToChunk b)

toByteString :: Bytes -> B.ByteString
toByteString b = B.concat (map chunkToByteString (chunks b))

toArray :: BA.ByteArray b => Bytes -> b
toArray b = chunkToArray $ V.concat (chunks b)

fromArray :: BA.ByteArrayAccess b => b -> Bytes
fromArray b = snoc empty (arrayToChunk b)

byteStringToChunk :: B.ByteString -> ByteString
byteStringToChunk = fromStorable . BSV.byteStringToVector

chunkToByteString :: ByteString -> B.ByteString
chunkToByteString = BSV.vectorToByteString . toStorable

fromStorable :: (V.Prim a, SV.Storable a) => SV.Vector a -> V.Vector a
fromStorable v =
  -- is there a more efficient implementation of this
  V.generate (SV.length v) (SV.unsafeIndex v)
{-# inline fromStorable #-}

<<<<<<< HEAD
toStorable :: (V.Prim a, SV.Storable a) => V.Vector a -> SV.Vector a
toStorable v =
  -- is there a more efficient implementation of this
  SV.generate (V.length v) (V.unsafeIndex v)
{-# inline toStorable #-}
=======
zlibCompress :: Bytes -> Bytes
zlibCompress = fromLazyByteString . Zlib.compress . toLazyByteString

gzipCompress :: Bytes -> Bytes
gzipCompress = fromLazyByteString . GZip.compress . toLazyByteString

gzipDecompress :: Bytes -> Bytes
gzipDecompress = fromLazyByteString . GZip.decompress . toLazyByteString

zlibDecompress :: Bytes -> Bytes
zlibDecompress = fromLazyByteString . Zlib.decompress . toLazyByteString

toArray :: forall bo . B.ByteArray bo => Bytes -> bo
toArray b = B.concat (map B.convert (chunks b) :: [bo])
>>>>>>> 101edb79

toLazyByteString :: Bytes -> LB.ByteString
toLazyByteString b = LB.fromChunks $ map chunkToByteString $ chunks b

fromLazyByteString :: LB.ByteString -> Bytes
fromLazyByteString b = fromChunks (map (view . B.convert) $ LB.toChunks b)

size :: Bytes -> Int
size = R.size

chunkSize :: ByteString -> Int
chunkSize = V.length

chunks :: Bytes -> [ByteString]
chunks = toList

fromChunks :: [ByteString] -> Bytes
fromChunks = foldl' snoc empty

cons :: ByteString -> Bytes -> Bytes
cons = R.cons

snoc :: Bytes -> ByteString -> Bytes
snoc = R.snoc

flatten :: Bytes -> Bytes
flatten b = snoc mempty (V.concat (chunks b))

take :: Int -> Bytes -> Bytes
take = R.take

drop :: Int -> Bytes -> Bytes
drop = R.drop

at, index :: Int -> Bytes -> Maybe Word8
at = R.index
index = R.index

dropBlock :: Int -> Bytes -> Maybe (View ByteString, Bytes)
dropBlock nBytes chunks =
  go mempty chunks where
    go acc (Bytes chunks) =
      if B.length acc == nBytes then
        Just (view acc, (Bytes chunks))
      else if B.length acc >= nBytes then
        let v = view acc in
          Just ((takeView nBytes v), Bytes ((dropView nBytes v) T.<| chunks))
      else
        case chunks of
          (T.viewl -> (head T.:< tail)) -> go (acc <> (B.convert head)) (Bytes tail)
          _ -> Nothing


decodeNat64be :: Bytes -> Maybe (Word64, Bytes)
decodeNat64be bs = case dropBlock 8 bs of
  Just (head, rest) ->
    let
      b8 = B.index head 0
      b7 = B.index head 1
      b6 = B.index head 2
      b5 = B.index head 3
      b4 = B.index head 4
      b3 = B.index head 5
      b2 = B.index head 6
      b1 = B.index head 7
      b = shiftL (fromIntegral b8) 56
       .|.shiftL (fromIntegral b7) 48
       .|.shiftL (fromIntegral b6) 40
       .|.shiftL (fromIntegral b5) 32
       .|.shiftL (fromIntegral b4) 24
       .|.shiftL (fromIntegral b3) 16
       .|.shiftL (fromIntegral b2) 8
       .|.fromIntegral b1
    in
      Just(b, rest)
  Nothing -> Nothing

decodeNat64le :: Bytes -> Maybe (Word64, Bytes)
decodeNat64le bs = case dropBlock 8 bs of
  Just (head, rest) ->
    let
      b1 = B.index head 0
      b2 = B.index head 1
      b3 = B.index head 2
      b4 = B.index head 3
      b5 = B.index head 4
      b6 = B.index head 5
      b7 = B.index head 6
      b8 = B.index head 7
      b =  shiftL (fromIntegral b8) 56
       .|. shiftL (fromIntegral b7) 48
       .|. shiftL (fromIntegral b6) 40
       .|. shiftL (fromIntegral b5) 32
       .|. shiftL (fromIntegral b4) 24
       .|. shiftL (fromIntegral b3) 16
       .|. shiftL (fromIntegral b2) 8
       .|. fromIntegral b1
    in
      Just(b, rest)
  Nothing -> Nothing

decodeNat32be :: Bytes -> Maybe (Word64, Bytes)
decodeNat32be bs = case dropBlock 4 bs of
  Just (head, rest) ->
    let
      b4 = B.index head 0
      b3 = B.index head 1
      b2 = B.index head 2
      b1 = B.index head 3
      b =  shiftL (fromIntegral b4) 24
       .|. shiftL (fromIntegral b3) 16
       .|. shiftL (fromIntegral b2) 8
       .|. fromIntegral b1
    in
      Just(b, rest)
  Nothing -> Nothing

decodeNat32le :: Bytes -> Maybe (Word64, Bytes)
decodeNat32le bs = case dropBlock 4 bs of
  Just (head, rest) ->
    let
      b1 = B.index head 0
      b2 = B.index head 1
      b3 = B.index head 2
      b4 = B.index head 3
      b =  shiftL (fromIntegral b4) 24
       .|. shiftL (fromIntegral b3) 16
       .|. shiftL (fromIntegral b2) 8
       .|. fromIntegral b1
    in
      Just(b, rest)
  Nothing -> Nothing

decodeNat16be :: Bytes -> Maybe (Word64, Bytes)
decodeNat16be bs = case dropBlock 2 bs of
  Just (head, rest) ->
    let
      b2 = B.index head 0
      b1 = B.index head 1
      b =  shiftL (fromIntegral b2) 8
       .|. fromIntegral b1
    in
      Just(b, rest)
  Nothing -> Nothing

decodeNat16le :: Bytes -> Maybe (Word64, Bytes)
decodeNat16le bs = case dropBlock 2 bs of
  Just (head, rest) ->
    let
      b1 = B.index head 0
      b2 = B.index head 1
      b =  shiftL (fromIntegral b2) 8
       .|. fromIntegral b1
    in
      Just(b, rest)
  Nothing -> Nothing


fillBE :: Word64 -> Int -> Ptr Word8 -> IO ()
fillBE n 0 p = poke p (fromIntegral n) >> return ()
fillBE n i p = poke p (fromIntegral (shiftR n (i * 8)))
                   >> fillBE n (i - 1) (p `plusPtr` 1)

encodeNat64be :: Word64 -> Bytes
encodeNat64be n = Bytes (T.singleton (view (B.unsafeCreate 8 (fillBE n 7))))

encodeNat32be :: Word64 -> Bytes
encodeNat32be n = Bytes (T.singleton (view (B.unsafeCreate 4 (fillBE n 3))))

encodeNat16be :: Word64 -> Bytes
encodeNat16be n = Bytes (T.singleton (view (B.unsafeCreate 2 (fillBE n 1))))

fillLE :: Word64 -> Int -> Int -> Ptr Word8 -> IO ()
fillLE n i j p =
  if i == j then
    return ()
  else
    poke p (fromIntegral (shiftR n (i * 8))) >> fillLE n (i + 1) j (p `plusPtr` 1)

encodeNat64le :: Word64 -> Bytes
encodeNat64le n = Bytes (T.singleton (view (B.unsafeCreate 8 (fillLE n 0 8))))

encodeNat32le :: Word64 -> Bytes
encodeNat32le n = Bytes (T.singleton (view (B.unsafeCreate 4 (fillLE n 0 4))))

encodeNat16le :: Word64 -> Bytes
encodeNat16le n = Bytes (T.singleton (view (B.unsafeCreate 2 (fillLE n 0 2))))

toBase16 :: Bytes -> Bytes
toBase16 bs = foldl' step empty (chunks bs) where
  step bs b = snoc bs (arrayToChunk @BA.Bytes $
    BE.convertToBase BE.Base16 (chunkToArray @BA.Bytes b))

chunkToArray, arrayFromChunk :: BA.ByteArray b => ByteString -> b
chunkToArray bs = BA.allocAndFreeze (V.length bs) $ \ptr ->
  let
    go !ind =
      if ind < V.length bs
      then pokeByteOff ptr ind (V.unsafeIndex bs ind) >> go (ind+1)
      else pure ()
  in go 0

arrayFromChunk = chunkToArray

arrayToChunk, chunkFromArray :: BA.ByteArrayAccess b => b -> ByteString
arrayToChunk bs = V.generate (BA.length bs) (BA.index bs)
chunkFromArray = arrayToChunk

fromBase16 :: Bytes -> Either Text.Text Bytes
fromBase16 bs = case traverse convert (chunks bs) of
  Left e -> Left (Text.pack e)
  Right bs -> Right (fromChunks bs)
  where
    convert b = BE.convertFromBase BE.Base16 (chunkToArray @BA.Bytes b)
            <&> arrayToChunk @BA.Bytes

toBase32, toBase64, toBase64UrlUnpadded :: Bytes -> Bytes
toBase32 = toBase BE.Base32
toBase64 = toBase BE.Base64
toBase64UrlUnpadded = toBase BE.Base64URLUnpadded

fromBase32, fromBase64, fromBase64UrlUnpadded :: Bytes -> Either Text.Text Bytes
fromBase32 = fromBase BE.Base32
fromBase64 = fromBase BE.Base64
fromBase64UrlUnpadded = fromBase BE.Base64URLUnpadded

fromBase :: BE.Base -> Bytes -> Either Text.Text Bytes
fromBase e bs = case BE.convertFromBase e (chunkToArray @BA.Bytes $ R.flatten bs) of
  Left e -> Left (Text.pack e)
  Right b -> Right $ snoc empty (chunkFromArray (b :: BA.Bytes))

toBase :: BE.Base -> Bytes -> Bytes
toBase e bs = snoc empty (arrayToChunk arr)
  where
  arr :: BA.Bytes
  arr = BE.convertToBase e (chunkToArray @BA.Bytes $ R.flatten bs)

toWord8s :: Bytes -> [Word8]
toWord8s bs = chunks bs >>= V.toList

fromWord8s :: [Word8] -> Bytes
fromWord8s bs = snoc empty (V.fromList bs)

instance Show Bytes where
<<<<<<< HEAD
  show bs = toWord8s (toBase16 bs) >>= \w -> [chr (fromIntegral w)]
=======
  show bs = toWord8s (toBase16 bs) >>= \w -> [chr (fromIntegral w)]

-- Produces two lists where the chunks have the same length
alignChunks :: B.ByteArrayAccess ba => [View ba] -> [View ba] -> ([View ba], [View ba])
alignChunks bs1 bs2 = (cs1, cs2)
  where
  cs1 = alignTo bs1 bs2
  cs2 = alignTo bs2 cs1
  alignTo :: B.ByteArrayAccess ba => [View ba] -> [View ba] -> [View ba]
  alignTo bs1 [] = bs1
  alignTo []  _  = []
  alignTo (hd1:tl1) (hd2:tl2)
    | len1 == len2 = hd1 : alignTo tl1 tl2
    | len1 < len2  = hd1 : alignTo tl1 (dropView len1 hd2 : tl2)
    | otherwise    = -- len1 > len2
                     let (hd1',hd1rem) = (takeView len2 hd1, dropView len2 hd1)
                     in hd1' : alignTo (hd1rem : tl1) tl2
    where
      len1 = B.length hd1
      len2 = B.length hd2

instance Eq Bytes where
  b1 == b2 | size b1 == size b2 =
    uncurry (==) (alignChunks (chunks b1) (chunks b2))
  _ == _ = False

-- Lexicographical ordering
instance Ord Bytes where
  b1 `compare` b2 = uncurry compare (alignChunks (chunks b1) (chunks b2))

--
-- Forked from: http://hackage.haskell.org/package/memory-0.15.0/docs/src/Data.ByteArray.View.html
-- which is already one of our dependencies. Forked because the view
-- type in the memory package doesn't expose its constructor which makes
-- it impossible to implement take and drop.
--
-- Module      : Data.ByteArray.View
-- License     : BSD-style
-- Maintainer  : Nicolas DI PRIMA <nicolas@di-prima.fr>
-- Stability   : stable
-- Portability : Good

view :: B.ByteArrayAccess bs => bs -> View bs
view bs = View 0 (B.length bs) bs

takeView, dropView :: B.ByteArrayAccess bs => Int -> View bs -> View bs
takeView k (View i n bs) = View i (min k n) bs
dropView k (View i n bs) = View (i + (k `min` n)) (n - (k `min` n)) bs

data View bytes = View
  { viewOffset :: !Int
  , viewSize   :: !Int
  , unView     :: !bytes
  }

instance B.ByteArrayAccess bytes => Eq (View bytes) where
  v1 == v2 = viewSize v1 == viewSize v2 && unsafeDupablePerformIO (
    B.withByteArray v1 $ \ptr1 ->
    B.withByteArray v2 $ \ptr2 -> memEqual ptr1 ptr2 (viewSize v1))

instance B.ByteArrayAccess bytes => Ord (View bytes) where
  compare v1 v2 = unsafeDupablePerformIO $
    B.withByteArray v1 $ \ptr1 ->
    B.withByteArray v2 $ \ptr2 -> do
      ret <- memCompare ptr1 ptr2 (min (viewSize v1) (viewSize v2))
      return $ case ret of
        EQ | B.length v1 >  B.length v2 -> GT
           | B.length v1 <  B.length v2 -> LT
           | B.length v1 == B.length v2 -> EQ
        _                               -> ret

instance B.ByteArrayAccess bytes => Show (View bytes) where
  show v = show (B.unpack v)

instance B.ByteArrayAccess bytes => B.ByteArrayAccess (View bytes) where
  length = viewSize
  withByteArray v f = B.withByteArray (unView v) $
    \ptr -> f (ptr `plusPtr` (viewOffset v))

instance NFData (View bs) where
  rnf bs = seq bs ()

instance NFData Bytes where
  rnf bs = rnf (chunks bs)
>>>>>>> 101edb79
<|MERGE_RESOLUTION|>--- conflicted
+++ resolved
@@ -5,35 +5,23 @@
 
 module Unison.Util.Bytes where
 
-import Control.DeepSeq (NFData(..))
 import Data.Bits (shiftR, shiftL, (.|.))
 import Data.Char
-<<<<<<< HEAD
-=======
-import Data.Memory.PtrMethods (memCompare, memEqual)
-import Data.Monoid (Sum(..))
-import Foreign.Ptr (Ptr, plusPtr)
-import Foreign.Storable (poke)
-import System.IO.Unsafe (unsafeDupablePerformIO)
->>>>>>> 101edb79
 import Unison.Prelude hiding (ByteString, empty)
 import qualified Data.ByteString as B
 import qualified Data.ByteArray as BA
 import qualified Data.ByteArray.Encoding as BE
 import qualified Data.ByteString.Lazy as LB
 import qualified Data.Text as Text
-<<<<<<< HEAD
 import qualified Unison.Util.Rope as R
 import qualified Data.Vector.Primitive as V
 import qualified Data.Vector.Storable as SV
 import qualified Data.Vector.Storable.ByteString as BSV
 import Foreign.Storable (pokeByteOff)
-
-type ByteString = V.Vector Word8
-=======
 import qualified Codec.Compression.Zlib as Zlib
 import qualified Codec.Compression.GZip as GZip
->>>>>>> 101edb79
+
+type ByteString = V.Vector Word8
 
 -- Bytes type represented as a rope of ByteStrings
 type Bytes = R.Rope ByteString
@@ -77,13 +65,12 @@
   V.generate (SV.length v) (SV.unsafeIndex v)
 {-# inline fromStorable #-}
 
-<<<<<<< HEAD
 toStorable :: (V.Prim a, SV.Storable a) => V.Vector a -> SV.Vector a
 toStorable v =
   -- is there a more efficient implementation of this
   SV.generate (V.length v) (V.unsafeIndex v)
 {-# inline toStorable #-}
-=======
+
 zlibCompress :: Bytes -> Bytes
 zlibCompress = fromLazyByteString . Zlib.compress . toLazyByteString
 
@@ -96,15 +83,11 @@
 zlibDecompress :: Bytes -> Bytes
 zlibDecompress = fromLazyByteString . Zlib.decompress . toLazyByteString
 
-toArray :: forall bo . B.ByteArray bo => Bytes -> bo
-toArray b = B.concat (map B.convert (chunks b) :: [bo])
->>>>>>> 101edb79
-
 toLazyByteString :: Bytes -> LB.ByteString
 toLazyByteString b = LB.fromChunks $ map chunkToByteString $ chunks b
 
 fromLazyByteString :: LB.ByteString -> Bytes
-fromLazyByteString b = fromChunks (map (view . B.convert) $ LB.toChunks b)
+fromLazyByteString b = fromChunks (byteStringToChunk <$> LB.toChunks b)
 
 size :: Bytes -> Int
 size = R.size
@@ -114,6 +97,9 @@
 
 chunks :: Bytes -> [ByteString]
 chunks = toList
+
+byteStringChunks :: Bytes -> [B.ByteString]
+byteStringChunks bs = chunkToByteString <$> chunks bs 
 
 fromChunks :: [ByteString] -> Bytes
 fromChunks = foldl' snoc empty
@@ -137,33 +123,27 @@
 at = R.index
 index = R.index
 
-dropBlock :: Int -> Bytes -> Maybe (View ByteString, Bytes)
-dropBlock nBytes chunks =
-  go mempty chunks where
-    go acc (Bytes chunks) =
-      if B.length acc == nBytes then
-        Just (view acc, (Bytes chunks))
-      else if B.length acc >= nBytes then
-        let v = view acc in
-          Just ((takeView nBytes v), Bytes ((dropView nBytes v) T.<| chunks))
-      else
-        case chunks of
-          (T.viewl -> (head T.:< tail)) -> go (acc <> (B.convert head)) (Bytes tail)
-          _ -> Nothing
-
+dropBlock :: Int -> Bytes -> Maybe (ByteString, Bytes)
+dropBlock nBytes chunks = go mempty chunks
+  where
+  go acc chunks 
+    | V.length acc == nBytes = Just (acc, chunks)
+    | V.length acc >= nBytes, (hd,hd2) <- V.splitAt nBytes acc = Just (hd, hd2 `R.cons` chunks)
+    | Just (head, tail) <- R.uncons chunks = go (acc <> head) tail
+    | otherwise = Nothing 
 
 decodeNat64be :: Bytes -> Maybe (Word64, Bytes)
 decodeNat64be bs = case dropBlock 8 bs of
   Just (head, rest) ->
     let
-      b8 = B.index head 0
-      b7 = B.index head 1
-      b6 = B.index head 2
-      b5 = B.index head 3
-      b4 = B.index head 4
-      b3 = B.index head 5
-      b2 = B.index head 6
-      b1 = B.index head 7
+      b8 = V.unsafeIndex head 0
+      b7 = V.unsafeIndex head 1
+      b6 = V.unsafeIndex head 2
+      b5 = V.unsafeIndex head 3
+      b4 = V.unsafeIndex head 4
+      b3 = V.unsafeIndex head 5
+      b2 = V.unsafeIndex head 6
+      b1 = V.unsafeIndex head 7
       b = shiftL (fromIntegral b8) 56
        .|.shiftL (fromIntegral b7) 48
        .|.shiftL (fromIntegral b6) 40
@@ -180,14 +160,14 @@
 decodeNat64le bs = case dropBlock 8 bs of
   Just (head, rest) ->
     let
-      b1 = B.index head 0
-      b2 = B.index head 1
-      b3 = B.index head 2
-      b4 = B.index head 3
-      b5 = B.index head 4
-      b6 = B.index head 5
-      b7 = B.index head 6
-      b8 = B.index head 7
+      b1 = V.unsafeIndex head 0
+      b2 = V.unsafeIndex head 1
+      b3 = V.unsafeIndex head 2
+      b4 = V.unsafeIndex head 3
+      b5 = V.unsafeIndex head 4
+      b6 = V.unsafeIndex head 5
+      b7 = V.unsafeIndex head 6
+      b8 = V.unsafeIndex head 7
       b =  shiftL (fromIntegral b8) 56
        .|. shiftL (fromIntegral b7) 48
        .|. shiftL (fromIntegral b6) 40
@@ -204,10 +184,10 @@
 decodeNat32be bs = case dropBlock 4 bs of
   Just (head, rest) ->
     let
-      b4 = B.index head 0
-      b3 = B.index head 1
-      b2 = B.index head 2
-      b1 = B.index head 3
+      b4 = V.unsafeIndex head 0
+      b3 = V.unsafeIndex head 1
+      b2 = V.unsafeIndex head 2
+      b1 = V.unsafeIndex head 3
       b =  shiftL (fromIntegral b4) 24
        .|. shiftL (fromIntegral b3) 16
        .|. shiftL (fromIntegral b2) 8
@@ -220,10 +200,10 @@
 decodeNat32le bs = case dropBlock 4 bs of
   Just (head, rest) ->
     let
-      b1 = B.index head 0
-      b2 = B.index head 1
-      b3 = B.index head 2
-      b4 = B.index head 3
+      b1 = V.unsafeIndex head 0
+      b2 = V.unsafeIndex head 1
+      b3 = V.unsafeIndex head 2
+      b4 = V.unsafeIndex head 3
       b =  shiftL (fromIntegral b4) 24
        .|. shiftL (fromIntegral b3) 16
        .|. shiftL (fromIntegral b2) 8
@@ -236,8 +216,8 @@
 decodeNat16be bs = case dropBlock 2 bs of
   Just (head, rest) ->
     let
-      b2 = B.index head 0
-      b1 = B.index head 1
+      b2 = V.unsafeIndex head 0
+      b1 = V.unsafeIndex head 1
       b =  shiftL (fromIntegral b2) 8
        .|. fromIntegral b1
     in
@@ -248,8 +228,8 @@
 decodeNat16le bs = case dropBlock 2 bs of
   Just (head, rest) ->
     let
-      b1 = B.index head 0
-      b2 = B.index head 1
+      b1 = V.unsafeIndex head 0
+      b2 = V.unsafeIndex head 1
       b =  shiftL (fromIntegral b2) 8
        .|. fromIntegral b1
     in
@@ -257,35 +237,32 @@
   Nothing -> Nothing
 
 
-fillBE :: Word64 -> Int -> Ptr Word8 -> IO ()
-fillBE n 0 p = poke p (fromIntegral n) >> return ()
-fillBE n i p = poke p (fromIntegral (shiftR n (i * 8)))
-                   >> fillBE n (i - 1) (p `plusPtr` 1)
+fillBE :: Word64 -> Int -> Int -> Word8
+fillBE n k 0 = fromIntegral (shiftR n (k*8))
+fillBE n k i = fromIntegral (shiftR n ((k-i) * 8))
+{-# inline fillBE #-}
 
 encodeNat64be :: Word64 -> Bytes
-encodeNat64be n = Bytes (T.singleton (view (B.unsafeCreate 8 (fillBE n 7))))
+encodeNat64be n = R.one (V.generate 8 (fillBE n 7))
 
 encodeNat32be :: Word64 -> Bytes
-encodeNat32be n = Bytes (T.singleton (view (B.unsafeCreate 4 (fillBE n 3))))
+encodeNat32be n = R.one (V.generate 4 (fillBE n 3))
 
 encodeNat16be :: Word64 -> Bytes
-encodeNat16be n = Bytes (T.singleton (view (B.unsafeCreate 2 (fillBE n 1))))
-
-fillLE :: Word64 -> Int -> Int -> Ptr Word8 -> IO ()
-fillLE n i j p =
-  if i == j then
-    return ()
-  else
-    poke p (fromIntegral (shiftR n (i * 8))) >> fillLE n (i + 1) j (p `plusPtr` 1)
+encodeNat16be n = R.one (V.generate 2 (fillBE n 1))
+
+fillLE :: Word64 -> Int -> Word8
+fillLE n i = fromIntegral (shiftR n (i*8))
+{-# inline fillLE #-}
 
 encodeNat64le :: Word64 -> Bytes
-encodeNat64le n = Bytes (T.singleton (view (B.unsafeCreate 8 (fillLE n 0 8))))
+encodeNat64le n = R.one (V.generate 8 (fillLE n))
 
 encodeNat32le :: Word64 -> Bytes
-encodeNat32le n = Bytes (T.singleton (view (B.unsafeCreate 4 (fillLE n 0 4))))
+encodeNat32le n = R.one (V.generate 4 (fillLE n))
 
 encodeNat16le :: Word64 -> Bytes
-encodeNat16le n = Bytes (T.singleton (view (B.unsafeCreate 2 (fillLE n 0 2))))
+encodeNat16le n = R.one (V.generate 2 (fillLE n))
 
 toBase16 :: Bytes -> Bytes
 toBase16 bs = foldl' step empty (chunks bs) where
@@ -343,91 +320,4 @@
 fromWord8s bs = snoc empty (V.fromList bs)
 
 instance Show Bytes where
-<<<<<<< HEAD
-  show bs = toWord8s (toBase16 bs) >>= \w -> [chr (fromIntegral w)]
-=======
-  show bs = toWord8s (toBase16 bs) >>= \w -> [chr (fromIntegral w)]
-
--- Produces two lists where the chunks have the same length
-alignChunks :: B.ByteArrayAccess ba => [View ba] -> [View ba] -> ([View ba], [View ba])
-alignChunks bs1 bs2 = (cs1, cs2)
-  where
-  cs1 = alignTo bs1 bs2
-  cs2 = alignTo bs2 cs1
-  alignTo :: B.ByteArrayAccess ba => [View ba] -> [View ba] -> [View ba]
-  alignTo bs1 [] = bs1
-  alignTo []  _  = []
-  alignTo (hd1:tl1) (hd2:tl2)
-    | len1 == len2 = hd1 : alignTo tl1 tl2
-    | len1 < len2  = hd1 : alignTo tl1 (dropView len1 hd2 : tl2)
-    | otherwise    = -- len1 > len2
-                     let (hd1',hd1rem) = (takeView len2 hd1, dropView len2 hd1)
-                     in hd1' : alignTo (hd1rem : tl1) tl2
-    where
-      len1 = B.length hd1
-      len2 = B.length hd2
-
-instance Eq Bytes where
-  b1 == b2 | size b1 == size b2 =
-    uncurry (==) (alignChunks (chunks b1) (chunks b2))
-  _ == _ = False
-
--- Lexicographical ordering
-instance Ord Bytes where
-  b1 `compare` b2 = uncurry compare (alignChunks (chunks b1) (chunks b2))
-
---
--- Forked from: http://hackage.haskell.org/package/memory-0.15.0/docs/src/Data.ByteArray.View.html
--- which is already one of our dependencies. Forked because the view
--- type in the memory package doesn't expose its constructor which makes
--- it impossible to implement take and drop.
---
--- Module      : Data.ByteArray.View
--- License     : BSD-style
--- Maintainer  : Nicolas DI PRIMA <nicolas@di-prima.fr>
--- Stability   : stable
--- Portability : Good
-
-view :: B.ByteArrayAccess bs => bs -> View bs
-view bs = View 0 (B.length bs) bs
-
-takeView, dropView :: B.ByteArrayAccess bs => Int -> View bs -> View bs
-takeView k (View i n bs) = View i (min k n) bs
-dropView k (View i n bs) = View (i + (k `min` n)) (n - (k `min` n)) bs
-
-data View bytes = View
-  { viewOffset :: !Int
-  , viewSize   :: !Int
-  , unView     :: !bytes
-  }
-
-instance B.ByteArrayAccess bytes => Eq (View bytes) where
-  v1 == v2 = viewSize v1 == viewSize v2 && unsafeDupablePerformIO (
-    B.withByteArray v1 $ \ptr1 ->
-    B.withByteArray v2 $ \ptr2 -> memEqual ptr1 ptr2 (viewSize v1))
-
-instance B.ByteArrayAccess bytes => Ord (View bytes) where
-  compare v1 v2 = unsafeDupablePerformIO $
-    B.withByteArray v1 $ \ptr1 ->
-    B.withByteArray v2 $ \ptr2 -> do
-      ret <- memCompare ptr1 ptr2 (min (viewSize v1) (viewSize v2))
-      return $ case ret of
-        EQ | B.length v1 >  B.length v2 -> GT
-           | B.length v1 <  B.length v2 -> LT
-           | B.length v1 == B.length v2 -> EQ
-        _                               -> ret
-
-instance B.ByteArrayAccess bytes => Show (View bytes) where
-  show v = show (B.unpack v)
-
-instance B.ByteArrayAccess bytes => B.ByteArrayAccess (View bytes) where
-  length = viewSize
-  withByteArray v f = B.withByteArray (unView v) $
-    \ptr -> f (ptr `plusPtr` (viewOffset v))
-
-instance NFData (View bs) where
-  rnf bs = seq bs ()
-
-instance NFData Bytes where
-  rnf bs = rnf (chunks bs)
->>>>>>> 101edb79
+  show bs = toWord8s (toBase16 bs) >>= \w -> [chr (fromIntegral w)]