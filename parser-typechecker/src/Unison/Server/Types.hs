--- conflicted
+++ resolved
@@ -17,9 +17,6 @@
   )
 import qualified Data.Text.Lazy as Text
 import qualified Data.Text.Lazy.Encoding as Text
-<<<<<<< HEAD
-import Servant.API (FromHttpApiData)
-=======
 import Servant.API
   ( FromHttpApiData,
     Get,
@@ -28,7 +25,6 @@
     JSON,
     addHeader,
   )
->>>>>>> 6546922d
 import Unison.Codebase.Editor.DisplayObject
   ( DisplayObject,
   )
@@ -50,8 +46,6 @@
     render,
   )
 import Unison.Var (Var)
-<<<<<<< HEAD
-=======
 
 type APIHeaders x =
   Headers
@@ -61,7 +55,6 @@
     x
 
 type APIGet c = Get '[JSON] (APIHeaders c)
->>>>>>> 6546922d
 
 type HashQualifiedName = Text
 
