--- conflicted
+++ resolved
@@ -662,17 +662,9 @@
   -> Backend IO DefinitionDisplayResults
 prettyDefinitionsBySuffixes namesScope root renderWidth suffixifyBindings rt codebase query
   = do
-<<<<<<< HEAD
     branch <- resolveBranchHash root codebase
     DefinitionResults terms types misses <-
-      lift (definitionsBySuffixes relativeTo branch codebase DontIncludeCycles query)
-=======
-    branch                               <- resolveBranchHash root codebase
-    DefinitionResults terms types misses <- definitionsBySuffixes namesScope
-                                                                  branch
-                                                                  codebase
-                                                                  query
->>>>>>> c5b8d746
+      lift (definitionsBySuffixes namesScope branch codebase DontIncludeCycles query)
     hqLength <- lift $ Codebase.hashLength codebase
     -- We might like to make sure that the user search terms get used as
     -- the names in the pretty-printer, but the current implementation
@@ -862,19 +854,18 @@
   = IncludeCycles
   | DontIncludeCycles
 
-<<<<<<< HEAD
 definitionsBySuffixes ::
   forall m v.
   MonadIO m =>
   Var v =>
-  Maybe Path ->
+  NameScoping ->
   Branch m ->
   Codebase m v Ann ->
   IncludeCycles ->
   [HQ.HashQualified Name] ->
   m (DefinitionResults v)
-definitionsBySuffixes relativeTo branch codebase includeCycles query = do
-  QueryResult misses results <- hqNameQuery relativeTo branch codebase query
+definitionsBySuffixes namesScope branch codebase includeCycles query = do
+  QueryResult misses results <- hqNameQuery namesScope branch codebase query
   terms <- do
     let termRefs0 = searchResultsToTermRefs results
     let termRefs =
@@ -923,62 +914,6 @@
       Reference.DerivedId rid -> do
         decl <- Codebase.unsafeGetTypeDeclaration codebase rid
         pure (UserObject decl)
-=======
-definitionsBySuffixes
-  :: forall m v
-   . (MonadIO m)
-  => Var v
-  => NameScoping
-  -> Branch m
-  -> Codebase m v Ann
-  -> [HQ.HashQualified Name]
-  -> Backend m (DefinitionResults v)
-definitionsBySuffixes namesScope branch codebase query = do
-  -- First find the hashes by name and note any query misses.
-  QueryResult misses results <- lift
-    $ hqNameQuery namesScope branch codebase query
-  -- Now load the terms/types for those hashes.
-  results' <- lift $ loadSearchResults codebase results
-  let termTypes :: Map.Map Reference (Type v Ann)
-      termTypes = Map.fromList
-        [ (r, t) | SR'.Tm _ (Just t) (Referent.Ref r) _ <- results' ]
-      (collatedTypes, collatedTerms) = collateReferences
-        (mapMaybe SR'.tpReference results')
-        (mapMaybe SR'.tmReferent results')
-  -- load the `collatedTerms` and types into a Map Reference.Id Term/Type
-  -- for later
-  loadedDerivedTerms <-
-    lift $ fmap (Map.fromList . catMaybes) . for (toList collatedTerms) $ \case
-      Reference.DerivedId i -> fmap (i, ) <$> Codebase.getTerm codebase i
-      Reference.Builtin{}   -> pure Nothing
-  loadedDerivedTypes <-
-    lift $ fmap (Map.fromList . catMaybes) . for (toList collatedTypes) $ \case
-      Reference.DerivedId i ->
-        fmap (i, ) <$> Codebase.getTypeDeclaration codebase i
-      Reference.Builtin{} -> pure Nothing
-  -- Populate DisplayObjects for the search results, in anticipation of
-  -- rendering the definitions.
-  loadedDisplayTerms <- fmap Map.fromList . for (toList collatedTerms) $ \case
-    r@(Reference.DerivedId i) -> do
-      let tm = Map.lookup i loadedDerivedTerms
-      -- We add a type annotation to the term using if it doesn't
-      -- already have one that the user provided
-      pure . (r, ) $ case liftA2 (,) tm (Map.lookup r termTypes) of
-        Nothing        -> MissingObject $ Reference.idToShortHash i
-        Just (tm, typ) -> case tm of
-          Term.Ann' _ _ -> UserObject tm
-          _             -> UserObject (Term.ann (ABT.annotation tm) tm typ)
-    r@(Reference.Builtin _) -> pure $ (r,) $ case Map.lookup r B.termRefTypes of
-      Nothing -> MissingObject $ Reference.toShortHash r
-      Just typ -> BuiltinObject (mempty <$ typ)
-  let loadedDisplayTypes = Map.fromList . (`fmap` toList collatedTypes) $ \case
-        r@(Reference.DerivedId i) ->
-          (r, )
-            . maybe (MissingObject $ Reference.idToShortHash i) UserObject
-            $ Map.lookup i loadedDerivedTypes
-        r@(Reference.Builtin _) -> (r, BuiltinObject ())
-  pure $ DefinitionResults loadedDisplayTerms loadedDisplayTypes misses
->>>>>>> c5b8d746
 
 termsToSyntax
   :: Var v
