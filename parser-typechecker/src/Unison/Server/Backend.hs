--- conflicted
+++ resolved
@@ -259,19 +259,11 @@
    in refine $ toFoundRef . over _2 Name.toText <$> fzfNames
 
 -- List the immediate children of a namespace
-<<<<<<< HEAD
-findShallow
-  :: (Monad m, Var v)
-  => Codebase m v Ann
-  -> Path.Absolute
-  -> m [ShallowListEntry v Ann]
-=======
 findShallow ::
   Monad m =>
   Codebase m Symbol Ann ->
   Path.Absolute ->
-  Backend m [ShallowListEntry Symbol Ann]
->>>>>>> 7163508b
+  m [ShallowListEntry Symbol Ann]
 findShallow codebase path' = do
   let path = Path.unabsolute path'
   root <- Codebase.getRootBranch codebase
@@ -319,24 +311,13 @@
         || Typechecker.isSubtype t (Type.ref mempty DD.doc2Ref)
     Nothing -> False
 
-<<<<<<< HEAD
-termListEntry
-  :: Monad m
-  => Var v
-  => Codebase m v Ann
-  -> Branch0 m
-  -> Referent
-  -> HQ'.HQSegment
-  -> m (TermEntry v Ann)
-=======
 termListEntry ::
   Monad m =>
   Codebase m Symbol Ann ->
   Branch0 m ->
   Referent ->
   HQ'.HQSegment ->
-  Backend m (TermEntry Symbol Ann)
->>>>>>> 7163508b
+  m (TermEntry Symbol Ann)
 termListEntry codebase b0 r n = do
   ot <- loadReferentType codebase r
 
@@ -353,23 +334,13 @@
 
   pure $ TermEntry r n ot tag
 
-<<<<<<< HEAD
-typeListEntry
-  :: Monad m
-  => Var v
-  => Codebase m v Ann
-  -> Reference
-  -> HQ'.HQSegment
-  -> m TypeEntry
-=======
 typeListEntry ::
   Monad m =>
   Var v =>
   Codebase m v Ann ->
   Reference ->
   HQ'.HQSegment ->
-  Backend m TypeEntry
->>>>>>> 7163508b
+  m TypeEntry
 typeListEntry codebase r n = do
   -- The tag indicates whether the type is a data declaration or an ability.
   tag <- case Reference.toId r of
@@ -381,16 +352,6 @@
     _ -> pure (if Set.member r Type.builtinAbilities then Ability else Data)
   pure $ TypeEntry r n tag
 
-<<<<<<< HEAD
-typeDeclHeader
-  :: forall v m
-   . Monad m
-  => Var v
-  => Codebase m v Ann
-  -> PPE.PrettyPrintEnv
-  -> Reference
-  -> m (DisplayObject Syntax.SyntaxText Syntax.SyntaxText)
-=======
 typeDeclHeader ::
   forall v m.
   Monad m =>
@@ -398,8 +359,7 @@
   Codebase m v Ann ->
   PPE.PrettyPrintEnv ->
   Reference ->
-  Backend m (DisplayObject Syntax.SyntaxText Syntax.SyntaxText)
->>>>>>> 7163508b
+  m (DisplayObject Syntax.SyntaxText Syntax.SyntaxText)
 typeDeclHeader code ppe r = case Reference.toId r of
   Just rid ->
     Codebase.getTypeDeclaration code rid <&> \case
@@ -441,19 +401,11 @@
       typeTag = tag
     }
 
-<<<<<<< HEAD
-findShallowInBranch
-  :: (Monad m, Var v)
-  => Codebase m v Ann
-  -> Branch m
-  -> m [ShallowListEntry v Ann]
-=======
 findShallowInBranch ::
   Monad m =>
   Codebase m Symbol Ann ->
   Branch m ->
-  Backend m [ShallowListEntry Symbol Ann]
->>>>>>> 7163508b
+  m [ShallowListEntry Symbol Ann]
 findShallowInBranch codebase b = do
   hashLength <- Codebase.hashLength codebase
   let hqTerm b0 ns r =
@@ -725,18 +677,15 @@
   Codebase IO Symbol Ann ->
   [HQ.HashQualified Name] ->
   Backend IO DefinitionDisplayResults
-prettyDefinitionsBySuffixes namesScope root renderWidth suffixifyBindings rt codebase query =
-  do
-    branch <- resolveBranchHash root codebase
-    DefinitionResults terms types misses <-
-      lift (definitionsBySuffixes namesScope branch codebase DontIncludeCycles query)
-    hqLength <- lift $ Codebase.hashLength codebase
-    -- We might like to make sure that the user search terms get used as
-    -- the names in the pretty-printer, but the current implementation
-    -- doesn't.
-<<<<<<< HEAD
-    let
-      -- We use printNames for names in source and parseNames to lookup
+prettyDefinitionsBySuffixes namesScope root renderWidth suffixifyBindings rt codebase query = do
+  branch <- resolveBranchHash root codebase
+  DefinitionResults terms types misses <-
+    lift (definitionsBySuffixes namesScope branch codebase DontIncludeCycles query)
+  hqLength <- lift $ Codebase.hashLength codebase
+  -- We might like to make sure that the user search terms get used as
+  -- the names in the pretty-printer, but the current implementation
+  -- doesn't.
+  let -- We use printNames for names in source and parseNames to lookup
       -- definitions, thus printNames use the allNames scope, to ensure
       -- external references aren't hashes.
       printNames =
@@ -753,23 +702,26 @@
 
       termFqns :: Map Reference (Set Text)
       termFqns = Map.mapWithKey f terms
-       where
-        rel = Names.terms $ currentNames parseNames
-        f k _ = Set.fromList . fmap Name.toText . toList
-              $ R.lookupRan (Referent.Ref k) rel
+        where
+          rel = Names.terms $ currentNames parseNames
+          f k _ =
+            Set.fromList . fmap Name.toText . toList $
+              R.lookupRan (Referent.Ref k) rel
 
       typeFqns :: Map Reference (Set Text)
       typeFqns = Map.mapWithKey f types
-       where
-        rel = Names.types $ currentNames parseNames
-        f k _ = Set.fromList . fmap Name.toText . toList
-              $ R.lookupRan k rel
+        where
+          rel = Names.types $ currentNames parseNames
+          f k _ =
+            Set.fromList . fmap Name.toText . toList $
+              R.lookupRan k rel
 
       flatten = Set.toList . fromMaybe Set.empty
 
       docNames :: Set (HQ'.HashQualified Name) -> [Name]
       docNames hqs = fmap docify . nubOrd . join . map toList . Set.toList $ hqs
-        where docify n = Name.joinDot n "doc"
+        where
+          docify n = Name.joinDot n "doc"
 
       selectDocs :: [Referent] -> IO [Reference]
       selectDocs rs = do
@@ -777,7 +729,7 @@
           Referent.Ref r ->
             maybe [] (pure . (r,)) <$> Codebase.getTypeOfTerm codebase r
           _ -> pure []
-        pure [ r | (r, t) <- rts, Typechecker.isSubtype t (Type.ref mempty DD.doc2Ref) ]
+        pure [r | (r, t) <- rts, Typechecker.isSubtype t (Type.ref mempty DD.doc2Ref)]
 
       -- rs0 can be empty or the term fetched, so when viewing a doc term
       -- you get both its source and its rendered form
@@ -799,158 +751,60 @@
         )
       mkTermDefinition r tm = do
         ts <- lift (Codebase.getTypeOfTerm codebase r)
-        let bn = bestNameForTerm @v (PPE.suffixifiedPPE ppe) width (Referent.Ref r)
-        tag <- lift $ fmap termEntryTag $ termListEntry codebase
-                                              (Branch.head branch)
-                                              (Referent.Ref r)
-                                              (HQ'.NameOnly (NameSegment bn))
-        docs <- lift . docResults [r] $ docNames (NamesWithHistory.termName hqLength (Referent.Ref r) printNames)
+        let bn = bestNameForTerm @Symbol (PPE.suffixifiedPPE ppe) width (Referent.Ref r)
+        tag <-
+          lift
+            ( termEntryTag
+                <$> termListEntry
+                  codebase
+                  (Branch.head branch)
+                  (Referent.Ref r)
+                  (HQ'.NameOnly (NameSegment bn))
+            )
+        docs <- lift (docResults [r] $ docNames (NamesWithHistory.termName hqLength (Referent.Ref r) printNames))
         mk docs ts bn tag
-       where
-        mk _ Nothing _ _ = throwError $ MissingSignatureForTerm r
-        mk docs (Just typeSig) bn tag =
-          pure $
-            TermDefinition (flatten $ Map.lookup r termFqns)
-                             bn
-                             tag
-                             (bimap mungeSyntaxText mungeSyntaxText tm)
-                             (formatSuffixedType ppe width typeSig)
-                             docs
+        where
+          mk _ Nothing _ _ = throwError $ MissingSignatureForTerm r
+          mk docs (Just typeSig) bn tag =
+            pure $
+              TermDefinition
+                (flatten $ Map.lookup r termFqns)
+                bn
+                tag
+                (bimap mungeSyntaxText mungeSyntaxText tm)
+                (formatSuffixedType ppe width typeSig)
+                docs
       mkTypeDefinition r tp = do
-        let bn = bestNameForType @v (PPE.suffixifiedPPE ppe) width r
-        tag <- Just . typeEntryTag <$> typeListEntry
-          codebase
-          r
-          (HQ'.NameOnly (NameSegment bn))
+        let bn = bestNameForType @Symbol (PPE.suffixifiedPPE ppe) width r
+        tag <-
+          Just . typeEntryTag
+            <$> typeListEntry
+              codebase
+              r
+              (HQ'.NameOnly (NameSegment bn))
         docs <- docResults [] $ docNames (NamesWithHistory.typeName hqLength r printNames)
-        pure $ TypeDefinition (flatten $ Map.lookup r typeFqns)
-                              bn
-                              tag
-                              (bimap mungeSyntaxText mungeSyntaxText tp)
-                              docs
-    typeDefinitions <- lift . Map.traverseWithKey mkTypeDefinition
-      $ typesToSyntax suffixifyBindings width ppe types
-    termDefinitions <- Map.traverseWithKey mkTermDefinition
-      $ termsToSyntax suffixifyBindings width ppe terms
-=======
-    let -- We use printNames for names in source and parseNames to lookup
-        -- definitions, thus printNames use the allNames scope, to ensure
-        -- external references aren't hashes.
-        printNames =
-          getCurrentPrettyNames (toAllNames namesScope) branch
-
-        parseNames =
-          getCurrentParseNames namesScope branch
-
-        ppe =
-          PPE.fromNamesDecl hqLength printNames
-
-        width =
-          mayDefaultWidth renderWidth
-
-        termFqns :: Map Reference (Set Text)
-        termFqns = Map.mapWithKey f terms
-          where
-            rel = Names.terms $ currentNames parseNames
-            f k _ =
-              Set.fromList . fmap Name.toText . toList $
-                R.lookupRan (Referent.Ref k) rel
-
-        typeFqns :: Map Reference (Set Text)
-        typeFqns = Map.mapWithKey f types
-          where
-            rel = Names.types $ currentNames parseNames
-            f k _ =
-              Set.fromList . fmap Name.toText . toList $
-                R.lookupRan k rel
-
-        flatten = Set.toList . fromMaybe Set.empty
-
-        docNames :: Set (HQ'.HashQualified Name) -> [Name]
-        docNames hqs = fmap docify . nubOrd . join . map toList . Set.toList $ hqs
-          where
-            docify n = Name.joinDot n "doc"
-
-        selectDocs :: [Referent] -> Backend IO [Reference]
-        selectDocs rs = do
-          rts <- fmap join . for rs $ \case
-            Referent.Ref r ->
-              maybe [] (pure . (r,)) <$> lift (Codebase.getTypeOfTerm codebase r)
-            _ -> pure []
-          pure [r | (r, t) <- rts, Typechecker.isSubtype t (Type.ref mempty DD.doc2Ref)]
-
-        -- rs0 can be empty or the term fetched, so when viewing a doc term
-        -- you get both its source and its rendered form
-        docResults :: [Reference] -> [Name] -> Backend IO [(HashQualifiedName, UnisonHash, Doc.Doc)]
-        docResults rs0 docs = do
-          let refsFor n = NamesWithHistory.lookupHQTerm (HQ.NameOnly n) parseNames
-          let rs = Set.unions (refsFor <$> docs) <> Set.fromList (Referent.Ref <$> rs0)
-          -- lookup the type of each, make sure it's a doc
-          docs <- selectDocs (toList rs)
-          -- render all the docs
-          liftIO (traverse (renderDoc ppe width rt codebase) docs)
-
-        mkTermDefinition ::
-          ( Reference ->
-            DisplayObject
-              (AnnotatedText (UST.Element Reference))
-              (AnnotatedText (UST.Element Reference)) ->
-            ExceptT BackendError IO TermDefinition
-          )
-        mkTermDefinition r tm = do
-          ts <- lift (Codebase.getTypeOfTerm codebase r)
-          let bn = bestNameForTerm @Symbol (PPE.suffixifiedPPE ppe) width (Referent.Ref r)
-          tag <-
-            termEntryTag
-              <$> termListEntry
-                codebase
-                (Branch.head branch)
-                (Referent.Ref r)
-                (HQ'.NameOnly (NameSegment bn))
-          docs <- docResults [r] $ docNames (NamesWithHistory.termName hqLength (Referent.Ref r) printNames)
-          mk docs ts bn tag
-          where
-            mk _ Nothing _ _ = throwError $ MissingSignatureForTerm r
-            mk docs (Just typeSig) bn tag =
-              pure $
-                TermDefinition
-                  (flatten $ Map.lookup r termFqns)
-                  bn
-                  tag
-                  (bimap mungeSyntaxText mungeSyntaxText tm)
-                  (formatSuffixedType ppe width typeSig)
-                  docs
-        mkTypeDefinition r tp = do
-          let bn = bestNameForType @Symbol (PPE.suffixifiedPPE ppe) width r
-          tag <-
-            Just . typeEntryTag
-              <$> typeListEntry
-                codebase
-                r
-                (HQ'.NameOnly (NameSegment bn))
-          docs <- docResults [] $ docNames (NamesWithHistory.typeName hqLength r printNames)
-          pure $
-            TypeDefinition
-              (flatten $ Map.lookup r typeFqns)
-              bn
-              tag
-              (bimap mungeSyntaxText mungeSyntaxText tp)
-              docs
-    typeDefinitions <-
+        pure $
+          TypeDefinition
+            (flatten $ Map.lookup r typeFqns)
+            bn
+            tag
+            (bimap mungeSyntaxText mungeSyntaxText tp)
+            docs
+  typeDefinitions <-
+    lift do
       Map.traverseWithKey mkTypeDefinition $
         typesToSyntax suffixifyBindings width ppe types
-    termDefinitions <-
-      Map.traverseWithKey mkTermDefinition $
-        termsToSyntax suffixifyBindings width ppe terms
->>>>>>> 7163508b
-    let renderedDisplayTerms = Map.mapKeys Reference.toText termDefinitions
-        renderedDisplayTypes = Map.mapKeys Reference.toText typeDefinitions
-        renderedMisses = fmap HQ.toText misses
-    pure $
-      DefinitionDisplayResults
-        renderedDisplayTerms
-        renderedDisplayTypes
-        renderedMisses
+  termDefinitions <-
+    Map.traverseWithKey mkTermDefinition $
+      termsToSyntax suffixifyBindings width ppe terms
+  let renderedDisplayTerms = Map.mapKeys Reference.toText termDefinitions
+      renderedDisplayTypes = Map.mapKeys Reference.toText typeDefinitions
+      renderedMisses = fmap HQ.toText misses
+  pure $
+    DefinitionDisplayResults
+      renderedDisplayTerms
+      renderedDisplayTypes
+      renderedMisses
 
 renderDoc ::
   PPE.PrettyPrintEnvDecl ->
