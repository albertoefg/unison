--- conflicted
+++ resolved
@@ -11,11 +11,7 @@
 import Control.Concurrent (newEmptyMVar, putMVar, readMVar)
 import Control.Concurrent.Async (race)
 import Control.Exception (ErrorCall (..), throwIO)
-<<<<<<< HEAD
 import Control.Lens (locally, (&), (.~))
-=======
-import Control.Lens ((&), (.~))
->>>>>>> 6546922d
 import Data.Aeson ()
 import qualified Data.ByteString as Strict
 import qualified Data.ByteString.Base64 as Base64
@@ -58,14 +54,8 @@
     strOption,
   )
 import Servant
-<<<<<<< HEAD
-  ( Header,
-    MimeRender (..),
-    addHeader,
+  ( MimeRender (..),
     hoistServer,
-=======
-  ( MimeRender (..),
->>>>>>> 6546922d
     serve,
     throwError,
   )
@@ -105,10 +95,7 @@
 import Unison.Codebase (Codebase)
 import Unison.Parser (Ann)
 import Unison.Prelude
-<<<<<<< HEAD
 import Unison.Server.AppState (AppM, authHandler, provideAppState, tryAuth)
-=======
->>>>>>> 6546922d
 import Unison.Server.Endpoints.FuzzyFind (FuzzyFindAPI, serveFuzzyFind)
 import Unison.Server.Endpoints.GetDefinitions
   ( DefinitionsAPI,
@@ -331,49 +318,25 @@
       <> " environment variable to the directory where the UI is installed."
     }
 
-<<<<<<< HEAD
-serveUI :: Maybe FilePath -> ServerT WebUI (AppM v)
-serveUI p _ =
-  let path = fromMaybe "ui" p
-  in  tryAuth *> lift (serveIndex path)
+serveUI :: FilePath -> ServerT WebUI (AppM v)
+serveUI path _ =
+  tryAuth *> lift (serveIndex path)
 
 server
-  :: Var v => Maybe FilePath -> Strict.ByteString -> ServerT ServerAPI (AppM v)
+  :: Var v => FilePath -> Strict.ByteString -> ServerT ServerAPI (AppM v)
 server uiPath expectedToken =
-  serveDirectoryWebApp (fromMaybe "ui" uiPath </> "static")
+  serveDirectoryWebApp (uiPath </> "static")
     :<|> ((\t ->
             hoistServer
                 authedServerAPI
                 (locally authHandler (const $ handleAuth expectedToken t))
               $    serveUI uiPath
               :<|> ((serveNamespace :<|> serveDefinitions :<|> serveFuzzyFind)
-                   :<|> addHeader "*"
-                   <$>  serveOpenAPI
-=======
-serveUI :: Handler () -> FilePath -> Server WebUI
-serveUI tryAuth path _ = tryAuth *> serveIndex path
-
-server
-  :: Var v
-  => Codebase IO v Ann
-  -> FilePath
-  -> Strict.ByteString
-  -> Server AuthedServerAPI
-server codebase uiPath token =
-  serveDirectoryWebApp (uiPath </> "static")
-    :<|> ((\t ->
-            serveUI (tryAuth t) uiPath
-              :<|> (    (    (serveNamespace (tryAuth t) codebase)
-                        :<|> (serveDefinitions (tryAuth t) codebase)
-                        :<|> (serveFuzzyFind (tryAuth t) codebase)
-                        )
                    :<|> serveOpenAPI
->>>>>>> 6546922d
                    :<|> Tagged serveDocs
                    )
           )
          )
-
  where
   serveDocs _ respond = respond $ responseLBS ok200 [plain] docsBS
   serveOpenAPI = pure openAPI
