{-# LANGUAGE DataKinds #-}
{-# LANGUAGE DeriveAnyClass #-}
{-# LANGUAGE DeriveGeneric #-}
{-# LANGUAGE KindSignatures #-}
{-# LANGUAGE OverloadedStrings #-}
{-# LANGUAGE StandaloneDeriving #-}
{-# LANGUAGE TypeOperators #-}
{-# OPTIONS_GHC -Wno-orphans #-}

module Unison.Server.Endpoints.ListNamespace where

import           Control.Error                  ( runExceptT )
import           Data.Aeson                     ( ToJSON )
import           Data.OpenApi                   ( ToSchema )
import           Servant                        ( Get
                                                , JSON
                                                , QueryParam
                                                , ServerError(errBody)
                                                , err400
                                                , throwError
                                                , (:>)
                                                )
import           Servant.Docs                   ( DocQueryParam(..)
                                                , ParamKind(Normal)
                                                , ToParam(..)
                                                , ToSample(..)
                                                )
import           Servant.OpenApi                ( )
import           Servant.Server                 ( Handler )
import           Unison.Prelude
import           Unison.Codebase                ( Codebase )
import qualified Unison.Codebase               as Codebase
import qualified Unison.Codebase.Branch        as Branch
import qualified Unison.Codebase.Causal        as Causal
import qualified Unison.Codebase.Path          as Path
import qualified Unison.Hash                   as Hash
import qualified Unison.HashQualified          as HQ
import qualified Unison.HashQualified'         as HQ'
import qualified Unison.Name                   as Name
import qualified Unison.NameSegment            as NameSegment
import           Unison.Parser                  ( Ann )
import qualified Unison.PrettyPrintEnv         as PPE
import qualified Unison.Reference              as Reference
import qualified Unison.Referent               as Referent
import qualified Unison.Server.Backend         as Backend
import           Unison.Server.Errors           ( backendError
                                                , badHQN
                                                , badNamespace
                                                , rootBranchError
                                                )
import           Unison.Server.Types            ( HashQualifiedName
                                                , Size
                                                , UnisonHash
                                                , UnisonName
                                                , mayDefault
                                                , formatType
                                                )
import           Unison.Util.Pretty             ( Width )
import           Unison.Var                     ( Var )
<<<<<<< HEAD
import qualified Unison.Codebase.ShortBranchHash
                                               as SBH
import qualified Unison.ShortHash              as ShortHash
import qualified Data.Text                     as Text
=======
import qualified Unison.Codebase.ShortBranchHash as SBH
import           Unison.Server.Syntax           ( SyntaxText )
>>>>>>> dd5aff29

type NamespaceAPI =
  "list" :> QueryParam "namespace" HashQualifiedName
    :> Get '[JSON] NamespaceListing

instance ToParam (QueryParam "namespace" Text) where
  toParam _ =
    DocQueryParam
      "namespace"
      [".", ".base.List", "foo.bar"]
      "The fully qualified name of a namespace. The leading `.` is optional."
      Normal

instance ToSample NamespaceListing where
  toSamples _ =
    [ ( "When no value is provided for `namespace`, the root namespace `.` is "
        <> "listed by default"
      , NamespaceListing
        (Just ".")
        "#gjlk0dna8dongct6lsd19d1o9hi5n642t8jttga5e81e91fviqjdffem0tlddj7ahodjo5"
        [Subnamespace $ NamedNamespace "base" "#19d1o9hi5n642t8jttg" 1244]
      )
    ]

data NamespaceListing = NamespaceListing
  { namespaceListingName :: Maybe UnisonName,
    namespaceListingHash :: UnisonHash,
    namespaceListingChildren :: [NamespaceObject]
  }
  deriving (Generic, Show)

instance ToJSON NamespaceListing

deriving instance ToSchema NamespaceListing

data NamespaceObject
  = Subnamespace NamedNamespace
  | TermObject NamedTerm
  | TypeObject NamedType
  | PatchObject NamedPatch
  deriving (Generic, Show)

instance ToJSON NamespaceObject

deriving instance ToSchema NamespaceObject

data NamedNamespace = NamedNamespace
  { namespaceName :: UnisonName
  , namespaceHash :: UnisonHash
  , namespaceSize :: Size
  }
  deriving (Generic, Show)

instance ToJSON NamedNamespace

deriving instance ToSchema NamedNamespace

data NamedTerm = NamedTerm
  { termName :: HashQualifiedName
  , termHash :: UnisonHash
  , termType :: Maybe SyntaxText
  }
  deriving (Generic, Show)

instance ToJSON NamedTerm

deriving instance ToSchema NamedTerm

data NamedType = NamedType
  { typeName :: HashQualifiedName,
    typeHash :: UnisonHash
  }
  deriving (Generic, Show)

instance ToJSON NamedType

deriving instance ToSchema NamedType

newtype NamedPatch = NamedPatch { patchName :: HashQualifiedName }
  deriving (Generic, Show)

instance ToJSON NamedPatch

deriving instance ToSchema NamedPatch

newtype KindExpression = KindExpression {kindExpressionText :: Text}
  deriving (Generic, Show)

instance ToJSON KindExpression

deriving instance ToSchema KindExpression

backendListEntryToNamespaceObject
  :: Var v
  => PPE.PrettyPrintEnv
  -> Maybe Width
  -> Backend.ShallowListEntry v a
  -> NamespaceObject
backendListEntryToNamespaceObject ppe typeWidth = \case
  Backend.ShallowTermEntry r name mayType -> TermObject $ NamedTerm
    { termName = HQ'.toText name
    , termHash = Referent.toText r
    , termType = formatType ppe (mayDefault typeWidth) <$> mayType
    }
  Backend.ShallowTypeEntry r name -> TypeObject
    $ NamedType { typeName = HQ'.toText name, typeHash = Reference.toText r }
  Backend.ShallowBranchEntry name hash size -> Subnamespace $ NamedNamespace
    { namespaceName = NameSegment.toText name
    , namespaceHash = "#" <> SBH.toText hash
    , namespaceSize = size
    }
  Backend.ShallowPatchEntry name ->
    PatchObject . NamedPatch $ NameSegment.toText name

serveNamespace
  :: Var v
  => Codebase IO v Ann
  -> Maybe HashQualifiedName
  -> Handler NamespaceListing
serveNamespace codebase mayHQN = case mayHQN of
  Nothing  -> serveNamespace codebase $ Just "."
  Just hqn -> do
    parsedName <- parseHQN hqn
    hashLength <- liftIO $ Codebase.hashLength codebase
    case parsedName of
      HQ.NameOnly n -> do
        path'      <- parsePath $ Name.toString n
        gotRoot    <- liftIO $ Codebase.getRootBranch codebase
        root       <- errFromEither rootBranchError gotRoot
        let
          p = either id (Path.Absolute . Path.unrelative) $ Path.unPath' path'
          ppe =
            Backend.basicSuffixifiedNames hashLength root $ Path.fromPath' path'
        entries <- findShallow p
        processEntries
          ppe
          (Just $ Name.toText n)
          (("#" <>) . Hash.base32Hex . Causal.unRawHash $ Branch.headHash root)
          entries
      HQ.HashOnly sh -> case SBH.fromText $ ShortHash.toText sh of
        Nothing ->
          throwError
            . badNamespace "Malformed branch hash."
            $ ShortHash.toString sh
        Just h -> doBackend $ do
          hash    <- Backend.expandShortBranchHash codebase h
          branch  <- Backend.resolveBranchHash (Just hash) codebase
          entries <- Backend.findShallowInBranch codebase branch
          let ppe = Backend.basicSuffixifiedNames hashLength branch mempty
              sbh = Text.pack . show $ SBH.fullFromHash hash
          processEntries ppe Nothing sbh entries
      HQ.HashQualified _ _ -> hashQualifiedNotSupported
 where
  errFromMaybe e = maybe (throwError e) pure
  errFromEither f = either (throwError . f) pure
  parseHQN hqn = errFromMaybe (badHQN hqn) $ HQ.fromText hqn
  parsePath p = errFromEither (`badNamespace` p) $ Path.parsePath' p
  doBackend a = do
    ea <- liftIO $ runExceptT a
    errFromEither backendError ea
  findShallow p = doBackend $ Backend.findShallow codebase p
  processEntries ppe name hash entries =
    pure . NamespaceListing name hash $ fmap
      (backendListEntryToNamespaceObject ppe Nothing)
      entries
  hashQualifiedNotSupported = throwError $ err400
    { errBody = "This server does not yet support searching namespaces by "
                  <> "hash-qualified name."
    }
<|MERGE_RESOLUTION|>--- conflicted
+++ resolved
@@ -57,15 +57,11 @@
                                                 )
 import           Unison.Util.Pretty             ( Width )
 import           Unison.Var                     ( Var )
-<<<<<<< HEAD
 import qualified Unison.Codebase.ShortBranchHash
                                                as SBH
 import qualified Unison.ShortHash              as ShortHash
 import qualified Data.Text                     as Text
-=======
-import qualified Unison.Codebase.ShortBranchHash as SBH
 import           Unison.Server.Syntax           ( SyntaxText )
->>>>>>> dd5aff29
 
 type NamespaceAPI =
   "list" :> QueryParam "namespace" HashQualifiedName
