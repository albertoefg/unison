{- ORMOLU_DISABLE -} -- Remove this when the file is ready to be auto-formatted
{-# LANGUAGE RecordWildCards #-}
{-# LANGUAGE BangPatterns #-}
{-# LANGUAGE OverloadedStrings #-}
{-# LANGUAGE PatternSynonyms #-}
{-# LANGUAGE ViewPatterns #-}

module Unison.Typechecker.Context
  ( synthesizeClosed
  , ErrorNote(..)
  , CompilerBug (..)
  , InfoNote(..)
  , Cause(..)
  , Context(..)
  , ActualArgCount
  , ExpectedArgCount
  , ConstructorId
  , Element(..)
  , PathElement(..)
  , Term
  , Type
  , TypeVar
  , Result(..)
  , errorTerms
  , innermostErrorTerm
  , lookupAnn
  , lookupSolved
  , apply
  , isEqual
  , isSubtype
  , isRedundant
  , Suggestion(..)
  , SuggestionMatch(..)
  , isExact
  , typeErrors
  , infoNotes
  , Unknown(..)
  , relax
  )
where

import Unison.Prelude

import           Control.Lens                   (over, _2)
import qualified Control.Monad.Fail            as MonadFail
import           Control.Monad.Reader.Class
import           Control.Monad.State            ( get
                                                , put
                                                , StateT
                                                , runStateT
                                                , evalState
                                                )
import           Data.Bifunctor                 ( first
                                                , second
                                                )
import qualified Data.Foldable                 as Foldable
import           Data.Functor.Compose           ( Compose(..) )
import           Data.List
import           Data.List.NonEmpty             ( NonEmpty )
import qualified Data.Map                      as Map
import qualified Data.Sequence                 as Seq
import           Data.Sequence.NonEmpty         ( NESeq )
import qualified Data.Sequence.NonEmpty        as NESeq
import qualified Data.Set                      as Set
import qualified Data.Text                     as Text
import qualified Unison.ABT                    as ABT
import qualified Unison.Blank                  as B
import Unison.ConstructorReference (ConstructorReference, GConstructorReference(..))
import           Unison.DataDeclaration         ( DataDeclaration
                                                , EffectDeclaration
                                                )
import qualified Unison.DataDeclaration        as DD
import Unison.DataDeclaration.ConstructorId (ConstructorId)
import           Unison.Pattern                 ( Pattern )
import qualified Unison.Pattern                as Pattern
import           Unison.Reference               ( Reference )
import           Unison.Referent                ( Referent )
import qualified Unison.Term                   as Term
import qualified Unison.Type                   as Type
import           Unison.Typechecker.Components  ( minimize' )
import qualified Unison.Typechecker.TypeLookup as TL
import qualified Unison.Typechecker.TypeVar    as TypeVar
import           Unison.Var                     ( Var )
import qualified Unison.Var                    as Var
import qualified Unison.TypePrinter            as TP

type TypeVar v loc = TypeVar.TypeVar (B.Blank loc) v
type Type v loc = Type.Type (TypeVar v loc) loc
type Term v loc = Term.Term' (TypeVar v loc) v loc
type Monotype v loc = Type.Monotype (TypeVar v loc) loc
type RedundantTypeAnnotation = Bool

type Wanted v loc = [(Maybe (Term v loc), Type v loc)]

pattern Universal v = Var (TypeVar.Universal v)
pattern Existential b v <- Var (TypeVar.Existential b v)

existential :: v -> Element v loc
existential v = Var (TypeVar.Existential B.Blank v)

existential' :: Ord v => a -> B.Blank loc -> v -> Type.Type (TypeVar v loc) a
existential' a blank v = ABT.annotatedVar a (TypeVar.Existential blank v)

existentialp :: Ord v => a -> v -> Type v a
existentialp a = existential' a B.Blank

universal' :: Ord v => a -> v -> Type.Type (TypeVar v loc) a
universal' a v = ABT.annotatedVar a (TypeVar.Universal v)

-- | Elements of an ordered algorithmic context
data Element v loc
  -- | A variable declaration
  = Var (TypeVar v loc)
  -- | `v` is solved to some monotype
  | Solved (B.Blank loc) v (Monotype v loc)
  -- | `v` has type `a`, maybe quantified
  | Ann v (Type v loc)
  -- | used for scoping
  | Marker v


instance (Ord loc, Var v) => Eq (Element v loc) where
  Var v == Var v2                = v == v2
  Solved _ v t == Solved _ v2 t2 = v == v2 && t == t2
  Ann v t == Ann v2 t2           = v == v2 && t == t2
  Marker v == Marker v2          = v == v2
  _ == _ = False

data Env v loc = Env { freshId :: Word64, ctx :: Context v loc }

type DataDeclarations v loc = Map Reference (DataDeclaration v loc)
type EffectDeclarations v loc = Map Reference (EffectDeclaration v loc)

data Result v loc a = Success (Seq (InfoNote v loc)) a
                    | TypeError (NESeq (ErrorNote v loc)) (Seq (InfoNote v loc))
                    | CompilerBug (CompilerBug v loc)
                                  (Seq (ErrorNote v loc)) -- type errors before hitting the bug
                                  (Seq (InfoNote v loc))  -- info notes before hitting the bug
                    deriving (Functor)

instance Applicative (Result v loc) where
  pure = Success mempty
  CompilerBug bug es is <*> _                       = CompilerBug bug es is
  r                     <*> CompilerBug bug es' is' = CompilerBug bug (typeErrors r <> es') (infoNotes r <> is')
  TypeError es is       <*> r'                      = TypeError (es NESeq.|>< (typeErrors r')) (is <> infoNotes r')
  Success is _          <*> TypeError es' is'       = TypeError es' (is <> is')
  Success is f          <*> Success is' a           = Success (is <> is') (f a)

instance Monad (Result v loc) where
  s@(Success _ a)       >>= f = s *> f a
  TypeError es is       >>= _ = TypeError es is
  CompilerBug bug es is >>= _ = CompilerBug bug es is

btw' :: InfoNote v loc -> Result v loc ()
btw' note = Success (Seq.singleton note) ()

typeError :: Cause v loc -> Result v loc a
typeError cause = TypeError (pure $ ErrorNote cause mempty) mempty

compilerBug :: CompilerBug v loc -> Result v loc a
compilerBug bug = CompilerBug bug mempty mempty

typeErrors :: Result v loc a -> Seq (ErrorNote v loc)
typeErrors = \case
  TypeError es _     -> NESeq.toSeq es
  CompilerBug _ es _ -> es
  Success _ _        -> mempty

infoNotes :: Result v loc a -> Seq (InfoNote v loc)
infoNotes = \case
  TypeError _ is     -> is
  CompilerBug _ _ is -> is
  Success is _       -> is

mapErrors :: (ErrorNote v loc -> ErrorNote v loc) -> Result v loc a -> Result v loc a
mapErrors f r = case r of
  TypeError es is -> TypeError (f <$> es) is
  CompilerBug bug es is -> CompilerBug bug (f <$> es) is
  s@(Success _ _) -> s

newtype MT v loc f a = MT {
  runM :: MEnv v loc -> f (a, Env v loc)
}

-- | Typechecking monad
type M v loc = MT v loc (Result v loc)

-- | Typechecking computation that, unless it crashes
-- with a compiler bug, always produces a value.
type TotalM v loc = MT v loc (Either (CompilerBug v loc))

liftResult :: Result v loc a -> M v loc a
liftResult r = MT (\m -> (, env m) <$> r)

liftTotalM :: TotalM v loc a -> M v loc a
liftTotalM (MT m) = MT $ \menv -> case m menv of
  Left bug -> CompilerBug bug mempty mempty
  Right a  -> Success mempty a

-- errorNote :: Cause v loc -> M v loc ()
-- errorNote = liftResult . errorNote

btw :: InfoNote v loc -> M v loc ()
btw = liftResult . btw'

modEnv :: (Env v loc -> Env v loc) -> M v loc ()
modEnv f = modEnv' $ ((), ) . f

modEnv' :: (Env v loc -> (a, Env v loc)) -> M v loc a
modEnv' f = MT (\menv -> pure . f $ env menv)

data Unknown = Data | Effect deriving Show

data CompilerBug v loc
  = UnknownDecl Unknown Reference (Map Reference (DataDeclaration v loc))
  | UnknownConstructor Unknown ConstructorReference (DataDeclaration v loc)
  | UndeclaredTermVariable v (Context v loc)
  | RetractFailure (Element v loc) (Context v loc)
  | EmptyLetRec (Term v loc) -- the body of the empty let rec
  | PatternMatchFailure
  | EffectConstructorHadMultipleEffects (Type v loc)
  | FreeVarsInTypeAnnotation (Set (TypeVar v loc))
  | UnannotatedReference Reference
  | MalformedPattern (Pattern loc)
  | UnknownTermReference Reference
  | UnknownExistentialVariable v (Context v loc)
  -- `IllegalContextExtension ctx elem msg`
  --     extending `ctx` with `elem` would make `ctx` ill-formed, as explained by `msg`
  | IllegalContextExtension (Context v loc) (Element v loc) String
  | OtherBug String
  deriving Show

data PathElement v loc
  = InSynthesize (Term v loc)
  | InSubtype (Type v loc) (Type v loc)
  | InEquate (Type v loc) (Type v loc)
  | InCheck (Term v loc) (Type v loc)
  | InInstantiateL v (Type v loc)
  | InInstantiateR (Type v loc) v
  | InSynthesizeApp (Type v loc) (Term v loc) Int
  | InFunctionCall [v] (Term v loc) (Type v loc) [Term v loc]
  | InAndApp
  | InOrApp
  | InIfCond
  | InIfBody loc -- location of `then` expression
  | InVectorApp loc -- location of 1st vector element
  | InMatch loc -- location of 1st case body
  | InMatchGuard
  | InMatchBody
  deriving Show

type ExpectedArgCount = Int
type ActualArgCount = Int

data SuggestionMatch = Exact | WrongType | WrongName
  deriving (Ord, Eq, Show)

data Suggestion v loc =
  Suggestion { suggestionName :: Text
             , suggestionType :: Type v loc
             , suggestionReplacement :: Either v Referent
             , suggestionMatch :: SuggestionMatch
             }
  deriving (Eq, Show)

isExact :: Suggestion v loc -> Bool
isExact Suggestion {..} = suggestionMatch == Exact

data ErrorNote v loc = ErrorNote {
  cause :: Cause v loc,
  path :: Seq (PathElement v loc)
} deriving Show

-- `Decision v loc fqn` is a decision to replace the name v at location loc
-- with the fully qualified name fqn.
data InfoNote v loc
  = SolvedBlank (B.Recorded loc) v (Type v loc)
  | Decision v loc (Term.Term v loc)
  | TopLevelComponent [(v, Type.Type v loc, RedundantTypeAnnotation)]
  deriving (Show)

topLevelComponent :: Var v => [(v, Type.Type v loc, RedundantTypeAnnotation)] -> InfoNote v loc
topLevelComponent = TopLevelComponent . fmap (over _2 removeSyntheticTypeVars)

-- The typechecker generates synthetic type variables as part of type inference.
-- This function converts these synthetic type variables to regular named type
-- variables guaranteed to not collide with any other type variables.
--
-- It also attempts to pick "nice" type variable names, based on what sort of
-- synthetic type variable it is and what type variable names are not already
-- being used.
removeSyntheticTypeVars :: Var v => Type.Type v loc -> Type.Type v loc
removeSyntheticTypeVars typ =
  flip evalState (Set.fromList (ABT.allVars typ), mempty) $ ABT.vmapM go typ
  where
  go v | Var.User _ <- Var.typeOf v = pure v -- user-provided type variables left alone
       | otherwise                  = do
         (used,curMappings) <- get
         case Map.lookup v curMappings of
           Nothing -> do
             let v' = pickName used (Var.typeOf v)
             put (Set.insert v' used, Map.insert v v' curMappings)
             pure v'
           Just v' -> pure v'
  pickName used vt = ABT.freshIn used . Var.named $ case vt of
    -- for each type of variable, we have some preferred variable
    -- names that we like, if they aren't already being used
    Var.Inference Var.Ability -> pick ["g","h","m","p"]
    Var.Inference Var.Input -> pick ["a","b","c","i","j"]
    Var.Inference Var.Output -> pick ["r","o"]
    Var.Inference Var.Other -> pick ["t","u","w"]
    Var.Inference Var.TypeConstructor -> pick ["f","k","d"]
    Var.Inference Var.TypeConstructorArg -> pick ["v","w","y"]
    Var.User n -> n
    _ -> defaultName
    where
      used1CharVars = Set.fromList $ ABT.allVars typ >>= \v ->
        case Text.unpack (Var.name . Var.reset $ v) of
          [ch] -> [Text.singleton ch]
          _ -> []
      pick ns@(n:_) = fromMaybe n $ find (`Set.notMember` used1CharVars) ns
      pick [] = error "impossible"
      defaultName = "x"

data Cause v loc
  = TypeMismatch (Context v loc)
  | IllFormedType (Context v loc)
  | UnknownSymbol loc v
  | UnknownTerm loc v [Suggestion v loc] (Type v loc)
  | AbilityCheckFailure [Type v loc] [Type v loc] (Context v loc) -- ambient, requested
  | EffectConstructorWrongArgCount ExpectedArgCount ActualArgCount ConstructorReference
  | MalformedEffectBind (Type v loc) (Type v loc) [Type v loc] -- type of ctor, type of ctor result
  -- Type of ctor, number of arguments we got
  | PatternArityMismatch loc (Type v loc) Int
  -- A variable is defined twice in the same block
  | DuplicateDefinitions (NonEmpty (v, [loc]))
  -- A let rec where things that aren't guarded cyclicly depend on each other
  | UnguardedLetRecCycle [v] [(v, Term v loc)]
  | ConcatPatternWithoutConstantLength loc (Type v loc)
  | HandlerOfUnexpectedType loc (Type v loc)
  | DataEffectMismatch Unknown Reference (DataDeclaration v loc)
  deriving Show

errorTerms :: ErrorNote v loc -> [Term v loc]
errorTerms n = Foldable.toList (path n) >>= \e -> case e of
  InCheck e _           -> [e]
  InSynthesizeApp _ e _ -> [e]
  InSynthesize e        -> [e]
  _                     -> [ ]

innermostErrorTerm :: ErrorNote v loc -> Maybe (Term v loc)
innermostErrorTerm n = listToMaybe $ errorTerms n

solveBlank :: B.Recorded loc -> v -> Type v loc -> M v loc ()
solveBlank blank v typ = btw $ SolvedBlank blank v typ

-- Add `p` onto the end of the `path` of this `ErrorNote`
scope' :: PathElement v loc -> ErrorNote v loc -> ErrorNote v loc
scope' p (ErrorNote cause path) = ErrorNote cause (path `mappend` pure p)

-- Add `p` onto the end of the `path` of any `ErrorNote`s emitted by the action
scope :: PathElement v loc -> M v loc a -> M v loc a
scope p (MT m) = MT (mapErrors (scope' p) . m)

-- | The typechecking environment
data MEnv v loc = MEnv {
  env :: Env v loc,                    -- The typechecking state
  dataDecls :: DataDeclarations v loc, -- Data declarations in scope
  effectDecls :: EffectDeclarations v loc -- Effect declarations in scope
}

newtype Context v loc = Context [(Element v loc, Info v loc)]

data Info v loc =
  Info { existentialVars :: Set v -- set of existentials seen so far
       , solvedExistentials :: Map v (Monotype v loc) -- `v` is solved to some monotype
       , universalVars :: Set v -- set of universals seen so far
       , termVarAnnotations :: Map v (Type v loc)
       , allVars :: Set v -- all variables seen so far
       , previouslyTypecheckedVars :: Set v -- term vars already typechecked
       }

-- | The empty context
context0 :: Context v loc
context0 = Context []

occursAnn :: Var v => Ord loc => TypeVar v loc -> Context v loc -> Bool
occursAnn v (Context eis) = any p es
  where
  es = fst <$> eis
  p (Ann _ ty) = v `Set.member` ABT.freeVars (applyCtx es ty)
  p _ = False

-- | Focuses on the first element in the list that satisfies the predicate.
-- Returns `(prefix, focusedElem, suffix)`, where `prefix` is in reverse order.
focusAt :: (a -> Bool) -> [a] -> Maybe ([a], a, [a])
focusAt p xs = go [] xs where
  go _ [] = Nothing
  go l (h:t) = if p h then Just (l, h, t) else go (h:l) t

-- | Delete from the end of this context up to and including
-- the given `Element`. Returns `Nothing` if the element is not found.
retract0 :: (Var v, Ord loc) => Element v loc -> Context v loc -> Maybe (Context v loc, [Element v loc])
retract0 e (Context ctx) = case focusAt (\(e',_) -> e' == e) ctx of
  Just (discarded, _, remaining) ->
    -- note: no need to recompute used variables; any suffix of the
    -- context snoc list is also a valid context
    Just (Context remaining, map fst discarded)
  Nothing -> Nothing

-- | Adds a marker to the end of the context, runs the `body` and then discards
-- from the end of the context up to and including the marker. Returns the result
-- of `body` and the discarded context (not including the marker), respectively.
-- Freshened `markerHint` is used to create the marker.
markThenRetract :: (Var v, Ord loc) => v -> M v loc a -> M v loc (a, [Element v loc])
markThenRetract markerHint body = do
  v <- freshenVar markerHint
  extendContext (Marker v)
  a <- body
  (a,) <$> doRetract (Marker v)
 where
  doRetract :: (Var v, Ord loc) => Element v loc -> M v loc [Element v loc]
  doRetract e = do
    ctx <- getContext
    case retract0 e ctx of
      Nothing             -> compilerCrash (RetractFailure e ctx)
      Just (t, discarded) -> do
        let solved =
              [ (b, v, inst $ Type.getPolytype sa)
              | Solved (B.Recorded b) v sa <- discarded
              ]
            unsolved =
              [ (b, v, inst $ existential' (B.loc b) b' v)
              | Existential b'@(B.Recorded b) v <- discarded
              ]
            go (b, v, sa) = solveBlank b v sa
            inst = apply ctx
        Foldable.traverse_ go (solved ++ unsolved)
        setContext t
        pure discarded

markThenRetract0 :: (Var v, Ord loc) => v -> M v loc a -> M v loc ()
markThenRetract0 markerHint body = () <$ markThenRetract markerHint body

-- unsolved' :: Context v loc -> [(B.Blank loc, v)]
-- unsolved' (Context ctx) = [(b,v) | (Existential b v, _) <- ctx]

replace :: (Var v, Ord loc) => Element v loc -> [Element v loc] -> Context v loc -> M v loc (Context v loc)
replace e focus ctx =
  case breakAt e ctx of
    Just (l, _, r) -> l `extendN` (focus <> r)
    Nothing -> pure ctx

breakAt :: (Var v, Ord loc)
        => Element v loc
        -> Context v loc
        -> Maybe (Context v loc, Element v loc, [Element v loc])
breakAt m (Context xs) =
  case focusAt (\(e,_) -> e === m) xs of
    Just (r, m, l) ->
      -- l is a suffix of xs and is already a valid context
      Just (Context l, fst m, map fst r)
    Nothing -> Nothing
  where
    Existential _ v === Existential _ v2 | v == v2 = True
    Universal v     === Universal v2 | v == v2 = True
    Marker v        === Marker v2 | v == v2 = True
    _ === _ = False


-- | ordered Γ α β = True <=> Γ[α^][β^]
ordered :: (Var v, Ord loc) => Context v loc -> v -> v -> Bool
ordered ctx v v2 = Set.member v (existentials (retract' (existential v2) ctx))
 where
  -- Like `retract`, but returns the empty context if retracting would remove
  -- all elements.
  retract'
    :: (Var v, Ord loc) => Element v loc -> Context v loc -> Context v loc
  retract' e ctx = maybe context0 fst $ retract0 e ctx

-- env0 :: Env v loc
-- env0 = Env 0 context0

debugEnabled :: Bool
debugEnabled = False

debugShow :: Show a => a -> Bool
debugShow e | debugEnabled = traceShow e False
debugShow _ = False

debugPatternsEnabled :: Bool
debugPatternsEnabled = False

_logContext :: (Ord loc, Var v) => String -> M v loc ()
_logContext msg = when debugEnabled $ do
  ctx <- getContext
  let !_ = trace ("\n"++msg ++ ": " ++ show ctx) ()
  setContext ctx

usedVars :: Ord v => Context v loc -> Set v
usedVars = allVars . info

fromMEnv :: (MEnv v loc -> a) -> M v loc a
fromMEnv f = f <$> ask

getContext :: M v loc (Context v loc)
getContext = fromMEnv $ ctx . env

setContext :: Context v loc -> M v loc ()
setContext ctx = modEnv (\e -> e { ctx = ctx })

modifyContext :: (Context v loc -> M v loc (Context v loc)) -> M v loc ()
modifyContext f = do
  c <- getContext
  c <- f c
  setContext c

appendContext :: (Var v, Ord loc) => [Element v loc] -> M v loc ()
appendContext = traverse_ extendContext

extendContext :: Var v => Element v loc -> M v loc ()
extendContext e = isReserved (varOf e) >>= \case
  True -> modifyContext (extend e)
  False -> getContext >>= \ctx -> compilerCrash $
    IllegalContextExtension ctx e $
      "Extending context with a variable that is not reserved by the typechecking environment." <>
      " That means `freshenVar` is allowed to return it as a fresh variable, which would be wrong."

replaceContext :: (Var v, Ord loc) => Element v loc -> [Element v loc] -> M v loc ()
replaceContext elem replacement =
  fromMEnv (\menv -> find (not . (`isReservedIn` env menv) . varOf) replacement) >>= \case
    Nothing -> modifyContext (replace elem replacement)
    Just e -> getContext >>= \ctx -> compilerCrash $
      IllegalContextExtension ctx e $
        "Extending context with a variable that is not reserved by the typechecking environment." <>
        " That means `freshenVar` is allowed to return it as a fresh variable, which would be wrong."

varOf :: Element v loc -> v
varOf (Var tv) = TypeVar.underlying tv
varOf (Solved _ v _) = v
varOf (Ann v _) = v
varOf (Marker v) = v

isReserved :: Var v => v -> M v loc Bool
isReserved v = fromMEnv $ (v `isReservedIn`) . env

isReservedIn :: Var v => v -> Env v loc -> Bool
isReservedIn v e = freshId e > Var.freshId v

universals :: Ord v => Context v loc -> Set v
universals = universalVars . info

existentials :: Ord v => Context v loc -> Set v
existentials = existentialVars . info

-- | "Reserves" the given variables in this typechecking environment,
-- i.e. ensures that they won't be returned from `freshenVar` as fresh.
reserveAll :: (Var v, Foldable t) => t v -> M v loc ()
reserveAll vs =
  let maxId = foldr (max . Var.freshId) 0 vs
  in modEnv (\e -> e { freshId = freshId e `max` maxId + 1})

freshenVar :: Var v => v -> M v0 loc v
freshenVar v = modEnv'
  (\e ->
    let id = freshId e in (Var.freshenId id v, e { freshId = freshId e + 1 })
  )

freshenTypeVar :: Var v => TypeVar v loc -> M v loc v
freshenTypeVar v = modEnv'
  (\e ->
    let id = freshId e
    in  (Var.freshenId id (TypeVar.underlying v), e { freshId = id + 1 })
  )

isClosed :: Var v => Term v loc -> M v loc Bool
isClosed e = Set.null <$> freeVars e

freeVars :: Var v => Term v loc -> M v loc (Set v)
freeVars e = do
  ctx <- getContext
  pure $ ABT.freeVars e `Set.difference` previouslyTypecheckedVars (info ctx)

-- todo: do we want this to return a location for the aspect of the type that was not well formed
-- todo: or maybe a note / list of notes, or an M
-- | Check that the type is well formed wrt the given `Context`, see Figure 7 of paper
wellformedType :: Var v => Context v loc -> Type v loc -> Bool
wellformedType c t = case t of
  Type.Var' (TypeVar.Existential _ v) -> Set.member v (existentials c)
  Type.Var' (TypeVar.Universal v) -> Set.member v (universals c)
  Type.Ref' _ -> True
  Type.Arrow' i o -> wellformedType c i && wellformedType c o
  Type.Ann' t' _ -> wellformedType c t'
  Type.App' x y -> wellformedType c x && wellformedType c y
  Type.Effect1' e a -> wellformedType c e && wellformedType c a
  Type.Effects' es -> all (wellformedType c) es
  Type.IntroOuterNamed' _ t -> wellformedType c t
  Type.Forall' t' ->
    let (v,ctx2) = extendUniversal c
    in wellformedType ctx2 (ABT.bind t' (universal' (ABT.annotation t) v))
  _ -> error $ "Match failure in wellformedType: " ++ show t
  where
  -- | Extend this `Context` with a single variable, guaranteed fresh
  extendUniversal ctx =
    let v          = Var.freshIn (usedVars ctx) (Var.named "var")
        Right ctx' = extend' (Universal v) ctx
    in (v, ctx')

-- | Return the `Info` associated with the last element of the context, or the zero `Info`.
info :: Ord v => Context v loc -> Info v loc
info (Context []) = Info mempty mempty mempty mempty mempty mempty
info (Context ((_,i):_)) = i

-- | Add an element onto the end of this `Context`. Takes `O(log N)` time,
-- including updates to the accumulated `Info` value.
-- Fail if the new context is not well formed (see Figure 7 of paper).
extend' :: Var v => Element v loc -> Context v loc -> Either (CompilerBug v loc) (Context v loc)
extend' e c@(Context ctx) = Context . (:ctx) . (e,) <$> i' where
  Info es ses us uas vs pvs = info c
  -- see figure 7
  i' = case e of
    Var v -> case v of
      -- UvarCtx - ensure no duplicates
      TypeVar.Universal v -> if Set.notMember v vs
        then pure $ Info es ses (Set.insert v us) uas (Set.insert v vs) pvs
        else crash $ "variable " <> show v <> " already defined in the context"
      -- EvarCtx - ensure no duplicates, and that this existential is not solved earlier in context
      TypeVar.Existential _ v -> if Set.notMember v vs
        then pure $ Info (Set.insert v es) ses us uas (Set.insert v vs) pvs
        else crash $ "variable " <> show v <> " already defined in the context"
    -- SolvedEvarCtx - ensure `v` is fresh, and the solution is well-formed wrt the context
    Solved _ v sa@(Type.getPolytype -> t)
      | Set.member v vs          -> crash $ "variable " <> show v <> " already defined in the context"
      | not (wellformedType c t) -> crash $ "type " <> show t <> " is not well-formed wrt the context"
      | otherwise                -> pure $
          Info (Set.insert v es) (Map.insert v sa ses) us uas (Set.insert v vs) pvs
    -- VarCtx - ensure `v` is fresh, and annotation is well-formed wrt the context
    Ann v t
      | Set.member v vs          -> crash $ "variable " <> show v <> " already defined in the context"
      | not (wellformedType c t) -> crash $ "type " <> show t <> " is not well-formed wrt the context"
      | otherwise                -> pure $
          Info es ses us (Map.insert v t uas) (Set.insert v vs)
                ((if Set.null (Type.freeVars t) then Set.insert v else id) pvs)
    -- MarkerCtx - note that since a Marker is always the first mention of a variable, suffices to
    -- just check that `v` is not previously mentioned
    Marker v -> if Set.notMember v vs
      then pure $ Info es ses us uas (Set.insert v vs) pvs
      else crash $ "marker variable " <> show v <> " already defined in the context"
  crash reason = Left $ IllegalContextExtension c e reason

extend :: Var v => Element v loc -> Context v loc -> M v loc (Context v loc)
extend e c = either compilerCrash pure $ extend' e c

-- | Add the given elements onto the end of the given `Context`.
-- Fail if the new context is not well-formed.
extendN :: Var v => Context v loc -> [Element v loc] -> M v loc (Context v loc)
extendN ctx es = foldM (flip extend) ctx es

-- | doesn't combine notes
orElse :: M v loc a -> M v loc a -> M v loc a
orElse m1 m2 = MT go where
  go menv = runM m1 menv <|> runM m2 menv
  s@(Success _ _)         <|> _ = s
  TypeError _ _           <|> r = r
  CompilerBug _ _ _       <|> r = r -- swallowing bugs for now: when checking whether a type annotation
                                    -- is redundant, typechecking without that annotation might result in
                                    -- a CompilerBug that we want `orElse` to recover from

-- getMaybe :: Result v loc a -> Result v loc (Maybe a)
-- getMaybe = hoistMaybe Just

-- hoistMaybe :: (Maybe a -> Maybe b) -> Result v loc a -> Result v loc b
-- hoistMaybe f (Result es is a) = Result es is (f a)

getDataDeclarations :: M v loc (DataDeclarations v loc)
getDataDeclarations = fromMEnv dataDecls

getEffectDeclarations :: M v loc (EffectDeclarations v loc)
getEffectDeclarations = fromMEnv effectDecls

compilerCrash :: CompilerBug v loc -> M v loc a
compilerCrash bug = liftResult $ compilerBug bug

failWith :: Cause v loc -> M v loc a
failWith cause = liftResult $ typeError cause

compilerCrashResult :: CompilerBug v loc -> Result v loc a
compilerCrashResult bug = CompilerBug bug mempty mempty

getDataDeclaration :: Reference -> M v loc (DataDeclaration v loc)
getDataDeclaration r = do
  ddecls <- getDataDeclarations
  case Map.lookup r ddecls of
    Nothing -> getEffectDeclarations >>= \edecls ->
      case Map.lookup r edecls of
        Nothing -> compilerCrash (UnknownDecl Data r ddecls)
        Just decl ->
          liftResult . typeError
            $ DataEffectMismatch Effect r (DD.toDataDecl decl)
    Just decl -> pure decl

getEffectDeclaration :: Reference -> M v loc (EffectDeclaration v loc)
getEffectDeclaration r = do
  edecls <- getEffectDeclarations
  case Map.lookup r edecls of
    Nothing -> getDataDeclarations >>= \ddecls ->
      case Map.lookup r ddecls of
        Nothing -> compilerCrash
          $ UnknownDecl Effect r (DD.toDataDecl <$> edecls)
        Just decl ->
          liftResult . typeError $ DataEffectMismatch Data r decl
    Just decl -> pure decl

getDataConstructorType :: (Var v, Ord loc) => ConstructorReference -> M v loc (Type v loc)
getDataConstructorType = getConstructorType' Data getDataDeclaration

getEffectConstructorType :: (Var v, Ord loc) => ConstructorReference -> M v loc (Type v loc)
getEffectConstructorType = getConstructorType' Effect go where
  go r = DD.toDataDecl <$> getEffectDeclaration r

-- Encountered an unknown constructor in the typechecker; unknown constructors
-- should have been detected earlier though.
getConstructorType' :: Var v
                    => Unknown
                    -> (Reference -> M v loc (DataDeclaration v loc))
                    -> ConstructorReference
                    -> M v loc (Type v loc)
getConstructorType' kind get (ConstructorReference r cid) = do
  decl <- get r
<<<<<<< HEAD
  case drop (fromIntegral cid) (DD.constructors decl) of
=======
  case drop cid (DD.constructors decl) of
>>>>>>> f19cf4c3
    [] -> compilerCrash $ UnknownConstructor kind (ConstructorReference r cid) decl
    (_v, typ) : _ -> pure $ ABT.vmap TypeVar.Universal typ

extendUniversal :: (Var v) => v -> M v loc v
extendUniversal v = do
  v' <- freshenVar v
  extendContext (Universal v')
  pure v'

extendExistential :: (Var v) => v -> M v loc v
extendExistential v = do
  v' <- freshenVar v
  extendContext (Var (TypeVar.Existential B.Blank v'))
  pure v'

extendExistentialTV :: Var v => v -> M v loc (TypeVar v loc)
extendExistentialTV v =
  TypeVar.Existential B.Blank <$> extendExistential v

notMember :: (Var v, Ord loc) => v -> Set (TypeVar v loc) -> Bool
notMember v s =
  Set.notMember (TypeVar.Universal v) s &&
  Set.notMember (TypeVar.Existential B.Blank v) s

-- | Replace any existentials with their solution in the context
apply :: (Var v, Ord loc) => Context v loc -> Type v loc -> Type v loc
apply ctx = apply' (solvedExistentials . info $ ctx)

-- | Replace any existentials with their solution in the context (given as a list of elements)
applyCtx :: (Var v, Ord loc) => [Element v loc] -> Type v loc -> Type v loc
applyCtx elems = apply' $ Map.fromList [ (v, sa) | Solved _ v sa <- elems ]

apply' :: (Var v, Ord loc) => Map v (Monotype v loc) -> Type v loc -> Type v loc
apply' _ t | Set.null (Type.freeVars t) = t
apply' solvedExistentials t = go t where
  go t = case t of
    Type.Var' (TypeVar.Universal _) -> t
    Type.Ref' _ -> t
    Type.Var' (TypeVar.Existential _ v) ->
      maybe t (\(Type.Monotype t') -> go t') (Map.lookup v solvedExistentials)
    Type.Arrow' i o -> Type.arrow a (go i) (go o)
    Type.App' x y -> Type.app a (go x) (go y)
    Type.Ann' v k -> Type.ann a (go v) k
    Type.Effect1' e t -> Type.effect1 a (go e) (go t)
    Type.Effects' es -> Type.effects a (map go es)
    Type.ForallNamed' v t' -> Type.forall a v (go t')
    Type.IntroOuterNamed' v t' -> Type.introOuter a v (go t')
    _ -> error $ "Match error in Context.apply': " ++ show t
    where a = ABT.annotation t

loc :: ABT.Term f v loc -> loc
loc = ABT.annotation

-- | Post-processes an action that wants abilities by filtering out
-- some handled abilities.
withEffects
  :: Var v
  => Ord loc
  => [Type v loc]
  -> M v loc (Wanted v loc)
  -> M v loc (Wanted v loc)
withEffects handled act = do
  want <- expandWanted =<< act
  handled <- expandAbilities handled
  pruneWanted [] want handled

synthesizeApps
  :: (Foldable f, Var v, Ord loc)
  => Term v loc
  -> Type v loc
  -> f (Term v loc) -> M v loc (Type v loc, Wanted v loc)
synthesizeApps fun ft args =
  foldM go (ft, []) $ Foldable.toList args `zip` [1..]
  where go (ft, want) arg = do
          ctx <- getContext
          (t, rwant) <- synthesizeApp fun (apply ctx ft) arg
          (t,) <$> coalesceWanted rwant want

-- | Synthesize the type of the given term, `arg` given that a function of
-- the given type `ft` is being applied to `arg`. Update the context in
-- the process.
-- e.g. in `(f:t) x` -- finds the type of (f x) given t and x.
synthesizeApp
  :: (Var v, Ord loc)
  => Term v loc
  -> Type v loc
  -> (Term v loc, Int)
  -> M v loc (Type v loc, Wanted v loc)
synthesizeApp _ ft arg
  | debugEnabled && traceShow ("synthesizeApp"::String, ft, arg) False
  = undefined
synthesizeApp fun (Type.stripIntroOuters -> Type.Effect'' es ft) argp@(arg, argNum) =
  scope (InSynthesizeApp ft arg argNum) $ do
    (t, w) <- go ft
    (t,) <$> coalesceWanted ((Just fun,) <$> es) w
  where
  go (Type.Forall' body) = do -- Forall1App
    v <- ABT.freshen body freshenTypeVar
    appendContext [existential v]
    let ft2 = ABT.bindInheritAnnotation body (existential' () B.Blank v)
    synthesizeApp fun ft2 argp
  go (Type.Arrow' i o0) = do -- ->App
    let (es, o) = Type.stripEffect o0
    (o,) <$> checkWantedScoped ((Just fun,) <$> es) arg i
  go (Type.Var' (TypeVar.Existential b a)) = do -- a^App
    [i,e,o] <- traverse freshenVar [Var.named "i", Var.inferAbility, Var.named "o"]
    let it = existential' (loc ft) B.Blank i
        ot = existential' (loc ft) B.Blank o
        et = existential' (loc ft) B.Blank e
        soln = Type.Monotype (Type.arrow (loc ft)
                                         it
                                         (Type.effect (loc ft) [et] ot))
        ctxMid = [existential o, existential e,
                  existential i, Solved b a soln]
    replaceContext (existential a) ctxMid
    synthesizeApp fun (Type.getPolytype soln) argp
  go _ = getContext >>= \ctx -> failWith $ TypeMismatch ctx
synthesizeApp _ _ _
  = error "unpossible - Type.Effect'' pattern always succeeds"

-- For arity 3, creates the type `∀ a . a -> a -> a -> Sequence a`
-- For arity 2, creates the type `∀ a . a -> a -> Sequence a`
vectorConstructorOfArity :: (Var v, Ord loc) => loc -> Int -> M v loc (Type v loc)
vectorConstructorOfArity loc arity = do
  let elementVar = Var.named "elem"
      args = replicate arity (loc, Type.var loc elementVar)
      resultType = Type.app loc (Type.list loc) (Type.var loc elementVar)
      vt = Type.forall loc elementVar (Type.arrows args resultType)
  pure vt

generalizeAndUnTypeVar :: Var v => Type v a -> Type.Type v a
generalizeAndUnTypeVar t =
  Type.cleanup . ABT.vmap TypeVar.underlying . Type.generalize (Set.toList $ ABT.freeVars t) $ t

generalizeExistentials'
  :: Var v => Type v a -> Type v a
generalizeExistentials' t =
  Type.generalize (filter isExistential . Set.toList $ ABT.freeVars t) t
  where
  isExistential TypeVar.Existential{} = True
  isExistential _ = False

noteTopLevelType
  :: (Ord loc, Var v)
  => ABT.Subst f v a
  -> Term v loc
  -> Type v loc
  -> M v loc ()
noteTopLevelType e binding typ = case binding of
  Term.Ann' strippedBinding _ -> do
    inferred <- (Just <$> synthesizeTop strippedBinding) `orElse` pure Nothing
    case inferred of
      Nothing -> btw $ topLevelComponent
        [(Var.reset (ABT.variable e), generalizeAndUnTypeVar typ, False)]
      Just inferred -> do
        redundant <- isRedundant typ inferred
        btw $ topLevelComponent
          [(Var.reset (ABT.variable e), generalizeAndUnTypeVar typ, redundant)]
  -- The signature didn't exist, so was definitely redundant
  _ -> btw $ topLevelComponent
    [(Var.reset (ABT.variable e), generalizeAndUnTypeVar typ, True)]

synthesizeTop
  :: Var v
  => Ord loc
  => Term v loc
  -> M v loc (Type v loc)
synthesizeTop tm = do
  (ty, want) <- synthesize tm
  ctx <- getContext
  want <- substAndDefaultWanted want (out ctx)
  when (not $ null want) . failWith $ do
    AbilityCheckFailure
      []
      (Type.flattenEffects . snd =<< want)
      ctx
  applyM ty
  where
  out (Context es) = fmap fst es

-- | Synthesize the type of the given term, updating the context in
-- the process.  Also collect wanted abilities.
-- | Figure 11 from the paper
synthesize
  :: Var v
  => Ord loc
  => Term v loc
  -> M v loc (Type v loc, Wanted v loc)
synthesize e | debugShow ("synthesize"::String, e) = undefined
synthesize e = scope (InSynthesize e) $
  case minimize' e of
    Left es -> failWith (DuplicateDefinitions es)
    Right e -> do
      (Type.Effect'' es t, want) <- synthesizeWanted e
      want <- coalesceWanted (fmap (Just e,) es) want
      pure (t, want)

-- | Helper function for turning an ability request's type into the
-- results used by type checking.
wantRequest
  :: Var v
  => Ord loc
  => Term v loc
  -> Type v loc
  -> (Type v loc, Wanted v loc)
wantRequest loc ~(Type.Effect'' es t) = (t, fmap (Just loc,) es)

-- | This is the main worker for type synthesis. It was factored out
-- of the `synthesize` function. It handles the various actual
-- synthesis cases for terms, while the `synthesize` function wraps
-- this in some common pre/postprocessing.
--
-- The return value is the synthesized type together with a list of
-- wanted abilities.
synthesizeWanted
  :: Var v
  => Ord loc
  => Term v loc
  -> M v loc (Type v loc, Wanted v loc)
synthesizeWanted (Term.Var' v) = getContext >>= \ctx ->
  case lookupAnn ctx v of -- Var
    Nothing -> compilerCrash $ UndeclaredTermVariable v ctx
    -- variables accesses are pure
    Just t -> do
      -- Note: we ungeneralize the type for ease of discarding. The
      -- current algorithm isn't sensitive to keeping things
      -- quantified, so it should be valid to not worry about
      -- re-generalizing.
      --
      -- Polymorphic ability variables in covariant positions in an
      -- occurrence's type only add useless degrees of freedom to the
      -- solver. They allow an occurrence to 'want' any row, but the
      -- occurrence might as well be chosen to 'want' the empty row,
      -- since that can be satisfied the most easily. The solver
      -- generally has no way of deciding that these arbitrary degrees
      -- of freedom are unnecessary later, and will get confused about
      -- which variable ot instantiate, so we ought to discard them
      -- early.
      (vs, t) <- ungeneralize' t
      pure (discardCovariant (Set.fromList vs) t, [])
synthesizeWanted (Term.Ref' h)
  = compilerCrash $ UnannotatedReference h
synthesizeWanted (Term.Ann' (Term.Ref' _) t)
  -- innermost Ref annotation assumed to be correctly provided by
  -- `synthesizeClosed`
  --
  -- Top level references don't have their own effects.
  | Set.null s = do
    t <- existentializeArrows t
    -- See note about ungeneralizing above in the Var case.
    t <- ungeneralize t
    pure (discard t, [])
  | otherwise = compilerCrash $ FreeVarsInTypeAnnotation s
  where
  s = ABT.freeVars t
  discard ty = discardCovariant fvs ty
    where
    fvs = foldMap p $ ABT.freeVars ty
    p (TypeVar.Existential _ v) = Set.singleton v
    p _ = mempty

synthesizeWanted (Term.Constructor' r)
  -- Constructors do not have effects
  = (,[]) . Type.purifyArrows <$> getDataConstructorType r
synthesizeWanted tm@(Term.Request' r) =
  fmap (wantRequest tm) . ungeneralize . Type.purifyArrows
    =<< getEffectConstructorType r
synthesizeWanted (Term.Let1Top' top binding e) = do
  isClosed <- isClosed binding
  -- note: no need to freshen binding, it can't refer to v
  ((tb, wb), ctx2) <- markThenRetract Var.inferOther $ do
    _ <- extendExistential Var.inferOther
    synthesize binding
  -- regardless of whether we generalize existentials, we'll need to
  -- process the wanted abilities with respect to things falling out
  -- of scope.
  wb <- substAndDefaultWanted wb ctx2
  -- If the binding has no free variables, we generalize over its
  -- existentials
  tbinding <-
    if isClosed then pure $ generalizeExistentials ctx2 tb
    else applyM . applyCtx ctx2 $ tb
  v' <- ABT.freshen e freshenVar
  appendContext [Ann v' tbinding]
  (t, w) <- synthesize (ABT.bindInheritAnnotation e (Term.var () v'))
  t <- applyM t
  when top $ noteTopLevelType e binding tbinding
  want <- coalesceWanted w wb
  -- doRetract $ Ann v' tbinding
  pure (t, want)
synthesizeWanted (Term.LetRecNamed' [] body) = synthesizeWanted body
synthesizeWanted (Term.LetRecTop' isTop letrec) = do
  ((t, want), ctx2) <- markThenRetract (Var.named "let-rec-marker") $ do
    e <- annotateLetRecBindings isTop letrec
    synthesize e
  want <- substAndDefaultWanted want ctx2
  pure (generalizeExistentials ctx2 t, want)
synthesizeWanted (Term.Handle' h body) = do
  -- To synthesize a handle block, we first synthesize the handler h,
  -- then push its allowed abilities onto the current ambient set when
  -- checking the body. Assuming that works, we also verify that the
  -- handler only uses abilities in the current ambient set.
  (ht, hwant) <- synthesize h
  ht <- ungeneralize =<< applyM ht
  ctx <- getContext
  case ht of
    -- common case, like `h : Request {Remote} a -> b`, brings
    -- `Remote` into ambient when checking `body`
    Type.Arrow' (Type.Apps' (Type.Ref' ref) [et,i]) o | ref == Type.effectRef -> do
      let es = Type.flattenEffects et
      bwant <- withEffects es $ checkWanted [] body i
      o <- applyM o
      let (oes, o') = Type.stripEffect o
      want <- coalesceWanted (fmap (Just h,) oes ++ bwant) hwant
      pure (o', want)
    -- degenerate case, like `handle x -> 10 in ...`
    -- todo: reviewme - I think just generate a type error in this case
    -- Currently assuming no effects are handled.
    Type.Arrow' (i@(Type.Var' (TypeVar.Existential _ v@(lookupSolved ctx -> Nothing)))) o -> do
      r <- extendExistential v
      let rt = existentialp (loc i) r
          e0 = Type.apps (Type.ref (loc i) Type.effectRef)
                 [(loc i, Type.effects (loc i) []), (loc i, rt)]
      subtype i e0
      o <- applyM o
      let (oes, o') = Type.stripEffect o
      want <- checkWanted (fmap (Just h,) oes) body rt
      pure (o', want)
    _ -> failWith $ HandlerOfUnexpectedType (loc h) ht

synthesizeWanted (Term.Ann' e t) = checkScoped e t
synthesizeWanted tm@(Term.Apps' f args) = do -- ->EEEEE
  (ft, fwant) <- synthesize f
  ctx <- getContext
  (vs, ft) <- ungeneralize' ft
  (at, awant) <- scope (InFunctionCall vs f ft args)
    $ synthesizeApps tm (apply ctx ft) args
  (at,) <$> coalesceWanted awant fwant


-- From here down, the term location is used in the result, so it is
-- more convenient to use pattern guards.
synthesizeWanted e
  -- literals
  | Term.Float' _ <- e = pure (Type.float l, []) -- 1I=>
  | Term.Int' _ <- e = pure (Type.int l, []) -- 1I=>
  | Term.Nat' _ <- e = pure (Type.nat l, []) -- 1I=>
  | Term.Boolean' _ <- e = pure (Type.boolean l, [])
  | Term.Text' _ <- e = pure (Type.text l, [])
  | Term.Char' _ <- e = pure (Type.char l, [])
  | Term.TermLink' _ <- e = pure (Type.termLink l, [])
  | Term.TypeLink' _ <- e = pure (Type.typeLink l, [])

  | Term.Blank' blank <- e = do
    v <- freshenVar Var.blank
    appendContext [Var (TypeVar.Existential blank v)]
    pure (existential' l blank v, [])

  | Term.List' v <- e = do
    ft <- vectorConstructorOfArity l (Foldable.length v)
    case Foldable.toList v of
      [] -> pure (ft, [])
      v1 : _ ->
        scope (InVectorApp (ABT.annotation v1))
          $ synthesizeApps e ft v

  -- ->I=> (Full Damas Milner rule)
  | Term.Lam' body <- e = do
    -- arya: are there more meaningful locations we could put into and
    -- pull out of the abschain?)
    [arg, i, e, o] <- sequence [ ABT.freshen body freshenVar
                               , freshenVar (ABT.variable body)
                               , freshenVar Var.inferAbility
                               , freshenVar Var.inferOutput ]
    let it = existential' l B.Blank i
        ot = existential' l B.Blank o
        et = existential' l B.Blank e
    appendContext $
      [existential i, existential e, existential o, Ann arg it]
    body' <- pure $ ABT.bindInheritAnnotation body (Term.var() arg)
    if Term.isLam body'
      then checkWithAbilities [] body' ot
      else checkWithAbilities [et] body' ot
    ctx <- getContext
    let t = apply ctx $ Type.arrow l it (Type.effect l [et] ot)
    pure (t, [])

  | Term.If' cond t f <- e = do
    cwant <- scope InIfCond $ check cond (Type.boolean l)
    (ty, bwant) <-
      scope (InIfBody $ ABT.annotation t)
        $ synthesizeApps e (Type.iff2 l) [t, f]
    (ty,) <$> coalesceWanted bwant cwant

  | Term.And' a b <- e
  = scope InAndApp $ synthesizeApps e (Type.andor' l) [a, b]

  | Term.Or' a b <- e
  = scope InOrApp $ synthesizeApps e (Type.andor' l) [a, b]

  | Term.Match' scrutinee cases <- e = do
    (scrutineeType, swant) <- synthesize scrutinee
    outputTypev <- freshenVar (Var.named "match-output")
    let outputType = existential' l B.Blank outputTypev
    appendContext [existential outputTypev]
    cwant <- checkCases scrutineeType outputType cases
    want <- coalesceWanted cwant swant
    ctx <- getContext
    pure $ (apply ctx outputType, want)
  where l = loc e

synthesizeWanted _e = compilerCrash PatternMatchFailure

checkCases
  :: Var v
  => Ord loc
  => Type v loc
  -> Type v loc
  -> [Term.MatchCase loc (Term v loc)]
  -> M v loc (Wanted v loc)
checkCases _ _ [] = pure []
checkCases scrutType outType cases@(Term.MatchCase _ _ t : _)
  = scope (InMatch (ABT.annotation t)) $ do
      mes <- requestType (cases <&> \(Term.MatchCase p _ _) -> p)
      for_ mes $ \es -> applyM scrutType >>= \sty -> do
        v <- freshenVar Var.inferPatternPureV
        g <- freshenVar Var.inferAbility
        let lo = loc scrutType
            vt = existentialp lo v
            gt = existentialp lo g
            es' = gt:es
        appendContext [existential g, existential v]
        subtype (Type.effectV lo (lo, Type.effects lo es') (lo, vt)) sty
      scrutType' <- applyM =<< ungeneralize scrutType
      coalesceWanteds =<< traverse (checkCase scrutType' outType) cases

getEffect
  :: Var v => Ord loc => ConstructorReference -> M v loc (Type v loc)
getEffect ref = do
  ect <- getEffectConstructorType ref
  uect <- ungeneralize ect
  let final (Type.Arrow' _ o) = final o
      final t = t
  case final uect of
    Type.Effect'' [et] _ -> pure et
    t@(Type.Effect'' _ _) ->
      compilerCrash $ EffectConstructorHadMultipleEffects t
    _ -> compilerCrash PatternMatchFailure

requestType
  :: Var v => Ord loc => [Pattern loc] -> M v loc (Maybe [Type v loc])
requestType ps = getCompose . fmap fold $ traverse single ps
  where
  single (Pattern.As _ p) = single p
  single Pattern.EffectPure{} = Compose . pure . Just $ []
  single (Pattern.EffectBind _ ref _ _)
    = Compose $ Just . pure <$> getEffect ref
  single _ = Compose $ pure Nothing

checkCase :: forall v loc . (Var v, Ord loc)
          => Type v loc
          -> Type v loc
          -> Term.MatchCase loc (Term v loc)
          -> M v loc (Wanted v loc)
checkCase scrutineeType outputType (Term.MatchCase pat guard rhs) = do
  scrutineeType <- applyM scrutineeType
  outputType <- applyM outputType
  markThenRetractWanted Var.inferOther $ do
    let peel t = case t of
                  ABT.AbsN' vars bod -> (vars, bod)
        (rhsvs, rhsbod) = peel rhs
        mayGuard = snd . peel <$> guard
    (substs, remains) <- runStateT (checkPattern scrutineeType pat) rhsvs
    unless (null remains) $ compilerCrash (MalformedPattern pat)
    let subst = ABT.substsInheritAnnotation (second (Term.var ()) <$> substs)
        rhs' = subst rhsbod
        guard' = subst <$> mayGuard
    gwant <- for guard' $ \g -> scope InMatchGuard $
      checkWantedScoped [] g (Type.boolean (loc g))
    outputType <- applyM outputType
    scope InMatchBody $
      checkWantedScoped (fromMaybe [] gwant) rhs' outputType

-- For example:
--   match scrute with
--     (x, [42,y,Foo z]) -> blah x y z
--
-- scrutineeType will just be the type of `scrute`
-- The starting state will be the variables [x,y,z] (extracted from the Abs-chain on the RHS of the ->)
-- The output (assuming no type errors) is [(x,x'), (y,y'), (z,z')]
-- where x', y', z' are freshened versions of x, y, z. These will be substituted
-- into `blah x y z` to produce `blah x' y' z'` before typechecking it.
checkPattern
  :: (Var v, Ord loc)
  => Type v loc
  -> Pattern loc
  -> StateT [v] (M v loc) [(v, v)]
checkPattern tx ty | (debugEnabled || debugPatternsEnabled) && traceShow ("checkPattern"::String, tx, ty) False = undefined
checkPattern scrutineeType p =
  case p of
    Pattern.Unbound _    -> pure []
    Pattern.Var     _loc -> do
      v  <- getAdvance p
      v' <- lift $ freshenVar v
      lift . appendContext $ [Ann v' scrutineeType]
      pure [(v, v')]
    -- Ex: [42, y, Foo z]
    Pattern.SequenceLiteral loc ps -> do
      vt <- lift $ do
        v <- freshenVar Var.inferOther
        let vt = existentialp loc v
        appendContext [existential v]
        -- ['a] <: scrutineeType, where 'a is fresh existential
        subtype (Type.app loc (Type.list loc) vt) scrutineeType
        applyM vt
      join <$> traverse (checkPattern vt) ps
    Pattern.SequenceOp loc l op r -> do
      let (locL, locR) = (Pattern.loc l, Pattern.loc r)
      vt <- lift $ do
        v <- freshenVar Var.inferOther
        let vt = existentialp loc v
        appendContext [existential v]
        -- todo: `Type.list loc` is super-probably wrong;
        -- I'm thinking it should be Ann.Intrinsic, but we don't
        -- have access to that here.
        subtype (Type.app loc (Type.list loc) vt) scrutineeType
        applyM vt
      case op of
        Pattern.Cons -> do
          lvs <- checkPattern vt l
          -- todo: same `Type.list loc` thing
          rvs <- checkPattern (Type.app locR (Type.list locR) vt) r
          pure $ lvs ++ rvs
        Pattern.Snoc -> do
          -- todo: same `Type.list loc` thing
          lvs <- checkPattern (Type.app locL (Type.list locL) vt) l
          rvs <- checkPattern vt r
          pure $ lvs ++ rvs
        Pattern.Concat ->
          case (l, r) of
            (p, _) | isConstLen p -> f
            (_, p) | isConstLen p -> f
            (_, _) -> lift . failWith $
              ConcatPatternWithoutConstantLength loc (Type.app loc (Type.list loc) vt)
          where
            f = liftA2 (++) (g locL l) (g locR r)
            -- todo: same `Type.list loc` thing
            g l p = checkPattern (Type.app l (Type.list l) vt) p

            -- Only pertains to sequences, returns False if not a sequence
            isConstLen :: Pattern loc -> Bool
            isConstLen p = case p of
              Pattern.SequenceLiteral _ _ -> True
              Pattern.SequenceOp _ l op r -> case op of
                Pattern.Snoc -> isConstLen l
                Pattern.Cons -> isConstLen r
                Pattern.Concat -> isConstLen l && isConstLen r
              Pattern.As _ p -> isConstLen p
              _ -> False
    -- TODO: provide a scope here for giving a good error message
    Pattern.Boolean loc _ ->
      lift $ subtype (Type.boolean loc) scrutineeType $> mempty
    Pattern.Int loc _ ->
      lift $ subtype (Type.int loc) scrutineeType $> mempty
    Pattern.Nat loc _ ->
      lift $ subtype (Type.nat loc) scrutineeType $> mempty
    Pattern.Float loc _ ->
      lift $ subtype (Type.float loc) scrutineeType $> mempty
    Pattern.Text loc _ ->
      lift $ subtype (Type.text loc) scrutineeType $> mempty
    Pattern.Char loc _  ->
      lift $ subtype (Type.char loc) scrutineeType $> mempty
    Pattern.Constructor loc ref args -> do
      dct  <- lift $ getDataConstructorType ref
      udct <- lift $ skolemize forcedData dct
      unless (Type.arity udct == length args)
        . lift
        . failWith
        $ PatternArityMismatch loc dct (length args)
      let step (Type.Arrow' i o, vso) pat =
            (\vso' -> (o, vso ++ vso')) <$> checkPattern i pat
          step _ _ =
            lift . failWith $ PatternArityMismatch loc dct (length args)
      (overall, vs) <- foldM step (udct, []) args
      st            <- lift $ applyM scrutineeType
      lift $ subtype overall st
      pure vs
    Pattern.As _loc p' -> do
      v  <- getAdvance p
      v' <- lift $ freshenVar v
      lift . appendContext $ [Ann v' scrutineeType]
      ((v, v') :) <$> checkPattern scrutineeType p'
    -- ex: { a } -> a
    -- ex: { (x, 42) } -> a
    Pattern.EffectPure loc p -> do
      vt <- lift $ do
        v <- freshenVar Var.inferPatternPureV
        e <- freshenVar Var.inferPatternPureE
        let vt = existentialp loc v
        let et = existentialp loc e
        appendContext [existential v, existential e]
        subtype (Type.effectV loc (loc, et) (loc, vt)) scrutineeType
        applyM vt
      checkPattern vt p
    -- ex: { Stream.emit x -> k } -> ...
    Pattern.EffectBind loc ref args k -> do
      -- scrutineeType should be a supertype of `Effect e vt`
      -- for fresh existentials `e` and `vt`
      e <- lift $ extendExistential Var.inferPatternBindE
      v <- lift $ extendExistential Var.inferPatternBindV
      let evt = Type.effectV loc (loc, existentialp loc e)
                                 (loc, existentialp loc v)
      lift $ subtype evt scrutineeType
      ect  <- lift $ getEffectConstructorType ref
      uect <- lift $ skolemize forcedEffect ect
      unless (Type.arity uect == length args)
        . lift
        . failWith
        . PatternArityMismatch loc ect
        $ length args
      let step (Type.Arrow' i o, vso) pat =
            (\vso' -> (o, vso ++ vso')) <$> checkPattern i pat
          step _ _ =
            lift . failWith $ PatternArityMismatch loc ect (length args)
      (ctorOutputType, vs) <- foldM step (uect, []) args
      case ctorOutputType of
        -- an effect ctor should have exactly 1 effect!
        Type.Effect'' [et] it -> do
          -- expecting scrutineeType to be `Effect et vt`

          -- ensure that the variables in `et` unify with those from
          -- the scrutinee.
          lift $ do
            res <- Type.flattenEffects <$> applyM (existentialp loc e)
            abilityCheck' res [et]

          st <- lift $ applyM scrutineeType
          case st of
            Type.App' (Type.App' _ eff) vt ->
              let kt = Type.arrow (Pattern.loc k)
                                  it
                                  (Type.effect (Pattern.loc k) [eff] vt)
              in (vs ++) <$> checkPattern kt k
            _ -> lift . compilerCrash $ PatternMatchFailure
        _ -> lift . compilerCrash $ EffectConstructorHadMultipleEffects
          ctorOutputType
 where

  getAdvance :: Pattern loc -> StateT [v] (M v loc) v
  getAdvance p = do
    vs <- get
    case vs of
      []       -> lift $ compilerCrash (MalformedPattern p)
      (v : vs) -> do
        put vs
        pure v

applyM :: (Var v, Ord loc) => Type v loc -> M v loc (Type v loc)
applyM t = (`apply` t) <$> getContext

lookupAnn :: Ord v => Context v loc -> v -> Maybe (Type v loc)
lookupAnn ctx v = Map.lookup v (termVarAnnotations . info $ ctx)

lookupSolved :: Ord v => Context v loc -> v -> Maybe (Monotype v loc)
lookupSolved ctx v = Map.lookup v (solvedExistentials . info $ ctx)

resetContextAfter :: a -> M v loc a -> M v loc a
resetContextAfter x a = do
  ctx <- getContext
  a <- a `orElse` pure x
  setContext ctx
  pure a

-- | Synthesize and generalize the type of each binding in a let rec.
-- Updates the context so that all bindings are annotated with
-- their type. Also returns the freshened version of `body`.
-- See usage in `synthesize` and `check` for `LetRec'` case.
annotateLetRecBindings
  :: (Var v, Ord loc)
  => Term.IsTop
  -> ((v -> M v loc v) -> M v loc ([(v, Term v loc)], Term v loc))
  -> M v loc (Term v loc)
annotateLetRecBindings isTop letrec =
  -- If this is a top-level letrec, then emit a TopLevelComponent note,
  -- which asks if the user-provided type annotations were needed.
  if isTop
  then do
    -- First, typecheck (using annotateLetRecBindings') the bindings with any
    -- user-provided annotations.
    (body, vts) <- annotateLetRecBindings' True
    -- Then, try typechecking again, but ignoring any user-provided annotations.
    -- This will infer whatever type.  If it altogether fails to typecheck here
    -- then, ...(1)
    withoutAnnotations  <-
      resetContextAfter Nothing $ Just <$> annotateLetRecBindings' False
    -- convert from typechecker TypeVar back to regular `v` vars
    let unTypeVar (v, t) = (v, generalizeAndUnTypeVar t)
    case withoutAnnotations of
      Just (_, vts') -> do
        r <- and <$> zipWithM isRedundant (fmap snd vts) (fmap snd vts')
        btw $ topLevelComponent ((\(v,b) -> (Var.reset v, b,r)) . unTypeVar <$> vts)
      -- ...(1) we'll assume all the user-provided annotations were needed
      Nothing -> btw
        $ topLevelComponent ((\(v, b) -> (Var.reset v, b, False)) . unTypeVar <$> vts)
    pure body
  -- If this isn't a top-level letrec, then we don't have to do anything special
  else fst <$> annotateLetRecBindings' True
 where
  annotateLetRecBindings' useUserAnnotations = do
    (bindings, body) <- letrec freshenVar
    let vs = map fst bindings
    ((bindings, bindingTypes), ctx2) <- markThenRetract Var.inferOther $ do
      let f (v, binding) = case binding of
            -- If user has provided an annotation, we use that
            Term.Ann' e t | useUserAnnotations -> do
              -- Arrows in `t` with no ability lists get an attached fresh
              -- existential to allow inference of required abilities
              t2 <- existentializeArrows =<< applyM t
              pure (Term.ann (loc binding) e t2, t2)
            -- If we're not using an annotation, we make one up. There's 2 cases:

            lam@(Term.Lam' _) ->
              -- If `e` is a lambda of arity K, we immediately refine the
              -- existential to `a1 ->{e1} a2 ... ->{eK} r`. This gives better
              -- inference of the lambda's ability variables in conjunction with
              -- handling of lambdas in `check` judgement.
              (lam,) <$> existentialFunctionTypeFor lam
            e -> do
              -- Anything else, just make up a fresh existential
              -- which will be refined during typechecking of the binding
              vt <- extendExistential v
              pure $ (e, existential' (loc binding) B.Blank vt)
      (bindings, bindingTypes) <- unzip <$> traverse f bindings
      appendContext (zipWith Ann vs bindingTypes)
      -- check each `bi` against its type
      Foldable.for_ (zip bindings bindingTypes) $ \(b, t) ->
        -- note: elements of a cycle have to be pure, otherwise order of effects
        -- is unclear and chaos ensues
        checkScopedWith b t []
      ensureGuardedCycle (vs `zip` bindings)
      pure (bindings, bindingTypes)
    -- compute generalized types `gt1, gt2 ...` for each binding `b1, b2...`;
    -- add annotations `v1 : gt1, v2 : gt2 ...` to the context
    let bindingArities = Term.arity <$> bindings
        gen bindingType _arity = generalizeExistentials ctx2 bindingType
        bindingTypesGeneralized = zipWith gen bindingTypes bindingArities
        annotations             = zipWith Ann vs bindingTypesGeneralized
    appendContext annotations
    pure (body, vs `zip` bindingTypesGeneralized)

ensureGuardedCycle :: Var v => [(v, Term v loc)] -> M v loc ()
ensureGuardedCycle bindings = let
  -- We make sure that nonLambdas can depend only on lambdas, not on each other
  nonLambdas = Set.fromList [ v | (v, b) <- bindings, Term.arity b == 0 ]
  (notok, ok) = partition f bindings
  f (v, b) =
    if Set.member v nonLambdas then
      not $ Set.null (ABT.freeVars b `Set.intersection` nonLambdas)
    else False
  in if length ok == length bindings then pure ()
     else failWith $ UnguardedLetRecCycle (fst <$> notok) bindings

existentialFunctionTypeFor :: Var v => Term v loc -> M v loc (Type v loc)
existentialFunctionTypeFor lam@(Term.LamNamed' v body) = do
  v <- extendExistential v
  e <- extendExistential Var.inferAbility
  o <- existentialFunctionTypeFor body
  pure $ Type.arrow (loc lam)
                    (existentialp (loc lam) v)
                    (Type.effect (loc lam) [existentialp (loc lam) e] o)
existentialFunctionTypeFor e = do
  v <- extendExistential Var.inferOutput
  pure $ existentialp (loc e) v

existentializeArrows :: Var v => Type v loc -> M v loc (Type v loc)
existentializeArrows t = do
  let newVar = extendExistentialTV Var.inferAbility
  t <- Type.existentializeArrows newVar t
  pure t

ungeneralize :: (Var v, Ord loc) => Type v loc -> M v loc (Type v loc)
ungeneralize t = snd <$> ungeneralize' t

ungeneralize' :: (Var v, Ord loc) => Type v loc -> M v loc ([v], Type v loc)
ungeneralize' (Type.Forall' t) = do
  v <- ABT.freshen t freshenTypeVar
  appendContext [existential v]
  t <- pure $ ABT.bindInheritAnnotation t (existential' () B.Blank v)
  first (v:) <$> ungeneralize' t
ungeneralize' t = pure ([], t)

skolemize
  :: Var v
  => Ord loc
  => (Type v loc -> Set (TypeVar v loc))
  -> Type v loc
  -> M v loc (Type v loc)
skolemize forced (Type.ForallsNamed' vs ty) = do
  urn <- for uvs $ \u -> (,) u <$> freshenTypeVar u
  srn <- for svs $ \u -> (,) u <$> freshenTypeVar u
  let uctx = existential . snd <$> urn
      sctx = Universal . snd <$> srn
      rn = (fmap (existential' () B.Blank) <$> urn)
        ++ (fmap (universal' ()) <$> srn)
  appendContext $ uctx ++ sctx
  pure $ foldl (flip $ uncurry ABT.substInheritAnnotation) ty rn
  where
  fovs = forced ty
  (uvs, svs) = partition (`Set.member` fovs) vs
skolemize _ ty = pure ty

forcedEffect :: Type v loc -> Set (TypeVar v loc)
forcedEffect (Type.Arrow' _ o) = forcedEffect o
forcedEffect (Type.Effect1' es _) = Type.freeVars es
forcedEffect _ = Set.empty

forcedData :: Type v loc -> Set (TypeVar v loc)
forcedData (Type.Arrow' _ o) = forcedData o
forcedData ty = Type.freeVars ty

-- | Apply the context to the input type, then convert any unsolved existentials
-- to universals.
generalizeExistentials :: (Var v, Ord loc) => [Element v loc] -> Type v loc -> Type v loc
generalizeExistentials ctx ty0 = generalizeP pred ctx ty
  where
  gens = Set.fromList $ mapMaybe (fmap snd . existentialP) ctx

  ty = discardCovariant gens $ applyCtx ctx ty0
  fvs = Type.freeVars ty

  pred e
    | pe@(Just (tv, _)) <- existentialP e
    , tv `Set.member` fvs = pe
    | otherwise = Nothing


generalizeP
  :: Var v
  => Ord loc
  => (Element v loc -> Maybe (TypeVar v loc, v))
  -> [Element v loc]
  -> Type v loc
  -> Type v loc
generalizeP p ctx0 ty = foldr gen (applyCtx ctx0 ty) ctx
  where
  ctx = mapMaybe p ctx0

  gen (tv, v) t
    | tv `ABT.isFreeIn` t
    -- location of the forall is just the location of the input type
    -- and the location of each quantified variable is just inherited
    -- from its source location
    = Type.forall (loc t) (TypeVar.Universal v)
        (ABT.substInheritAnnotation tv (universal' () v) t)
   -- don't bother introducing a forall if type variable is unused
    | otherwise = t

existentialP :: Element v loc -> Maybe (TypeVar v loc, v)
existentialP (Var (TypeVar.Existential _ v))
  = Just (TypeVar.Existential B.Blank v, v)
existentialP _ = Nothing

variableP :: Element v loc -> Maybe (TypeVar v loc, v)
variableP (Var (TypeVar.Existential _ v))
  = Just (TypeVar.Existential B.Blank v, v)
variableP (Var tv@(TypeVar.Universal v)) = Just (tv, v)
variableP _ = Nothing

-- This checks `e` against the type `t`, but if `t` is a `∀`, any ∀-quantified
-- variables are freshened and substituted into `e`. This should be called whenever
-- a term is being checked against a type due to a user-provided signature on `e`.
-- See its usage in `synthesize` and `annotateLetRecBindings`.
checkScoped
  :: forall v loc
   . (Var v, Ord loc)
  => Term v loc -> Type v loc -> M v loc (Type v loc, Wanted v loc)
checkScoped e (Type.Forall' body) = do
  v <- ABT.freshen body freshenTypeVar
  ((ty, want), pop) <- markThenRetract v $ do
    x <- extendUniversal v
    let e' = Term.substTypeVar (ABT.variable body) (universal' () x) e
    checkScoped e' (ABT.bindInheritAnnotation body (universal' () x))
  want <- substAndDefaultWanted want pop
  pure (generalizeP variableP pop ty, want)
checkScoped e t = do
  t <- existentializeArrows t
  (t,) <$> check e t

checkScopedWith
  :: Var v
  => Ord loc
  => Term v loc
  -> Type v loc
  -> [Type v loc]
  -> M v loc ()
checkScopedWith tm ty ab = do
  (_, want) <- checkScoped tm ty
  subAbilities want ab

markThenRetractWanted
  :: Var v
  => Ord loc
  => v
  -> M v loc (Wanted v loc)
  -> M v loc (Wanted v loc)
markThenRetractWanted v m
  = markThenRetract v m >>= uncurry substAndDefaultWanted

-- This function handles merging two sets of wanted abilities, along
-- with some pruning of the set. This means that coalescing a list
-- with the empty list may result in a distinct list, but coalescing
-- again afterwards should not further change things.
--
-- With respect to the above, it is presumed that the second argument
-- (`old`) has already been coalesced in this manner. So only the
-- contents of `new` may be reduced, and coalescing with the empty
-- list as `new` will just yield the `old` list.
--
-- There are two main operations performed while merging. First, an
-- ability (currently) may only occur once in a row, so if it occurs
-- twice in a list, those two occurrences are unified. Second, some
-- references to ability polymorphic functions can lead to arbitrary
-- variables being 'wanted'. However, if these variables do not occur
-- in the context, and we are thus not trying to infer them, it is
-- pointless to add them to the wanted abilities, just making types
-- more complicated, and inference harder. So in that scenario, we
-- default the variable to {} and omit it.
coalesceWanted'
  :: Var v
  => Ord loc
  => (TypeVar v loc -> Bool)
  -> Wanted v loc
  -> Wanted v loc
  -> M v loc (Wanted v loc)
coalesceWanted' _    [] old = pure old
coalesceWanted' keep ((loc,n):new) old
  | Just (_, o) <- find (headMatch n . snd) old = do
    equate n o
    coalesceWanted new old
  | Type.Var' u <- n = do
    (new, old) <-
      -- Only add existential variables to the wanted list if they
      -- occur in a type we're trying to infer in the context. If
      -- they don't, they were added as instantiations of polymorphic
      -- types that might as well just be instantiated to {}.
      if keep u
        then pure (new, (loc, n):old)
        else do
          defaultAbility n
          pure (new, old)
    coalesceWanted new old
  | otherwise = coalesceWanted' keep new ((loc, n):old)

-- Wrapper for coalesceWanted' that ensures both lists are fully
-- expanded and calculates some necessary information for the main
-- procedure.
coalesceWanted
  :: Var v
  => Ord loc
  => Wanted v loc
  -> Wanted v loc
  -> M v loc (Wanted v loc)
coalesceWanted new old = do
  new <- expandWanted new
  old <- expandWanted old
  ctx <- getContext
  let invars (Type.Var' _) = mempty
      invars t = Type.freeVars t
      ivs = (foldMap.foldMap) invars (new++old)
      keep v@TypeVar.Existential{} = Set.member v ivs || occursAnn v ctx
      keep _ = True
  coalesceWanted' keep new old

coalesceWanteds
  :: Var v => Ord loc => [Wanted v loc] -> M v loc (Wanted v loc)
coalesceWanteds = foldM (flip coalesceWanted) []

-- | This implements the subtraction of handled effects from the
-- wanted effects of its body. Similar to merging, it presumes that
-- only one occurrence of each concrete ability is in play in the
-- scope, and will impose subtyping relations between the wanted and
-- handled abilities.
pruneWanted
  :: Var v
  => Ord loc
  => Wanted v loc
  -> Wanted v loc
  -> [Type v loc]
  -> M v loc (Wanted v loc)
pruneWanted acc [] _ = pure acc
pruneWanted acc ((loc, w):want) handled
  | Just h <- find (headMatch w) handled = do
    subtype w h
    want <- expandWanted want
    handled <- expandAbilities handled
    pruneWanted acc want handled
  | otherwise = pruneWanted ((loc, w):acc) want handled

-- | Processes wanted effects with respect to a portion of context
-- that is being discarded. This has the following consequences:
--   - All solved variables are substituted into the wanted abilities
--   - Effects that would involve escaping universal variables cause
--     an error, because they cannot possibly be satisfied.
--   - Unsolved existential abilities are defaulted to the empty row
--   - Abilities containing unsolved existentials that are going out
--     of scope cause an error, because it is unclear what they ought
--     to be solved to.
substAndDefaultWanted
  :: Var v
  => Ord loc
  => Wanted v loc
  -> [Element v loc]
  -> M v loc (Wanted v loc)
substAndDefaultWanted want ctx
  | want <- (fmap.fmap) (applyCtx ctx) want
  , want <- filter q want
  , repush <- filter keep ctx
  = appendContext repush *> coalesceWanted want []
  where
  isExistential TypeVar.Existential{} = True
  isExistential _ = False

  -- get the free variables of things that aren't just variables
  necessary (Type.Var' _) = mempty
  necessary t = Set.filter isExistential $ Type.freeVars t

  keeps = foldMap (necessary.snd) want
  keep (Var v) = v `Set.member` keeps
  keep _ = False

  p (Var v) | isExistential v = Just v
  p _ = Nothing

  outScope = Set.fromList $ mapMaybe p ctx

  q (_, Type.Var' u) = u `Set.notMember` outScope
  q _ = True

-- Defaults unsolved ability variables to the empty row
defaultAbility :: Var v => Ord loc => Type v loc -> M v loc Bool
defaultAbility e@(Type.Var' (TypeVar.Existential b v))
  = (True <$ instantiateL b v eff0) `orElse` pure False
  where
  eff0 = Type.effects (loc e) []
defaultAbility _ = pure False

-- Discards existential ability variables that only occur in covariant
-- position in the type. This is a useful step before generalization,
-- because it eliminates unnecessary variable parameterization.
--
-- Expects a fully substituted type, so that it is unnecessary to
-- check if an existential in the type has been solved.
discardCovariant :: Var v => Set v -> Type v loc -> Type v loc
discardCovariant _ ty | debugShow ("discardCovariant", ty) = undefined
discardCovariant gens ty
  = ABT.rewriteDown (strip $ keepVarsT True ty) ty
  where
  keepVarsT pos (Type.Arrow' i o)
    = keepVarsT (not pos) i <> keepVarsT pos o
  keepVarsT pos (Type.Effect1' e o)
    = keepVarsT pos e <> keepVarsT pos o
  keepVarsT pos (Type.Effects' es) = foldMap (keepVarsE pos) es
  keepVarsT pos (Type.ForallNamed' _ t) = keepVarsT pos t
  keepVarsT pos (Type.IntroOuterNamed' _ t) = keepVarsT pos t
  keepVarsT _ t = foldMap exi $ Type.freeVars t

  exi (TypeVar.Existential _ v) = Set.singleton v
  exi _ = mempty

  keepVarsE pos (Type.Var' (TypeVar.Existential _ v))
    | pos, v `Set.member` gens = mempty
    | otherwise = Set.singleton v
  keepVarsE pos e = keepVarsT pos e

  strip keep t@(Type.Effect1' es0 o)
    = Type.effect (loc t) (discard keep $ Type.flattenEffects es0) o
  strip _ t = t

  discard keep es = filter p es
    where
    p (Type.Var' (TypeVar.Existential _ v)) = v `Set.member` keep
    p _ = True

-- Ability inference prefers minimal sets of abilities when
-- possible. However, such inference may disqualify certain TDNR
-- candicates due to a subtyping check with an overly minimal type.
-- It may be that the candidate's type would work fine, because the
-- inference was overly conservative about guessing which abilities
-- are in play.
--
-- `relax` adds an existential variable to the final inferred
-- abilities for such a function type if there isn't already one,
-- changing:
--
--   T ->{..} U ->{..} V
--
-- into:
--
--   T ->{..} U ->{e, ..} V
--
-- (where the `..` are presumed to be concrete) so that it can
-- behave better in the check.
--
-- It's possible this would allow an ability set that doesn't work,
-- but this is only used for type directed name resolution. A
-- separate type check must pass if the candidate is allowed, which
-- will ensure that the location has the right abilities.
relax :: Var v => Ord loc => Type v loc -> Type v loc
relax t = relax' True v t
  where
  fvs = foldMap f $ Type.freeVars t
  f (TypeVar.Existential _ v) = Set.singleton v
  f _ = mempty
  v = ABT.freshIn fvs $ Var.inferAbility

-- The worker for `relax`.
--
-- The boolean argument controls whether a non-arrow type is relaxed.
-- For example, the type:
--
--   Nat
--
-- is relaxed to:
--
--   {e} Nat
--
-- if True. This is desirable when doing TDNR, because a potential
-- effect reference may have type `{A} T` while the inferred necessary
-- type is just `T`. However, it is undesirable to add these variables
-- when relax' is used during variable instantiation, because it just
-- adds ability inference ambiguity.
relax' :: Var v => Ord loc => Bool -> v -> Type v loc -> Type v loc
relax' nonArrow v t
  | Type.Arrow' i o <- t
  = Type.arrow (ABT.annotation t) i $ relax' nonArrow v o
  | Type.ForallsNamed' vs b <- t
  = Type.foralls loc vs $ relax' nonArrow v b
  | Type.Effect' es r <- t
  , Type.Arrow' i o <- r
  = Type.effect loc es . Type.arrow (ABT.annotation t) i $ relax' nonArrow v o
  | Type.Effect' es r <- t
  = if any open es then t else Type.effect loc (tv : es) r
  | nonArrow = Type.effect loc [tv] t
  | otherwise = t
  where
  open (Type.Var' (TypeVar.Existential{})) = True
  open _ = False
  loc = ABT.annotation t
  tv = Type.var loc (TypeVar.Existential B.Blank v)

checkWantedScoped
  :: Var v
  => Ord loc
  => Wanted v loc
  -> Term v loc
  -> Type v loc
  -> M v loc (Wanted v loc)
checkWantedScoped want m ty
  = scope (InCheck m ty) $ checkWanted want m ty

checkWanted
  :: Var v
  => Ord loc
  => Wanted v loc
  -> Term v loc
  -> Type v loc
  -> M v loc (Wanted v loc)
-- ForallI
checkWanted want m (Type.Forall' body) = do
  v <- ABT.freshen body freshenTypeVar
  markThenRetractWanted v $ do
    x <- extendUniversal v
    checkWanted want m
      $ ABT.bindInheritAnnotation body (universal' () x)
-- =>I
-- Lambdas are pure, so they add nothing to the wanted set
checkWanted want (Term.Lam' body) (Type.Arrow'' i es o) = do
  x <- ABT.freshen body freshenVar
  markThenRetract0 x $ do
    extendContext (Ann x i)
    body <- pure $ ABT.bindInheritAnnotation body (Term.var () x)
    checkWithAbilities es body o
  pure want
checkWanted want (Term.Let1' binding m) t = do
  v <- ABT.freshen m freshenVar
  (tbinding, wbinding) <- synthesize binding
  want <- coalesceWanted wbinding want
  markThenRetractWanted v $ do
    extendContext (Ann v tbinding)
    checkWanted want (ABT.bindInheritAnnotation m (Term.var () v)) t
checkWanted want (Term.LetRecNamed' [] m) t
  = checkWanted want m t
-- letrec can't have effects, so it doesn't extend the wanted set
checkWanted want (Term.LetRecTop' isTop lr) t
  = markThenRetractWanted (Var.named "let-rec-marker") $ do
      e <- annotateLetRecBindings isTop lr
      checkWanted want e t
checkWanted want e t = do
  (u, wnew) <- synthesize e
  ctx <- getContext
  subtype (apply ctx u) (apply ctx t)
  coalesceWanted wnew want

-- | Check that under the current context:
--     `m` has type `t` with abilities `es`,
-- updating the context in the process.
checkWithAbilities
  :: Var v
  => Ord loc
  => [Type v loc]
  -> Term v loc
  -> Type v loc
  -> M v loc ()
checkWithAbilities es m t = do
  want <- check m t
  subAbilities want es
  -- traverse_ defaultAbility es

-- | Check that under the given context:
--     `m` has type `t`
-- updating the context in the process.
check
  :: Var v
  => Ord loc
  => Term v loc
  -> Type v loc
  -> M v loc (Wanted v loc)
check m t | debugShow ("check" :: String, m, t) = undefined
check m0 t0 = scope (InCheck m0 t0) $ do
  ctx <- getContext
  case minimize' m0 of
    Left m -> failWith $ DuplicateDefinitions m
    Right m
      | not (wellformedType ctx t0)
     -> failWith $ IllFormedType ctx
      | Type.Var' TypeVar.Existential{} <- t0
     -> applyM t0 >>= checkWanted [] m
      | otherwise
     -> checkWanted [] m (Type.stripIntroOuters t0)

-- | `subtype ctx t1 t2` returns successfully if `t1` is a subtype of `t2`.
-- This may have the effect of altering the context.
subtype :: forall v loc . (Var v, Ord loc) => Type v loc -> Type v loc -> M v loc ()
subtype tx ty | debugEnabled && traceShow ("subtype"::String, tx, ty) False = undefined
subtype tx ty = scope (InSubtype tx ty) $ do
  ctx <- getContext
  go (ctx :: Context v loc) (Type.stripIntroOuters tx) (Type.stripIntroOuters ty)
  where -- Rules from figure 9
  go :: Context v loc -> Type v loc -> Type v loc -> M v loc ()
  go _ (Type.Ref' r) (Type.Ref' r2) | r == r2 = pure () -- `Unit`
  go ctx t1@(Type.Var' (TypeVar.Universal v1)) t2@(Type.Var' (TypeVar.Universal v2)) -- `Var`
    | v1 == v2 && wellformedType ctx t1 && wellformedType ctx t2
    = pure ()
  go ctx t1@(Type.Var' (TypeVar.Existential _ v1)) t2@(Type.Var' (TypeVar.Existential _ v2)) -- `Exvar`
    | v1 == v2 && wellformedType ctx t1 && wellformedType ctx t2
    = pure ()
  go _ (Type.Arrow' i1 o1) (Type.Arrow' i2 o2) = do -- `-->`
    subtype i2 i1; ctx' <- getContext
    subtype (apply ctx' o1) (apply ctx' o2)
  go _ (Type.App' x1 y1) (Type.App' x2 y2) = do -- analogue of `-->`
    subtype x1 x2
    -- We don't know the variance of the type argument, so we assume
    -- (conservatively) that it's invariant, see
    -- discussion https://github.com/unisonweb/unison/issues/512
    y1 <- applyM y1; y2 <- applyM y2
    equate y1 y2
  go _ t (Type.Forall' t2) = do
    v <- ABT.freshen t2 freshenTypeVar
    markThenRetract0 v $ do
      v' <- extendUniversal v
      t2 <- pure $ ABT.bindInheritAnnotation t2 (universal' () v')
      subtype t t2
  go _ (Type.Forall' t) t2 = do
    v0 <- ABT.freshen t freshenTypeVar
    markThenRetract0 v0 $ do
      v <- extendExistential v0
      t <- pure $ ABT.bindInheritAnnotation t (existential' () B.Blank v)
      t1 <- applyM t
      subtype t1 t2
  go _ (Type.Effect1' e1 a1) (Type.Effect1' e2 a2) = do
    subtype e1 e2
    ctx <- getContext
    subtype (apply ctx a1) (apply ctx a2)
  go _ a (Type.Effect1' _e2 a2) = subtype a a2
  go _ (Type.Effect1' es a) a2 = do
     subtype es (Type.effects (loc es) [])
     subtype a a2
  go ctx (Type.Var' (TypeVar.Existential b v)) t -- `InstantiateL`
    | Set.member v (existentials ctx)
   && notMember v (Type.freeVars t) = do
    e <- extendExistential Var.inferAbility
    instantiateL b v (relax' False e t)
  go ctx t (Type.Var' (TypeVar.Existential b v)) -- `InstantiateR`
    | Set.member v (existentials ctx)
   && notMember v (Type.freeVars t) = do
    e <- extendExistential Var.inferAbility
    instantiateR (relax' False e t) b v
  go _ (Type.Effects' es1) (Type.Effects' es2)
    = subAbilities ((,) Nothing <$> es1) es2
  go _ t t2@(Type.Effects' _) | expand t  = subtype (Type.effects (loc t) [t]) t2
  go _ t@(Type.Effects' _) t2 | expand t2 = subtype t (Type.effects (loc t2) [t2])
  go ctx _ _ = failWith $ TypeMismatch ctx

  expand :: Type v loc -> Bool
  expand t = case t of
    Type.Var' _ -> True
    Type.App' _ _ -> True
    Type.Ref' _ -> True
    _ -> False

equate :: Var v => Ord loc => Type v loc -> Type v loc -> M v loc ()
equate t1 t2 = scope (InEquate t1 t2) $ do
    ctx <- getContext
    guardWF ctx t1
    guardWF ctx t2
    equate0 t1 t2
  where
  guardWF ctx t@(Type.Var' _)
    | not $ wellformedType ctx t
    = failWith (TypeMismatch ctx)
  guardWF _ _ = pure ()

equate0
  :: Var v
  => Ord loc
  => Type v loc
  -> Type v loc
  -> M v loc ()
equate0 (Type.Ref' r1) (Type.Ref' r2) | r1 == r2 = pure ()
equate0 t1@(Type.Var' tv1) t2@(Type.Var' tv2)
  | TypeVar.Universal v1 <- tv1
  , TypeVar.Universal v2 <- tv2
  , v1 == v2
  = pure ()

  | TypeVar.Existential b1 v1 <- tv1
  , TypeVar.Existential b2 v2 <- tv2
  = if v1 == v2 then pure () else do
    ctx <- getContext
    if ordered ctx v1 v2
    then instantiateL b2 v2 t1
    else instantiateL b1 v1 t2

  | TypeVar.Existential b v1 <- tv1
  = instantiateL b v1 t2
  | TypeVar.Existential b v2 <- tv2
  = instantiateL b v2 t1
equate0 (Type.Forall' t01) (Type.Forall' t02) = do
  v <- ABT.freshen t02 freshenTypeVar
  markThenRetract0 v $ do
    v <- universal' () <$> extendUniversal v
    let t1 = ABT.bindInheritAnnotation t01 v
        t2 = ABT.bindInheritAnnotation t02 v
    equate t1 t2
equate0 (Type.App' x1 y1) (Type.App' x2 y2) = do
  equate x1 x2
  y1 <- applyM y1 ; y2 <- applyM y2
  equate y1 y2
equate0 (Type.Arrow' i1 o1) (Type.Arrow' i2 o2) = do
  equate i1 i2
  o1 <- applyM o1 ; o2 <- applyM o2
  equate o1 o2
equate0 (Type.Effect1' e1 a1) (Type.Effect1' e2 a2) = do
  equate e1 e2
  a1 <- applyM a1 ; a2 <- applyM a2
  equate a1 a2
equate0 (Type.Var' (TypeVar.Existential b v)) t
  | notMember v (Type.freeVars t)
  -- subtyping relaxes here, should equality
  = instantiateL b v t
equate0 t (Type.Var' (TypeVar.Existential b v))
  | notMember v (Type.freeVars t)
  -- subtyping relaxes here, should equality
  = instantiateL b v t
equate0 (Type.Effects' es1) (Type.Effects' es2) =
  equateAbilities es1 es2
equate0 y1 y2 = do
  subtype y1 y2
  y1 <- applyM y1; y2 <- applyM y2
  -- performing the subtype check in both directions means
  -- the types must be equal
  subtype y2 y1


-- | Instantiate the given existential such that it is
-- a subtype of the given type, updating the context
-- in the process.
instantiateL :: (Var v, Ord loc) => B.Blank loc -> v -> Type v loc -> M v loc ()
instantiateL _ v t | debugEnabled && traceShow ("instantiateL"::String, v, t) False = undefined
instantiateL blank v (Type.stripIntroOuters -> t) = scope (InInstantiateL v t) $
  getContext >>= \ctx -> case Type.monotype t of
    Just t -> solve ctx v t >>= \case
      Just ctx -> setContext ctx -- InstLSolve
      Nothing -> go ctx
    Nothing -> go ctx
  where
    go ctx = case t of
      Type.Var' (TypeVar.Existential _ v2) | ordered ctx v v2 -> -- InstLReach (both are existential, set v2 = v)
        solve ctx v2 (Type.Monotype (existentialp (loc t) v)) >>=
          maybe (failWith $ TypeMismatch ctx) setContext
      Type.Arrow' i o -> do -- InstLArr
        [i',o'] <- traverse freshenVar [nameFrom Var.inferInput i, nameFrom Var.inferOutput o]
        let s = Solved blank v (Type.Monotype (Type.arrow (loc t)
                                                 (existentialp (loc i) i')
                                                 (existentialp (loc o) o')))
        replaceContext (existential v)
                       [existential o', existential i', s]
        instantiateR i B.Blank i' -- todo: not sure about this, could also be `blank`
        applyM o >>= instantiateL B.Blank o'
      Type.App' x y -> do -- analogue of InstLArr
        [x', y'] <- traverse freshenVar [nameFrom Var.inferTypeConstructor x, nameFrom Var.inferTypeConstructorArg y]
        let s = Solved blank v (Type.Monotype (Type.app (loc t)
                                                  (existentialp (loc x) x')
                                                  (existentialp (loc y) y')))
        replaceContext (existential v)
                       [existential y', existential x', s]
        applyM x >>= instantiateL B.Blank x'
        applyM y >>= instantiateL B.Blank y'
      Type.Effect1' es vt -> do
        es' <- freshenVar Var.inferAbility
        vt' <- freshenVar Var.inferOther
        let t' = Type.effect1 (loc t) (existentialp (loc es) es')
                                      (existentialp (loc vt) vt')
            s = Solved blank v (Type.Monotype t')
        replaceContext (existential v)
                       [existential es', existential vt', s]
        applyM es >>= instantiateL B.Blank es'
        applyM vt >>= instantiateL B.Blank vt'
      Type.Effects' es -> do
        es' <- traverse (\e -> freshenVar (nameFrom Var.inferAbility e)) es
        let locs = loc <$> es
            t' = Type.effects (loc t) (uncurry existentialp <$> locs `zip` es')
            s = Solved blank v $ Type.Monotype t'
        replaceContext (existential v)
                       ((existential <$> es') ++ [s])
        Foldable.for_ (es' `zip` es) $ \(e',e) ->
          applyM e >>= instantiateL B.Blank e'
      Type.Forall' body -> do -- InstLIIL
        v0 <- ABT.freshen body freshenTypeVar
        markThenRetract0 v0 $ do
          v <- extendUniversal v0
          instantiateL B.Blank v (ABT.bindInheritAnnotation body (universal' () v))
      _ -> failWith $ TypeMismatch ctx

nameFrom :: Var v => v -> Type v loc -> v
nameFrom _ (Type.Var' v) = TypeVar.underlying (Var.reset v)
nameFrom ifNotVar _ = ifNotVar

refineEffectVar
  :: Var v
  => Ord loc
  => loc
  -> [Type v loc]
  -> B.Blank loc
  -> v
  -> Type v loc
  -> M v loc ()
refineEffectVar _ es _ v _
  | debugShow ("refineEffectVar", es, v) = undefined
refineEffectVar _ [] _ _ _ = pure ()
refineEffectVar l es blank v tv
  | ev <- TypeVar.Existential blank v
  , any (\e -> ev `Set.member` Type.freeVars e) es
  = getContext >>= failWith . AbilityCheckFailure [tv] es
  | otherwise = do
  slack <- freshenVar Var.inferAbility
  evs <- traverse (\e -> freshenVar (nameFrom Var.inferAbility e)) es
  let locs = loc <$> es
      es' = zipWith existentialp locs evs
      t' = Type.effects l (existentialp l slack : es')
      s = Solved blank v (Type.Monotype t')
      vs = existential slack : fmap existential evs
  replaceContext (existential v) (vs ++ [s])
  Foldable.for_ (es `zip` evs) $ \(e,ev) ->
    getContext >>= \ctx -> instantiateR (apply ctx e) B.Blank ev

-- | Instantiate the given existential such that it is
-- a supertype of the given type, updating the context
-- in the process.
instantiateR :: (Var v, Ord loc) => Type v loc -> B.Blank loc -> v -> M v loc ()
instantiateR t _ v | debugEnabled && traceShow ("instantiateR"::String, t, v) False = undefined
instantiateR (Type.stripIntroOuters -> t) blank v = scope (InInstantiateR t v) $
  getContext >>= \ctx -> case Type.monotype t of
    Just t -> solve ctx v t >>= \case
      Just ctx -> setContext ctx -- InstRSolve
      Nothing -> go ctx
    Nothing -> go ctx
  where
    go ctx = case t of
      Type.Var' (TypeVar.Existential _ v2) | ordered ctx v v2 -> -- InstRReach (both are existential, set v2 = v)
        solve ctx v2 (Type.Monotype (existentialp (loc t) v)) >>=
          maybe (failWith $ TypeMismatch ctx) setContext
      Type.Arrow' i o -> do -- InstRArrow
        [i', o'] <- traverse freshenVar [nameFrom Var.inferInput i, nameFrom Var.inferOutput o]
        let s = Solved blank v (Type.Monotype
                          (Type.arrow (loc t)
                            (existentialp (loc i) i')
                            (existentialp (loc o) o')))
        replaceContext (existential v)
                       [existential o', existential i', s]
        ctx <- instantiateL B.Blank i' i >> getContext
        instantiateR (apply ctx o) B.Blank o'
      Type.App' x y -> do -- analogue of InstRArr
        -- example foo a <: v' will
        -- 1. create foo', a', add these to the context
        -- 2. add v' = foo' a' to the context
        -- 3. recurse to refine the types of foo' and a'
        [x', y'] <- traverse freshenVar [nameFrom Var.inferTypeConstructor x, nameFrom Var.inferTypeConstructorArg y]
        let s = Solved blank v (Type.Monotype (Type.app (loc t) (existentialp (loc x) x') (existentialp (loc y) y')))
        replaceContext (existential v) [existential y', existential x', s]
        applyM x >>= \x -> instantiateR x B.Blank x'
        applyM y >>= \y -> instantiateR y B.Blank y'
      Type.Effect1' es vt -> do
        es' <- freshenVar (nameFrom Var.inferAbility es)
        vt' <- freshenVar (nameFrom Var.inferTypeConstructorArg vt)
        let t' = Type.effect1 (loc t) (existentialp (loc es) es')
                                      (existentialp (loc vt) vt')
            s = Solved blank v (Type.Monotype t')
        replaceContext (existential v)
                       [existential es', existential vt', s]
        applyM es >>= \es -> instantiateR es B.Blank es'
        applyM vt >>= \vt -> instantiateR vt B.Blank vt'
      Type.Effects' es -> do
        es' <- traverse (\e -> freshenVar (nameFrom Var.inferAbility e)) es
        let locs = loc <$> es
            t' = Type.effects (loc t) (uncurry existentialp <$> locs `zip` es')
            s = Solved blank v $ Type.Monotype t'
        replaceContext (existential v)
                       ((existential <$> es') ++ [s])
        Foldable.for_ (es `zip` es') $ \(e, e') -> do
          ctx <- getContext
          instantiateR (apply ctx e) B.Blank e'
      Type.Forall' body -> do -- InstRAIIL
        x' <- ABT.freshen body freshenTypeVar
        markThenRetract0 x' $ do
          appendContext [existential x']
          instantiateR (ABT.bindInheritAnnotation body (existential' () B.Blank x')) B.Blank v
      _ -> failWith $ TypeMismatch ctx

-- | solve (ΓL,α^,ΓR) α τ = (ΓL,α^ = τ,ΓR)
-- Solve the given existential variable to the given monotype.
-- If the given monotype is not well-formed at the context location
-- where the existential variable is introduced, return `Nothing`.
-- Fail with type mismatch if the existential is already solved to something else.
-- Fail with a compiler bug if the existential does not appear in the context at all.
solve :: (Var v, Ord loc) => Context v loc -> v -> Monotype v loc -> M v loc (Maybe (Context v loc))
solve ctx v t = case lookupSolved ctx v of
  Just t2 ->
    -- okay to solve something again if it's to an identical type
    if same t t2 then pure (Just ctx)
    else failWith $ TypeMismatch ctx
   where same t1 t2 = apply ctx (Type.getPolytype t1) == apply ctx (Type.getPolytype t2)
  Nothing -> case breakAt (existential v) ctx of
    Just (ctxL, Existential blank v, ctxR) ->
      if wellformedType ctxL (Type.getPolytype t)
      then Just <$> ctxL `extendN` ((Solved blank v t) : ctxR)
      else pure Nothing
    _ -> compilerCrash $ UnknownExistentialVariable v ctx

expandAbilities
  :: Var v => Ord loc => [Type v loc] -> M v loc [Type v loc]
expandAbilities
  = fmap (concatMap Type.flattenEffects) . traverse applyM

expandWanted
  :: Var v => Ord loc => Wanted v loc -> M v loc (Wanted v loc)
expandWanted
  = (fmap.concatMap) (\(l, es) -> (,) l <$> Type.flattenEffects es)
  . (traverse.traverse) applyM

matchConcrete
  :: Var v
  => Ord loc
  => [Type v loc]
  -> [Type v loc]
  -> [Type v loc]
  -> [Type v loc]
  -> M v loc ([Type v loc], [Type v loc])
matchConcrete common acc [] _ = pure (reverse acc, common)
matchConcrete common acc (l:ls) rs
  | Just v <- find (headMatch l) common = do
    equate v l
    ls <- expandAbilities ls
    rs <- expandAbilities rs
    matchConcrete common acc ls rs
  | Just v <- find (headMatch l) rs = do
    equate v l
    ls <- expandAbilities ls
    rs <- expandAbilities rs
    matchConcrete (l:common) acc ls rs
  | otherwise = matchConcrete common (l:acc) ls rs

pruneConcrete
  :: Var v
  => Ord loc
  => (Maybe (Term v loc) -> Type v loc -> M v loc ())
  -> Wanted v loc
  -> Wanted v loc
  -> [Type v loc]
  -> M v loc (Wanted v loc)
pruneConcrete _ acc [] _ = pure (reverse acc)
pruneConcrete missing acc ((loc, w):ws) have
  | Just v <- find (headMatch w) have = do
    subtype v w `orElse` missing loc w
    ws <- expandWanted ws
    have <- expandAbilities have
    pruneConcrete missing acc ws have
  | otherwise = pruneConcrete missing ((loc,w):acc) ws have

matchVariables
  :: Var v
  => Ord loc
  => [Type v loc]
  -> [Type v loc]
  -> [Type v loc]
  -> [Type v loc]
  -> ([Type v loc], [Type v loc], [Type v loc])
matchVariables com acc (l:ls) rs
  | isExistential l && any (== l) rs
  = matchVariables (l:com) acc (filter (/= l) ls) (filter (/= l) rs)
  | otherwise = matchVariables com (l:acc) ls rs
  where
  isExistential (Type.Var' TypeVar.Existential{}) = True
  isExistential _ = False
matchVariables com acc [] rs = (com, reverse acc, rs)

pruneVariables
  :: Var v
  => Ord loc
  => Wanted v loc
  -> Wanted v loc
  -> M v loc (Wanted v loc)
pruneVariables acc [] = pure $ reverse acc
pruneVariables acc ((loc,v):vs) = do
  discard <- defaultAbility v
  vs <- expandWanted vs
  if discard
    then pruneVariables acc vs
    else pruneVariables ((loc,v):acc) vs

pruneAbilities
  :: Var v
  => Ord loc
  => Wanted v loc
  -> [Type v loc]
  -> M v loc (Wanted v loc)
pruneAbilities want0 have0
  | debugShow ("pruneAbilities", want0, have0) = undefined
pruneAbilities want0 have0 = do
  pwant <- pruneConcrete missing [] want0 have0
  if pwant /= want0
  then do
    want <- expandWanted pwant
    have <- expandAbilities have0
    pruneAbilities want have
  else -- fixed point
    if dflt
      then expandWanted =<< pruneVariables [] pwant
      else pure pwant
  where
  missing loc w = maybe id (scope . InSynthesize) loc $ do
    ctx <- getContext
    failWith $ AbilityCheckFailure
                 (Type.flattenEffects . apply ctx =<< have0)
                 [w]
                 ctx

  dflt = not $ any isExistential have0

isExistential :: Type v loc -> Bool
isExistential (Type.Var' TypeVar.Existential{}) = True
isExistential _ = False

matchAbilities
  :: Var v
  => Ord loc
  => [Type v loc]
  -> [Type v loc]
  -> M v loc ([Type v loc], [Type v loc], [Type v loc])
matchAbilities ls0 rs0 = do
  (ls, com) <- matchConcrete [] [] ls0 rs0
  rs <- expandAbilities rs0
  (rs, _) <- matchConcrete com [] rs ls
  ls <- expandAbilities ls
  if ls /= ls0 || rs /= rs0
  then matchAbilities ls rs
  else pure $ matchVariables [] [] ls rs

equateAbilities
  :: Var v
  => Ord loc
  => [Type v loc]
  -> [Type v loc]
  -> M v loc ()
equateAbilities abs1 abs2
  | debugShow ("equateAbilities", abs1, abs2) = undefined
equateAbilities ls rs = matchAbilities ls rs >>= \(com, ls, rs) ->
  let (vls, cls) = partition isExistential ls
      (vrs, crs) = partition isExistential rs
      mlSlack
        | [t@(Type.Var' (TypeVar.Existential b v))] <- vls
        = Just (loc t, b, v)
        | otherwise = Nothing
      mrSlack
        | [t@(Type.Var' (TypeVar.Existential b v))] <- vrs
        = Just (loc t, b, v)
        | otherwise = Nothing
  in case liftA2 (,) mlSlack mrSlack of
    Just ((ll, bl, lSlack), (lr, br, rSlack)) ->
        refine True [(ll, bl, lSlack), (lr, br, rSlack)] [crs, cls]
    _ | [t@(Type.Var' (TypeVar.Existential bc cv))] <- com
      , null vls, null vrs ->
        refine True [(loc t, bc, cv)] [cls ++ crs]
      | otherwise -> do
        for_ mlSlack $ \p -> refine False [p] [rs]
        for_ mrSlack $ \p -> refine False [p] [ls]
  where
  refine common lbvs ess = do
    cv <- traverse freshenVar cn
    ctx <- getContext
    let (_, _, early) = minimumBy (cmp ctx) lbvs
        frsh e = freshenVar (nameFrom Var.inferAbility e)
    vss <- (traverse.traverse) frsh ess
    let evss = zipWith zip ess vss
        p ((_, _, u), _) = u == early
        bigList = case break p $ zip lbvs vss of
          (l, x:r) -> x : l ++ r
          _ -> error "impossible"
    for_ bigList $ \((l, b, v), us) ->
      let pre | v == early = fmap existential $ cv ++ join vss
              | otherwise = []
          t = Type.effects l (fmap (existentialp l) $ cv++us)
          s = Solved b v (Type.Monotype t) in
      replaceContext (existential v) (pre ++ [s])
    Foldable.for_ evss $ \evs -> Foldable.for_ evs $ \(e,v) ->
      getContext >>= \ctx -> instantiateR (apply ctx e) B.Blank v
    where
    cmp ctx (_, _, u) (_, _, v)
      | u == v = EQ | ordered ctx u v = LT | otherwise = GT
    cn | common = [Var.inferAbility] | otherwise = []

subAbilities
  :: Var v
  => Ord loc
  => Wanted v loc
  -> [Type v loc]
  -> M v loc ()
subAbilities want have
  | debugShow ("subAbilities", want, have) = undefined
subAbilities want have = do
  want <- expandWanted want
  have <- expandAbilities have
  want <- expandWanted =<< pruneAbilities want have
  have <- expandAbilities have
  case (want , mapMaybe ex have) of
    ([], _) -> pure ()
    (want@((_, w):_), [(b, ve, tv)]) ->
      refineEffectVar (loc w) (snd <$> want) b ve tv -- `orElse` die src w
    ((src, w):_, _) -> die src w
  where
  ex t@(Type.Var' (TypeVar.Existential b v)) = Just (b, v, t)
  ex _ = Nothing
  die src w = maybe id (scope . InSynthesize) src do
    ctx <- getContext
    failWith $ AbilityCheckFailure
                 (Type.flattenEffects . apply ctx =<< have)
                 [w]
                 ctx

-- This function deals with collecting up a list of used abilities
-- during inference. Example: when inferring `x -> Stream.emit 42`, an
-- ambient existential `e` ability is created for the lambda.  In the
-- body of the lambda, requests are made for various abilities and
-- this branch finds the first unsolved ambient ability, `e`, and
-- solves that to `{r, e'}` where `e'` is another fresh existential.
-- In this way, a lambda whose body uses multiple effects can be
-- inferred properly.
subAmbient
  :: Var v
  => Ord loc
  => M v loc ()
  -> [Type v loc]
  -> Type v loc
  -> M v loc ()
subAmbient die ambient r
  -- find unsolved existential, 'e, that appears in ambient
  | (b, e'):_ <- unsolveds = do
     -- introduce fresh existential 'e2 to context
     e2' <- extendExistential e'
     let et2 = Type.effects (loc r) [r, existentialp (loc r) e2']
     instantiateR et2 b e' `orElse` die
  | otherwise = die
  where
  unsolveds = (ambient >>= Type.flattenEffects >>= vars)
  vars (Type.Var' (TypeVar.Existential b v)) = [(b,v)]
  vars _ = []

abilityCheckSingle
  :: Var v
  => Ord loc
  => M v loc ()
  -> [Type v loc]
  -> Type v loc
  -> M v loc ()
abilityCheckSingle die ambient r
  -- Look in ambient for exact match of head of `r`
  --   Ex: given `State Nat`, `State` is the head
  --   Ex: given `IO`,        `IO` is the head
  --   Ex: given `a`, where there's an exact variable
  -- If yes for `a` in ambient, do `subtype a r` and done.
  | Just a <- find (headMatch r) ambient
  = subtype a r `orElse` die
  -- It's an unsolved existential, instantiate it to all of ambient
  | Type.Var' tv@(TypeVar.Existential b v) <- r
  = let et2 = Type.effects (loc r) ambient
        acyclic
          | Set.member tv (Type.freeVars et2)
          -- just need to trigger `orElse` in this case
          = getContext >>= failWith . TypeMismatch
          | otherwise = instantiateR et2 b v
    in -- instantiate it to `{}` if can't cover all of ambient
       acyclic
         `orElse` instantiateR (Type.effects (loc r) []) b v
         `orElse` die
  | otherwise = subAmbient die ambient r

headMatch :: Var v => Ord loc => Type v loc -> Type v loc -> Bool
headMatch (Type.App' f _) (Type.App' f2 _) = headMatch f f2
headMatch r r2 = r == r2

abilityCheck'
  :: Var v => Ord loc => [Type v loc] -> [Type v loc] -> M v loc ()
abilityCheck' ambient0 requested0 = go ambient0 requested0
  where
  go _ [] = pure ()
  go ambient0 (r0:rs) = applyM r0 >>= \case
      Type.Effects' es -> go ambient0 (es ++ rs)
      r -> do
        ambient <-
          concatMap Type.flattenEffects
            <$> traverse applyM ambient0
        abilityCheckSingle die ambient r
        go ambient rs

  die = do
    ctx <- getContext
    failWith $ AbilityCheckFailure (apply ctx <$> ambient0)
                                   (apply ctx <$> requested0)
                                   ctx

verifyDataDeclarations :: (Var v, Ord loc) => DataDeclarations v loc -> Result v loc ()
verifyDataDeclarations decls = forM_ (Map.toList decls) $ \(_ref, decl) -> do
  let ctors = DD.constructors decl
  forM_ ctors $ \(_ctorName,typ) -> verifyClosed typ id

-- | public interface to the typechecker
synthesizeClosed
  :: (Var v, Ord loc)
  => [Type v loc]
  -> TL.TypeLookup v loc
  -> Term v loc
  -> Result v loc (Type v loc)
synthesizeClosed abilities lookupType term0 = let
  datas = TL.dataDecls lookupType
  effects = TL.effectDecls lookupType
  term = annotateRefs (TL.typeOfTerm' lookupType) term0
  in case term of
    Left missingRef ->
      compilerCrashResult (UnknownTermReference missingRef)
    Right term -> run datas effects $ do
      liftResult $  verifyDataDeclarations datas
                 *> verifyDataDeclarations (DD.toDataDecl <$> effects)
                 *> verifyClosedTerm term
      synthesizeClosed' abilities term

verifyClosedTerm :: forall v loc . Ord v => Term v loc -> Result v loc ()
verifyClosedTerm t = do
  ok1 <- verifyClosed t id
  let freeTypeVars = Map.toList $ Term.freeTypeVarAnnotations t
      reportError (v, locs) = for_ locs $ \loc ->
        typeError (UnknownSymbol loc (TypeVar.underlying v))
  for_ freeTypeVars reportError
  when (not ok1 || (not . null) freeTypeVars) $ compilerBug (OtherBug "impossible")

verifyClosed :: (Traversable f, Ord v) => ABT.Term f v a -> (v -> v2) -> Result v2 a Bool
verifyClosed t toV2 =
  let isBoundIn v t = Set.member v (snd (ABT.annotation t))
      loc t = fst (ABT.annotation t)
      go t@(ABT.Var' v) | not (isBoundIn v t) = typeError (UnknownSymbol (loc t) $ toV2 v)
      go _ = pure True
  in all id <$> ABT.foreachSubterm go (ABT.annotateBound t)

annotateRefs :: (Applicative f, Var v)
             => (Reference -> f (Type.Type v loc))
             -> Term v loc
             -> f (Term v loc)
annotateRefs synth = ABT.visit f where
  f r@(Term.Ref' h) = Just (Term.ann ra (Term.ref ra h) <$> (ge <$> synth h))
    where ra = ABT.annotation r
          ge t = ABT.vmap TypeVar.Universal $ t
  f _ = Nothing

run
  :: (Var v, Ord loc, Functor f)
  => DataDeclarations v loc
  -> EffectDeclarations v loc
  -> MT v loc f a
  -> f a
run datas effects m =
  fmap fst
    . runM m
    $ MEnv (Env 1 context0) datas effects

synthesizeClosed' :: (Var v, Ord loc)
                  => [Type v loc]
                  -> Term v loc
                  -> M v loc (Type v loc)
synthesizeClosed' abilities term = do
  -- save current context, for restoration when done
  ctx0 <- getContext
  setContext context0
  (t, ctx) <- markThenRetract (Var.named "start") $ do
    -- retract will cause notes to be written out for
    -- any `Blank`-tagged existentials passing out of scope
    (t, want) <- synthesize term
    scope (InSynthesize term) $
      t <$ subAbilities want abilities
  setContext ctx0 -- restore the initial context
  pure $ generalizeExistentials ctx t

-- Check if the given typechecking action succeeds.
succeeds :: M v loc a -> TotalM v loc Bool
succeeds m = do
  e <- ask
  case runM m e of
    Success _ _ -> pure True
    TypeError _ _ -> pure False
    CompilerBug bug _ _ -> MT (\_ -> Left bug)

-- Check if `t1` is a subtype of `t2`. Doesn't update the typechecking context.
isSubtype' :: (Var v, Ord loc) => Type v loc -> Type v loc -> TotalM v loc Bool
isSubtype' type1 type2 = succeeds $ do
  let vars = Set.toList $ Set.union (ABT.freeVars type1) (ABT.freeVars type2)
  reserveAll (TypeVar.underlying <$> vars)
  appendContext (Var <$> vars)
  subtype type1 type2

-- `isRedundant userType inferredType` returns `True` if the `userType`
-- is equal "up to inferred abilities" to `inferredType`.
--
-- Example: `userType` is `Nat -> Nat`, `inferredType` is `∀ a . a ->{IO} a`.
--           In this case, the signature isn't redundant, and we return
--           `False`.
-- Example: `userType` is (`∀ a . a -> a`) and inferred is `∀ z e . z ->{e} z`.
--           In this case, the signature IS redundant, and we return `True`.
isRedundant
  :: (Var v, Ord loc)
  => Type v loc
  -> Type v loc
  -> M v loc Bool
isRedundant userType0 inferredType0 = do
  ctx0 <- getContext
  -- the inferred type may have some unsolved existentials, which we generalize over
  -- before doing the comparison, otherwise it will just test equal to any
  -- concrete instantiation of those existentials. For instance, the
  -- inferred type `a -> a` for a existential `a` should get generalized
  -- to `∀ a . a -> a` before comparison to `Nat -> Nat`, otherwise the
  -- typechecker will solve `a = Nat` and call the types equal!
  userType <- existentializeArrows userType0
  inferredType <- generalizeExistentials' <$> applyM inferredType0
  -- We already know `inferred <: userType`, otherwise the user's given
  -- type would have caused the program not to typecheck! Ex: if user writes
  -- `: Nat -> Nat` when it has an inferred type of `a -> a`. So we only
  -- need to check the other direction to determine redundancy.
  (liftTotalM $ isSubtype' userType inferredType) <* setContext ctx0

-- Public interface to `isSubtype`
isSubtype
  :: (Var v, Ord loc) => Type v loc -> Type v loc -> Either (CompilerBug v loc) Bool
isSubtype t1 t2 =
  run Map.empty Map.empty (isSubtype' t1 t2)

isEqual
  :: (Var v, Ord loc) => Type v loc -> Type v loc -> Either (CompilerBug v loc) Bool
isEqual t1 t2 =
  (&&) <$> isSubtype t1 t2 <*> isSubtype t2 t1

instance (Var v) => Show (Element v loc) where
  show (Var v) = case v of
    TypeVar.Universal x -> "@" <> show x
    e -> show e
  show (Solved _ v t) = "'"++Text.unpack (Var.name v)++" = "++TP.prettyStr Nothing mempty (Type.getPolytype t)
  show (Ann v t) = Text.unpack (Var.name v) ++ " : " ++
                   TP.prettyStr Nothing mempty t
  show (Marker v) = "|"++Text.unpack (Var.name v)++"|"

instance (Ord loc, Var v) => Show (Context v loc) where
  show ctx@(Context es) = "Γ\n  " ++ (intercalate "\n  " . map (showElem ctx . fst)) (reverse es)
    where
    showElem _ctx (Var v) = case v of
      TypeVar.Universal x -> "@" <> show x
      e -> show e
    showElem ctx (Solved _ v (Type.Monotype t)) = "'"++Text.unpack (Var.name v)++" = "++ TP.prettyStr Nothing mempty (apply ctx t)
    showElem ctx (Ann v t) = Text.unpack (Var.name v) ++ " : " ++ TP.prettyStr Nothing mempty (apply ctx t)
    showElem _ (Marker v) = "|"++Text.unpack (Var.name v)++"|"

-- MEnv v loc -> (Seq (ErrorNote v loc), (a, Env v loc))
instance Monad f => Monad (MT v loc f) where
  return a = MT (\menv -> pure (a, env menv))
  m >>= f = MT go where
    go menv = do
      (a, env1) <- runM m menv
      runM (f a) (menv { env = env1 })

instance Monad f => MonadFail.MonadFail (MT v loc f) where
  fail = error

instance Monad f => Applicative (MT v loc f) where
  pure a = MT (\menv -> pure (a, env menv))
  (<*>) = ap

instance Functor f => Functor (MT v loc f) where
  fmap f (MT m) = MT (\menv -> fmap (first f) (m menv))

instance Monad f => MonadReader (MEnv v loc) (MT v loc f) where
  ask = MT (\e -> pure (e, env e))
  local f m = MT $ runM m . f<|MERGE_RESOLUTION|>--- conflicted
+++ resolved
@@ -727,11 +727,7 @@
                     -> M v loc (Type v loc)
 getConstructorType' kind get (ConstructorReference r cid) = do
   decl <- get r
-<<<<<<< HEAD
   case drop (fromIntegral cid) (DD.constructors decl) of
-=======
-  case drop cid (DD.constructors decl) of
->>>>>>> f19cf4c3
     [] -> compilerCrash $ UnknownConstructor kind (ConstructorReference r cid) decl
     (_v, typ) : _ -> pure $ ABT.vmap TypeVar.Universal typ
 
