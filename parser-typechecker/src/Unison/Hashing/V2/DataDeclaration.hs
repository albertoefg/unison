{-# LANGUAGE DeriveAnyClass #-}
{-# LANGUAGE DeriveFoldable #-}
{-# LANGUAGE DeriveTraversable #-}
{-# LANGUAGE OverloadedStrings #-}
{-# LANGUAGE PatternSynonyms #-}
{-# LANGUAGE RecordWildCards #-}
{-# LANGUAGE ViewPatterns #-}

module Unison.Hashing.V2.DataDeclaration
  ( DataDeclaration (..),
    EffectDeclaration (..),
    Decl,
    Modifier (..),
    hashDecls,
  )
where

import Unison.Prelude
import Prelude hiding (cycle)

import Control.Lens (over, _3)
import Data.Bifunctor (first, second)
import qualified Data.Map as Map
<<<<<<< HEAD
import Prelude.Extras (Show1)
=======
import qualified Data.Set as Set
>>>>>>> c610155f
import Unison.Var (Var)
import qualified Unison.ABT as ABT
import qualified Unison.Hashing.V2.ABT as ABT
import qualified Unison.ConstructorType as CT
import Unison.Hash (Hash)
import Unison.Hashable (Hashable1)
import qualified Unison.Hashable as Hashable
import Unison.Hashing.V2.Reference (Reference)
import qualified Unison.Hashing.V2.Reference as Reference
import qualified Unison.Hashing.V2.Reference.Util as Reference.Util
import Unison.Hashing.V2.Type (Type)
import qualified Unison.Hashing.V2.Type as Type
import qualified Unison.Name as Name
import qualified Unison.Names.ResolutionResult as Names
<<<<<<< HEAD

type Decl v a = Either (EffectDeclaration v a) (DataDeclaration v a)

data DeclOrBuiltin v a
  = Builtin CT.ConstructorType
  | Decl (Decl v a)
  deriving (Eq, Show)
=======
import Unison.Prelude
import Prelude hiding (cycle)

type Decl v a = Either (EffectDeclaration v a) (DataDeclaration v a)

asDataDecl :: Decl v a -> DataDeclaration v a
asDataDecl = either toDataDecl id

declDependencies :: Ord v => Decl v a -> Set Reference
declDependencies = either (dependencies . toDataDecl) dependencies

constructorType :: Decl v a -> CT.ConstructorType
constructorType = \case
  Left {} -> CT.Effect
  Right {} -> CT.Data
>>>>>>> c610155f

data Modifier = Structural | Unique Text --  | Opaque (Set Reference)
  deriving (Eq, Ord, Show)

data DataDeclaration v a = DataDeclaration
  { modifier :: Modifier,
    annotation :: a,
    bound :: [v],
    constructors' :: [(a, v, Type v a)]
  }
  deriving (Functor)

newtype EffectDeclaration v a = EffectDeclaration
  { toDataDecl :: DataDeclaration v a
  }
  deriving (Functor)

constructorTypes :: DataDeclaration v a -> [Type v a]
constructorTypes = (snd <$>) . constructors

constructors :: DataDeclaration v a -> [(v, Type v a)]
constructors (DataDeclaration _ _ _ ctors) = [(v, t) | (_, v, t) <- ctors]

toABT :: ABT.Var v => DataDeclaration v () -> ABT.Term F v ()
toABT dd = ABT.tm $ Modified (modifier dd) dd'
  where
  dd' = ABT.absChain (bound dd) $ ABT.cycle
          (ABT.absChain
            (fst <$> constructors dd)
            (ABT.tm . Constructors $ ABT.transform Type <$> constructorTypes dd))

-- Implementation detail of `hashDecls`, works with unannotated data decls
hashDecls0 :: (Eq v, ABT.Var v, Show v) => Map v (DataDeclaration v ()) -> [(v, Reference.Id)]
hashDecls0 decls =
  let abts = toABT <$> decls
      ref r = ABT.tm (Type (Type.Ref (Reference.DerivedId r)))
      cs = Reference.Util.hashComponents ref abts
   in [(v, r) | (v, (r, _)) <- Map.toList cs]

-- | compute the hashes of these user defined types and update any free vars
--   corresponding to these decls with the resulting hashes
--
--   data List a = Nil | Cons a (List a)
--   becomes something like
--   (List, #xyz, [forall a. #xyz a, forall a. a -> (#xyz a) -> (#xyz a)])
--
-- NOTE: technical limitation, this implementation gives diff results if ctors
-- have the same FQN as one of the types. TODO: assert this and bomb if not
-- satisfied, or else do local mangling and unmangling to ensure this doesn't
-- affect the hash.
hashDecls ::
  (Eq v, Var v, Show v) =>
  Map v (DataDeclaration v a) ->
  Names.ResolutionResult v a [(v, Reference.Id, DataDeclaration v a)]
hashDecls decls = do
  -- todo: make sure all other external references are resolved before calling this
  let varToRef = hashDecls0 (void <$> decls)
      varToRef' = second Reference.DerivedId <$> varToRef
      decls' = bindTypes <$> decls
      bindTypes dd = dd {constructors' = over _3 (Type.bindExternal varToRef') <$> constructors' dd}
      typeReferences = Map.fromList (first Name.unsafeFromVar <$> varToRef')
      -- normalize the order of the constructors based on a hash of their types
      sortCtors dd = dd {constructors' = sortOn hash3 $ constructors' dd}
      hash3 (_, _, typ) = ABT.hash typ :: Hash
  decls' <- fmap sortCtors <$> traverse (bindReferences mempty typeReferences) decls'
  pure [(v, r, dd) | (v, r) <- varToRef, Just dd <- [Map.lookup v decls']]

bindReferences ::
  Var v =>
  Set v ->
  Map Name.Name Reference ->
  DataDeclaration v a ->
  Names.ResolutionResult v a (DataDeclaration v a)
bindReferences keepFree names (DataDeclaration m a bound constructors) = do
  constructors <- for constructors $ \(a, v, ty) ->
    (a,v,) <$> Type.bindReferences keepFree names ty
  pure $ DataDeclaration m a bound constructors

data F a
  = Type (Type.F a)
  | LetRec [a] a
  | Constructors [a]
  | Modified Modifier a
  deriving (Functor, Foldable)

instance Hashable1 F where
  hash1 hashCycle hash e =
    let (tag, hashed) = (Hashable.Tag, Hashable.Hashed)
     in -- Note: start each layer with leading `2` byte, to avoid collisions with
        -- terms, which start each layer with leading `1`. See `Hashable1 Term.F`
        Hashable.accumulate $
          tag 2 : case e of
            Type t -> [tag 0, hashed $ Hashable.hash1 hashCycle hash t]
            LetRec bindings body ->
              let (hashes, hash') = hashCycle bindings
               in [tag 1] ++ map hashed hashes ++ [hashed $ hash' body]
            Constructors cs ->
              let (hashes, _) = hashCycle cs
               in tag 2 : map hashed hashes
            Modified m t ->
              [tag 3, Hashable.accumulateToken m, hashed $ hash t]

instance Hashable.Hashable Modifier where
  tokens Structural = [Hashable.Tag 0]
  tokens (Unique txt) = [Hashable.Tag 1, Hashable.Text txt]<|MERGE_RESOLUTION|>--- conflicted
+++ resolved
@@ -15,24 +15,14 @@
   )
 where
 
-import Unison.Prelude
-import Prelude hiding (cycle)
-
 import Control.Lens (over, _3)
 import Data.Bifunctor (first, second)
 import qualified Data.Map as Map
-<<<<<<< HEAD
-import Prelude.Extras (Show1)
-=======
-import qualified Data.Set as Set
->>>>>>> c610155f
-import Unison.Var (Var)
 import qualified Unison.ABT as ABT
-import qualified Unison.Hashing.V2.ABT as ABT
-import qualified Unison.ConstructorType as CT
 import Unison.Hash (Hash)
 import Unison.Hashable (Hashable1)
 import qualified Unison.Hashable as Hashable
+import qualified Unison.Hashing.V2.ABT as ABT
 import Unison.Hashing.V2.Reference (Reference)
 import qualified Unison.Hashing.V2.Reference as Reference
 import qualified Unison.Hashing.V2.Reference.Util as Reference.Util
@@ -40,31 +30,10 @@
 import qualified Unison.Hashing.V2.Type as Type
 import qualified Unison.Name as Name
 import qualified Unison.Names.ResolutionResult as Names
-<<<<<<< HEAD
-
+import Unison.Prelude
+import Unison.Var (Var)
+import Prelude hiding (cycle)
 type Decl v a = Either (EffectDeclaration v a) (DataDeclaration v a)
-
-data DeclOrBuiltin v a
-  = Builtin CT.ConstructorType
-  | Decl (Decl v a)
-  deriving (Eq, Show)
-=======
-import Unison.Prelude
-import Prelude hiding (cycle)
-
-type Decl v a = Either (EffectDeclaration v a) (DataDeclaration v a)
-
-asDataDecl :: Decl v a -> DataDeclaration v a
-asDataDecl = either toDataDecl id
-
-declDependencies :: Ord v => Decl v a -> Set Reference
-declDependencies = either (dependencies . toDataDecl) dependencies
-
-constructorType :: Decl v a -> CT.ConstructorType
-constructorType = \case
-  Left {} -> CT.Effect
-  Right {} -> CT.Data
->>>>>>> c610155f
 
 data Modifier = Structural | Unique Text --  | Opaque (Set Reference)
   deriving (Eq, Ord, Show)
