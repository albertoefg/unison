{-# LANGUAGE PartialTypeSignatures #-}
{-# LANGUAGE ViewPatterns #-}

module Unison.Hashing.V2.Convert
  ( ResolutionResult,
    tokensBranch0,
    hashDecls,
    hashDecls',
    hashPatch,
    hashClosedTerm,
    hashTermComponents,
<<<<<<< HEAD
    hashTermComponents',
    hashTypeComponents,
=======
>>>>>>> c610155f
    typeToReference,
    typeToReferenceMentions,
  )
where

import Control.Lens (over, _3)
import qualified Control.Lens as Lens
import Data.Bifunctor (bimap)
import Data.Foldable (toList)
import Data.Map (Map)
import qualified Data.Map as Map
import Data.Set (Set)
import qualified Data.Set as Set
import qualified Unison.ABT as ABT
import qualified Unison.Codebase.Branch.Type as Memory.Branch
import qualified Unison.Codebase.Causal as Memory.Causal
import qualified Unison.Codebase.Patch as Memory.Patch
import qualified Unison.Codebase.TermEdit as Memory.TermEdit
import qualified Unison.Codebase.TypeEdit as Memory.TypeEdit
import qualified Unison.DataDeclaration as Memory.DD
import Unison.Hash (Hash)
import Unison.Hashable (Accumulate, Token)
import qualified Unison.Hashable as H
import qualified Unison.Hashing.V2.Branch as Hashing.Branch
import qualified Unison.Hashing.V2.Causal as Hashing.Causal
import qualified Unison.Hashing.V2.DataDeclaration as Hashing.DD
import qualified Unison.Hashing.V2.Patch as Hashing.Patch
import qualified Unison.Hashing.V2.Pattern as Hashing.Pattern
import qualified Unison.Hashing.V2.Reference as Hashing.Reference
import qualified Unison.Hashing.V2.Referent as Hashing.Referent
import qualified Unison.Hashing.V2.Term as Hashing.Term
import qualified Unison.Hashing.V2.TermEdit as Hashing.TermEdit
import qualified Unison.Hashing.V2.Type as Hashing.Type
import qualified Unison.Hashing.V2.TypeEdit as Hashing.TypeEdit
import Unison.NameSegment (NameSegment)
import Unison.Names.ResolutionResult (ResolutionResult)
import qualified Unison.Pattern as Memory.Pattern
import qualified Unison.Reference as Memory.Reference
import qualified Unison.Referent as Memory.Referent
import qualified Unison.Term as Memory.Term
import qualified Unison.Type as Memory.Type
import qualified Unison.Util.Relation as Relation
import qualified Unison.Util.Star3 as Memory.Star3
import Unison.Var (Var)
import qualified Unison.ConstructorType as Memory.ConstructorType
import Control.Monad.Trans.Writer.CPS (Writer)
import qualified Control.Monad.Trans.Writer.CPS as Writer

typeToReference :: Var v => Memory.Type.Type v a -> Memory.Reference.Reference
typeToReference = h2mReference . Hashing.Type.toReference . m2hType . Memory.Type.removeAllEffectVars

typeToReferenceMentions :: Var v => Memory.Type.Type v a -> Set Memory.Reference.Reference
typeToReferenceMentions = Set.map h2mReference . Hashing.Type.toReferenceMentions . m2hType . Memory.Type.removeAllEffectVars

hashTermComponents :: Var v => Map v (Memory.Term.Term v a) -> Map v (Memory.Reference.Id, Memory.Term.Term v a)
hashTermComponents mTerms =
  case Writer.runWriter (traverse m2hTerm mTerms) of
    (hTerms, constructorTypes) -> h2mTermResult (constructorTypes Map.!) <$> Hashing.Term.hashComponents hTerms
  where
    h2mTermResult :: Ord v => (Memory.Reference.Reference -> Memory.ConstructorType.ConstructorType) -> (Hashing.Reference.Id, Hashing.Term.Term v a) -> (Memory.Reference.Id, Memory.Term.Term v a)
    h2mTermResult getCtorType (id, tm) = (h2mReferenceId id, h2mTerm getCtorType tm)

-- TODO: remove non-prime version
-- include type in hash
hashTermComponents' :: Var v => Map v (Memory.Term.Term v a, Memory.Type.Type v a) -> Map v (Memory.Reference.Id, Memory.Term.Term v a, Memory.Type.Type v a)
hashTermComponents' = undefined

hashClosedTerm :: Var v => Memory.Term.Term v a -> Memory.Reference.Id
hashClosedTerm = h2mReferenceId . Hashing.Term.hashClosedTerm . fst . Writer.runWriter . m2hTerm

m2hTerm :: Ord v => Memory.Term.Term v a -> Writer (Map Memory.Reference.Reference Memory.ConstructorType.ConstructorType) (Hashing.Term.Term v a)
m2hTerm = ABT.transformM \case
  Memory.Term.Int i -> pure (Hashing.Term.Int i)
  Memory.Term.Nat n -> pure (Hashing.Term.Nat n)
  Memory.Term.Float d -> pure (Hashing.Term.Float d)
  Memory.Term.Boolean b -> pure (Hashing.Term.Boolean b)
  Memory.Term.Text t -> pure (Hashing.Term.Text t)
  Memory.Term.Char c -> pure (Hashing.Term.Char c)
  Memory.Term.Blank b -> pure (Hashing.Term.Blank b)
  Memory.Term.Ref r -> pure (Hashing.Term.Ref (m2hReference r))
  Memory.Term.Constructor r i -> pure (Hashing.Term.Constructor (m2hReference r) i)
  Memory.Term.Request r i -> pure (Hashing.Term.Request (m2hReference r) i)
  Memory.Term.Handle x y -> pure (Hashing.Term.Handle x y)
  Memory.Term.App f x -> pure (Hashing.Term.App f x)
  Memory.Term.Ann e t -> pure (Hashing.Term.Ann e (m2hType t))
  Memory.Term.List as -> pure (Hashing.Term.List as)
  Memory.Term.And p q -> pure (Hashing.Term.And p q)
  Memory.Term.If c t f -> pure (Hashing.Term.If c t f)
  Memory.Term.Or p q -> pure (Hashing.Term.Or p q)
  Memory.Term.Lam a -> pure (Hashing.Term.Lam a)
  Memory.Term.LetRec isTop bs body -> pure (Hashing.Term.LetRec isTop bs body)
  Memory.Term.Let isTop b body -> pure (Hashing.Term.Let isTop b body)
  Memory.Term.Match scr cases -> pure (Hashing.Term.Match scr (fmap m2hMatchCase cases))
  Memory.Term.TermLink r -> Hashing.Term.TermLink <$> m2hReferent r
  Memory.Term.TypeLink r -> pure (Hashing.Term.TypeLink (m2hReference r))

m2hMatchCase :: Memory.Term.MatchCase a a1 -> Hashing.Term.MatchCase a a1
m2hMatchCase (Memory.Term.MatchCase pat m_a1 a1) = Hashing.Term.MatchCase (m2hPattern pat) m_a1 a1

m2hPattern :: Memory.Pattern.Pattern a -> Hashing.Pattern.Pattern a
m2hPattern = \case
  Memory.Pattern.Unbound loc -> Hashing.Pattern.Unbound loc
  Memory.Pattern.Var loc -> Hashing.Pattern.Var loc
  Memory.Pattern.Boolean loc b -> Hashing.Pattern.Boolean loc b
  Memory.Pattern.Int loc i -> Hashing.Pattern.Int loc i
  Memory.Pattern.Nat loc n -> Hashing.Pattern.Nat loc n
  Memory.Pattern.Float loc f -> Hashing.Pattern.Float loc f
  Memory.Pattern.Text loc t -> Hashing.Pattern.Text loc t
  Memory.Pattern.Char loc c -> Hashing.Pattern.Char loc c
  Memory.Pattern.Constructor loc r i ps -> Hashing.Pattern.Constructor loc (m2hReference r) i (fmap m2hPattern ps)
  Memory.Pattern.As loc p -> Hashing.Pattern.As loc (m2hPattern p)
  Memory.Pattern.EffectPure loc p -> Hashing.Pattern.EffectPure loc (m2hPattern p)
  Memory.Pattern.EffectBind loc r i ps k -> Hashing.Pattern.EffectBind loc (m2hReference r) i (fmap m2hPattern ps) (m2hPattern k)
  Memory.Pattern.SequenceLiteral loc ps -> Hashing.Pattern.SequenceLiteral loc (fmap m2hPattern ps)
  Memory.Pattern.SequenceOp loc l op r -> Hashing.Pattern.SequenceOp loc (m2hPattern l) (m2hSequenceOp op) (m2hPattern r)

m2hSequenceOp :: Memory.Pattern.SeqOp -> Hashing.Pattern.SeqOp
m2hSequenceOp = \case
  Memory.Pattern.Cons -> Hashing.Pattern.Cons
  Memory.Pattern.Snoc -> Hashing.Pattern.Snoc
  Memory.Pattern.Concat -> Hashing.Pattern.Concat

m2hReferent :: Memory.Referent.Referent -> Writer (Map Memory.Reference.Reference Memory.ConstructorType.ConstructorType) Hashing.Referent.Referent
m2hReferent = \case
  Memory.Referent.Ref ref -> pure (Hashing.Referent.Ref (m2hReference ref))
  Memory.Referent.Con ref n ct -> do
    Writer.tell (Map.singleton ref ct)
    pure (Hashing.Referent.Con (m2hReference ref) n)

h2mTerm :: Ord v => (Memory.Reference.Reference -> Memory.ConstructorType.ConstructorType) -> Hashing.Term.Term v a -> Memory.Term.Term v a
h2mTerm getCT = ABT.transform \case
  Hashing.Term.Int i -> Memory.Term.Int i
  Hashing.Term.Nat n -> Memory.Term.Nat n
  Hashing.Term.Float d -> Memory.Term.Float d
  Hashing.Term.Boolean b -> Memory.Term.Boolean b
  Hashing.Term.Text t -> Memory.Term.Text t
  Hashing.Term.Char c -> Memory.Term.Char c
  Hashing.Term.Blank b -> Memory.Term.Blank b
  Hashing.Term.Ref r -> Memory.Term.Ref (h2mReference r)
  Hashing.Term.Constructor r i -> Memory.Term.Constructor (h2mReference r) i
  Hashing.Term.Request r i -> Memory.Term.Request (h2mReference r) i
  Hashing.Term.Handle x y -> Memory.Term.Handle x y
  Hashing.Term.App f x -> Memory.Term.App f x
  Hashing.Term.Ann e t -> Memory.Term.Ann e (h2mType t)
  Hashing.Term.List as -> Memory.Term.List as
  Hashing.Term.If c t f -> Memory.Term.If c t f
  Hashing.Term.And p q -> Memory.Term.And p q
  Hashing.Term.Or p q -> Memory.Term.Or p q
  Hashing.Term.Lam a -> Memory.Term.Lam a
  Hashing.Term.LetRec isTop bs body -> Memory.Term.LetRec isTop bs body
  Hashing.Term.Let isTop b body -> Memory.Term.Let isTop b body
  Hashing.Term.Match scr cases -> Memory.Term.Match scr (h2mMatchCase <$> cases)
  Hashing.Term.TermLink r -> Memory.Term.TermLink (h2mReferent getCT r)
  Hashing.Term.TypeLink r -> Memory.Term.TypeLink (h2mReference r)

h2mMatchCase :: Hashing.Term.MatchCase a b -> Memory.Term.MatchCase a b
h2mMatchCase (Hashing.Term.MatchCase pat m_b b) = Memory.Term.MatchCase (h2mPattern pat) m_b b

h2mPattern :: Hashing.Pattern.Pattern a -> Memory.Pattern.Pattern a
h2mPattern = \case
  Hashing.Pattern.Unbound loc -> Memory.Pattern.Unbound loc
  Hashing.Pattern.Var loc -> Memory.Pattern.Var loc
  Hashing.Pattern.Boolean loc b -> Memory.Pattern.Boolean loc b
  Hashing.Pattern.Int loc i -> Memory.Pattern.Int loc i
  Hashing.Pattern.Nat loc n -> Memory.Pattern.Nat loc n
  Hashing.Pattern.Float loc f -> Memory.Pattern.Float loc f
  Hashing.Pattern.Text loc t -> Memory.Pattern.Text loc t
  Hashing.Pattern.Char loc c -> Memory.Pattern.Char loc c
  Hashing.Pattern.Constructor loc r i ps -> Memory.Pattern.Constructor loc (h2mReference r) i (h2mPattern <$> ps)
  Hashing.Pattern.As loc p -> Memory.Pattern.As loc (h2mPattern p)
  Hashing.Pattern.EffectPure loc p -> Memory.Pattern.EffectPure loc (h2mPattern p)
  Hashing.Pattern.EffectBind loc r i ps k -> Memory.Pattern.EffectBind loc (h2mReference r) i (h2mPattern <$> ps) (h2mPattern k)
  Hashing.Pattern.SequenceLiteral loc ps -> Memory.Pattern.SequenceLiteral loc (h2mPattern <$> ps)
  Hashing.Pattern.SequenceOp loc l op r -> Memory.Pattern.SequenceOp loc (h2mPattern l) (h2mSequenceOp op) (h2mPattern r)

h2mSequenceOp :: Hashing.Pattern.SeqOp -> Memory.Pattern.SeqOp
h2mSequenceOp = \case
  Hashing.Pattern.Cons -> Memory.Pattern.Cons
  Hashing.Pattern.Snoc -> Memory.Pattern.Snoc
  Hashing.Pattern.Concat -> Memory.Pattern.Concat

h2mReferent :: (Memory.Reference.Reference -> Memory.ConstructorType.ConstructorType) -> Hashing.Referent.Referent -> Memory.Referent.Referent
h2mReferent getCT = \case
  Hashing.Referent.Ref ref -> Memory.Referent.Ref (h2mReference ref)
  Hashing.Referent.Con ref n ->
    let mRef = h2mReference ref
    in Memory.Referent.Con mRef n (getCT mRef)

hashDecls ::
  Var v =>
  Map v (Memory.DD.DataDeclaration v a) ->
  ResolutionResult v a [(v, Memory.Reference.Id, Memory.DD.DataDeclaration v a)]
hashDecls memDecls = do
  let hashingDecls = fmap m2hDecl memDecls
  hashingResult <- Hashing.DD.hashDecls hashingDecls
  pure $ map h2mDeclResult hashingResult
  where
    h2mDeclResult :: Ord v => (v, Hashing.Reference.Id, Hashing.DD.DataDeclaration v a) -> (v, Memory.Reference.Id, Memory.DD.DataDeclaration v a)
    h2mDeclResult (v, id, dd) = (v, h2mReferenceId id, h2mDecl dd)

-- TODO: rename hashDecls to hashDataDecls, remove tick from this
hashDecls' ::
  Var v =>
  Map v (Memory.DD.Decl v a) ->
  ResolutionResult v a [(v, Memory.Reference.Id, Memory.DD.Decl v a)]
hashDecls' = undefined

m2hDecl :: Ord v => Memory.DD.DataDeclaration v a -> Hashing.DD.DataDeclaration v a
m2hDecl (Memory.DD.DataDeclaration mod ann bound ctors) =
  Hashing.DD.DataDeclaration (m2hModifier mod) ann bound $ fmap (Lens.over _3 m2hType) ctors

m2hType :: Ord v => Memory.Type.Type v a -> Hashing.Type.Type v a
m2hType = ABT.transform \case
  Memory.Type.Ref ref -> Hashing.Type.Ref (m2hReference ref)
  Memory.Type.Arrow a1 a1' -> Hashing.Type.Arrow a1 a1'
  Memory.Type.Ann a1 ki -> Hashing.Type.Ann a1 ki
  Memory.Type.App a1 a1' -> Hashing.Type.App a1 a1'
  Memory.Type.Effect a1 a1' -> Hashing.Type.Effect a1 a1'
  Memory.Type.Effects a1s -> Hashing.Type.Effects a1s
  Memory.Type.Forall a1 -> Hashing.Type.Forall a1
  Memory.Type.IntroOuter a1 -> Hashing.Type.IntroOuter a1

m2hReference :: Memory.Reference.Reference -> Hashing.Reference.Reference
m2hReference = \case
  Memory.Reference.Builtin t -> Hashing.Reference.Builtin t
  Memory.Reference.DerivedId d -> Hashing.Reference.DerivedId (m2hReferenceId d)

m2hReferenceId :: Memory.Reference.Id -> Hashing.Reference.Id
m2hReferenceId (Memory.Reference.Id h i) = Hashing.Reference.Id h i

h2mModifier :: Hashing.DD.Modifier -> Memory.DD.Modifier
h2mModifier = \case
  Hashing.DD.Structural -> Memory.DD.Structural
  Hashing.DD.Unique text -> Memory.DD.Unique text

m2hModifier :: Memory.DD.Modifier -> Hashing.DD.Modifier
m2hModifier = \case
  Memory.DD.Structural -> Hashing.DD.Structural
  Memory.DD.Unique text -> Hashing.DD.Unique text

h2mDecl :: Ord v => Hashing.DD.DataDeclaration v a -> Memory.DD.DataDeclaration v a
h2mDecl (Hashing.DD.DataDeclaration mod ann bound ctors) =
  Memory.DD.DataDeclaration (h2mModifier mod) ann bound (over _3 h2mType <$> ctors)

h2mType :: Ord v => Hashing.Type.Type v a -> Memory.Type.Type v a
h2mType = ABT.transform \case
  Hashing.Type.Ref ref -> Memory.Type.Ref (h2mReference ref)
  Hashing.Type.Arrow a1 a1' -> Memory.Type.Arrow a1 a1'
  Hashing.Type.Ann a1 ki -> Memory.Type.Ann a1 ki
  Hashing.Type.App a1 a1' -> Memory.Type.App a1 a1'
  Hashing.Type.Effect a1 a1' -> Memory.Type.Effect a1 a1'
  Hashing.Type.Effects a1s -> Memory.Type.Effects a1s
  Hashing.Type.Forall a1 -> Memory.Type.Forall a1
  Hashing.Type.IntroOuter a1 -> Memory.Type.IntroOuter a1

h2mReference :: Hashing.Reference.Reference -> Memory.Reference.Reference
h2mReference = \case
  Hashing.Reference.Builtin t -> Memory.Reference.Builtin t
  Hashing.Reference.DerivedId d -> Memory.Reference.DerivedId (h2mReferenceId d)

h2mReferenceId :: Hashing.Reference.Id -> Memory.Reference.Id
h2mReferenceId (Hashing.Reference.Id h i) = Memory.Reference.Id h i

m2hPatch :: Memory.Patch.Patch -> Hashing.Patch.Patch
m2hPatch (Memory.Patch.Patch termEdits typeEdits) =
  Hashing.Patch.Patch termEdits' typeEdits'
  where
    typeEdits' =
      Map.fromList
        . map (bimap m2hReference (Set.map m2hTypeEdit))
        . Map.toList
        $ Relation.toMultimap typeEdits
    termEdits' =
      Map.fromList
        . map (bimap (Hashing.Referent.Ref . m2hReference) (Set.map m2hTermEdit))
        . Map.toList
        $ Relation.toMultimap termEdits
    m2hTermEdit = \case
      Memory.TermEdit.Replace r _ -> Hashing.TermEdit.Replace (Hashing.Referent.Ref $ m2hReference r)
      Memory.TermEdit.Deprecate -> Hashing.TermEdit.Deprecate
    m2hTypeEdit = \case
      Memory.TypeEdit.Replace r -> Hashing.TypeEdit.Replace (m2hReference r)
      Memory.TypeEdit.Deprecate -> Hashing.TypeEdit.Deprecate

hashPatch :: Memory.Patch.Patch -> Hash
hashPatch = H.accumulate' . m2hPatch

tokensBranch0 :: Accumulate h => Memory.Branch.Branch0 m -> [Token h]
tokensBranch0 = H.tokens . m2hBranch

-- hashing of branches isn't currently delegated here, because it's enmeshed
-- with every `cons` or `step` function.  I think it would be good to do while
-- we're updating the hash function, but I'm also not looking forward to doing it
-- and it's not clearly a problem yet.
_hashBranch :: Memory.Branch.Branch m -> Hash
_hashBranch = H.accumulate . _tokensBranch

_tokensBranch :: Accumulate h => Memory.Branch.Branch m -> [Token h]
_tokensBranch = H.tokens . _m2hCausal . Memory.Branch._history

_m2hCausal :: Memory.Branch.UnwrappedBranch m -> Hashing.Causal.Causal -- Hashing.Branch.Raw
_m2hCausal = undefined -- TODO: re-implement
  --  \case
  --Memory.Causal.One _h e ->
  --  Hashing.Causal.Causal (m2hBranch e) mempty
  --Memory.Causal.Cons _h e (ht, _) ->
  --  Hashing.Causal.Causal (m2hBranch e) $ Set.singleton (Memory.Causal.unRawHash ht)
  --Memory.Causal.Merge _h e ts ->
  --  Hashing.Causal.Causal (m2hBranch e) $ Set.map Memory.Causal.unRawHash (Map.keysSet ts)

m2hBranch :: Memory.Branch.Branch0 m -> Hashing.Branch.Raw
m2hBranch b =
  Hashing.Branch.Raw
    (doTerms (Memory.Branch._terms b))
    (doTypes (Memory.Branch._types b))
    (doPatches (Memory.Branch._edits b))
    (doChildren (Memory.Branch._children b))
  where
    -- is there a more readable way to structure these that's also linear?
    doTerms :: Memory.Branch.Star Memory.Referent.Referent NameSegment -> Map NameSegment (Map Hashing.Referent.Referent Hashing.Branch.MdValues)
    doTerms s =
      Map.fromList
        [ (ns, m2)
          | ns <- toList . Relation.ran $ Memory.Star3.d1 s,
            let m2 =
                  Map.fromList
                    [ (fst (Writer.runWriter (m2hReferent r)), md)
                      | r <- toList . Relation.lookupRan ns $ Memory.Star3.d1 s,
                        let mdrefs1to2 (_typeR1, valR1) = m2hReference valR1
                            md = Hashing.Branch.MdValues . Set.map mdrefs1to2 . Relation.lookupDom r $ Memory.Star3.d3 s
                    ]
        ]

    doTypes :: Memory.Branch.Star Memory.Reference.Reference NameSegment -> Map NameSegment (Map Hashing.Reference.Reference Hashing.Branch.MdValues)
    doTypes s =
      Map.fromList
        [ (ns, m2)
          | ns <- toList . Relation.ran $ Memory.Star3.d1 s,
            let m2 =
                  Map.fromList
                    [ (m2hReference r, md)
                      | r <- toList . Relation.lookupRan ns $ Memory.Star3.d1 s,
                        let mdrefs1to2 (_typeR1, valR1) = m2hReference valR1
                            md :: Hashing.Branch.MdValues
                            md = Hashing.Branch.MdValues . Set.map mdrefs1to2 . Relation.lookupDom r $ Memory.Star3.d3 s
                    ]
        ]

    doPatches :: Map NameSegment (Memory.Branch.EditHash, m Memory.Patch.Patch) -> Map NameSegment Hash
    doPatches = Map.map fst

    doChildren :: Map NameSegment (Memory.Branch.Branch m) -> Map NameSegment Hash
    doChildren = Map.map (Memory.Causal.unRawHash . Memory.Branch.headHash)<|MERGE_RESOLUTION|>--- conflicted
+++ resolved
@@ -9,11 +9,7 @@
     hashPatch,
     hashClosedTerm,
     hashTermComponents,
-<<<<<<< HEAD
     hashTermComponents',
-    hashTypeComponents,
-=======
->>>>>>> c610155f
     typeToReference,
     typeToReferenceMentions,
   )
