--- conflicted
+++ resolved
@@ -9,7 +9,6 @@
 {-# LANGUAGE UnicodeSyntax #-}
 {-# LANGUAGE ViewPatterns #-}
 
-<<<<<<< HEAD
 module Unison.Hashing.V2.Term
   ( Term,
     F (..),
@@ -21,30 +20,12 @@
 
 import qualified Data.Sequence as Sequence
 import qualified Data.Text as Text
-import Prelude.Extras (Eq1 (..), Show1 (..))
-import Text.Show
-=======
-module Unison.Hashing.V2.Term (
-  Term,
-  F(..),
-  MatchCase(..),
-  hashComponents,
-  hashClosedTerm,
-) where
-
-import Unison.Prelude
-
-import Prelude hiding (and,or)
-import qualified Data.Text as Text
-import qualified Data.Sequence as Sequence
->>>>>>> c610155f
 import qualified Unison.ABT as ABT
 import qualified Unison.Blank as B
 import Unison.DataDeclaration.ConstructorId (ConstructorId)
 import qualified Unison.Hash as Hash
 import Unison.Hashable (Hashable1, accumulateToken)
 import qualified Unison.Hashable as Hashable
-<<<<<<< HEAD
 import qualified Unison.Hashing.V2.ABT as ABT
 import Unison.Hashing.V2.Pattern (Pattern)
 import Unison.Hashing.V2.Reference (Reference)
@@ -55,19 +36,6 @@
 import Unison.Prelude
 import Unison.Var (Var)
 import Prelude hiding (and, or)
-=======
-import           Unison.Hashing.V2.Pattern (Pattern)
-import qualified Unison.Hashing.V2.Pattern as Pattern
-import           Unison.Hashing.V2.Reference (Reference)
-import qualified Unison.Hashing.V2.Reference as Reference
-import qualified Unison.Hashing.V2.Reference.Util as ReferenceUtil
-import           Unison.Hashing.V2.Referent (Referent)
-import           Unison.Hashing.V2.Type (Type)
-import           Unison.Var (Var)
-
--- This gets reexported; should maybe live somewhere other than Pattern, though.
-type ConstructorId = Pattern.ConstructorId
->>>>>>> c610155f
 
 data MatchCase loc a = MatchCase (Pattern loc) (Maybe a) a
   deriving (Show, Eq, Foldable, Functor, Generic, Generic1, Traversable)
@@ -125,31 +93,19 @@
 -- to all differ
 type Term2 vt at ap v a = ABT.Term (F vt at ap) v a
 
-<<<<<<< HEAD
-=======
 -- some smart constructors
->>>>>>> c610155f
 ref :: Ord v => a -> Reference -> Term2 vt at ap v a
 ref a r = ABT.tm' a (Ref r)
 
 refId :: Ord v => a -> Reference.Id -> Term2 vt at ap v a
 refId a = ref a . Reference.DerivedId
 
-<<<<<<< HEAD
 hashComponents ::
   Var v => Map v (Term v a) -> Map v (Reference.Id, Term v a)
 hashComponents = ReferenceUtil.hashComponents $ refId ()
 
 hashClosedTerm :: Var v => Term v a -> Reference.Id
 hashClosedTerm tm = Reference.Id (ABT.hash tm) 0
-=======
-hashComponents
-  :: Var v => Map v (Term v a) -> Map v (Reference.Id, Term v a)
-hashComponents = ReferenceUtil.hashComponents $ refId ()
-
-hashClosedTerm :: Var v => Term v a -> Reference.Id
-hashClosedTerm tm = Reference.Id (ABT.hash tm) 0 1
->>>>>>> c610155f
 
 instance Var v => Hashable1 (F v a p) where
   hash1 :: forall h x. (Ord h, Hashable.Accumulate h) => ([x] -> ([h], x -> h)) -> (x -> h) -> (F v a p) x -> h
@@ -202,7 +158,6 @@
                   map
                     (hashed . hash)
                     (toList as)
-<<<<<<< HEAD
                 Lam a -> [tag 6, hashed (hash a)]
                 -- note: we use `hashCycle` to ensure result is independent of
                 -- let binding order
@@ -227,115 +182,4 @@
                 And x y -> [tag 16, hashed $ hash x, hashed $ hash y]
                 Or x y -> [tag 17, hashed $ hash x, hashed $ hash y]
                 TermLink r -> [tag 18, accumulateToken r]
-                TypeLink r -> [tag 19, accumulateToken r]
-
--- mostly boring serialization code below ...
-
-instance (Eq a, ABT.Var v) => Eq1 (F v a p) where (==#) = (==)
-
-instance (Show v) => Show1 (F v a p) where showsPrec1 = showsPrec
-
-instance (ABT.Var vt, Eq at, Eq a) => Eq (F vt at p a) where
-  Int x == Int y = x == y
-  Nat x == Nat y = x == y
-  Float x == Float y = x == y
-  Boolean x == Boolean y = x == y
-  Text x == Text y = x == y
-  Char x == Char y = x == y
-  Blank b == Blank q = b == q
-  Ref x == Ref y = x == y
-  TermLink x == TermLink y = x == y
-  TypeLink x == TypeLink y = x == y
-  Constructor r cid == Constructor r2 cid2 = r == r2 && cid == cid2
-  Request r cid == Request r2 cid2 = r == r2 && cid == cid2
-  Handle h b == Handle h2 b2 = h == h2 && b == b2
-  App f a == App f2 a2 = f == f2 && a == a2
-  Ann e t == Ann e2 t2 = e == e2 && t == t2
-  List v == List v2 = v == v2
-  If a b c == If a2 b2 c2 = a == a2 && b == b2 && c == c2
-  And a b == And a2 b2 = a == a2 && b == b2
-  Or a b == Or a2 b2 = a == a2 && b == b2
-  Lam a == Lam b = a == b
-  LetRec _ bs body == LetRec _ bs2 body2 = bs == bs2 && body == body2
-  Let _ binding body == Let _ binding2 body2 =
-    binding == binding2 && body == body2
-  Match scrutinee cases == Match s2 cs2 = scrutinee == s2 && cases == cs2
-  _ == _ = False
-
-instance (Show v, Show a) => Show (F v a0 p a) where
-  showsPrec = go
-    where
-      go _ (Int n) = (if n >= 0 then s "+" else s "") <> shows n
-      go _ (Nat n) = shows n
-      go _ (Float n) = shows n
-      go _ (Boolean True) = s "true"
-      go _ (Boolean False) = s "false"
-      go p (Ann t k) = showParen (p > 1) $ shows t <> s ":" <> shows k
-      go p (App f x) = showParen (p > 9) $ showsPrec 9 f <> s " " <> showsPrec 10 x
-      go _ (Lam body) = showParen True (s "λ " <> shows body)
-      go _ (List vs) = showListWith shows (toList vs)
-      go _ (Blank b) = case b of
-        B.Blank -> s "_"
-        B.Recorded (B.Placeholder _ r) -> s ("_" ++ r)
-        B.Recorded (B.Resolve _ r) -> s r
-      go _ (Ref r) = s "Ref(" <> shows r <> s ")"
-      go _ (TermLink r) = s "TermLink(" <> shows r <> s ")"
-      go _ (TypeLink r) = s "TypeLink(" <> shows r <> s ")"
-      go _ (Let _ b body) =
-        showParen True (s "let " <> shows b <> s " in " <> shows body)
-      go _ (LetRec _ bs body) =
-        showParen
-          True
-          (s "let rec" <> shows bs <> s " in " <> shows body)
-      go _ (Handle b body) =
-        showParen
-          True
-          (s "handle " <> shows b <> s " in " <> shows body)
-      go _ (Constructor r n) = s "Con" <> shows r <> s "#" <> shows n
-      go _ (Match scrutinee cases) =
-        showParen
-          True
-          (s "case " <> shows scrutinee <> s " of " <> shows cases)
-      go _ (Text s) = shows s
-      go _ (Char c) = shows c
-      go _ (Request r n) = s "Req" <> shows r <> s "#" <> shows n
-      go p (If c t f) =
-        showParen (p > 0) $
-          s "if "
-            <> shows c
-            <> s " then "
-            <> shows t
-            <> s " else "
-            <> shows f
-      go p (And x y) =
-        showParen (p > 0) $ s "and " <> shows x <> s " " <> shows y
-      go p (Or x y) =
-        showParen (p > 0) $ s "or " <> shows x <> s " " <> shows y
-      (<>) = (.)
-      s = showString
-=======
-                  Lam a         -> [tag 6, hashed (hash a)]
-                  -- note: we use `hashCycle` to ensure result is independent of
-                  -- let binding order
-                  LetRec _ as a -> case hashCycle as of
-                    (hs, hash) -> tag 7 : hashed (hash a) : map hashed hs
-                  -- here, order is significant, so don't use hashCycle
-                  Let _ b a -> [tag 8, hashed $ hash b, hashed $ hash a]
-                  If b t f ->
-                    [tag 9, hashed $ hash b, hashed $ hash t, hashed $ hash f]
-                  Request     r n -> [tag 10, accumulateToken r, varint n]
-                  Constructor r n -> [tag 12, accumulateToken r, varint n]
-                  Match e branches ->
-                    tag 13 : hashed (hash e) : concatMap h branches
-                   where
-                    h (MatchCase pat guard branch) = concat
-                      [ [accumulateToken pat]
-                      , toList (hashed . hash <$> guard)
-                      , [hashed (hash branch)]
-                      ]
-                  Handle h b -> [tag 15, hashed $ hash h, hashed $ hash b]
-                  And    x y -> [tag 16, hashed $ hash x, hashed $ hash y]
-                  Or     x y -> [tag 17, hashed $ hash x, hashed $ hash y]
-                  TermLink r -> [tag 18, accumulateToken r]
-                  TypeLink r -> [tag 19, accumulateToken r]
->>>>>>> c610155f
+                TypeLink r -> [tag 19, accumulateToken r]