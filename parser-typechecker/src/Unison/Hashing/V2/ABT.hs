--- conflicted
+++ resolved
@@ -12,16 +12,11 @@
 import Unison.ABT
 
 import Data.List hiding (cycle, find)
+import qualified Data.List as List (sort)
 import Data.Vector ((!))
 import Prelude hiding (abs, cycle)
-<<<<<<< HEAD
 import Unison.Hashing.V2.Tokenizable (Accumulate, Hashable1, hash1)
 import qualified Unison.Hashing.V2.Tokenizable as Hashable
-=======
-import Unison.Hashing.V2.BuildHashable (Accumulate, Hashable1, hash1)
-import qualified Unison.Hashing.V2.BuildHashable as Hashable
-import qualified Data.List as List (sort)
->>>>>>> 68c2e460
 import qualified Data.Map as Map
 import qualified Data.Set as Set
 import qualified Data.Vector as Vector
