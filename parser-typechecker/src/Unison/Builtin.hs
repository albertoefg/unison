{-# LANGUAGE OverloadedStrings #-}
{-# LANGUAGE Rank2Types #-}

module Unison.Builtin
  (codeLookup
  ,constructorType
  ,names
  ,names0
  ,builtinDataDecls
  ,builtinEffectDecls
  ,builtinConstructorType
  ,builtinTypeDependents
  ,builtinTypeDependentsOfComponent
  ,builtinTypes
  ,builtinTermsByType
  ,builtinTermsByTypeMention
  ,intrinsicTermReferences
  ,intrinsicTypeReferences
  ,isBuiltinType
  ,typeOf
  ,typeLookup
  ,termRefTypes
  ) where

import Unison.Prelude

import           Data.Bifunctor                 ( second, first )
import qualified Data.Map                      as Map
import qualified Data.Set                      as Set
import qualified Data.Text                     as Text
import qualified Text.Regex.TDFA               as RE
import qualified Unison.ConstructorType        as CT
import           Unison.Codebase.CodeLookup     ( CodeLookup(..) )
import qualified Unison.Builtin.Decls          as DD
import qualified Unison.Builtin.Terms          as TD
import qualified Unison.DataDeclaration        as DD
import Unison.Parser.Ann (Ann (..))
import qualified Unison.Reference              as R
import qualified Unison.Referent               as Referent
import           Unison.Symbol                  ( Symbol )
import qualified Unison.Type                   as Type
import           Unison.Var                     ( Var )
import qualified Unison.Var                    as Var
import           Unison.Name                    ( Name )
import qualified Unison.Name                   as Name
import           Unison.Names3 (Names(Names), Names0)
import qualified Unison.Names3 as Names3
import qualified Unison.Typechecker.TypeLookup as TL
import qualified Unison.Util.Relation          as Rel
<<<<<<< HEAD
import qualified Unison.Hashing.V2.Convert as H
=======
import Unison.Hash (Hash)
>>>>>>> 68c0e9ed

type DataDeclaration v = DD.DataDeclaration v Ann
type EffectDeclaration v = DD.EffectDeclaration v Ann
type Type v = Type.Type v ()

names :: Names
names = Names names0 mempty

names0 :: Names0
names0 = Names3.names0 terms types where
  terms = Rel.mapRan Referent.Ref (Rel.fromMap termNameRefs) <>
    Rel.fromList [ (Name.fromVar vc, Referent.Con (R.DerivedId r) cid ct)
                 | (ct, (_,(r,decl))) <- ((CT.Data,) <$> builtinDataDecls @Symbol) <>
                    ((CT.Effect,) . (second . second) DD.toDataDecl <$> builtinEffectDecls)
                 , ((_,vc,_), cid) <- DD.constructors' decl `zip` [0..]] <>
    Rel.fromList [ (Name.fromVar v, Referent.Ref (R.DerivedId i))
                 | (v,i) <- Map.toList $ TD.builtinTermsRef @Symbol Intrinsic]
  types = Rel.fromList builtinTypes <>
    Rel.fromList [ (Name.fromVar v, R.DerivedId r)
                 | (v,(r,_)) <- builtinDataDecls @Symbol ] <>
    Rel.fromList [ (Name.fromVar v, R.DerivedId r)
                 | (v,(r,_)) <- builtinEffectDecls @Symbol ]

-- note: this function is really for deciding whether `r` is a term or type,
-- but it can only answer correctly for Builtins.
isBuiltinType :: R.Reference -> Bool
isBuiltinType r = elem r . fmap snd $ builtinTypes

typeLookup :: Var v => TL.TypeLookup v Ann
typeLookup =
  TL.TypeLookup
    (fmap (const Intrinsic) <$> termRefTypes)
    (Map.fromList . map (first R.DerivedId) $ map snd builtinDataDecls)
    (Map.fromList . map (first R.DerivedId) $ map snd builtinEffectDecls)

constructorType :: R.Reference -> Maybe CT.ConstructorType
constructorType r = TL.constructorType (typeLookup @Symbol) r
                <|> Map.lookup r builtinConstructorType

builtinDataDecls :: Var v => [(v, (R.Id, DataDeclaration v))]
builtinDataDecls =
  [ (v, (r, Intrinsic <$ d)) | (v, r, d) <- DD.builtinDataDecls ]

builtinEffectDecls :: Var v => [(v, (R.Id, EffectDeclaration v))]
builtinEffectDecls = [ (v, (r, Intrinsic <$ d)) | (v, r, d) <- DD.builtinEffectDecls ]

codeLookup :: (Applicative m, Var v) => CodeLookup v m Ann
codeLookup = CodeLookup (const $ pure Nothing) $ \r ->
  pure
    $ lookup r [ (r, Right x) | (r, x) <- snd <$> builtinDataDecls ]
  <|> lookup r [ (r, Left x)  | (r, x) <- snd <$> builtinEffectDecls ]

-- Relation predicate: Domain depends on range.
builtinDependencies :: Rel.Relation R.Reference R.Reference
builtinDependencies =
  Rel.fromMultimap (Type.dependencies <$> termRefTypes @Symbol)

-- a relation whose domain is types and whose range is builtin terms with that type
builtinTermsByType :: Rel.Relation R.Reference Referent.Referent
builtinTermsByType =
  Rel.fromList [ (H.typeToReference ty, Referent.Ref r)
               | (r, ty) <- Map.toList (termRefTypes @Symbol) ]

-- a relation whose domain is types and whose range is builtin terms that mention that type
-- example: Nat.+ mentions the type `Nat`
builtinTermsByTypeMention :: Rel.Relation R.Reference Referent.Referent
builtinTermsByTypeMention =
  Rel.fromList [ (m, Referent.Ref r) | (r, ty) <- Map.toList (termRefTypes @Symbol)
                                     , m <- toList $ H.typeToReferenceMentions ty ]

-- The dependents of a builtin type is the set of builtin terms which
-- mention that type.
builtinTypeDependents :: R.Reference -> Set R.Reference
builtinTypeDependents r = Rel.lookupRan r builtinDependencies

builtinTypeDependentsOfComponent :: Hash -> Set R.Reference
builtinTypeDependentsOfComponent h0 = Rel.searchRan ord builtinDependencies
  where
    ord :: R.Reference -> Ordering
    ord = \case
      R.Derived h _i -> compare h h0
      r -> compare r r0
    r0 = R.Derived h0 0

-- WARNING:
-- As with the terms, we should avoid changing these references, even
-- if we decide to change their names.
builtinTypes :: [(Name, R.Reference)]
builtinTypes = Map.toList . Map.mapKeys Name.unsafeFromText
                          $ foldl' go mempty builtinTypesSrc where
  go m = \case
    B' r _ -> Map.insert r (R.Builtin r) m
    D' r -> Map.insert r (R.Builtin r) m
    Rename' r name -> case Map.lookup name m of
      Just _ -> error . Text.unpack $
                "tried to rename `" <> r <> "` to `" <> name <> "`, " <>
                "which already exists."
      Nothing -> case Map.lookup r m of
        Nothing -> error . Text.unpack $
                "tried to rename `" <> r <> "` before it was declared."
        Just t -> Map.insert name t . Map.delete r $ m
    Alias' r name -> case Map.lookup name m of
      Just _ -> error . Text.unpack $
                "tried to alias `" <> r <> "` to `" <> name <> "`, " <>
                "which already exists."
      Nothing -> case Map.lookup r m of
        Nothing -> error . Text.unpack $
                  "tried to alias `" <> r <> "` before it was declared."
        Just t -> Map.insert name t m

-- WARNING: Don't delete any of these lines, only add corrections.
builtinTypesSrc :: [BuiltinTypeDSL]
builtinTypesSrc =
  [ B' "Int" CT.Data
  , B' "Nat" CT.Data
  , B' "Float" CT.Data
  , B' "Boolean" CT.Data
  , B' "Sequence" CT.Data, Rename' "Sequence" "List"
  , B' "Text" CT.Data
  , B' "Char" CT.Data
  , B' "Effect" CT.Data, Rename' "Effect" "Request"
  , B' "Bytes" CT.Data
  , B' "Link.Term" CT.Data
  , B' "Link.Type" CT.Data
  , B' "IO" CT.Effect, Rename' "IO" "io2.IO"
  , B' "Handle" CT.Data, Rename' "Handle" "io2.Handle"
  , B' "Socket" CT.Data, Rename' "Socket" "io2.Socket"
  , B' "ThreadId" CT.Data, Rename' "ThreadId" "io2.ThreadId"
  , B' "MVar" CT.Data, Rename' "MVar" "io2.MVar"
  , B' "Code" CT.Data
  , B' "Value" CT.Data
  , B' "Any" CT.Data
  , B' "crypto.HashAlgorithm" CT.Data
  , B' "Tls" CT.Data, Rename' "Tls" "io2.Tls"
  , B' "Tls.ClientConfig" CT.Data, Rename' "Tls.ClientConfig" "io2.Tls.ClientConfig"
  , B' "Tls.ServerConfig" CT.Data, Rename' "Tls.ServerConfig" "io2.Tls.ServerConfig"
  , B' "Tls.SignedCert" CT.Data, Rename' "Tls.SignedCert" "io2.Tls.SignedCert"
  , B' "Tls.PrivateKey" CT.Data, Rename' "Tls.PrivateKey" "io2.Tls.PrivateKey"
  , B' "Tls.Version" CT.Data, Rename' "Tls.Version" "io2.Tls.Version"
  , B' "Tls.Cipher" CT.Data, Rename' "Tls.Cipher" "io2.Tls.Cipher"
  , B' "TVar" CT.Data, Rename' "TVar" "io2.TVar"
  , B' "STM" CT.Effect, Rename' "STM" "io2.STM"
  , B' "Ref" CT.Data
  , B' "Scope" CT.Effect
  ]

-- rename these to "builtin" later, when builtin means intrinsic as opposed to
-- stuff that intrinsics depend on.
intrinsicTypeReferences :: Set R.Reference
intrinsicTypeReferences = foldl' go mempty builtinTypesSrc where
  go acc = \case
    B' r _ -> Set.insert (R.Builtin r) acc
    D' r -> Set.insert (R.Builtin r) acc
    _ -> acc

intrinsicTermReferences :: Set R.Reference
intrinsicTermReferences = Map.keysSet (termRefTypes @Symbol)

builtinConstructorType :: Map R.Reference CT.ConstructorType
builtinConstructorType = Map.fromList [ (R.Builtin r, ct) | B' r ct <- builtinTypesSrc ]

data BuiltinTypeDSL = B' Text CT.ConstructorType | D' Text | Rename' Text Text | Alias' Text Text


data BuiltinDSL v
  -- simple builtin: name=ref, type
  = B Text (Type v)
  -- deprecated builtin: name=ref, type (TBD)
  | D Text (Type v)
  -- rename builtin: refname, newname
  -- must not appear before corresponding B/D
  -- will overwrite newname
  | Rename Text Text
  -- alias builtin: refname, newname
  -- must not appear before corresponding B/D
  -- will overwrite newname
  | Alias Text Text


instance Show (BuiltinDSL v) where
  show (B t _) = Text.unpack $ "B" <> t
  show (Rename from to) = Text.unpack $ "Rename " <> from <> " to " <> to
  show _ = ""

termNameRefs :: Map Name R.Reference
termNameRefs = Map.mapKeys Name.unsafeFromText $ foldl' go mempty (stripVersion $ builtinsSrc @Symbol) where
  go m = \case
    B r _tp -> Map.insert r (R.Builtin r) m
    D r _tp -> Map.insert r (R.Builtin r) m
    Rename r name -> case Map.lookup name m of
      Just _ -> error . Text.unpack $
                "tried to rename `" <> r <> "` to `" <> name <> "`, " <>
                "which already exists."
      Nothing -> case Map.lookup r m of
        Nothing -> error . Text.unpack $
                "tried to rename `" <> r <> "` before it was declared."
        Just t -> Map.insert name t . Map.delete r $ m
    Alias r name -> case Map.lookup name m of
      Just _ -> error . Text.unpack $
                "tried to alias `" <> r <> "` to `" <> name <> "`, " <>
                "which already exists."
      Nothing -> case Map.lookup r m of
        Nothing -> error . Text.unpack $
                  "tried to alias `" <> r <> "` before it was declared."
        Just t -> Map.insert name t m

termRefTypes :: Var v => Map R.Reference (Type v)
termRefTypes = foldl' go mempty builtinsSrc where
  go m = \case
    B r t -> Map.insert (R.Builtin r) t m
    D r t -> Map.insert (R.Builtin r) t m
    _ -> m

typeOf :: Var v => a -> (Type v -> a) -> R.Reference -> a
typeOf a f r = maybe a f (Map.lookup r termRefTypes)

builtinsSrc :: Var v => [BuiltinDSL v]
builtinsSrc =
  [ B "Any.unsafeExtract" $ forall1 "a" (\a -> anyt --> a)
  , B "Int.+" $ int --> int --> int
  , B "Int.-" $ int --> int --> int
  , B "Int.*" $ int --> int --> int
  , B "Int./" $ int --> int --> int
  , B "Int.<" $ int --> int --> boolean
  , B "Int.>" $ int --> int --> boolean
  , B "Int.<=" $ int --> int --> boolean
  , B "Int.>=" $ int --> int --> boolean
  , B "Int.==" $ int --> int --> boolean
  , B "Int.and" $ int --> int --> int
  , B "Int.or" $ int --> int --> int
  , B "Int.xor" $ int --> int --> int
  , B "Int.complement" $ int --> int
  , B "Int.increment" $ int --> int
  , B "Int.isEven" $ int --> boolean
  , B "Int.isOdd" $ int --> boolean
  , B "Int.signum" $ int --> int
  , B "Int.leadingZeros" $ int --> nat
  , B "Int.negate" $ int --> int
  , B "Int.mod" $ int --> int --> int
  , B "Int.pow" $ int --> nat --> int
  , B "Int.shiftLeft" $ int --> nat --> int
  , B "Int.shiftRight" $ int --> nat --> int
  , B "Int.truncate0" $ int --> nat
  , B "Int.toText" $ int --> text
  , B "Int.fromText" $ text --> optionalt int
  , B "Int.toFloat" $ int --> float
  , B "Int.trailingZeros" $ int --> nat
  , B "Int.popCount" $ int --> nat
  , B "Int.fromRepresentation" $ nat --> int
  , B "Int.toRepresentation" $ int --> nat

  , B "Nat.*" $ nat --> nat --> nat
  , B "Nat.+" $ nat --> nat --> nat
  , B "Nat./" $ nat --> nat --> nat
  , B "Nat.<" $ nat --> nat --> boolean
  , B "Nat.<=" $ nat --> nat --> boolean
  , B "Nat.==" $ nat --> nat --> boolean
  , B "Nat.>" $ nat --> nat --> boolean
  , B "Nat.>=" $ nat --> nat --> boolean
  , B "Nat.and" $ nat --> nat --> nat
  , B "Nat.or" $ nat --> nat --> nat
  , B "Nat.xor" $ nat --> nat --> nat
  , B "Nat.complement" $ nat --> nat
  , B "Nat.drop" $ nat --> nat --> nat
  , B "Nat.fromText" $ text --> optionalt nat
  , B "Nat.increment" $ nat --> nat
  , B "Nat.isEven" $ nat --> boolean
  , B "Nat.isOdd" $ nat --> boolean
  , B "Nat.leadingZeros" $ nat --> nat
  , B "Nat.mod" $ nat --> nat --> nat
  , B "Nat.pow" $ nat --> nat --> nat
  , B "Nat.shiftLeft" $ nat --> nat --> nat
  , B "Nat.shiftRight" $ nat --> nat --> nat
  , B "Nat.sub" $ nat --> nat --> int
  , B "Nat.toFloat" $ nat --> float
  , B "Nat.toInt" $ nat --> int
  , B "Nat.toText" $ nat --> text
  , B "Nat.trailingZeros" $ nat --> nat
  , B "Nat.popCount" $ nat --> nat

  , B "Bytes.decodeNat64be" $ bytes --> optionalt (tuple [nat, bytes])
  , B "Bytes.decodeNat64le" $ bytes --> optionalt (tuple [nat, bytes])
  , B "Bytes.decodeNat32be" $ bytes --> optionalt (tuple [nat, bytes])
  , B "Bytes.decodeNat32le" $ bytes --> optionalt (tuple [nat, bytes])
  , B "Bytes.decodeNat16be" $ bytes --> optionalt (tuple [nat, bytes])
  , B "Bytes.decodeNat16le" $ bytes --> optionalt (tuple [nat, bytes])

  , B "Bytes.encodeNat64be" $ nat --> bytes
  , B "Bytes.encodeNat64le" $ nat --> bytes
  , B "Bytes.encodeNat32be" $ nat --> bytes
  , B "Bytes.encodeNat32le" $ nat --> bytes
  , B "Bytes.encodeNat16be" $ nat --> bytes
  , B "Bytes.encodeNat16le" $ nat --> bytes

  , B "Float.+" $ float --> float --> float
  , B "Float.-" $ float --> float --> float
  , B "Float.*" $ float --> float --> float
  , B "Float./" $ float --> float --> float
  , B "Float.<" $ float --> float --> boolean
  , B "Float.>" $ float --> float --> boolean
  , B "Float.<=" $ float --> float --> boolean
  , B "Float.>=" $ float --> float --> boolean
  , B "Float.==" $ float --> float --> boolean
  , B "Float.fromRepresentation" $ nat --> float
  , B "Float.toRepresentation" $ float --> nat

  -- Trigonmetric Functions
  , B "Float.acos" $ float --> float
  , B "Float.asin" $ float --> float
  , B "Float.atan" $ float --> float
  , B "Float.atan2" $ float --> float --> float
  , B "Float.cos" $ float --> float
  , B "Float.sin" $ float --> float
  , B "Float.tan" $ float --> float

  -- Hyperbolic Functions
  , B "Float.acosh" $ float --> float
  , B "Float.asinh" $ float --> float
  , B "Float.atanh" $ float --> float
  , B "Float.cosh" $ float --> float
  , B "Float.sinh" $ float --> float
  , B "Float.tanh" $ float --> float

  -- Exponential Functions
  , B "Float.exp" $ float --> float
  , B "Float.log" $ float --> float
  , B "Float.logBase" $ float --> float --> float

  -- Power Functions
  , B "Float.pow" $ float --> float --> float
  , B "Float.sqrt" $ float --> float

  -- Rounding and Remainder Functions
  , B "Float.ceiling" $ float --> int
  , B "Float.floor" $ float --> int
  , B "Float.round" $ float --> int
  , B "Float.truncate" $ float --> int

  -- Float Utils
  , B "Float.abs" $ float --> float
  , B "Float.max" $ float --> float --> float
  , B "Float.min" $ float --> float --> float
  , B "Float.toText" $ float --> text
  , B "Float.fromText" $ text --> optionalt float

  , B "Universal.==" $ forall1 "a" (\a -> a --> a --> boolean)
  -- Don't we want a Universal.!= ?

  -- Universal.compare intended as a low level function that just returns
  -- `Int` rather than some Ordering data type. If we want, later,
  -- could provide a pure Unison wrapper for Universal.compare that
  -- returns a proper data type.
  --
  -- 0 is equal, < 0 is less than, > 0 is greater than
  , B "Universal.compare" $ forall1 "a" (\a -> a --> a --> int)
  , B "Universal.>" $ forall1 "a" (\a -> a --> a --> boolean)
  , B "Universal.<" $ forall1 "a" (\a -> a --> a --> boolean)
  , B "Universal.>=" $ forall1 "a" (\a -> a --> a --> boolean)
  , B "Universal.<=" $ forall1 "a" (\a -> a --> a --> boolean)

  , B "bug" $ forall1 "a" (\a -> forall1 "b" (\b -> a --> b))
  , B "todo" $ forall1 "a" (\a -> forall1 "b" (\b -> a --> b))
  , B "Any.Any" $ forall1 "a" (\a -> a --> anyt)

  , B "Boolean.not" $ boolean --> boolean

  , B "Text.empty" text
  , B "Text.++" $ text --> text --> text
  , B "Text.take" $ nat --> text --> text
  , B "Text.drop" $ nat --> text --> text
  , B "Text.size" $ text --> nat
  , B "Text.repeat" $ nat --> text --> text
  , B "Text.==" $ text --> text --> boolean
  , D "Text.!=" $ text --> text --> boolean
  , B "Text.<=" $ text --> text --> boolean
  , B "Text.>=" $ text --> text --> boolean
  , B "Text.<" $ text --> text --> boolean
  , B "Text.>" $ text --> text --> boolean
  , B "Text.uncons" $ text --> optionalt (tuple [char, text])
  , B "Text.unsnoc" $ text --> optionalt (tuple [text, char])
  , B "Text.toCharList" $ text --> list char
  , B "Text.fromCharList" $ list char --> text
  , B "Text.toUtf8" $ text --> bytes
  , B "Text.fromUtf8.impl.v3" $ bytes --> eithert failure text
  , B "Char.toNat" $ char --> nat
  , B "Char.toText" $ char --> text
  , B "Char.fromNat" $ nat --> char

  , B "Bytes.empty" bytes
  , B "Bytes.fromList" $ list nat --> bytes
  , B "Bytes.++" $ bytes --> bytes --> bytes
  , B "Bytes.take" $ nat --> bytes --> bytes
  , B "Bytes.drop" $ nat --> bytes --> bytes
  , B "Bytes.at" $ nat --> bytes --> optionalt nat
  , B "Bytes.toList" $ bytes --> list nat
  , B "Bytes.size" $ bytes --> nat
  , B "Bytes.flatten" $ bytes --> bytes

   {- These are all `Bytes -> Bytes`, rather than `Bytes -> Text`.
      This is intentional: it avoids a round trip to `Text` if all
      you are doing with the bytes is dumping them to a file or a
      network socket.

      You can always `Text.fromUtf8` the results of these functions
      to get some `Text`.
    -}
  , B "Bytes.toBase16" $ bytes --> bytes
  , B "Bytes.toBase32" $ bytes --> bytes
  , B "Bytes.toBase64" $ bytes --> bytes
  , B "Bytes.toBase64UrlUnpadded" $ bytes --> bytes

  , B "Bytes.fromBase16" $ bytes --> eithert text bytes
  , B "Bytes.fromBase32" $ bytes --> eithert text bytes
  , B "Bytes.fromBase64" $ bytes --> eithert text bytes
  , B "Bytes.fromBase64UrlUnpadded" $ bytes --> eithert text bytes

  , D "List.empty" $ forall1 "a" list
  , B "List.cons" $ forall1 "a" (\a -> a --> list a --> list a)
  , Alias "List.cons" "List.+:"
  , B "List.snoc" $ forall1 "a" (\a -> list a --> a --> list a)
  , Alias "List.snoc" "List.:+"
  , B "List.take" $ forall1 "a" (\a -> nat --> list a --> list a)
  , B "List.drop" $ forall1 "a" (\a -> nat --> list a --> list a)
  , B "List.++" $ forall1 "a" (\a -> list a --> list a --> list a)
  , B "List.size" $ forall1 "a" (\a -> list a --> nat)
  , B "List.at" $ forall1 "a" (\a -> nat --> list a --> optionalt a)

  , B "Debug.watch" $ forall1 "a" (\a -> text --> a --> a)
  , B "unsafe.coerceAbilities" $
      forall4 "a" "b" "e1" "e2" $ \a b e1 e2 ->
        (a --> Type.effect1 () e1 b) --> (a --> Type.effect1 () e2 b)
  , B "Scope.run" . forall2 "r" "g" $ \r g ->
      (forall1 "s" $ \s -> unit --> Type.effect () [scopet s, g] r) --> Type.effect1 () g r
  , B "Scope.ref" . forall2 "a" "s" $ \a s ->
      a --> Type.effect1 () (scopet s) (reft (Type.effects () [scopet s]) a)
  , B "Ref.read" . forall2 "a" "g" $ \a g ->
      reft g a --> Type.effect1 () g a
  , B "Ref.write" . forall2 "a" "g" $ \a g ->
      reft g a --> a --> Type.effect1 () g unit
  ] ++
  -- avoid name conflicts with Universal == < > <= >=
  [ Rename (t <> "." <> old) (t <> "." <> new)
  | t <- ["Int", "Nat", "Float", "Text"]
  , (old, new) <- [("==", "eq")
                  ,("<" , "lt")
                  ,("<=", "lteq")
                  ,(">" , "gt")
                  ,(">=", "gteq")]
  ] ++ moveUnder "io2" ioBuiltins
    ++ moveUnder "io2" mvarBuiltins
    ++ moveUnder "io2" stmBuiltins
    ++ hashBuiltins
    ++ fmap (uncurry B) codeBuiltins

moveUnder :: Text -> [(Text, Type v)] -> [BuiltinDSL v]
moveUnder prefix bs = bs >>= \(n,ty) -> [B n ty, Rename n (prefix <> "." <> n)]

-- builtins which have a version appended to their name (like the .v2 in IO.putBytes.v2)
-- Should be renamed to not have the version suffix
stripVersion :: [BuiltinDSL v] -> [BuiltinDSL v]
stripVersion bs =
  bs >>= rename where
    rename :: BuiltinDSL v -> [BuiltinDSL v]
    rename o@(B n _) = renameB o $ RE.matchOnceText regex n
    rename o@(Rename _ _) = [renameRename o]
    rename o = [o]

    -- When we see a B declaraiton, we add an additional Rename in the
    -- stream to rename it if it ahs a version string
    renameB :: BuiltinDSL v -> Maybe (Text, RE.MatchText Text, Text) -> [BuiltinDSL v]
    renameB o@(B n _) (Just (before, _, _)) = [o, Rename n before]
    renameB (Rename n _) (Just (before, _, _)) = [Rename n before]
    renameB x _ = [x]

    -- if there is already a Rename in the stream, then both sides of the
    -- rename need to have version stripped. This happens in when we move
    -- builtin IO to the io2 namespace, we might end up with:
    -- [ B IO.putBytes.v2 _, Rename IO.putBytes.v2 io2.IO.putBytes.v2]
    -- and would be become:
    -- [ B IO.putBytes.v2 _, Rename IO.putBytes.v2 IO.putBytes, Rename IO.putBytes io2.IO.putBytes ]
    renameRename :: BuiltinDSL v -> BuiltinDSL v
    renameRename (Rename before1 before2) = let after1 = renamed before1 (RE.matchOnceText regex before1)
                                                after2 = renamed before2 (RE.matchOnceText regex before2) in
                                                Rename after1 after2
    renameRename x = x

    renamed :: Text -> Maybe (Text, RE.MatchText Text, Text) -> Text
    renamed _ (Just (before, _, _)) = before
    renamed x _ = x

    r :: String
    r = "\\.v[0-9]+"
    regex :: RE.Regex
    regex = RE.makeRegexOpts (RE.defaultCompOpt { RE.caseSensitive = False }) RE.defaultExecOpt r

hashBuiltins :: Var v => [BuiltinDSL v]
hashBuiltins =
  [ B "crypto.hash" $ forall1 "a" (\a -> hashAlgo --> a --> bytes)
  , B "crypto.hashBytes" $ hashAlgo --> bytes --> bytes
  , B "crypto.hmac" $ forall1 "a" (\a -> hashAlgo --> bytes --> a --> bytes)
  , B "crypto.hmacBytes" $ hashAlgo --> bytes --> bytes --> bytes
  ] ++
  map h [ "Sha3_512", "Sha3_256", "Sha2_512", "Sha2_256", "Blake2b_512", "Blake2b_256", "Blake2s_256" ]
  where
  hashAlgo = Type.ref() Type.hashAlgorithmRef
  h name = B ("crypto.HashAlgorithm."<>name) hashAlgo

ioBuiltins :: Var v => [(Text, Type v)]
ioBuiltins =
  [ ("IO.openFile.impl.v3", text --> fmode --> iof handle)
  , ("IO.closeFile.impl.v3", handle --> iof unit)
  , ("IO.isFileEOF.impl.v3", handle --> iof boolean)
  , ("IO.isFileOpen.impl.v3", handle --> iof boolean)
  , ("IO.isSeekable.impl.v3", handle --> iof boolean)
  , ("IO.seekHandle.impl.v3", handle --> smode --> int --> iof unit)
  , ("IO.handlePosition.impl.v3", handle --> iof nat)
  , ("IO.getEnv.impl.v1", text --> iof text)
  , ("IO.getBuffering.impl.v3", handle --> iof bmode)
  , ("IO.setBuffering.impl.v3", handle --> bmode --> iof unit)
  , ("IO.getBytes.impl.v3", handle --> nat --> iof bytes)
  , ("IO.putBytes.impl.v3", handle --> bytes --> iof unit)
  , ("IO.getLine.impl.v1", handle --> iof text)
  , ("IO.systemTime.impl.v3", unit --> iof nat)
  , ("IO.getTempDirectory.impl.v3", unit --> iof text)
  , ("IO.createTempDirectory.impl.v3", text --> iof text)
  , ("IO.getCurrentDirectory.impl.v3", unit --> iof text)
  , ("IO.setCurrentDirectory.impl.v3", text --> iof unit)
  , ("IO.fileExists.impl.v3", text --> iof boolean)
  , ("IO.isDirectory.impl.v3", text --> iof boolean)
  , ("IO.createDirectory.impl.v3", text --> iof unit)
  , ("IO.removeDirectory.impl.v3", text --> iof unit)
  , ("IO.renameDirectory.impl.v3", text --> text --> iof unit)
  , ("IO.directoryContents.impl.v3", text --> iof (list text))
  , ("IO.removeFile.impl.v3", text --> iof unit)
  , ("IO.renameFile.impl.v3", text --> text --> iof unit)
  , ("IO.getFileTimestamp.impl.v3", text --> iof nat)
  , ("IO.getFileSize.impl.v3", text --> iof nat)
  , ("IO.serverSocket.impl.v3", optionalt text --> text --> iof socket)
  , ("IO.listen.impl.v3", socket --> iof unit)
  , ("IO.clientSocket.impl.v3", text --> text --> iof socket)
  , ("IO.closeSocket.impl.v3", socket --> iof unit)
  , ("IO.socketPort.impl.v3", socket --> iof nat)
  , ("IO.socketAccept.impl.v3", socket --> iof socket)
  , ("IO.socketSend.impl.v3", socket --> bytes --> iof unit)
  , ("IO.socketReceive.impl.v3", socket --> nat --> iof bytes)
  , ("IO.forkComp.v2", forall1 "a" $ \a -> (unit --> io a) --> io threadId)
  , ("IO.stdHandle", stdhandle --> handle)

  , ("IO.delay.impl.v3", nat --> iof unit)
  , ("IO.kill.impl.v3", threadId --> iof unit)
  , ("IO.ref", forall1 "a" $ \a ->
        a --> io (reft (Type.effects () [Type.builtinIO ()]) a))
  , ("Tls.newClient.impl.v3", tlsClientConfig --> socket --> iof tls)
  , ("Tls.newServer.impl.v3", tlsServerConfig --> socket --> iof tls)
  , ("Tls.handshake.impl.v3", tls --> iof unit)
  , ("Tls.send.impl.v3", tls --> bytes --> iof unit)
  , ("Tls.decodeCert.impl.v3", bytes --> eithert failure tlsSignedCert)
  , ("Tls.encodeCert", tlsSignedCert --> bytes)
  , ("Tls.decodePrivateKey", bytes --> list tlsPrivateKey)
  , ("Tls.encodePrivateKey", tlsPrivateKey --> bytes)
  , ("Tls.receive.impl.v3", tls --> iof bytes)
  , ("Tls.terminate.impl.v3", tls --> iof unit)
  , ("Tls.ClientConfig.default", text --> bytes --> tlsClientConfig)
  , ("Tls.ServerConfig.default", list tlsSignedCert --> tlsPrivateKey --> tlsServerConfig)
  , ("TLS.ClientConfig.ciphers.set", list tlsCipher --> tlsClientConfig --> tlsClientConfig)
  , ("Tls.ServerConfig.ciphers.set", list tlsCipher --> tlsServerConfig --> tlsServerConfig)
  , ("Tls.ClientConfig.certificates.set", list tlsSignedCert --> tlsClientConfig --> tlsClientConfig)
  , ("Tls.ServerConfig.certificates.set", list tlsSignedCert --> tlsServerConfig --> tlsServerConfig)
  , ("Tls.ClientConfig.versions.set", list tlsVersion --> tlsClientConfig --> tlsClientConfig)
  , ("Tls.ServerConfig.versions.set", list tlsVersion --> tlsServerConfig --> tlsServerConfig)

  ]

mvarBuiltins :: forall v. Var v => [(Text, Type v)]
mvarBuiltins =
  [ ("MVar.new", forall1 "a" $ \a -> a --> io (mvar a))
  , ("MVar.newEmpty.v2", forall1 "a" $ \a -> unit --> io (mvar a))
  , ("MVar.take.impl.v3", forall1 "a" $ \a -> mvar a --> iof a)
  , ("MVar.tryTake", forall1 "a" $ \a -> mvar a --> io (optionalt a))
  , ("MVar.put.impl.v3", forall1 "a" $ \a -> mvar a --> a --> iof unit)
  , ("MVar.tryPut.impl.v3", forall1 "a" $ \a -> mvar a --> a --> iof boolean)
  , ("MVar.swap.impl.v3", forall1 "a" $ \a -> mvar a --> a --> iof a)
  , ("MVar.isEmpty", forall1 "a" $ \a -> mvar a --> io boolean)
  , ("MVar.read.impl.v3", forall1 "a" $ \a -> mvar a --> iof a)
  , ("MVar.tryRead.impl.v3", forall1 "a" $ \a -> mvar a --> iof (optionalt a))
  ]
  where
  mvar :: Type v -> Type v
  mvar a = Type.ref () Type.mvarRef `app` a

codeBuiltins :: forall v. Var v => [(Text, Type v)]
codeBuiltins =
  [ ("Code.dependencies", code --> list termLink)
  , ("Code.isMissing", termLink --> io boolean)
  , ("Code.serialize", code --> bytes)
  , ("Code.deserialize", bytes --> eithert text code)
  , ("Code.cache_", list (tuple [termLink,code]) --> io (list termLink))
  , ("Code.validate", list (tuple [termLink,code]) --> io (optionalt failure))
  , ("Code.lookup", termLink --> io (optionalt code))
  , ("Code.display", text --> code --> text)
  , ("Value.dependencies", value --> list termLink)
  , ("Value.serialize", value --> bytes)
  , ("Value.deserialize", bytes --> eithert text value)
  , ("Value.value", forall1 "a" $ \a -> a --> value)
  , ("Value.load"
    , forall1 "a" $ \a -> value --> io (eithert (list termLink) a))
  , ("Link.Term.toText", termLink --> text)
  ]

stmBuiltins :: forall v. Var v => [(Text, Type v)]
stmBuiltins =
  [ ("TVar.new", forall1 "a" $ \a -> a --> stm (tvar a))
  , ("TVar.newIO", forall1 "a" $ \a -> a --> io (tvar a))
  , ("TVar.read", forall1 "a" $ \a -> tvar a --> stm a)
  , ("TVar.readIO", forall1 "a" $ \a -> tvar a --> io a)
  , ("TVar.write", forall1 "a" $ \a -> tvar a --> a --> stm unit)
  , ("TVar.swap", forall1 "a" $ \a -> tvar a --> a --> stm a)
  , ("STM.retry", forall1 "a" $ \a -> unit --> stm a)
  , ("STM.atomically", forall1 "a" $ \a -> (unit --> stm a) --> io a)
  ]

forall1 :: Var v => Text -> (Type v -> Type v) -> Type v
forall1 name body =
  let
    a = Var.named name
  in Type.forall () a (body $ Type.var () a)

forall2
  :: Var v => Text -> Text -> (Type v -> Type v -> Type v) -> Type v
forall2 na nb body = Type.foralls () [a,b] (body ta tb)
  where
  a = Var.named na
  b = Var.named nb
  ta = Type.var () a
  tb = Type.var () b

forall4
  :: Var v
  => Text -> Text -> Text -> Text
  -> (Type v -> Type v -> Type v -> Type v -> Type v)
  -> Type v
forall4 na nb nc nd body = Type.foralls () [a,b,c,d] (body ta tb tc td)
  where
  a = Var.named na
  b = Var.named nb
  c = Var.named nc
  d = Var.named nd
  ta = Type.var () a
  tb = Type.var () b
  tc = Type.var () c
  td = Type.var () d

app :: Ord v => Type v -> Type v -> Type v
app = Type.app ()

list :: Ord v => Type v -> Type v
list arg = Type.list () `app` arg

optionalt :: Ord v => Type v -> Type v
optionalt arg = DD.optionalType () `app` arg

tuple :: Ord v => [Type v] -> Type v
tuple [t] = t
tuple ts = foldr pair (DD.unitType ()) ts

pair :: Ord v => Type v -> Type v -> Type v
pair l r = DD.pairType () `app` l `app` r

(-->) :: Ord v => Type v -> Type v -> Type v
a --> b = Type.arrow () a b
infixr -->

io, iof :: Var v => Type v -> Type v
io = Type.effect1 () (Type.builtinIO ())
iof = io . eithert failure

failure :: Var v => Type v
failure = DD.failureType ()

eithert :: Var v => Type v -> Type v -> Type v
eithert l r = DD.eitherType () `app` l `app` r

scopet :: Var v => Type v -> Type v
scopet s = Type.scopeType () `app` s

reft :: Var v => Type v -> Type v -> Type v
reft s a = Type.refType () `app` s `app` a

socket, threadId, handle, unit :: Var v => Type v
socket = Type.socket ()
threadId = Type.threadId ()
handle = Type.fileHandle ()
unit = DD.unitType ()

tls, tlsClientConfig, tlsServerConfig, tlsSignedCert, tlsPrivateKey, tlsVersion, tlsCipher :: Var v => Type v
tls = Type.ref () Type.tlsRef
tlsClientConfig = Type.ref () Type.tlsClientConfigRef
tlsServerConfig = Type.ref () Type.tlsServerConfigRef
tlsSignedCert = Type.ref () Type.tlsSignedCertRef
tlsPrivateKey = Type.ref () Type.tlsPrivateKeyRef
tlsVersion = Type.ref () Type.tlsVersionRef
tlsCipher = Type.ref () Type.tlsCipherRef

fmode, bmode, smode, stdhandle :: Var v => Type v
fmode = DD.fileModeType ()
bmode = DD.bufferModeType ()
smode = DD.seekModeType ()
stdhandle = DD.stdHandleType ()

int, nat, bytes, text, boolean, float, char :: Var v => Type v
int = Type.int ()
nat = Type.nat ()
bytes = Type.bytes ()
text = Type.text ()
boolean = Type.boolean ()
float = Type.float ()
char = Type.char ()

anyt, code, value, termLink :: Var v => Type v
anyt = Type.ref() Type.anyRef
code = Type.code ()
value = Type.value ()
termLink = Type.termLink ()

stm, tvar :: Var v => Type v -> Type v
stm = Type.effect1 () (Type.ref () Type.stmRef)
tvar a = Type.ref () Type.tvarRef `app` a<|MERGE_RESOLUTION|>--- conflicted
+++ resolved
@@ -34,6 +34,7 @@
 import qualified Unison.Builtin.Decls          as DD
 import qualified Unison.Builtin.Terms          as TD
 import qualified Unison.DataDeclaration        as DD
+import Unison.Hash (Hash)
 import Unison.Parser.Ann (Ann (..))
 import qualified Unison.Reference              as R
 import qualified Unison.Referent               as Referent
@@ -47,11 +48,7 @@
 import qualified Unison.Names3 as Names3
 import qualified Unison.Typechecker.TypeLookup as TL
 import qualified Unison.Util.Relation          as Rel
-<<<<<<< HEAD
 import qualified Unison.Hashing.V2.Convert as H
-=======
-import Unison.Hash (Hash)
->>>>>>> 68c0e9ed
 
 type DataDeclaration v = DD.DataDeclaration v Ann
 type EffectDeclaration v = DD.EffectDeclaration v Ann
