{-# LANGUAGE OverloadedStrings   #-}
{-# LANGUAGE RankNTypes          #-}
{-# LANGUAGE ViewPatterns        #-}


module Unison.CommandLine
  ( -- * Pretty Printing
    allow
  , backtick
  , aside
  , bigproblem
  , note
  , nothingTodo
  , plural
  , plural'
  , problem
  , tip
  , warn
  , warnNote
  -- * Completers
  , completion
  , completion'
  , exactComplete
  , fuzzyComplete
  , fuzzyCompleteHashQualified
  , prefixIncomplete
  , prettyCompletion
  , prettyCompletion'
  , prettyCompletion''
  , fixupCompletion
  -- * Other
  , parseInput
  , prompt
  , watchBranchUpdates
  , watchConfig
  , watchFileSystem
  -- * Exported for testing
  , beforeHash
  ) where

import Unison.Prelude

import           Control.Concurrent              (forkIO, killThread)
import           Control.Concurrent.STM          (atomically)
import qualified Control.Monad.Extra             as Monad
import qualified Control.Monad.Reader            as Reader
import qualified Control.Monad.State             as State
import           Data.Configurator               (autoReload, autoConfig)
import           Data.Configurator.Types         (Config, Worth (..))
import           Data.List                       (isSuffixOf, isPrefixOf)
import           Data.ListLike                   (ListLike)
import qualified Data.Map                        as Map
import qualified Data.Set                        as Set
import qualified Data.Text                       as Text
import           Prelude                         hiding (readFile, writeFile)
import qualified System.Console.Haskeline        as Line
import           System.FilePath                 ( takeFileName )
import           Unison.Codebase                 (Codebase)
import qualified Unison.Codebase                 as Codebase
import qualified Unison.Codebase.Branch          as Branch
import           Unison.Codebase.Causal          ( Causal )
import qualified Unison.Codebase.Causal          as Causal
import           Unison.Codebase.Editor.Input    (Event(..), Input(..))
import qualified Unison.Server.SearchResult    as SR
import qualified Unison.Codebase.Watch           as Watch
import           Unison.CommandLine.InputPattern (InputPattern (..))
import qualified Unison.HashQualified            as HQ
import qualified Unison.HashQualified'           as HQ'
import           Unison.Names2 (Names0)
import qualified Unison.Util.ColorText           as CT
import qualified Unison.Util.Find                as Find
import qualified Unison.Util.Pretty              as P
import           Unison.Util.TQueue              (TQueue)
import qualified Unison.Util.TQueue              as Q
import qualified Data.Configurator as Config
<<<<<<< HEAD
import Control.Lens (ifoldMap)
import qualified Unison.CommandLine.Globbing as Globbing
import qualified Unison.CommandLine.InputPattern as InputPattern
import Unison.Codebase.Branch (Branch0)
import qualified Unison.Codebase.Path as Path
import Text.Regex.TDFA ((=~))
=======
import qualified Data.List as List
import Data.List.Extra (nubOrd)
>>>>>>> 2ebdd607

disableWatchConfig :: Bool
disableWatchConfig = False

allow :: FilePath -> Bool
allow p =
  -- ignore Emacs .# prefixed files, see https://github.com/unisonweb/unison/issues/457
  not (".#" `isPrefixOf` takeFileName p) &&
  (isSuffixOf ".u" p || isSuffixOf ".uu" p)

watchConfig :: FilePath -> IO (Config, IO ())
watchConfig path = if disableWatchConfig then pure (Config.empty, pure ()) else do
  (config, t) <- autoReload autoConfig [Optional path]
  pure (config, killThread t)

watchFileSystem :: TQueue Event -> FilePath -> IO (IO ())
watchFileSystem q dir = do
  (cancel, watcher) <- Watch.watchDirectory dir allow
  t <- forkIO . forever $ do
    (filePath, text) <- watcher
    atomically . Q.enqueue q $ UnisonFileChanged (Text.pack filePath) text
  pure (cancel >> killThread t)

watchBranchUpdates :: IO (Branch.Branch IO) -> TQueue Event -> Codebase IO v a -> IO (IO ())
watchBranchUpdates currentRoot q codebase = do
  (cancelExternalBranchUpdates, externalBranchUpdates) <-
    Codebase.rootBranchUpdates codebase
  thread <- forkIO . forever $ do
    updatedBranches <- externalBranchUpdates
    currentRoot <- currentRoot
    -- Since there's some lag between when branch files are written and when
    -- the OS generates a file watch event, we skip branch update events
    -- that are causally before the current root.
    --
    -- NB: Sadly, since the file watching API doesn't have a way to silence
    -- the events from a specific individual write, this is ultimately a
    -- heuristic. If a fairly recent head gets deposited at just the right
    -- time, it would get ignored by this logic. This seems unavoidable.
    let maxDepth = 20 -- if it's further back than this, consider it new
    let isNew b = not <$> beforeHash maxDepth b (Branch._history currentRoot)
    notBefore <- filterM isNew (toList updatedBranches)
    when (length notBefore > 0) $
      atomically . Q.enqueue q . IncomingRootBranch $ Set.fromList notBefore
  pure (cancelExternalBranchUpdates >> killThread thread)


-- `True` if `h` is found in the history of `c` within `maxDepth` path length
-- from the tip of `c`
beforeHash :: forall m h e . Monad m => Word -> Causal.RawHash h -> Causal m h e -> m Bool
beforeHash maxDepth h c =
  Reader.runReaderT (State.evalStateT (go c) Set.empty) (0 :: Word)
  where
  go c | h == Causal.currentHash c = pure True
  go c = do
    currentDepth :: Word <- Reader.ask
    if currentDepth >= maxDepth
    then pure False
    else do
      seen <- State.get
      cs <- lift . lift $ toList <$> sequence (Causal.children c)
      let unseens = filter (\c -> c `Set.notMember` seen) cs
      State.modify' (<> Set.fromList cs)
      Monad.anyM (Reader.local (1+) . go) unseens

warnNote :: String -> String
warnNote s = "⚠️  " <> s

backtick :: IsString s => P.Pretty s -> P.Pretty s
backtick s = P.group ("`" <> s <> "`")

tip :: (ListLike s Char, IsString s) => P.Pretty s -> P.Pretty s
tip s = P.column2 [("Tip:", P.wrap s)]

note :: (ListLike s Char, IsString s) => P.Pretty s -> P.Pretty s
note s = P.column2 [("Note:", P.wrap s)]

aside :: (ListLike s Char, IsString s) => P.Pretty s -> P.Pretty s -> P.Pretty s
aside a b = P.column2 [(a <> ":", b)]

warn :: (ListLike s Char, IsString s) => P.Pretty s -> P.Pretty s
warn = emojiNote "⚠️"

problem :: (ListLike s Char, IsString s) => P.Pretty s -> P.Pretty s
problem = emojiNote "❗️"

bigproblem :: (ListLike s Char, IsString s) => P.Pretty s -> P.Pretty s
bigproblem = emojiNote "‼️"

emojiNote :: (ListLike s Char, IsString s) => String -> P.Pretty s -> P.Pretty s
emojiNote lead s = P.group (fromString lead) <> "\n" <> P.wrap s

nothingTodo :: (ListLike s Char, IsString s) => P.Pretty s -> P.Pretty s
nothingTodo = emojiNote "😶"

completion :: String -> Line.Completion
completion s = Line.Completion s s True

completion' :: String -> Line.Completion
completion' s = Line.Completion s s False

-- discards formatting in favor of better alignment
-- prettyCompletion (s, p) = Line.Completion s (P.toPlainUnbroken p) True
-- preserves formatting, but Haskeline doesn't know how to align
prettyCompletion :: Bool -> (String, P.Pretty P.ColorText) -> Line.Completion
prettyCompletion endWithSpace (s, p) = Line.Completion s (P.toAnsiUnbroken p) endWithSpace

-- | Renders a completion option with the prefix matching the query greyed out.
prettyCompletionWithQueryPrefix :: Bool
                                -> String -- ^ query
                                -> String  -- ^ completion
                                -> Line.Completion
prettyCompletionWithQueryPrefix endWithSpace query s =
   let coloredMatch = P.hiBlack (P.string query) <> P.string (drop (length query) s)
    in Line.Completion s (P.toAnsiUnbroken coloredMatch) endWithSpace

fuzzyCompleteHashQualified :: Names0 -> String -> [Line.Completion]
fuzzyCompleteHashQualified b q0@(HQ'.fromString -> query) = case query of
  Nothing -> []
  Just query ->
    fixupCompletion q0 $
      makeCompletion <$> Find.fuzzyFindInBranch b query
  where
  makeCompletion (sr, p) =
    prettyCompletion False (HQ.toString . SR.name $ sr, p)

fuzzyComplete :: String -> [String] -> [Line.Completion]
fuzzyComplete absQuery@('.':_) ss = completeWithinQueryNamespace absQuery ss
fuzzyComplete fuzzyQuery ss =
  fixupCompletion fuzzyQuery (prettyCompletion False <$> Find.simpleFuzzyFinder fuzzyQuery ss id)

-- | Constructs a list of 'Completion's from a query and completion options by
-- filtering them for prefix matches. A completion will be selected if it's an exact match for
-- a provided option.
exactComplete :: String -> [String] -> [Line.Completion]
exactComplete q ss = go <$> filter (isPrefixOf q) ss where
  go s = prettyCompletionWithQueryPrefix (s == q) q s


-- | Completes a list of options, limiting options to the same namespace as the query, 
-- or the namespace's children if the query is itself a namespace.
--
-- E.g.
-- query: "base"
-- would match: ["base", "base.List", "base2"]
-- wouldn't match: ["base.List.map", "contrib", "base2.List"]
completeWithinQueryNamespace :: String -> [String] -> [Line.Completion]
completeWithinQueryNamespace q ss = (go <$> (limitToQueryNamespace q $ ss))
  where
    go s = prettyCompletionWithQueryPrefix (s == q) q s
    limitToQueryNamespace :: String -> [String] -> [String]
    limitToQueryNamespace query xs =
      nubOrd $ catMaybes (fmap ((query <>) . thing) . List.stripPrefix query <$> xs)
        where
          thing ('.':rest) = '.' : takeWhile (/= '.') rest
          thing other = takeWhile (/= '.') other

prefixIncomplete :: String -> [String] -> [Line.Completion]
prefixIncomplete q ss = go <$> filter (isPrefixOf q) ss where
  go s = prettyCompletion False
           (s, P.hiBlack (P.string q) <> P.string (drop (length q) s))

-- workaround for https://github.com/judah/haskeline/issues/100
-- if the common prefix of all the completions is smaller than
-- the query, we make all the replacements equal to the query,
-- which will preserve what the user has typed
fixupCompletion :: String -> [Line.Completion] -> [Line.Completion]
fixupCompletion _q [] = []
fixupCompletion _q [c] = [c]
fixupCompletion q cs@(h:t) = let
  commonPrefix (h1:t1) (h2:t2) | h1 == h2 = h1 : commonPrefix t1 t2
  commonPrefix _ _             = ""
  overallCommonPrefix =
    foldl commonPrefix (Line.replacement h) (Line.replacement <$> t)
  in if not (q `isPrefixOf` overallCommonPrefix)
     then [ c { Line.replacement = q } | c <- cs ]
     else cs

parseInput
  :: Branch0 m -- ^ Root branch, used to expand globs
  -> Path.Absolute -- ^ Current path from root, used to expand globs
  -> [String] -- ^ Numbered arguments
  -> Map String InputPattern -- ^ Input Pattern Map
  -> [String] -- ^ command:arguments
  -> Either (P.Pretty CT.ColorText) Input
parseInput rootBranch currentPath numberedArgs patterns segments = do
  case segments of
    [] -> Left ""
    command : args -> case Map.lookup command patterns of
      Just pat@(InputPattern {parse}) -> do
        let expandedArgs :: [String]
            expandedArgs = foldMap (expandNumber numberedArgs) args
        parse $
          flip ifoldMap expandedArgs $ \i arg -> do
            let targets = case InputPattern.argType pat i of
                  Just argT -> InputPattern.globTargets argT
                  Nothing -> mempty
            Globbing.expandGlobs targets rootBranch currentPath arg
      Nothing ->
        Left
          . warn
          . P.wrap
          $ "I don't know how to "
            <> P.group (fromString command <> ".")
            <> "Type `help` or `?` to get help."

-- Expand a numeric argument like `1` or a range like `3-9`
expandNumber :: [String] -> String -> [String]
expandNumber numberedArgs s =
  maybe [s]
        (map (\i -> fromMaybe (show i) . atMay numberedArgs $ i - 1))
        expandedNumber
 where
  rangeRegex = "([0-9]+)-([0-9]+)" :: String
  (junk,_,moreJunk, ns) =
    s =~ rangeRegex :: (String, String, String, [String])
  expandedNumber =
    case readMay s of
      Just i -> Just [i]
      Nothing ->
        -- check for a range
        case (junk, moreJunk, ns) of
          ("", "", [from, to]) ->
            (\x y -> [x..y]) <$> readMay from <*> readMay to
          _ -> Nothing

prompt :: String
prompt = "> "

-- `plural [] "cat" "cats" = "cats"`
-- `plural ["meow"] "cat" "cats" = "cat"`
-- `plural ["meow", "meow"] "cat" "cats" = "cats"`
plural :: Foldable f => f a -> b -> b -> b
plural items one other = case toList items of
  [_] -> one
  _ -> other

plural' :: Integral a => a -> b -> b -> b
plural' 1 one _other = one
plural' _ _one other = other<|MERGE_RESOLUTION|>--- conflicted
+++ resolved
@@ -25,9 +25,8 @@
   , fuzzyCompleteHashQualified
   , prefixIncomplete
   , prettyCompletion
-  , prettyCompletion'
-  , prettyCompletion''
   , fixupCompletion
+  , completeWithinQueryNamespace
   -- * Other
   , parseInput
   , prompt
@@ -73,17 +72,14 @@
 import           Unison.Util.TQueue              (TQueue)
 import qualified Unison.Util.TQueue              as Q
 import qualified Data.Configurator as Config
-<<<<<<< HEAD
 import Control.Lens (ifoldMap)
 import qualified Unison.CommandLine.Globbing as Globbing
 import qualified Unison.CommandLine.InputPattern as InputPattern
 import Unison.Codebase.Branch (Branch0)
 import qualified Unison.Codebase.Path as Path
 import Text.Regex.TDFA ((=~))
-=======
 import qualified Data.List as List
 import Data.List.Extra (nubOrd)
->>>>>>> 2ebdd607
 
 disableWatchConfig :: Bool
 disableWatchConfig = False
