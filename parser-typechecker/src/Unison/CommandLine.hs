--- conflicted
+++ resolved
@@ -73,15 +73,12 @@
 import           Unison.Util.TQueue              (TQueue)
 import qualified Unison.Util.TQueue              as Q
 import qualified Data.Configurator as Config
-<<<<<<< HEAD
 import Control.Lens (ifoldMap)
 import qualified Unison.CommandLine.Globbing as Globbing
 import qualified Unison.CommandLine.InputPattern as InputPattern
 import Unison.Codebase.Branch (Branch0)
 import qualified Unison.Codebase.Path as Path
-=======
 import Text.Regex.TDFA ((=~))
->>>>>>> 61d637de
 
 disableWatchConfig :: Bool
 disableWatchConfig = False
@@ -236,40 +233,24 @@
      else cs
 
 parseInput
-<<<<<<< HEAD
   :: Branch0 m -- ^ Root branch, used to expand globs
   -> Path.Absolute -- ^ Current path from root, used to expand globs
-  -> Map String InputPattern
-  -> [String]
-  -> Either (P.Pretty CT.ColorText) Input
-parseInput rootBranch currentPath patterns ss = case ss of
-  []             -> Left ""
-  command : args -> case Map.lookup command patterns of
-    Just pat@(InputPattern{parse}) -> do
-      parse $ flip ifoldMap args $ \i arg -> do
-            let targets = case InputPattern.argType pat i of
-                                 Just argT -> InputPattern.globTargets argT
-                                 Nothing -> mempty
-            Globbing.expandGlobs targets rootBranch currentPath arg
-    Nothing ->
-      Left
-        .  warn
-        .  P.wrap
-        $  "I don't know how to "
-        <> P.group (fromString command <> ".")
-        <> "Type `help` or `?` to get help."
-=======
-  :: Map String InputPattern
-  -> [String] -- ^ Numbered-Args
+  -> [String] -- ^ Numbered arguments
+  -> Map String InputPattern -- ^ Input Pattern Map
   -> [String] -- ^ Arguments
   -> Either (P.Pretty CT.ColorText) Input
-parseInput patterns numberedArgs args = do
+parseInput rootBranch currentPath patterns ss = do
   let expandedArgs :: [String]
       expandedArgs = foldMap (expandNumber numberedArgs) args
   case expandedArgs of
     []             -> Left ""
     command : args -> case Map.lookup command patterns of
-      Just pat -> parse pat args
+      Just pat@(InputPattern{parse}) -> do
+        parse $ flip ifoldMap args $ \i arg -> do
+              let targets = case InputPattern.argType pat i of
+                                   Just argT -> InputPattern.globTargets argT
+                                   Nothing -> mempty
+              Globbing.expandGlobs targets rootBranch currentPath arg
       Nothing ->
         Left
           .  warn
@@ -298,8 +279,6 @@
             (\x y -> [x..y]) <$> readMay from <*> readMay to
           _ -> Nothing
 
->>>>>>> 61d637de
-
 prompt :: String
 prompt = "> "
 
