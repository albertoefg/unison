--- conflicted
+++ resolved
@@ -15,12 +15,9 @@
 where
 
 --import Debug.Trace
-<<<<<<< HEAD
-=======
 import Control.Lens hiding (unsnoc, cons)
 import qualified Control.Lens as Lens
 import Data.Either.Combinators (maybeToRight)
->>>>>>> b086a165
 import qualified Data.Foldable as Foldable
 -- import           Data.String                    ( IsString
 --                                                 , fromString
@@ -76,27 +73,7 @@
 -- Left is some parse error tbd
 -- All the segments must be wordyIds
 parsePath' :: String -> Either String Path'
-<<<<<<< HEAD
-parsePath' p = case p of
-  '.' : p -> Path' . Left . Absolute . fromList <$> segs p
-  p -> Path' . Right . Relative . fromList <$> segs p
-  where
-  segs p = traverse validate
-         . filter (not . Text.null)
-         . Text.splitOn "."
-         $ Text.pack p
-  validate seg =
-    case (fst <$> Lexer.wordyId0 (Text.unpack seg),
-          fst <$> Lexer.symbolyId0 (Text.unpack seg)) of
-      (Left e, Left _) -> Left (show e)
-      (Right a, _) -> Right (NameSegment $ Text.pack a)
-      (_, Right a) -> Right (NameSegment $ Text.pack a)
-
-parseSplit' :: String -> Either String Split'
-parseSplit' p = case parsePath' p of
-=======
 parsePath' p = case parsePath'Impl p of
->>>>>>> b086a165
   Left e -> Left e
   Right (p, "") -> Right p
   Right (p, rem) -> case Lexer.wordyId0 rem of
