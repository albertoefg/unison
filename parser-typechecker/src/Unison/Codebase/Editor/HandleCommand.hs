--- conflicted
+++ resolved
@@ -94,19 +94,12 @@
   -> (Branch IO -> IO ())
   -> Runtime v
   -> (Output v -> IO ())
-<<<<<<< HEAD
   -> (NumberedOutput v -> IO NumberedArgs)
-  -> Codebase IO v Ann
-  -> Free (Command IO i v) a
-  -> IO a
-commandLine config awaitInput setBranchRef rt notifyUser notifyNumbered codebase =
-=======
   -> (SourceName -> IO LoadSourceResult)
   -> Codebase IO v Ann
   -> Free (Command IO i v) a
   -> IO a
-commandLine config awaitInput setBranchRef rt notifyUser loadSource codebase =
->>>>>>> f6145de2
+commandLine config awaitInput setBranchRef rt notifyUser notifyNumbered loadSource codebase =
  Free.fold go
  where
   go :: forall x . Command IO i v x -> IO x
