{-# OPTIONS_GHC -Wno-partial-type-signatures #-}

{-# LANGUAGE GADTs #-}
{-# LANGUAGE PartialTypeSignatures #-}
{-# LANGUAGE ViewPatterns #-}
{-# LANGUAGE OverloadedStrings #-}

module Unison.Codebase.Editor.HandleCommand where

import Unison.Prelude

import Control.Monad.Except (runExceptT)
import qualified Control.Monad.State as State
import qualified Crypto.Random as Random
import qualified Data.Configurator as Config
import Data.Configurator.Types (Config)
import qualified Data.Map as Map
import qualified Data.Text as Text
import qualified Unison.Builtin as B
import Unison.Codebase (Codebase)
import qualified Unison.Codebase as Codebase
import Unison.Codebase.Branch (Branch)
import qualified Unison.Codebase.Branch as Branch
import qualified Unison.Codebase.Branch.Merge as Branch
import qualified Unison.Codebase.Editor.AuthorInfo as AuthorInfo
import Unison.Codebase.Editor.Command (Command (..), LexedSource, LoadSourceResult, SourceName, TypecheckingResult, UseCache)
import Unison.Codebase.Editor.Output (NumberedArgs, NumberedOutput, Output)
import Unison.Codebase.Runtime (Runtime)
import qualified Unison.Codebase.Runtime as Runtime
import Unison.FileParsers (parseAndSynthesizeFile, synthesizeFile')
import qualified Unison.Hashing.V2.Convert as Hashing
import qualified Unison.Parser as Parser
import Unison.Parser.Ann (Ann)
import qualified Unison.Parser.Ann as Ann
import qualified Unison.Parsers as Parsers
import qualified Unison.PrettyPrintEnv as PPE
import qualified Unison.Reference as Reference
import qualified Unison.Result as Result
import qualified Unison.Server.Backend as Backend
import qualified Unison.Server.CodebaseServer as Server
import Unison.Term (Term)
import qualified Unison.Term as Term
import Unison.Type (Type)
import qualified Unison.UnisonFile as UF
import Unison.Util.Free (Free)
import qualified Unison.Util.Free as Free
import Unison.Var (Var)
import qualified Unison.WatchKind as WK
import Web.Browser (openBrowser)
<<<<<<< HEAD
import qualified Unison.CommandLine.FuzzySelect as Fuzzy
=======
import qualified Unison.Codebase.Path as Path
>>>>>>> c5b8d746

typecheck
  :: (Monad m, Var v)
  => [Type v Ann]
  -> Codebase m v Ann
  -> Parser.ParsingEnv
  -> SourceName
  -> LexedSource
  -> m (TypecheckingResult v)
typecheck ambient codebase parsingEnv sourceName src =
  Result.getResult $ parseAndSynthesizeFile ambient
    (((<> B.typeLookup) <$>) . Codebase.typeLookupForDependencies codebase)
    parsingEnv
    (Text.unpack sourceName)
    (fst src)

typecheck'
  :: Monad m
  => Var v
  => [Type v Ann]
  -> Codebase m v Ann
  -> UF.UnisonFile v Ann
  -> m (TypecheckingResult v)
typecheck' ambient codebase file = do
  typeLookup <- (<> B.typeLookup)
    <$> Codebase.typeLookupForDependencies codebase (UF.dependencies file)
  pure . fmap Right $ synthesizeFile' ambient typeLookup file

commandLine
  :: forall i v a gen
   . (Var v, Random.DRG gen)
  => Config
  -> IO i
  -> (Branch IO -> IO ())
  -> Runtime v
  -> (Output v -> IO ())
  -> (NumberedOutput v -> IO NumberedArgs)
  -> (SourceName -> IO LoadSourceResult)
  -> Codebase IO v Ann
  -> Maybe Server.BaseUrl
  -> (Int -> IO gen)
  -> Free (Command IO i v) a
  -> IO a
commandLine config awaitInput setBranchRef rt notifyUser notifyNumbered loadSource codebase serverBaseUrl rngGen =
 flip State.evalStateT 0 . Free.fold go
 where
  go :: forall x . Command IO i v x -> State.StateT Int IO x
  go x = case x of
    -- Wait until we get either user input or a unison file update
    Eval m        -> lift m
    UI            ->
      case serverBaseUrl of
        Just url -> lift . void $ openBrowser (Server.urlFor Server.UI url)
        Nothing -> lift (return ())
    Input         -> lift awaitInput
    Notify output -> lift $ notifyUser output
    NotifyNumbered output -> lift $ notifyNumbered output
    ConfigLookup name ->
      lift $ Config.lookup config name
    LoadSource sourcePath -> lift $ loadSource sourcePath

    Typecheck ambient names sourceName source -> do
      -- todo: if guids are being shown to users,
      -- not ideal to generate new guid every time
      i <- State.get
      State.modify' (+1)
      rng <- lift $ rngGen i
      let namegen = Parser.uniqueBase32Namegen rng
          env = Parser.ParsingEnv namegen names
      lift $ typecheck ambient codebase env sourceName source
    TypecheckFile file ambient     -> lift $ typecheck' ambient codebase file
    Evaluate ppe unisonFile        -> lift $ evalUnisonFile ppe unisonFile
    Evaluate1 ppe useCache term    -> lift $ eval1 ppe useCache term
    LoadLocalRootBranch        -> lift $ either (const Branch.empty) id <$> Codebase.getRootBranch codebase
    LoadLocalBranch h          -> lift $ fromMaybe Branch.empty <$> Codebase.getBranchForHash codebase h
    Merge mode b1 b2 ->
      lift $ Branch.merge'' (Codebase.lca codebase) mode b1 b2
    SyncLocalRootBranch branch -> lift $ do
      setBranchRef branch
      Codebase.putRootBranch codebase branch
    ViewRemoteBranch ns ->
      lift $ Codebase.viewRemoteBranch codebase ns
    ImportRemoteBranch ns syncMode ->
      lift $ Codebase.importRemoteBranch codebase ns syncMode
    SyncRemoteRootBranch repo branch syncMode ->
      lift $ Codebase.pushGitRootBranch codebase branch repo syncMode
    LoadTerm r -> lift $ Codebase.getTerm codebase r
    LoadType r -> lift $ Codebase.getTypeDeclaration codebase r
    LoadTypeOfTerm r -> lift $ Codebase.getTypeOfTerm codebase r
    PutTerm r tm tp -> lift $ Codebase.putTerm codebase r tm tp
    PutDecl r decl -> lift $ Codebase.putTypeDeclaration codebase r decl
    PutWatch kind r e -> lift $ Codebase.putWatch codebase kind r e
    LoadWatches kind rs -> lift $ catMaybes <$> traverse go (toList rs) where
      go (Reference.Builtin _) = pure Nothing
      go r@(Reference.DerivedId rid) =
        fmap (r,) <$> Codebase.getWatch codebase kind rid
    IsTerm r -> lift $ Codebase.isTerm codebase r
    IsType r -> lift $ Codebase.isType codebase r
    GetDependents r -> lift $ Codebase.dependents codebase r
    AddDefsToCodebase unisonFile -> lift $ Codebase.addDefsToCodebase codebase unisonFile
    GetTermsOfType ty -> lift $ Codebase.termsOfType codebase ty
    GetTermsMentioningType ty -> lift $ Codebase.termsMentioningType codebase ty
    CodebaseHashLength -> lift $ Codebase.hashLength codebase
    -- all builtin and derived type references
    TypeReferencesByShortHash sh ->
      lift $ Backend.typeReferencesByShortHash codebase sh
    -- all builtin and derived term references
    TermReferencesByShortHash sh ->
      lift $ Backend.termReferencesByShortHash codebase sh
    -- all builtin and derived term references & type constructors
    TermReferentsByShortHash sh ->
      lift $ Backend.termReferentsByShortHash codebase sh
    BranchHashLength ->
      lift $ Codebase.branchHashLength codebase
    BranchHashesByPrefix h ->
      lift $ Codebase.branchHashesByPrefix codebase h
    ParseType names (src, _) -> pure $
      Parsers.parseType (Text.unpack src) (Parser.ParsingEnv mempty names)
    RuntimeMain -> pure $ Runtime.mainType rt
    RuntimeTest -> pure $ Runtime.ioTestType rt

--    Todo b -> doTodo codebase (Branch.head b)
--    Propagate b -> do
--      b0 <- Codebase.propagate codebase (Branch.head b)
--      pure $ Branch.append b0 b

    Execute ppe uf ->
      lift $ evalUnisonFile ppe uf
    AppendToReflog reason old new -> lift $ Codebase.appendReflog codebase reason old new
    LoadReflog -> lift $ Codebase.getReflog codebase
    CreateAuthorInfo t -> AuthorInfo.createAuthorInfo Ann.External t
    HQNameQuery mayPath branch query -> do
      let namingScope = Backend.AllNames $ fromMaybe Path.empty mayPath
      lift $ Backend.hqNameQuery namingScope branch codebase query
    LoadSearchResults srs -> lift $ Backend.loadSearchResults codebase srs
    GetDefinitionsBySuffixes mayPath branch query -> do
      let namingScope = Backend.AllNames $ fromMaybe Path.empty mayPath
      lift . runExceptT $ Backend.definitionsBySuffixes namingScope branch codebase query
    FindShallow path -> lift . runExceptT $ Backend.findShallow codebase path
    MakeStandalone ppe ref out -> lift $ do
      let cl = Codebase.toCodeLookup codebase
      Runtime.compileTo rt (() <$ cl) ppe ref (out <> ".uc")
    ClearWatchCache -> lift $ Codebase.clearWatches codebase
    FuzzySelect opts display choices -> liftIO $ Fuzzy.fuzzySelect opts display choices

  watchCache (Reference.DerivedId h) = do
    m1 <- Codebase.getWatch codebase WK.RegularWatch h
    m2 <- maybe (Codebase.getWatch codebase WK.TestWatch h) (pure . Just) m1
    pure $ Term.amap (const ()) <$> m2
  watchCache Reference.Builtin{} = pure Nothing

  eval1 :: PPE.PrettyPrintEnv -> UseCache -> Term v Ann -> _
  eval1 ppe useCache tm = do
    let codeLookup = Codebase.toCodeLookup codebase
        cache = if useCache then watchCache else Runtime.noCache
    r <- Runtime.evaluateTerm' codeLookup cache ppe rt tm
    when useCache $ case r of
      Right tmr -> Codebase.putWatch codebase WK.RegularWatch (Hashing.hashClosedTerm tm)
                                     (Term.amap (const Ann.External) tmr)
      Left _ -> pure ()
    pure $ r <&> Term.amap (const Ann.External)

  evalUnisonFile :: PPE.PrettyPrintEnv -> UF.TypecheckedUnisonFile v Ann -> _
  evalUnisonFile ppe unisonFile = do
    let codeLookup = Codebase.toCodeLookup codebase
    r <- Runtime.evaluateWatches codeLookup ppe watchCache rt unisonFile
    case r of
      Left e -> pure (Left e)
      Right rs@(_,map) -> do
        forM_ (Map.elems map) $ \(_loc, kind, hash, _src, value, isHit) ->
          if isHit then pure ()
          else case hash of
            Reference.DerivedId h -> do
              let value' = Term.amap (const Ann.External) value
              Codebase.putWatch codebase kind h value'
            Reference.Builtin{} -> pure ()
        pure $ Right rs

-- doTodo :: Monad m => Codebase m v a -> Branch0 -> m (TodoOutput v a)
-- doTodo code b = do
--   -- traceM $ "edited terms: " ++ show (Branch.editedTerms b)
--   f <- Codebase.frontier code b
--   let dirty = R.dom f
--       frontier = R.ran f
--       ppe = Branch.prettyPrintEnv b
--   (frontierTerms, frontierTypes) <- loadDefinitions code frontier
--   (dirtyTerms, dirtyTypes) <- loadDefinitions code dirty
--   -- todo: something more intelligent here?
--   scoreFn <- pure $ const 1
--   remainingTransitive <- Codebase.frontierTransitiveDependents code b frontier
--   let
--     addTermNames terms = [(PPE.termName ppe (Referent.Ref r), r, t) | (r,t) <- terms ]
--     addTypeNames types = [(PPE.typeName ppe r, r, d) | (r,d) <- types ]
--     frontierTermsNamed = addTermNames frontierTerms
--     frontierTypesNamed = addTypeNames frontierTypes
--     dirtyTermsNamed = sortOn (\(s,_,_,_) -> s) $
--       [ (scoreFn r, n, r, t) | (n,r,t) <- addTermNames dirtyTerms ]
--     dirtyTypesNamed = sortOn (\(s,_,_,_) -> s) $
--       [ (scoreFn r, n, r, t) | (n,r,t) <- addTypeNames dirtyTypes ]
--   pure $
--     TodoOutput_
--       (Set.size remainingTransitive)
--       (frontierTermsNamed, frontierTypesNamed)
--       (dirtyTermsNamed, dirtyTypesNamed)
--       (Branch.conflicts' b)

-- loadDefinitions :: Monad m => Codebase m v a -> Set Reference
--                 -> m ( [(Reference, Maybe (Type v a))],
--                        [(Reference, DisplayObject (Decl v a))] )
-- loadDefinitions code refs = do
--   termRefs <- filterM (Codebase.isTerm code) (toList refs)
--   terms <- forM termRefs $ \r -> (r,) <$> Codebase.getTypeOfTerm code r
--   typeRefs <- filterM (Codebase.isType code) (toList refs)
--   types <- forM typeRefs $ \r -> do
--     case r of
--       Reference.Builtin _ -> pure (r, BuiltinThing)
--       Reference.DerivedId id -> do
--         decl <- Codebase.getTypeDeclaration code id
--         case decl of
--           Nothing -> pure (r, MissingThing id)
--           Just d -> pure (r, RegularThing d)
--   pure (terms, types)
--
-- -- | Write all of the builtins into the codebase
-- initializeCodebase :: forall m . Monad m => Codebase m Symbol Ann -> m ()
-- initializeCodebase c = do
--   traverse_ (go Right) B.builtinDataDecls
--   traverse_ (go Left)  B.builtinEffectDecls
--   void $ fileToBranch updateCollisionHandler c mempty IOSource.typecheckedFile
--  where
--   go :: (t -> Decl Symbol Ann) -> (a, (Reference.Reference, t)) -> m ()
--   go f (_, (ref, decl)) = case ref of
--     Reference.DerivedId id -> Codebase.putTypeDeclaration c id (f decl)
--     _                      -> pure ()
--
-- -- todo: probably don't use this anywhere
-- nameDistance :: Name -> Name -> Maybe Int
-- nameDistance (Name.toString -> q) (Name.toString -> n) =
--   if q == n                              then Just 0-- exact match is top choice
--   else if map toLower q == map toLower n then Just 1-- ignore case
--   else if q `isSuffixOf` n               then Just 2-- matching suffix is p.good
--   else if q `isPrefixOf` n               then Just 3-- matching prefix
--   else Nothing<|MERGE_RESOLUTION|>--- conflicted
+++ resolved
@@ -47,11 +47,8 @@
 import Unison.Var (Var)
 import qualified Unison.WatchKind as WK
 import Web.Browser (openBrowser)
-<<<<<<< HEAD
 import qualified Unison.CommandLine.FuzzySelect as Fuzzy
-=======
 import qualified Unison.Codebase.Path as Path
->>>>>>> c5b8d746
 
 typecheck
   :: (Monad m, Var v)
