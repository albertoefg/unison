{-# OPTIONS_GHC -Wno-partial-type-signatures #-}

{-# LANGUAGE GADTs #-}
{-# LANGUAGE PartialTypeSignatures #-}
{-# LANGUAGE ViewPatterns #-}
{-# LANGUAGE OverloadedStrings #-}

module Unison.Codebase.Editor.HandleCommand where

import Unison.Prelude

import Unison.Codebase.Editor.Output
import Unison.Codebase.Editor.Command

import qualified Unison.Builtin                as B

import qualified Unison.Server.Backend         as Backend
import qualified Crypto.Random                 as Random
import           Control.Monad.Except           ( runExceptT )
import qualified Control.Monad.State           as State
import qualified Data.Configurator             as Config
import           Data.Configurator.Types        ( Config )
import qualified Data.Map                      as Map
import qualified Data.Text                     as Text
import           Unison.Codebase                ( Codebase )
import qualified Unison.Codebase               as Codebase
import           Unison.Codebase.Branch         ( Branch )
import qualified Unison.Codebase.Branch        as Branch
import qualified Unison.Codebase.Branch.Merge as Branch
import Unison.Parser.Ann (Ann)
import qualified Unison.Parser                 as Parser
import qualified Unison.Parsers                as Parsers
import qualified Unison.Reference              as Reference
import qualified Unison.Codebase.Runtime       as Runtime
import           Unison.Codebase.Runtime       (Runtime)
import qualified Unison.Server.CodebaseServer  as Server
import qualified Unison.Term                   as Term
import qualified Unison.UnisonFile             as UF
import           Unison.Util.Free               ( Free )
import qualified Unison.Util.Free              as Free
import           Unison.Var                     ( Var )
import qualified Unison.Result as Result
import           Unison.FileParsers             ( parseAndSynthesizeFile
                                                , synthesizeFile'
                                                )
import qualified Unison.PrettyPrintEnv         as PPE
import Unison.Term (Term)
import Unison.Type (Type)
import qualified Unison.Codebase.Editor.AuthorInfo as AuthorInfo
<<<<<<< HEAD
import qualified Unison.Parser.Ann as Ann
import qualified Unison.WatchKind as WK
=======
import Web.Browser (openBrowser)
>>>>>>> 5c07c0d3

typecheck
  :: (Monad m, Var v)
  => [Type v Ann]
  -> Codebase m v Ann
  -> Parser.ParsingEnv
  -> SourceName
  -> LexedSource
  -> m (TypecheckingResult v)
typecheck ambient codebase parsingEnv sourceName src =
  Result.getResult $ parseAndSynthesizeFile ambient
    (((<> B.typeLookup) <$>) . Codebase.typeLookupForDependencies codebase)
    parsingEnv
    (Text.unpack sourceName)
    (fst src)

typecheck'
  :: Monad m
  => Var v
  => [Type v Ann]
  -> Codebase m v Ann
  -> UF.UnisonFile v Ann
  -> m (TypecheckingResult v)
typecheck' ambient codebase file = do
  typeLookup <- (<> B.typeLookup)
    <$> Codebase.typeLookupForDependencies codebase (UF.dependencies file)
  pure . fmap Right $ synthesizeFile' ambient typeLookup file

commandLine
  :: forall i v a gen
   . (Var v, Random.DRG gen)
  => Config
  -> IO i
  -> (Branch IO -> IO ())
  -> Runtime v
  -> (Output v -> IO ())
  -> (NumberedOutput v -> IO NumberedArgs)
  -> (SourceName -> IO LoadSourceResult)
  -> Codebase IO v Ann
  -> Maybe Server.BaseUrl
  -> (Int -> IO gen)
  -> Free (Command IO i v) a
  -> IO a
commandLine config awaitInput setBranchRef rt notifyUser notifyNumbered loadSource codebase serverBaseUrl rngGen =
 flip State.evalStateT 0 . Free.fold go
 where
  go :: forall x . Command IO i v x -> State.StateT Int IO x
  go x = case x of
    -- Wait until we get either user input or a unison file update
    Eval m        -> lift m
    UI            -> 
      case serverBaseUrl of
        Just url -> lift . void $ openBrowser (Server.urlFor Server.UI url)
        Nothing -> lift (return ())
    Input         -> lift awaitInput
    Notify output -> lift $ notifyUser output
    NotifyNumbered output -> lift $ notifyNumbered output
    ConfigLookup name ->
      lift $ Config.lookup config name
    LoadSource sourcePath -> lift $ loadSource sourcePath

    Typecheck ambient names sourceName source -> do
      -- todo: if guids are being shown to users,
      -- not ideal to generate new guid every time
      i <- State.get
      State.modify' (+1)
      rng <- lift $ rngGen i
      let namegen = Parser.uniqueBase32Namegen rng
          env = Parser.ParsingEnv namegen names
      lift $ typecheck ambient codebase env sourceName source
    TypecheckFile file ambient     -> lift $ typecheck' ambient codebase file
    Evaluate ppe unisonFile        -> lift $ evalUnisonFile ppe unisonFile
    Evaluate1 ppe useCache term    -> lift $ eval1 ppe useCache term
    LoadLocalRootBranch        -> lift $ either (const Branch.empty) id <$> Codebase.getRootBranch codebase
    LoadLocalBranch h          -> lift $ fromMaybe Branch.empty <$> Codebase.getBranchForHash codebase h
    Merge mode b1 b2 ->
      lift $ Branch.merge'' (Codebase.lca codebase) mode b1 b2
    SyncLocalRootBranch branch -> lift $ do
      setBranchRef branch
      Codebase.putRootBranch codebase branch
    ViewRemoteBranch ns ->
      lift $ Codebase.viewRemoteBranch codebase ns
    ImportRemoteBranch ns syncMode ->
      lift $ Codebase.importRemoteBranch codebase ns syncMode
    SyncRemoteRootBranch repo branch syncMode ->
      lift $ Codebase.pushGitRootBranch codebase branch repo syncMode
    LoadTerm r -> lift $ Codebase.getTerm codebase r
    LoadType r -> lift $ Codebase.getTypeDeclaration codebase r
    LoadTypeOfTerm r -> lift $ Codebase.getTypeOfTerm codebase r
    PutTerm r tm tp -> lift $ Codebase.putTerm codebase r tm tp
    PutDecl r decl -> lift $ Codebase.putTypeDeclaration codebase r decl
    PutWatch kind r e -> lift $ Codebase.putWatch codebase kind r e
    LoadWatches kind rs -> lift $ catMaybes <$> traverse go (toList rs) where
      go (Reference.Builtin _) = pure Nothing
      go r@(Reference.DerivedId rid) =
        fmap (r,) <$> Codebase.getWatch codebase kind rid
    IsTerm r -> lift $ Codebase.isTerm codebase r
    IsType r -> lift $ Codebase.isType codebase r
    GetDependents r -> lift $ Codebase.dependents codebase r
    AddDefsToCodebase unisonFile -> lift $ Codebase.addDefsToCodebase codebase unisonFile
    GetTermsOfType ty -> lift $ Codebase.termsOfType codebase ty
    GetTermsMentioningType ty -> lift $ Codebase.termsMentioningType codebase ty
    CodebaseHashLength -> lift $ Codebase.hashLength codebase
    -- all builtin and derived type references
    TypeReferencesByShortHash sh ->
      lift $ Backend.typeReferencesByShortHash codebase sh
    -- all builtin and derived term references
    TermReferencesByShortHash sh ->
      lift $ Backend.termReferencesByShortHash codebase sh
    -- all builtin and derived term references & type constructors
    TermReferentsByShortHash sh ->
      lift $ Backend.termReferentsByShortHash codebase sh
    BranchHashLength ->
      lift $ Codebase.branchHashLength codebase
    BranchHashesByPrefix h ->
      lift $ Codebase.branchHashesByPrefix codebase h
    ParseType names (src, _) -> pure $
      Parsers.parseType (Text.unpack src) (Parser.ParsingEnv mempty names)
    RuntimeMain -> pure $ Runtime.mainType rt
    RuntimeTest -> pure $ Runtime.ioTestType rt

--    Todo b -> doTodo codebase (Branch.head b)
--    Propagate b -> do
--      b0 <- Codebase.propagate codebase (Branch.head b)
--      pure $ Branch.append b0 b

    Execute ppe uf ->
      lift $ evalUnisonFile ppe uf
    AppendToReflog reason old new -> lift $ Codebase.appendReflog codebase reason old new
    LoadReflog -> lift $ Codebase.getReflog codebase
    CreateAuthorInfo t -> AuthorInfo.createAuthorInfo Ann.External t
    HQNameQuery mayPath branch query ->
      lift $ Backend.hqNameQuery mayPath branch codebase query
    LoadSearchResults srs -> lift $ Backend.loadSearchResults codebase srs
    GetDefinitionsBySuffixes mayPath branch query ->
      lift . runExceptT $ Backend.definitionsBySuffixes mayPath branch codebase query
    FindShallow path -> lift . runExceptT $ Backend.findShallow codebase path
    ClearWatchCache -> lift $ Codebase.clearWatches codebase

  watchCache (Reference.DerivedId h) = do
    m1 <- Codebase.getWatch codebase WK.RegularWatch h
    m2 <- maybe (Codebase.getWatch codebase WK.TestWatch h) (pure . Just) m1
    pure $ Term.amap (const ()) <$> m2
  watchCache Reference.Builtin{} = pure Nothing

  eval1 :: PPE.PrettyPrintEnv -> UseCache -> Term v Ann -> _
  eval1 ppe useCache tm = do
    let codeLookup = Codebase.toCodeLookup codebase
        cache = if useCache then watchCache else Runtime.noCache
    r <- Runtime.evaluateTerm' codeLookup cache ppe rt tm
    when useCache $ case r of
      Right tmr -> Codebase.putWatch codebase WK.RegularWatch (Term.hashClosedTerm tm)
                                     (Term.amap (const Ann.External) tmr)
      Left _ -> pure ()
    pure $ r <&> Term.amap (const Ann.External)

  evalUnisonFile :: PPE.PrettyPrintEnv -> UF.TypecheckedUnisonFile v Ann -> _
  evalUnisonFile ppe (UF.discardTypes -> unisonFile) = do
    let codeLookup = Codebase.toCodeLookup codebase
    r <- Runtime.evaluateWatches codeLookup ppe watchCache rt unisonFile
    case r of
      Left e -> pure (Left e)
      Right rs@(_,map) -> do
        forM_ (Map.elems map) $ \(_loc, kind, hash, _src, value, isHit) ->
          if isHit then pure ()
          else case hash of
            Reference.DerivedId h -> do
              let value' = Term.amap (const Ann.External) value
              Codebase.putWatch codebase kind h value'
            Reference.Builtin{} -> pure ()
        pure $ Right rs

-- doTodo :: Monad m => Codebase m v a -> Branch0 -> m (TodoOutput v a)
-- doTodo code b = do
--   -- traceM $ "edited terms: " ++ show (Branch.editedTerms b)
--   f <- Codebase.frontier code b
--   let dirty = R.dom f
--       frontier = R.ran f
--       ppe = Branch.prettyPrintEnv b
--   (frontierTerms, frontierTypes) <- loadDefinitions code frontier
--   (dirtyTerms, dirtyTypes) <- loadDefinitions code dirty
--   -- todo: something more intelligent here?
--   scoreFn <- pure $ const 1
--   remainingTransitive <- Codebase.frontierTransitiveDependents code b frontier
--   let
--     addTermNames terms = [(PPE.termName ppe (Referent.Ref r), r, t) | (r,t) <- terms ]
--     addTypeNames types = [(PPE.typeName ppe r, r, d) | (r,d) <- types ]
--     frontierTermsNamed = addTermNames frontierTerms
--     frontierTypesNamed = addTypeNames frontierTypes
--     dirtyTermsNamed = sortOn (\(s,_,_,_) -> s) $
--       [ (scoreFn r, n, r, t) | (n,r,t) <- addTermNames dirtyTerms ]
--     dirtyTypesNamed = sortOn (\(s,_,_,_) -> s) $
--       [ (scoreFn r, n, r, t) | (n,r,t) <- addTypeNames dirtyTypes ]
--   pure $
--     TodoOutput_
--       (Set.size remainingTransitive)
--       (frontierTermsNamed, frontierTypesNamed)
--       (dirtyTermsNamed, dirtyTypesNamed)
--       (Branch.conflicts' b)

-- loadDefinitions :: Monad m => Codebase m v a -> Set Reference
--                 -> m ( [(Reference, Maybe (Type v a))],
--                        [(Reference, DisplayObject (Decl v a))] )
-- loadDefinitions code refs = do
--   termRefs <- filterM (Codebase.isTerm code) (toList refs)
--   terms <- forM termRefs $ \r -> (r,) <$> Codebase.getTypeOfTerm code r
--   typeRefs <- filterM (Codebase.isType code) (toList refs)
--   types <- forM typeRefs $ \r -> do
--     case r of
--       Reference.Builtin _ -> pure (r, BuiltinThing)
--       Reference.DerivedId id -> do
--         decl <- Codebase.getTypeDeclaration code id
--         case decl of
--           Nothing -> pure (r, MissingThing id)
--           Just d -> pure (r, RegularThing d)
--   pure (terms, types)
--
-- -- | Write all of the builtins into the codebase
-- initializeCodebase :: forall m . Monad m => Codebase m Symbol Ann -> m ()
-- initializeCodebase c = do
--   traverse_ (go Right) B.builtinDataDecls
--   traverse_ (go Left)  B.builtinEffectDecls
--   void $ fileToBranch updateCollisionHandler c mempty IOSource.typecheckedFile
--  where
--   go :: (t -> Decl Symbol Ann) -> (a, (Reference.Reference, t)) -> m ()
--   go f (_, (ref, decl)) = case ref of
--     Reference.DerivedId id -> Codebase.putTypeDeclaration c id (f decl)
--     _                      -> pure ()
--
-- -- todo: probably don't use this anywhere
-- nameDistance :: Name -> Name -> Maybe Int
-- nameDistance (Name.toString -> q) (Name.toString -> n) =
--   if q == n                              then Just 0-- exact match is top choice
--   else if map toLower q == map toLower n then Just 1-- ignore case
--   else if q `isSuffixOf` n               then Just 2-- matching suffix is p.good
--   else if q `isPrefixOf` n               then Just 3-- matching prefix
--   else Nothing<|MERGE_RESOLUTION|>--- conflicted
+++ resolved
@@ -47,12 +47,9 @@
 import Unison.Term (Term)
 import Unison.Type (Type)
 import qualified Unison.Codebase.Editor.AuthorInfo as AuthorInfo
-<<<<<<< HEAD
 import qualified Unison.Parser.Ann as Ann
 import qualified Unison.WatchKind as WK
-=======
 import Web.Browser (openBrowser)
->>>>>>> 5c07c0d3
 
 typecheck
   :: (Monad m, Var v)
@@ -103,7 +100,7 @@
   go x = case x of
     -- Wait until we get either user input or a unison file update
     Eval m        -> lift m
-    UI            -> 
+    UI            ->
       case serverBaseUrl of
         Just url -> lift . void $ openBrowser (Server.urlFor Server.UI url)
         Nothing -> lift (return ())
