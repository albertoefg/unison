{-# OPTIONS_GHC -Wno-partial-type-signatures #-}

{-# LANGUAGE GADTs #-}
{-# LANGUAGE PartialTypeSignatures #-}
{-# LANGUAGE ViewPatterns #-}
{-# LANGUAGE OverloadedStrings #-}

module Unison.Codebase.Editor.HandleCommand where

import Unison.Prelude

<<<<<<< HEAD
import Unison.Codebase.Editor.InputOutput
import Unison.Codebase.Editor.Command

import qualified Unison.Builtin                as B

import qualified Unison.Server.Backend         as Backend
import qualified Crypto.Random                 as Random
import           Control.Monad.Except           ( runExceptT )
import qualified Control.Monad.State           as State
import qualified Data.Configurator             as Config
import           Data.Configurator.Types        ( Config )
import qualified Data.Map                      as Map
import qualified Data.Text                     as Text
import           Unison.Codebase                ( Codebase )
import qualified Unison.Codebase               as Codebase
import           Unison.Codebase.Branch         ( Branch )
import qualified Unison.Codebase.Branch        as Branch
=======
import Control.Monad.Except (runExceptT)
import qualified Control.Monad.State as State
import qualified Crypto.Random as Random
import qualified Data.Configurator as Config
import Data.Configurator.Types (Config)
import qualified Data.Map as Map
import qualified Data.Text as Text
import qualified Unison.Builtin as B
import Unison.Codebase (Codebase)
import qualified Unison.Codebase as Codebase
import Unison.Codebase.Branch (Branch)
import qualified Unison.Codebase.Branch as Branch
>>>>>>> 3e5f4fba
import qualified Unison.Codebase.Branch.Merge as Branch
import qualified Unison.Codebase.Editor.AuthorInfo as AuthorInfo
import Unison.Codebase.Editor.Command (Command (..), LexedSource, LoadSourceResult, SourceName, TypecheckingResult, UseCache)
import Unison.Codebase.Editor.Output (NumberedArgs, NumberedOutput, Output)
import Unison.Codebase.Runtime (Runtime)
import qualified Unison.Codebase.Runtime as Runtime
import Unison.FileParsers (parseAndSynthesizeFile, synthesizeFile')
import qualified Unison.Hashing.V2.Convert as Hashing
import qualified Unison.Parser as Parser
import Unison.Parser.Ann (Ann)
import qualified Unison.Parser.Ann as Ann
import qualified Unison.Parsers as Parsers
import qualified Unison.PrettyPrintEnv as PPE
import qualified Unison.Reference as Reference
import qualified Unison.Result as Result
import qualified Unison.Server.Backend as Backend
import qualified Unison.Server.CodebaseServer as Server
import Unison.Term (Term)
import qualified Unison.Term as Term
import Unison.Type (Type)
import qualified Unison.UnisonFile as UF
import Unison.Util.Free (Free)
import qualified Unison.Util.Free as Free
import Unison.Var (Var)
import qualified Unison.WatchKind as WK
import Web.Browser (openBrowser)

typecheck
  :: (Monad m, Var v)
  => [Type v Ann]
  -> Codebase m v Ann
  -> Parser.ParsingEnv
  -> SourceName
  -> LexedSource
  -> m (TypecheckingResult v)
typecheck ambient codebase parsingEnv sourceName src =
  Result.getResult $ parseAndSynthesizeFile ambient
    (((<> B.typeLookup) <$>) . Codebase.typeLookupForDependencies codebase)
    parsingEnv
    (Text.unpack sourceName)
    (fst src)

typecheck'
  :: Monad m
  => Var v
  => [Type v Ann]
  -> Codebase m v Ann
  -> UF.UnisonFile v Ann
  -> m (TypecheckingResult v)
typecheck' ambient codebase file = do
  typeLookup <- (<> B.typeLookup)
    <$> Codebase.typeLookupForDependencies codebase (UF.dependencies file)
  pure . fmap Right $ synthesizeFile' ambient typeLookup file

commandLine
  :: forall i v a gen
   . (Var v, Random.DRG gen)
  => Config
  -> IO i -- RLM: await input
  -> (Branch IO -> IO ())
  -> Runtime v
  -> (Output v -> IO ()) -- RLM: notify
  -> (NumberedOutput v -> IO NumberedArgs)
  -> (SourceName -> IO LoadSourceResult)
  -> Codebase IO v Ann
  -> Maybe Server.BaseUrl
  -> (Int -> IO gen)
  -> Free (Command IO i v) a
  -> IO a
commandLine config awaitInput setBranchRef rt notifyUser notifyNumbered loadSource codebase serverBaseUrl rngGen =
 flip State.evalStateT 0 . Free.fold go
 where
   -- RLM note : think of the return type of this as just the IO x
  go :: forall x . Command IO i v x -> State.StateT Int IO x
  go x = case x of
    -- Wait until we get either user input or a unison file update
    Eval m        -> lift m
    UI            ->
      case serverBaseUrl of
        Just url -> lift . void $ openBrowser (Server.urlFor Server.UI url)
        Nothing -> lift (return ())
    InputWithOutput input output -> do
      -- RLM: not sure how exactly this is gonna work
        let
          fst = go input
          snd = lift $ notifyUser output

        fst >>= snd
        -- lift awaitInput >> \_ -> lift $ notifyUser output
    Input         -> lift awaitInput
    Notify output -> lift $ notifyUser output
    NotifyNumbered output -> lift $ notifyNumbered output
    ConfigLookup name ->
      lift $ Config.lookup config name
    LoadSource sourcePath -> lift $ loadSource sourcePath

    Typecheck ambient names sourceName source -> do
      -- todo: if guids are being shown to users,
      -- not ideal to generate new guid every time
      i <- State.get
      State.modify' (+1)
      rng <- lift $ rngGen i
      let namegen = Parser.uniqueBase32Namegen rng
          env = Parser.ParsingEnv namegen names
      lift $ typecheck ambient codebase env sourceName source
    TypecheckFile file ambient     -> lift $ typecheck' ambient codebase file
    Evaluate ppe unisonFile        -> lift $ evalUnisonFile ppe unisonFile
    Evaluate1 ppe useCache term    -> lift $ eval1 ppe useCache term
    LoadLocalRootBranch        -> lift $ either (const Branch.empty) id <$> Codebase.getRootBranch codebase
    LoadLocalBranch h          -> lift $ fromMaybe Branch.empty <$> Codebase.getBranchForHash codebase h
    Merge mode b1 b2 ->
      lift $ Branch.merge'' (Codebase.lca codebase) mode b1 b2
    SyncLocalRootBranch branch -> lift $ do
      setBranchRef branch
      Codebase.putRootBranch codebase branch
    ViewRemoteBranch ns ->
      lift $ Codebase.viewRemoteBranch codebase ns
    ImportRemoteBranch ns syncMode ->
      lift $ Codebase.importRemoteBranch codebase ns syncMode
    SyncRemoteRootBranch repo branch syncMode ->
      lift $ Codebase.pushGitRootBranch codebase branch repo syncMode
    LoadTerm r -> lift $ Codebase.getTerm codebase r
    LoadType r -> lift $ Codebase.getTypeDeclaration codebase r
    LoadTypeOfTerm r -> lift $ Codebase.getTypeOfTerm codebase r
    PutTerm r tm tp -> lift $ Codebase.putTerm codebase r tm tp
    PutDecl r decl -> lift $ Codebase.putTypeDeclaration codebase r decl
    PutWatch kind r e -> lift $ Codebase.putWatch codebase kind r e
    LoadWatches kind rs -> lift $ catMaybes <$> traverse go (toList rs) where
      go (Reference.Builtin _) = pure Nothing
      go r@(Reference.DerivedId rid) =
        fmap (r,) <$> Codebase.getWatch codebase kind rid
    IsTerm r -> lift $ Codebase.isTerm codebase r
    IsType r -> lift $ Codebase.isType codebase r
    GetDependents r -> lift $ Codebase.dependents codebase r
    AddDefsToCodebase unisonFile -> lift $ Codebase.addDefsToCodebase codebase unisonFile
    GetTermsOfType ty -> lift $ Codebase.termsOfType codebase ty
    GetTermsMentioningType ty -> lift $ Codebase.termsMentioningType codebase ty
    CodebaseHashLength -> lift $ Codebase.hashLength codebase
    -- all builtin and derived type references
    TypeReferencesByShortHash sh ->
      lift $ Backend.typeReferencesByShortHash codebase sh
    -- all builtin and derived term references
    TermReferencesByShortHash sh ->
      lift $ Backend.termReferencesByShortHash codebase sh
    -- all builtin and derived term references & type constructors
    TermReferentsByShortHash sh ->
      lift $ Backend.termReferentsByShortHash codebase sh
    BranchHashLength ->
      lift $ Codebase.branchHashLength codebase
    BranchHashesByPrefix h ->
      lift $ Codebase.branchHashesByPrefix codebase h
    ParseType names (src, _) -> pure $
      Parsers.parseType (Text.unpack src) (Parser.ParsingEnv mempty names)
    RuntimeMain -> pure $ Runtime.mainType rt
    RuntimeTest -> pure $ Runtime.ioTestType rt

--    Todo b -> doTodo codebase (Branch.head b)
--    Propagate b -> do
--      b0 <- Codebase.propagate codebase (Branch.head b)
--      pure $ Branch.append b0 b

    Execute ppe uf ->
      lift $ evalUnisonFile ppe uf
    AppendToReflog reason old new -> lift $ Codebase.appendReflog codebase reason old new
    LoadReflog -> lift $ Codebase.getReflog codebase
    CreateAuthorInfo t -> AuthorInfo.createAuthorInfo Ann.External t
    HQNameQuery mayPath branch query ->
      lift $ Backend.hqNameQuery mayPath branch codebase query
    LoadSearchResults srs -> lift $ Backend.loadSearchResults codebase srs
    GetDefinitionsBySuffixes mayPath branch query ->
      lift . runExceptT $ Backend.definitionsBySuffixes mayPath branch codebase query
    FindShallow path -> lift . runExceptT $ Backend.findShallow codebase path
    ClearWatchCache -> lift $ Codebase.clearWatches codebase

  watchCache (Reference.DerivedId h) = do
    m1 <- Codebase.getWatch codebase WK.RegularWatch h
    m2 <- maybe (Codebase.getWatch codebase WK.TestWatch h) (pure . Just) m1
    pure $ Term.amap (const ()) <$> m2
  watchCache Reference.Builtin{} = pure Nothing

  eval1 :: PPE.PrettyPrintEnv -> UseCache -> Term v Ann -> _
  eval1 ppe useCache tm = do
    let codeLookup = Codebase.toCodeLookup codebase
        cache = if useCache then watchCache else Runtime.noCache
    r <- Runtime.evaluateTerm' codeLookup cache ppe rt tm
    when useCache $ case r of
      Right tmr -> Codebase.putWatch codebase WK.RegularWatch (Hashing.hashClosedTerm tm)
                                     (Term.amap (const Ann.External) tmr)
      Left _ -> pure ()
    pure $ r <&> Term.amap (const Ann.External)

  evalUnisonFile :: PPE.PrettyPrintEnv -> UF.TypecheckedUnisonFile v Ann -> _
  evalUnisonFile ppe unisonFile = do
    let codeLookup = Codebase.toCodeLookup codebase
    r <- Runtime.evaluateWatches codeLookup ppe watchCache rt unisonFile
    case r of
      Left e -> pure (Left e)
      Right rs@(_,map) -> do
        forM_ (Map.elems map) $ \(_loc, kind, hash, _src, value, isHit) ->
          if isHit then pure ()
          else case hash of
            Reference.DerivedId h -> do
              let value' = Term.amap (const Ann.External) value
              Codebase.putWatch codebase kind h value'
            Reference.Builtin{} -> pure ()
        pure $ Right rs

-- doTodo :: Monad m => Codebase m v a -> Branch0 -> m (TodoOutput v a)
-- doTodo code b = do
--   -- traceM $ "edited terms: " ++ show (Branch.editedTerms b)
--   f <- Codebase.frontier code b
--   let dirty = R.dom f
--       frontier = R.ran f
--       ppe = Branch.prettyPrintEnv b
--   (frontierTerms, frontierTypes) <- loadDefinitions code frontier
--   (dirtyTerms, dirtyTypes) <- loadDefinitions code dirty
--   -- todo: something more intelligent here?
--   scoreFn <- pure $ const 1
--   remainingTransitive <- Codebase.frontierTransitiveDependents code b frontier
--   let
--     addTermNames terms = [(PPE.termName ppe (Referent.Ref r), r, t) | (r,t) <- terms ]
--     addTypeNames types = [(PPE.typeName ppe r, r, d) | (r,d) <- types ]
--     frontierTermsNamed = addTermNames frontierTerms
--     frontierTypesNamed = addTypeNames frontierTypes
--     dirtyTermsNamed = sortOn (\(s,_,_,_) -> s) $
--       [ (scoreFn r, n, r, t) | (n,r,t) <- addTermNames dirtyTerms ]
--     dirtyTypesNamed = sortOn (\(s,_,_,_) -> s) $
--       [ (scoreFn r, n, r, t) | (n,r,t) <- addTypeNames dirtyTypes ]
--   pure $
--     TodoOutput_
--       (Set.size remainingTransitive)
--       (frontierTermsNamed, frontierTypesNamed)
--       (dirtyTermsNamed, dirtyTypesNamed)
--       (Branch.conflicts' b)

-- loadDefinitions :: Monad m => Codebase m v a -> Set Reference
--                 -> m ( [(Reference, Maybe (Type v a))],
--                        [(Reference, DisplayObject (Decl v a))] )
-- loadDefinitions code refs = do
--   termRefs <- filterM (Codebase.isTerm code) (toList refs)
--   terms <- forM termRefs $ \r -> (r,) <$> Codebase.getTypeOfTerm code r
--   typeRefs <- filterM (Codebase.isType code) (toList refs)
--   types <- forM typeRefs $ \r -> do
--     case r of
--       Reference.Builtin _ -> pure (r, BuiltinThing)
--       Reference.DerivedId id -> do
--         decl <- Codebase.getTypeDeclaration code id
--         case decl of
--           Nothing -> pure (r, MissingThing id)
--           Just d -> pure (r, RegularThing d)
--   pure (terms, types)
--
-- -- | Write all of the builtins into the codebase
-- initializeCodebase :: forall m . Monad m => Codebase m Symbol Ann -> m ()
-- initializeCodebase c = do
--   traverse_ (go Right) B.builtinDataDecls
--   traverse_ (go Left)  B.builtinEffectDecls
--   void $ fileToBranch updateCollisionHandler c mempty IOSource.typecheckedFile
--  where
--   go :: (t -> Decl Symbol Ann) -> (a, (Reference.Reference, t)) -> m ()
--   go f (_, (ref, decl)) = case ref of
--     Reference.DerivedId id -> Codebase.putTypeDeclaration c id (f decl)
--     _                      -> pure ()
--
-- -- todo: probably don't use this anywhere
-- nameDistance :: Name -> Name -> Maybe Int
-- nameDistance (Name.toString -> q) (Name.toString -> n) =
--   if q == n                              then Just 0-- exact match is top choice
--   else if map toLower q == map toLower n then Just 1-- ignore case
--   else if q `isSuffixOf` n               then Just 2-- matching suffix is p.good
--   else if q `isPrefixOf` n               then Just 3-- matching prefix
--   else Nothing<|MERGE_RESOLUTION|>--- conflicted
+++ resolved
@@ -9,25 +9,6 @@
 
 import Unison.Prelude
 
-<<<<<<< HEAD
-import Unison.Codebase.Editor.InputOutput
-import Unison.Codebase.Editor.Command
-
-import qualified Unison.Builtin                as B
-
-import qualified Unison.Server.Backend         as Backend
-import qualified Crypto.Random                 as Random
-import           Control.Monad.Except           ( runExceptT )
-import qualified Control.Monad.State           as State
-import qualified Data.Configurator             as Config
-import           Data.Configurator.Types        ( Config )
-import qualified Data.Map                      as Map
-import qualified Data.Text                     as Text
-import           Unison.Codebase                ( Codebase )
-import qualified Unison.Codebase               as Codebase
-import           Unison.Codebase.Branch         ( Branch )
-import qualified Unison.Codebase.Branch        as Branch
-=======
 import Control.Monad.Except (runExceptT)
 import qualified Control.Monad.State as State
 import qualified Crypto.Random as Random
@@ -40,7 +21,6 @@
 import qualified Unison.Codebase as Codebase
 import Unison.Codebase.Branch (Branch)
 import qualified Unison.Codebase.Branch as Branch
->>>>>>> 3e5f4fba
 import qualified Unison.Codebase.Branch.Merge as Branch
 import qualified Unison.Codebase.Editor.AuthorInfo as AuthorInfo
 import Unison.Codebase.Editor.Command (Command (..), LexedSource, LoadSourceResult, SourceName, TypecheckingResult, UseCache)
