{-# LANGUAGE OverloadedStrings #-}
{-# LANGUAGE ViewPatterns #-}

module Unison.Codebase.Editor.Git (gitIn, gitTextIn, pullBranch, withIOError, withStatus) where

import Unison.Prelude

import qualified Control.Exception
import Control.Monad.Except (MonadError, throwError)
import qualified Data.Text as Text
import Shellmet (($?), ($^), ($|))
import System.FilePath ((</>))
import Unison.Codebase.Editor.RemoteRepo (ReadRepo (ReadGitRepo))
import qualified Unison.Codebase.GitError as GitError
import Unison.CodebasePath (CodebasePath)
import qualified Unison.Util.Exception as Ex
import UnliftIO.Directory (XdgDirectory (XdgCache), doesDirectoryExist, findExecutable, getXdgDirectory, removeDirectoryRecursive)
import UnliftIO.IO (hFlush, stdout)
import qualified Data.ByteString.Base16 as ByteString
import qualified Data.Char as Char
import Unison.Codebase.GitError (GitProtocolError)
import UnliftIO (handleIO)


-- https://superuser.com/questions/358855/what-characters-are-safe-in-cross-platform-file-names-for-linux-windows-and-os
encodeFileName :: String -> FilePath
encodeFileName = let
  go ('.' : rem) = "$dot$" <> go rem
  go ('$' : rem) = "$$" <> go rem
  go (c : rem) | elem @[] c "/\\:*?\"<>|" || not (Char.isPrint c && Char.isAscii c)
                 = "$x" <> encodeHex [c] <> "$" <> go rem
               | otherwise = c : go rem
  go [] = []
  encodeHex :: String -> String
  encodeHex = Text.unpack . Text.toUpper . ByteString.encodeBase16 .
              encodeUtf8 . Text.pack
  in go

tempGitDir :: MonadIO m => Text -> m FilePath
tempGitDir url =
  getXdgDirectory XdgCache
    $   "unisonlanguage"
    </> "gitfiles"
    </> encodeFileName (Text.unpack url)

withStatus :: MonadIO m => String -> m a -> m a
withStatus str ma = do
  flushStr str
  a <- ma
  flushStr (const ' ' <$> str)
  pure a
  where
  flushStr str = do
    liftIO . putStr $ "  " ++ str ++ "\r"
    hFlush stdout

-- | Given a remote git repo url, and branch/commit hash (currently
-- not allowed): checks for git, clones or updates a cached copy of the repo
pullBranch :: (MonadIO m, MonadError GitProtocolError m) => ReadRepo -> m CodebasePath
pullBranch repo@(ReadGitRepo uri) = do
  checkForGit
  localPath <- tempGitDir uri
  ifM (doesDirectoryExist localPath)
    -- try to update existing directory
    (ifM (isGitRepo localPath)
      (checkoutExisting localPath Nothing)
      (throwError (GitError.UnrecognizableCacheDir repo localPath)))
    -- directory doesn't exist, so clone anew
    (checkOutNew localPath Nothing)
  pure localPath

  where
  -- | Do a `git clone` (for a not-previously-cached repo).
  checkOutNew :: (MonadIO m, MonadError GitProtocolError m) => CodebasePath -> Maybe Text -> m ()
  checkOutNew localPath branch = do
    withStatus ("Downloading from " ++ Text.unpack uri ++ " ...") $
      (liftIO $
        "git" $^ (["clone", "--quiet"] ++ ["--depth", "1"]
         ++ maybe [] (\t -> ["--branch", t]) branch
         ++ [uri, Text.pack localPath]))
        `withIOError` (throwError . GitError.CloneException repo . show)
    isGitDir <- liftIO $ isGitRepo localPath
    unless isGitDir . throwError $ GitError.UnrecognizableCheckoutDir repo localPath

  -- | Do a `git pull` on a cached repo.
  checkoutExisting :: (MonadIO m, MonadError GitProtocolError m)
                   => FilePath
                   -> Maybe Text
                   -> m ()
  checkoutExisting localPath maybeRemoteRef =
    ifM (isEmptyGitRepo localPath)
      -- I don't know how to properly update from an empty remote repo.
      -- As a heuristic, if this cached copy is empty, then the remote might
      -- be too, so this impl. just wipes the cached copy and starts from scratch.
      goFromScratch
      -- Otherwise proceed!
<<<<<<< HEAD
      (catchIO
        (withStatus ("Updating cached copy of " ++ Text.unpack uri ++ " ...") $ do
          -- Fetch only the latest commit, we don't need history.
          gitIn localPath (["fetch", "origin", remoteRef, "--quiet"] ++ ["--depth", "1"])
          fetchHeadHash <- gitTextIn localPath ["rev-parse", "FETCH_HEAD"]
          headHash <- gitTextIn localPath ["rev-parse", "HEAD"]
          -- Only do a hard reset if the remote has actually changed.
          -- This allows us to persist any codebase migrations in the dirty work tree,
          -- and avoid re-migrating a codebase we've migrated before.
          when (fetchHeadHash /= headHash) do
            -- Reset our branch to point at the latest code from the remote.
            gitIn localPath ["reset", "--hard", "--quiet", "FETCH_HEAD"]
            -- Wipe out any unwanted files which might be sitting around, but aren't in the commit.
            -- Note that this wipes out any in-progress work which other ucm processes may
            -- have in progress, which we may want to handle more nicely in the future.
            gitIn localPath ["clean", "-d", "--force", "--quiet"])
        (const $ goFromScratch))
=======
      do
        succeeded <- liftIO . handleIO (const $ pure False) $ do
                         withStatus ("Updating cached copy of " ++ Text.unpack uri ++ " ...") $ do
                          -- Fetch only the latest commit, we don't need history.
                          gitIn localPath (["fetch", "origin", remoteRef, "--quiet"] ++ ["--depth", "1"])
                          -- Reset our branch to point at the latest code from the remote.
                          gitIn localPath ["reset", "--hard", "--quiet", "FETCH_HEAD"]
                          -- Wipe out any unwanted files which might be sitting around, but aren't in the commit.
                          gitIn localPath ["clean", "-d", "--force", "--quiet"]
                          pure True
        when (not succeeded) $ goFromScratch
>>>>>>> b2ca7269

    where
      remoteRef :: Text
      remoteRef = fromMaybe "HEAD" maybeRemoteRef
      goFromScratch :: (MonadIO m, MonadError GitProtocolError m) => m  ()
      goFromScratch = do wipeDir localPath; checkOutNew localPath Nothing

  isEmptyGitRepo :: MonadIO m => FilePath -> m Bool
  isEmptyGitRepo localPath = liftIO $
    -- if rev-parse succeeds, the repo is _not_ empty, so return False; else True
    (gitTextIn localPath ["rev-parse", "--verify", "--quiet", "HEAD"] $> False)
      $? pure True

  -- | try removing a cached copy
  wipeDir localPath = do
    e <- Ex.tryAny . whenM (doesDirectoryExist localPath) $
      removeDirectoryRecursive localPath
    case e of
      Left e -> throwError (GitError.CleanupError e)
      Right _ -> pure ()

-- | See if `git` is on the system path.
checkForGit :: MonadIO m => MonadError GitProtocolError m => m ()
checkForGit = do
  gitPath <- liftIO $ findExecutable "git"
  when (isNothing gitPath) $ throwError GitError.NoGit

-- | Does `git` recognize this directory as being managed by git?
isGitRepo :: MonadIO m => FilePath -> m Bool
isGitRepo dir = liftIO $
  (True <$ gitIn dir ["rev-parse"]) $? pure False

-- | Perform an IO action, passing any IO exception to `handler`
withIOError :: MonadIO m => IO a -> (IOException -> m a) -> m a
withIOError action handler =
  liftIO (fmap Right action `Control.Exception.catch` (pure . Left)) >>=
    either handler pure

-- | Generate some `git` flags for operating on some arbitary checked out copy
setupGitDir :: FilePath -> [Text]
setupGitDir localPath =
  ["--git-dir", Text.pack $ localPath </> ".git"
  ,"--work-tree", Text.pack localPath]

gitIn :: MonadIO m => FilePath -> [Text] -> m ()
gitIn localPath args = liftIO $ "git" $^ (setupGitDir localPath <> args)

gitTextIn :: MonadIO m => FilePath -> [Text] -> m Text
gitTextIn localPath args = liftIO $ "git" $| setupGitDir localPath <> args<|MERGE_RESOLUTION|>--- conflicted
+++ resolved
@@ -94,38 +94,24 @@
       -- be too, so this impl. just wipes the cached copy and starts from scratch.
       goFromScratch
       -- Otherwise proceed!
-<<<<<<< HEAD
-      (catchIO
-        (withStatus ("Updating cached copy of " ++ Text.unpack uri ++ " ...") $ do
-          -- Fetch only the latest commit, we don't need history.
-          gitIn localPath (["fetch", "origin", remoteRef, "--quiet"] ++ ["--depth", "1"])
-          fetchHeadHash <- gitTextIn localPath ["rev-parse", "FETCH_HEAD"]
-          headHash <- gitTextIn localPath ["rev-parse", "HEAD"]
-          -- Only do a hard reset if the remote has actually changed.
-          -- This allows us to persist any codebase migrations in the dirty work tree,
-          -- and avoid re-migrating a codebase we've migrated before.
-          when (fetchHeadHash /= headHash) do
-            -- Reset our branch to point at the latest code from the remote.
-            gitIn localPath ["reset", "--hard", "--quiet", "FETCH_HEAD"]
-            -- Wipe out any unwanted files which might be sitting around, but aren't in the commit.
-            -- Note that this wipes out any in-progress work which other ucm processes may
-            -- have in progress, which we may want to handle more nicely in the future.
-            gitIn localPath ["clean", "-d", "--force", "--quiet"])
-        (const $ goFromScratch))
-=======
       do
         succeeded <- liftIO . handleIO (const $ pure False) $ do
-                         withStatus ("Updating cached copy of " ++ Text.unpack uri ++ " ...") $ do
                           -- Fetch only the latest commit, we don't need history.
                           gitIn localPath (["fetch", "origin", remoteRef, "--quiet"] ++ ["--depth", "1"])
-                          -- Reset our branch to point at the latest code from the remote.
-                          gitIn localPath ["reset", "--hard", "--quiet", "FETCH_HEAD"]
-                          -- Wipe out any unwanted files which might be sitting around, but aren't in the commit.
-                          gitIn localPath ["clean", "-d", "--force", "--quiet"]
+                          fetchHeadHash <- gitTextIn localPath ["rev-parse", "FETCH_HEAD"]
+                          headHash <- gitTextIn localPath ["rev-parse", "HEAD"]
+                          -- Only do a hard reset if the remote has actually changed.
+                          -- This allows us to persist any codebase migrations in the dirty work tree,
+                          -- and avoid re-migrating a codebase we've migrated before.
+                          when (fetchHeadHash /= headHash) do
+                            -- Reset our branch to point at the latest code from the remote.
+                            gitIn localPath ["reset", "--hard", "--quiet", "FETCH_HEAD"]
+                            -- Wipe out any unwanted files which might be sitting around, but aren't in the commit.
+                            -- Note that this wipes out any in-progress work which other ucm processes may
+                            -- have in progress, which we may want to handle more nicely in the future.
+                            gitIn localPath ["clean", "-d", "--force", "--quiet"]
                           pure True
         when (not succeeded) $ goFromScratch
->>>>>>> b2ca7269
-
     where
       remoteRef :: Text
       remoteRef = fromMaybe "HEAD" maybeRemoteRef
