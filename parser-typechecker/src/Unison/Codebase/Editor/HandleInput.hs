{-# OPTIONS_GHC -Wno-partial-type-signatures #-}
{-# OPTIONS_GHC -Wno-unused-top-binds #-}
{-# OPTIONS_GHC -Wno-unused-local-binds #-}
{-# OPTIONS_GHC -Wno-unused-imports #-}
{-# OPTIONS_GHC -Wno-unused-matches #-}

{-# LANGUAGE ApplicativeDo       #-}
{-# LANGUAGE OverloadedStrings   #-}
{-# LANGUAGE DoAndIfThenElse     #-}
{-# LANGUAGE GADTs               #-}
{-# LANGUAGE PatternSynonyms     #-}
{-# LANGUAGE ScopedTypeVariables #-}
{-# LANGUAGE TemplateHaskell     #-}
{-# LANGUAGE TupleSections       #-}
{-# LANGUAGE ViewPatterns        #-}
{-# LANGUAGE TypeApplications    #-}
{-# LANGUAGE PartialTypeSignatures #-}
{-# LANGUAGE RecordWildCards #-}

module Unison.Codebase.Editor.HandleInput (loop, loopState0, LoopState(..)) where

import Unison.Codebase.Editor.Command
import Unison.Codebase.Editor.Input
import Unison.Codebase.Editor.Output
import qualified Unison.Codebase.Editor.Output as Output
import Unison.Codebase.Editor.SlurpResult (SlurpResult(..))
import qualified Unison.Codebase.Editor.SlurpResult as Slurp
import Unison.Codebase.Editor.SlurpComponent (SlurpComponent(..))
import qualified Unison.Codebase.Editor.SlurpComponent as SC
import Unison.Codebase.Editor.RemoteRepo

import           Control.Applicative
import           Control.Lens
import           Control.Lens.TH                ( makeLenses )
import           Control.Monad                  ( foldM, liftM2, when )
import           Control.Monad.Extra            ( ifM )
import           Control.Monad.State            ( StateT
                                                )
import           Control.Monad.Trans            ( lift )
import           Control.Monad.Trans.Maybe      ( MaybeT(..) )
import           Data.Bifunctor                 ( second )
import           Data.Foldable                  ( find
                                                , toList
                                                , foldl'
                                                )
import qualified Data.List                      as List
import           Data.List.Extra                (nubOrd)
import           Data.Maybe                     ( catMaybes
                                                , fromMaybe
                                                , mapMaybe
                                                )
import           Data.Map                       ( Map )
import qualified Data.Map                      as Map
import qualified Data.Text                     as Text
import           Data.Traversable               ( for )
import           Data.Tuple.Extra               ((&&&))
import qualified Data.Set                      as Set
import           Data.Set                       ( Set )
import qualified Unison.ABT                    as ABT
import           Unison.Codebase.Branch2        ( Branch
                                                , Branch0
                                                )
import qualified Unison.Codebase.Branch2       as Branch
import qualified Unison.Codebase.BranchUtil    as BranchUtil
import           Unison.Codebase.Patch          ( Patch )
import qualified Unison.Codebase.Patch         as Patch
import           Unison.Codebase.Path           ( Path
                                                , Path' )
import           Unison.Codebase.NameSegment    ( HQSegment
                                                , NameSegment
                                                )
import qualified Unison.Codebase.Path          as Path
import           Unison.Codebase.SearchResult   ( SearchResult )
import qualified Unison.Codebase.SearchResult  as SR
import           Unison.HashQualified           ( HashQualified )
import qualified Unison.HashQualified          as HQ
import qualified Unison.HashQualified'         as HQ'
import qualified Unison.Name                   as Name
import           Unison.Name                    ( Name )
import           Unison.Names2                  ( Names'(..), Names, Names0, NamesSeg )
import qualified Unison.Names2                  as Names
import           Unison.Parser                  ( Ann(..) )
import           Unison.Reference               ( Reference )
import qualified Unison.Reference              as Reference
import           Unison.Referent                ( Referent )
import qualified Unison.Referent               as Referent
import           Unison.Result                  ( pattern Result )
import qualified Unison.ShortHash as SH
import qualified Unison.Term                   as Term
import qualified Unison.Type                   as Type
import qualified Unison.Result                 as Result
import qualified Unison.UnisonFile             as UF
import qualified Unison.Util.Find              as Find
import           Unison.Util.Free               ( Free )
import qualified Unison.Util.Free              as Free
import           Unison.Util.List               ( uniqueBy )
import qualified Unison.Util.Relation          as R
import           Unison.Var                     ( Var )
import qualified Unison.Var                    as Var
import Unison.Codebase.TypeEdit (TypeEdit)
import qualified Unison.Codebase.TypeEdit as TypeEdit
import Unison.Codebase.TermEdit (TermEdit)
import qualified Unison.Codebase.TermEdit as TermEdit
import qualified Unison.Typechecker as Typechecker
import qualified Unison.PrettyPrintEnv as PPE

type F m i v = Free (Command m i v)
type Type v a = Type.AnnotatedType v a

-- type (Action m i v) a
type Action m i v = MaybeT (StateT (LoopState m v) (F m i v))

liftToAction :: m a -> Action m i v a
liftToAction = lift . lift . Free.eval . Eval

data LoopState m v
  = LoopState
      { _root :: Branch m
      -- the current position in the namespace
      , _currentPath :: Path.Absolute

      -- TBD
      -- , _activeEdits :: Set Branch.EditGuid

      -- The file name last modified, and whether to skip the next file
      -- change event for that path (we skip file changes if the file has
      -- just been modified programmatically)
      , _latestFile :: Maybe (FilePath, SkipNextUpdate)
      , _latestTypecheckedFile :: Maybe (UF.TypecheckedUnisonFile v Ann)

      -- The previous user input. Used to request confirmation of
      -- questionable user commands.
      , _lastInput :: Maybe Input

      -- A 1-indexed list of strings that can be referenced by index at the
      -- CLI prompt.  e.g. Given ["Foo.bat", "Foo.cat"],
      -- `rename 2 Foo.foo` will rename `Foo.cat` to `Foo.foo`.
      , _numberedArgs :: [String]
      }

type SkipNextUpdate = Bool

makeLenses ''LoopState

loopState0 :: Branch m -> Path.Absolute -> LoopState m v
loopState0 b p = LoopState b p Nothing Nothing Nothing []

type Action' m v = Action m (Either Event Input) v

loop :: forall m v . (Monad m, Var v) => Action m (Either Event Input) v ()
loop = do
  uf          <- use latestTypecheckedFile
  root'        <- use root
  currentPath' <- use currentPath
  latestFile'  <- use latestFile
  currentBranch' <- getAt currentPath'
  let
      root0 = Branch.head root'
      resolvePath' :: (Path', a) -> (Path, a)
      resolvePath' = Path.fromAbsoluteSplit . Path.toAbsoluteSplit currentPath'
      path'ToSplit :: Path' -> Maybe Path.Split
      path'ToSplit = Path.unsnoc . Path.unabsolute . Path.toAbsolutePath currentPath'
      resolveAsAbsolute = Path.fromAbsoluteSplit . Path.toAbsoluteSplit Path.absoluteEmpty
      getAtSplit :: Path.Split -> Maybe (Branch m)
      getAtSplit p = BranchUtil.getBranch p root0
      getAtSplit' :: Path.Split' -> Maybe (Branch m)
      getAtSplit' = getAtSplit . resolvePath'
      getHQTypes :: Path.HQSplit' -> Set Reference
      getHQTypes p = BranchUtil.getType (resolvePath' p) root0
      getHQTerms :: Path.HQSplit' -> Set Referent
      getHQTerms p = BranchUtil.getTerm (resolvePath' p) root0
      getHQ'Terms = getHQTerms . fmap HQ'.toHQ
      getTypes :: Path.Split' -> Set Reference
      getTypes = getHQTypes . fmap HQ.NameOnly
      getTerms :: Path.Split' -> Set Referent
      getTerms = getHQTerms . fmap HQ.NameOnly
  let -- names' = Branch.toNames (Branch.head currentBranch')
      names0' = Branch.toNames0 root0
  e           <- eval Input
  let withFile ambient sourceName text k = do
        let names = Names.names0ToNames $ names0'
        Result notes r <- eval $ Typecheck ambient names sourceName text
        case r of
          -- Parsing failed
          Nothing -> respond $
            ParseErrors text [ err | Result.Parsing err <- toList notes ]
          Just (names, r) -> case r of
            Nothing -> respond $
              TypeErrors text names [ err | Result.TypeError err <- toList notes ]
            Just r -> k names r
  case e of
    Left (IncomingRootBranch _names) ->
      error $ "todo: notify user about externally deposited head, and offer\n"
           ++ "a command to undo the merge that is about to happen.  In the\n"
           ++ "mean time until this is implemented, you can fix the issue by\n"
           ++ "deleting one of the heads from `.unison/v0/branches/head/`."

    Left (UnisonFileChanged sourceName text) ->
      -- We skip this update if it was programmatically generated
      if maybe False snd latestFile'
        then modifying latestFile (fmap (const False) <$>)
        else do
          eval (Notify $ FileChangeEvent sourceName text)
          withFile [] sourceName text $ \errorEnv unisonFile -> do
            let sr = toSlurpResult unisonFile names0'
            eval (Notify $ Typechecked sourceName errorEnv sr unisonFile)
            (bindings, e) <- eval . Evaluate $ unisonFile
            let e' = Map.map go e
                go (ann, kind, _hash, _uneval, eval, isHit) = (ann, kind, eval, isHit)
            eval . Notify $ Evaluated text
              (PPE.unionLeft errorEnv $ PPE.fromNames0 names0')
              bindings
              e'
            latestFile .= Just (Text.unpack sourceName, False)
            latestTypecheckedFile .= Just unisonFile
    Right input ->
      let
        ifConfirmed = ifM (confirmedCommand input)
        ifNotConfirmed = flip ifConfirmed
        branchNotFound = respond . BranchNotFound input
        branchNotFound' = respond . BranchNotFound input . Path.unsplit'
        typeNotFound = respond . TypeNotFound input
        termNotFound = respond . TermNotFound input
        typeConflicted src = respond . TypeAmbiguous input src
        termConflicted src = respond . TermAmbiguous input src
        branchExists dest _x = respond $ BranchAlreadyExists input dest
        branchExistsSplit = branchExists . Path.unsplit'
        typeExists dest = respond . TypeAlreadyExists input dest
        termExists dest = respond . TermAlreadyExists input dest
      in case input of
      ForkLocalBranchI src0 dest0 -> do
        let [src, dest] = Path.toAbsolutePath currentPath' <$> [src0, dest0]
        srcb <- getAt src
        if Branch.isEmpty srcb then branchNotFound src0
        else do
          ok <- updateAtM dest $ \destb ->
            pure (if Branch.isEmpty destb then srcb else destb)
          if ok then success else respond $ BadDestinationBranch input dest0

      MergeLocalBranchI src0 dest0 -> do
        let [src, dest] = Path.toAbsolutePath currentPath' <$> [src0, dest0]
        srcb <- getAt src
        if Branch.isEmpty srcb then branchNotFound src0
        else do
          _ <- updateAtM dest $ \destb -> eval . Eval $ Branch.merge srcb destb
          success

      MoveBranchI src dest ->
        maybe (branchNotFound' src) srcOk (getAtSplit' src)
        where
        srcOk b = maybe (destOk b) (branchExistsSplit dest) (getAtSplit' dest)
        destOk b = do
          stepManyAt
            [ BranchUtil.makeSetBranch (resolvePath' src) Branch.empty
            , BranchUtil.makeSetBranch (resolvePath' dest) b ]
          success -- could give rando stats about new defns

      DeleteBranchI p ->
        maybe (branchNotFound' p) go $ getAtSplit' p
        where
        go (Branch.head -> b) = do
          let rootNames = Branch.toNames0 root0
              toDelete = Names.prefix0 (Path.toName . Path.unsplit $ p') (Branch.toNames0 b)
                where p' = resolvePath' p
          (failed, failedDependents) <- getEndangeredDependents (eval . GetDependents) toDelete rootNames
          if failed == mempty then
            stepAt $ BranchUtil.makeSetBranch (resolvePath' p) Branch.empty
          else do
            failed <- eval . LoadSearchResults $ Names.asSearchResults failed
            failedDependents <- eval . LoadSearchResults $ Names.asSearchResults failedDependents
            respond $ CantDelete input rootNames failed failedDependents

      SwitchBranchI path' -> do
        path <- use $ currentPath . to (`Path.toAbsolutePath` path')
        currentPath .= path
        branch' <- getAt path
        when (Branch.isEmpty $ branch') (respond $ CreatedNewBranch path)

      UndoI -> do
        prev <- eval . Eval $ Branch.uncons root'
        case prev of
          Nothing ->
            respond . CantUndo $ if Branch.isOne root' then CantUndoPastStart
                                 else CantUndoPastMerge
          Just (_, prev) -> do
            root .= prev
            eval $ SyncLocalRootBranch prev
            success

      AliasTermI src dest ->
        zeroOneOrMore (getHQTerms src) (termNotFound src) srcOk (termConflicted src)
        where
        srcOk src = zeroOrMore (getTerms dest) (destOk src) (termExists dest)
        destOk = stepAt . BranchUtil.makeAddTermName (resolvePath' dest)

      AliasTypeI src dest ->
        zeroOneOrMore (getHQTypes src) (typeNotFound src) srcOk (typeConflicted src)
        where
        srcOk r = zeroOrMore (getTypes dest) (destOk r) (typeExists dest)
        destOk = stepAt . BranchUtil.makeAddTypeName (resolvePath' dest)

      MoveTermI src'@(fmap HQ'.toHQ -> src) dest ->
        zeroOneOrMore (getHQTerms src) (termNotFound src) srcOk (termConflicted src)
        where
        srcOk r = zeroOrMore (getTerms dest) (destOk r) (termExists dest)
        destOk r = stepManyAt
          [ BranchUtil.makeDeleteTermName (resolvePath' (HQ'.toName <$> src')) r
          , BranchUtil.makeAddTermName (resolvePath' dest) r ]

      MoveTypeI src'@(fmap HQ'.toHQ -> src) dest ->
        zeroOneOrMore (getHQTypes src) (typeNotFound src) srcOk (typeConflicted src)
        where
        srcOk r = zeroOrMore (getTypes dest) (destOk r) (typeExists dest)
        destOk r = stepManyAt
          [ BranchUtil.makeDeleteTypeName (resolvePath' (HQ'.toName <$> src')) r
          , BranchUtil.makeAddTypeName (resolvePath' dest) r ]

      DeleteTypeI hq'@(fmap HQ'.toHQ -> hq) ->
        zeroOneOrMore (getHQTypes hq) (typeNotFound hq) (goMany . Set.singleton)
                      (liftM2 ifConfirmed goMany (typeConflicted hq))
        where
        resolvedPath = resolvePath' (HQ'.toName <$> hq')
        makeDelete = BranchUtil.makeDeleteTypeName resolvedPath
        goMany rs = do
          let rootNames = Branch.toNames0 root0
              toDelete = Names.fromTypes ((name,) <$> toList rs)
                where name = Path.toName . Path.unsplit $ resolvedPath
          (failed, failedDependents) <- getEndangeredDependents (eval . GetDependents) toDelete rootNames
          if failed == mempty then stepManyAt . fmap makeDelete . toList $ rs
          else do
            failed <- eval . LoadSearchResults $ Names.asSearchResults failed
            failedDependents <- eval . LoadSearchResults $ Names.asSearchResults failedDependents
            respond $ CantDelete input rootNames failed failedDependents

      -- like the previous
      DeleteTermI hq'@(fmap HQ'.toHQ -> hq) ->
        zeroOneOrMore (getHQTerms hq) (termNotFound hq) (goMany . Set.singleton)
                      (liftM2 ifConfirmed goMany (termConflicted hq))
        where
        resolvedPath = resolvePath' (HQ'.toName <$> hq')
        makeDelete = BranchUtil.makeDeleteTermName resolvedPath
        goMany rs = do
          let rootNames, toDelete :: Names0
              rootNames = Branch.toNames0 root0
              toDelete = Names.fromTerms ((name,) <$> toList rs)
                where name = Path.toName . Path.unsplit $ resolvedPath
          (failed, failedDependents) <- getEndangeredDependents (eval . GetDependents) toDelete rootNames
          if failed == mempty then stepManyAt . fmap makeDelete . toList $ rs
          else do
            failed <- eval . LoadSearchResults $ Names.asSearchResults failed
            failedDependents <- eval . LoadSearchResults $ Names.asSearchResults failedDependents
            respond $ CantDelete input rootNames failed failedDependents

      -- todo: this should probably be able to show definitions by Path.HQSplit'
      ShowDefinitionI outputLoc (fmap HQ.fromString -> hqs) -> do
        results <- eval . LoadSearchResults $ searchBranchExact currentBranch' hqs
        let termTypes :: Map.Map Reference (Type v Ann)
            termTypes =
              Map.fromList
                [ (r, t) | Output.Tm _ (Just t) (Referent.Ref r) _ <- results ]
            (collatedTypes, collatedTerms) = collateReferences
              (mapMaybe Output.tpReference results)
              (mapMaybe Output.tmReferent results)
        loadedTerms <- fmap Map.fromList . for (toList collatedTerms) $ \case
          r@(Reference.DerivedId i) -> do
            tm <- eval (LoadTerm i)
            -- We add a type annotation to the term using if it doesn't
            -- already have one that the user provided
            pure . (r, ) $ case liftA2 (,) tm (Map.lookup r termTypes) of
              Nothing        -> MissingThing i
              Just (tm, typ) -> case tm of
                Term.Ann' _ _ -> RegularThing tm
                _ -> RegularThing (Term.ann (ABT.annotation tm) tm typ)
          r@(Reference.Builtin _) -> pure (r, BuiltinThing)
        loadedTypes <- fmap Map.fromList . for (toList collatedTypes) $ \case
          r@(Reference.DerivedId i) ->
            (r, ) . maybe (MissingThing i) RegularThing <$> eval (LoadType i)
          r@(Reference.Builtin _) -> pure (r, BuiltinThing)

        -- We might like to make sure that the user search terms get used as
        -- the names in the pretty-printer, but the current implementation
        -- doesn't.
        let
          -- The definitions will generally reference names outside the current
          -- path.  For now we'll assume the pretty-printer will factor out
          -- excess name prefixes.
          names :: Names0
          names = Branch.toNames0 root0

          loc = case outputLoc of
            ConsoleLocation    -> Nothing
            FileLocation path  -> Just path
            LatestFileLocation -> fmap fst latestFile' <|> Just "scratch.u"
        do
          eval . Notify $ DisplayDefinitions loc names loadedTypes loadedTerms
          -- We set latestFile to be programmatically generated, if we
          -- are viewing these definitions to a file - this will skip the
          -- next update for that file (which will happen immediately)
          latestFile .= ((, True) <$> loc)
      -- ls with no arguments
      SearchByNameI [] -> do
        let results = listBranch $ Branch.head currentBranch'
        numberedArgs .= fmap searchResultToHQString results
        eval (LoadSearchResults results)
          >>= respond
          .   ListOfDefinitions names0' False
      SearchByNameI ["-l"] -> do
        let results = listBranch $ Branch.head currentBranch'
        numberedArgs .= fmap searchResultToHQString results
        eval (LoadSearchResults results)
          >>= respond
          .   ListOfDefinitions names0' True
      -- ls with arguments
      SearchByNameI ("-l" : (fmap HQ.fromString -> qs)) -> do
        let results = uniqueBy SR.toReferent
                    $ searchBranchScored currentBranch' fuzzyNameDistance qs
        numberedArgs .= fmap searchResultToHQString results
        eval (LoadSearchResults results)
          >>= respond
          .   ListOfDefinitions names0' True
      SearchByNameI (map HQ.fromString -> qs) -> do
        let results = searchBranchScored currentBranch' fuzzyNameDistance qs
        numberedArgs .= fmap searchResultToHQString results
        eval (LoadSearchResults results)
          >>= respond
          .   ListOfDefinitions names0' False

      ResolveTypeNameI hq'@(fmap HQ'.toHQ -> hq) ->
        zeroOneOrMore (getHQTypes hq) (typeNotFound hq) go (typeConflicted hq)
        where
        conflicted = getHQTypes (fmap HQ'.toNameOnlyHQ hq')
        makeDelete =
          BranchUtil.makeDeleteTypeName (resolvePath' (HQ'.toName <$> hq'))
        go r = stepManyAt . fmap makeDelete . toList . Set.delete r $ conflicted

      ResolveTermNameI hq'@(fmap HQ'.toHQ -> hq) ->
        zeroOneOrMore (getHQTerms hq) (termNotFound hq) go (termConflicted hq)
        where
        conflicted = getHQTerms (fmap HQ'.toNameOnlyHQ hq')
        makeDelete =
          BranchUtil.makeDeleteTermName (resolvePath' (HQ'.toName <$> hq'))
        go r = stepManyAt . fmap makeDelete . toList . Set.delete r $ conflicted

      AddI hqs -> case uf of
        Nothing -> respond NoUnisonFile
        Just uf -> do
          let result = Slurp.disallowUpdates
                     . applySelection hqs uf
                     . toSlurpResult uf
                     . Branch.toNames0
                     . Branch.head
                     $ currentBranch'
          when (Slurp.isNonempty result) $ do
            stepAt ( Path.unabsolute currentPath'
                   , doSlurpAdds (Slurp.adds result) uf)
            eval . AddDefsToCodebase . filterBySlurpResult result $ uf
          let ppe1 = PPE.fromNames0 . UF.typecheckedToNames0 $ uf
              ppe2 = PPE.fromNames0 names0'
          respond $ SlurpOutput input (ppe1 `PPE.unionLeft` ppe2) result

      UpdateI (Path.toAbsoluteSplit currentPath' -> (p,seg)) hqs -> case uf of
        Nothing -> respond NoUnisonFile
        Just uf -> do
          let names0 = Branch.toNames0 . Branch.head $ currentBranch'
              result = applySelection hqs uf . toSlurpResult uf $ names0
              fileNames0 = UF.typecheckedToNames0 uf
              -- todo: display some error if typeEdits or termEdits itself contains a loop
              typeEdits :: [(Reference, TypeEdit)]
              typeEdits = map f (toList $ SC.types (updates result)) where
                f v = case (toList (Names.typesNamed names0 n)
                              ,toList (Names.typesNamed fileNames0 n)) of
                  ([old],[new]) -> (old, TypeEdit.Replace new)
                  _ -> error $ "Expected unique matches for "
                            ++ Var.nameStr v ++ " but got: "
                            ++ show otherwise
                  where n = Name.fromVar v
          termEdits <- for (toList $ SC.terms (updates result)) $ \v ->
            case ( toList (Names.refTermsNamed names0 (Name.fromVar v))
                 , toList (Names.refTermsNamed fileNames0 (Name.fromVar v))) of
              ([old],[new]) -> pure (old, new)
              _ -> error $ "Expected unique matches for "
                        ++ Var.nameStr v ++ " but got: "
                        ++ show otherwise
          ye'ol'Patch <- do
            b <- getAt p
            eval . Eval $ Branch.getPatch seg (Branch.head b)
          let neededTypes = Patch.collectForTyping termEdits ye'ol'Patch
          allTypes <- fmap Map.fromList . for (toList neededTypes) $ \r ->
            (r,) <$> (eval . LoadTypeOfTerm) r

          let typing r1 r2 = case (Map.lookup r1 allTypes, Map.lookup r2 allTypes) of
                (Just (Just t1), Just (Just t2))
                  | Typechecker.isEqual t1 t2 -> TermEdit.Same
                  | Typechecker.isSubtype t1 t2 -> TermEdit.Subtype
                  | otherwise -> TermEdit.Different
                _ -> error "compiler bug: typing map not constructed properly"
          let updatePatch :: Patch -> Patch
              updatePatch p = foldl' step2 (foldl' step1 p typeEdits) termEdits
                where
                step1 p (r,e) = Patch.updateType r e p
                step2 p (r,r') = Patch.updateTerm typing r (TermEdit.Replace r (typing r r')) p
              updateEdits :: Branch0 m -> m (Branch0 m)
              updateEdits = Branch.modifyEdits seg updatePatch

          when (Slurp.isNonempty result) $ do
          -- take a look at the `updates` from the SlurpResult
          -- and make a patch diff to record a replacement from the old to new references
            stepManyAtM
              [( Path.unabsolute currentPath'
               , pure . doSlurpAdds (Slurp.adds result) uf)
              ,( Path.unabsolute p, updateEdits )]
            eval . AddDefsToCodebase . filterBySlurpResult result $ uf
          let ppe1 = PPE.fromNames0 . UF.typecheckedToNames0 $ uf
              ppe2 = PPE.fromNames0 names0'
          respond $ SlurpOutput input (ppe1 `PPE.unionLeft` ppe2) result

      TodoI editPath' branchPath' -> do
        patch <- do
          let (p,seg) = Path.toAbsoluteSplit currentPath' editPath'
          b <- getAt p
          eval . Eval $ Branch.getPatch seg (Branch.head b)
        (Branch.head -> branch) <- do
          let p = Path.toAbsolutePath currentPath' branchPath'
          getAt p
        checkTodo patch branch >>= respond . TodoOutput (Branch.toNames0 branch)

      -- ListBranchesI ->
      --   eval ListBranches >>= respond . ListOfBranches currentBranchName'
      -- DeleteBranchI branchNames -> withBranches branchNames $ \bnbs -> do
      --   uniqueToDelete <- prettyUniqueDefinitions bnbs
      --   let deleteBranches b =
      --         traverse (eval . DeleteBranch) b >> respond (Success input)
      --   if (currentBranchName' `elem` branchNames)
      --     then respond DeletingCurrentBranch
      --     else if null uniqueToDelete
      --       then deleteBranches branchNames
      --       else ifM (confirmedCommand input)
      --                (deleteBranches branchNames)
      --                (respond . DeleteBranchConfirmation $ uniqueToDelete)
      -- PropagateI -> do
      --   b <- eval . Propagate $ currentBranch'
      --   _ <- eval $ SyncBranch currentBranchName' b
      --   _ <- success
      --   currentBranch .= b
      -- ExecuteI input ->
      --   withFile [Type.ref External $ IOSource.ioReference]
      --            "execute command"
      --            ("main_ = " <> Text.pack input) $
      --              \_ unisonFile ->
      --                 eval . Execute (view currentBranch s) $
      --                   UF.discardTypes unisonFile
      -- UpdateBuiltinsI -> do
      --   stepAt updateBuiltins
      --   checkTodo
      -- ListEditsI -> do
      --   (Branch.head -> b) <- use currentBranch
      --   respond $ ListEdits b
<<<<<<< HEAD
      -- QuitI -> quit
      PullRemoteBranchI repo path -> do
        loadRemoteBranchAt repo $ Path.toAbsolutePath currentPath' path
        success
      PushRemoteBranchI repo path -> do
        b <- getAt $ Path.toAbsolutePath currentPath' path
        e <- eval $ SyncRemoteRootBranch repo b
        either (fail . show) pure e
        success
=======
      QuitI -> MaybeT $ pure Nothing
>>>>>>> 18862480
      _ -> error $ "todo: " <> show input
     where
      success = respond $ Success input
  case e of
    Right input -> lastInput .= Just input
    _ -> pure ()
 -- where
  {-
  doMerge branchName b = do
    updated <- eval $ SyncBranch branchName b
    -- updated is False if `branchName` doesn't exist.
    -- Not sure why you were updating a nonexistent branch, but under the
    -- assumption that it just got deleted somehow, I guess, we'll write
    -- it to disk now.
    unless updated $ do
      written <- eval $ NewBranch b branchName
      unless written (disappearingBranchBomb branchName)
  disappearingBranchBomb branchName =
    error
      $  "The branch named "
      <> Text.unpack branchName
      <> " disappeared from storage. "
      <> "I tried to put it back, but couldn't. Everybody panic!"
  -}

checkTodo :: Patch -> Branch0 m -> Action m i v (TodoOutput v Ann)
checkTodo = undefined

eval :: Command m i v a -> Action m i v a
eval = lift . lift . Free.eval

confirmedCommand :: Input -> Action m i v Bool
confirmedCommand i = do
  i0 <- use lastInput
  pure $ Just i == i0

-- loadBranch :: BranchName -> Action m i v (Maybe Branch)
-- loadBranch = eval . LoadBranch


listBranch :: Branch0 m -> [SearchResult]
listBranch (Branch.toNames0 -> b) =
  List.sortOn (\s -> (SR.name s, s)) (Names.asSearchResults b)

-- | restores the full hash to these search results, for _numberedArgs purposes
searchResultToHQString :: SearchResult -> String
searchResultToHQString = \case
  SR.Tm' n r _ -> HQ.toString $ HQ.requalify n r
  SR.Tp' n r _ -> HQ.toString $ HQ.requalify n (Referent.Ref r)
  _ -> error "unpossible match failure"

-- Return a list of definitions whose names fuzzy match the given queries.
fuzzyNameDistance :: Name -> Name -> Maybe _ -- MatchArray
fuzzyNameDistance (Name.toString -> q) (Name.toString -> n) =
  case Find.fuzzyFindMatchArray q [n] id of
    [] -> Nothing
    (m, _) : _ -> Just m

-- return `name` and `name.<everything>...`
searchBranchPrefix :: Branch m -> Name -> [SearchResult]
searchBranchPrefix b n = case Path.unsnoc (Path.fromName n) of
  Nothing -> []
  Just (init, last) -> case Branch.getAt init b of
    Nothing -> []
    Just b -> Names.asSearchResults . Names.prefix0 n $ names0
      where
      lastName = Path.toName (Path.singleton last)
      subnames = Branch.toNames0 . Branch.head $
                   Branch.getAt' (Path.singleton last) b
      rootnames =
        Names.filter (== lastName) .
        Branch.toNames0 . set Branch.children mempty $ Branch.head b
      names0 = rootnames <> Names.prefix0 lastName subnames

searchBranchScored :: forall m score. (Ord score)
              => Branch m
              -> (Name -> Name -> Maybe score)
              -> [HashQualified]
              -> [SearchResult]
searchBranchScored b score queries =
  nubOrd . fmap snd . toList $ searchTermNamespace <> searchTypeNamespace
  where
  names0 = Branch.toNames0 . Branch.head $ b
  searchTermNamespace = foldMap do1query queries
    where
    do1query :: HashQualified -> Set (Maybe score, SearchResult)
    do1query q = foldMap (score1hq q) (R.toList . Names.terms $ names0)
    score1hq :: HashQualified -> (Name, Referent) -> Set (Maybe score, SearchResult)
    score1hq query (name, ref) = case query of
      HQ.NameOnly qn ->
        pair qn
      HQ.HashQualified qn h | h `SH.isPrefixOf` Referent.toShortHash ref ->
        pair qn
      HQ.HashOnly h | h `SH.isPrefixOf` Referent.toShortHash ref ->
        Set.singleton (Nothing, result)
      _ -> mempty
      where
      result = Names.termSearchResult names0 name ref
      pair qn = case score qn name of
        Just score -> Set.singleton (Just score, result)
        Nothing -> mempty
  searchTypeNamespace = foldMap do1query queries
    where
    do1query :: HashQualified -> Set (Maybe score, SearchResult)
    do1query q = foldMap (score1hq q) (R.toList . Names.types $ names0)
    score1hq :: HashQualified -> (Name, Reference) -> Set (Maybe score, SearchResult)
    score1hq query (name, ref) = case query of
      HQ.NameOnly qn ->
        pair qn
      HQ.HashQualified qn h | h `SH.isPrefixOf` Reference.toShortHash ref ->
        pair qn
      HQ.HashOnly h | h `SH.isPrefixOf` Reference.toShortHash ref ->
        Set.singleton (Nothing, result)
      _ -> mempty
      where
      result = Names.typeSearchResult names0 name ref
      pair qn = case score qn name of
        Just score -> Set.singleton (Just score, result)
        Nothing -> mempty

-- Separates type references from term references and returns types and terms,
-- respectively. For terms that are constructors, turns them into their data
-- types.
collateReferences
  :: Foldable f
  => Foldable g
  => f Reference -- types requested
  -> g Referent -- terms requested, including ctors
  -> (Set Reference, Set Reference)
collateReferences (toList -> types) (toList -> terms) =
  let terms' = [ r | Referent.Ref r <- terms ]
      types' = [ r | Referent.Con r _ <- terms ]
  in  (Set.fromList types' <> Set.fromList types, Set.fromList terms')

-- Foo#123
-- Foo#890
-- bar#567
-- blah#abc
-- cat#abc
-- and search for

-- Foo, want Foo#123 and Foo#890
-- Foo#1, want Foo#123
-- #567, want bar -- what goes in the SR.name?
-- blah, cat, want blah (with comment about cat)?

-- #567 :: Int
-- #567 = +3

searchBranchExact :: Branch m -> [HashQualified] -> [SearchResult]
searchBranchExact b queries = let
  names0 = Branch.toNames0 . Branch.head $ b
  matchesHashPrefix :: (r -> SH.ShortHash) -> (Name, r) -> HashQualified -> Bool
  matchesHashPrefix toShortHash (name, r) = \case
    HQ.NameOnly n -> n == name
    HQ.HashOnly q -> q `SH.isPrefixOf` toShortHash r
    HQ.HashQualified n q ->
      n == name && q `SH.isPrefixOf` toShortHash r
  filteredTypes, filteredTerms, deduped :: [SearchResult]
  filteredTypes =
    [ SR.typeResult query r (Names.hqTypeAliases names0 name r)
    | (name, r) <- R.toList $ Names.types names0
    , Just query <- [find (matchesHashPrefix Reference.toShortHash (name, r)) queries ]
    ]
  filteredTerms =
    [ SR.termResult query r (Names.hqTermAliases names0 name r)
    | (name, r) <- R.toList $ Names.terms names0
    , Just query <- [find (matchesHashPrefix Referent.toShortHash (name, r)) queries ]
    ]
  deduped = uniqueBy SR.toReferent (filteredTypes <> filteredTerms)
  in List.sort deduped

-- withBranch :: BranchName -> (Branch -> Action m i v ()) -> Action m i v ()
-- withBranch b f = loadBranch b >>= maybe (respond $ UnknownBranch b) f
--
-- withBranches :: [BranchName] -> ([(BranchName, Branch)] -> Action m i v ()) -> Action m i v ()
-- withBranches branchNames f = do
--   branches :: [Maybe Branch] <- traverse (eval . LoadBranch) branchNames
--   if any null branches
--   then traverse_ (respond . UnknownBranch)
--           [name | (name, Nothing) <- branchNames `zip` branches]
--   else f (branchNames `zip` fmap fromJust branches)

respond :: Output v -> Action m i v ()
respond output = eval $ Notify output

-- -- Collects the definitions that are not named in any branch outside the inputs.
-- -- It collects all the references within the branches that *aren't* specified,
-- -- and then reports if the branches that *are* specified contain any references
-- -- that don't exist anywhere else.
-- prettyUniqueDefinitions :: forall i v.
--   [(BranchName, Branch)] -> Action m i v [(BranchName, (PPE.PrettyPrintEnv, [Editor.SearchResult' v Ann]))]
-- prettyUniqueDefinitions queryBNBs = do
--     let (branchNames, _) = unzip queryBNBs
--     otherBranchNames <- filter (`notElem` branchNames) <$> eval ListBranches
--     otherKnownReferences :: Set Reference <-
--       mconcat
--         . fmap (Branch.allNamedReferences . Branch.head)
--         . ((Editor.builtinBranch):) -- we dont care about saving these
--         . catMaybes
--         <$> traverse loadBranch otherBranchNames
--     raw <- (traverse . traverse) -- traverse over `[]` and `(BranchName,)`
--       (sequence -- traverse over (PPE,)
--         . go otherKnownReferences
--         . Branch.head)
--       queryBNBs
--     -- remove empty entries like this one: ("test4",(PrettyPrintEnv,[]))
--     pure . filter (not . null . snd . snd) $ raw
--   where
--   go :: Set Reference
--      -> Branch0
--      -> (PPE.PrettyPrintEnv, Action m i v [Editor.SearchResult' v Ann])
--   go known =
--     Branch.prettyPrintEnv &&& eval . LoadSearchResults . pickResults known
--   pickResults :: Set Reference -> Branch0 -> [SearchResult]
--   pickResults known = filter (keep known) . Branch.asSearchResults
--   keep :: Set Reference -> SearchResult -> Bool
--   keep known = \case
--     SR.Tp' _ r@(Reference.DerivedId _) _ -> Set.notMember r known
--     SR.Tm' _ (Referent.Ref r@(Reference.DerivedId _)) _ -> Set.notMember r known
--     _ -> False
--
-- updateBuiltins :: Branch0 -> Branch0
-- updateBuiltins b
--   -- This branch should include:
--   --   names for all refs missing from existing branch
--   --   ~~deprecations for the missing references~~
--   --   no, can't just be deprecations for the missing references,
--   --      they would never be able to come back. :-\
--   --   ok, we'll fix the story for neverending edits later;
--   --   todo: reevaluate this after that.
--   -- todo: remove deprecations for newly added terms?
--             -- what if user intentionally removed
--   = over (Branch.namespaceL . Branch.terms) (Relation.||> oldRefts)
--   . over (Branch.namespaceL . Branch.types) (Relation.||> oldRefs)
--   . over (Branch.namespaceL . Branch.terms) (<> newTerms)
--   . over (Branch.namespaceL . Branch.types) (<> newTypes)
--   . over (Branch.editedTermsL) (<> deprecatedTerms)
--   . over (Branch.editedTypesL) (<> deprecatedTypes)
--   $ b
--   where
--   newTerms =
--     (Branch.termNamespace . Branch.head) Editor.builtinBranch
--       Relation.|> (Set.map Referent.Ref newRefs)
--   newTypes =
--     (Branch.typeNamespace . Branch.head) Editor.builtinBranch
--       Relation.|> newRefs
--   deprecatedTerms =
--     Relation.fromList [ (r, TermEdit.Deprecate) | r <- toList oldRefs ]
--   deprecatedTypes =
--     Relation.fromList [ (r, TypeEdit.Deprecate) | r <- toList oldRefs ]
--
--   -- Builtin references in the "empty" branch, but not in the current branch
--   newRefs = refs Editor.builtinBranch0 `Set.difference` refs b
--   -- Builtin references in the current branch, but not in the empty branch
--   -- Todo: filter away the structural types from this list; they don't need
--   -- to be deleted.  For nominal / unique types, let's think about it?
--   oldRefts = Set.map (Referent.Ref) oldRefs
--   oldRefs = Set.fromList [r | r@(Reference.Builtin _) <- toList $ oldRefs']
--   oldRefs' = refs b `Set.difference` refs Editor.builtinBranch0
--   refs = Branch.allNamedReferences
--
--
-- checkForBuiltinsMismatch :: Action m i v ()
-- checkForBuiltinsMismatch = do
--   b <- use currentBranch
--   when (not $ all null [new b, old b]) $
--     respond $ BustedBuiltins (new b) (old b)
--   where
--   -- Builtin references in the "empty" branch, but not in the current branch
--   new b = refs Editor.builtinBranch `Set.difference` refs b
--   -- Builtin references in the current branch, but not in the empty branch
--   -- Todo: filter away the structural types from this list; they don't need
--   -- to be deleted.  For nominal / unique types, let's think about it.
--   old b = Set.fromList [r | r@(Reference.Builtin _) <- toList $ old' b]
--   old' b = refs b `Set.difference` refs Editor.builtinBranch
--   refs = Branch.allNamedReferences . Branch.head

loadRemoteBranchAt
  :: Applicative m => RemoteRepo -> Path.Absolute -> Action m i v ()
loadRemoteBranchAt repo p = updateAtM p $ \b_ -> do
  b <- eval (LoadRemoteRootBranch repo)
  either (fail . show) pure b

getAt :: Functor m => Path.Absolute -> Action m i v (Branch m)
getAt (Path.Absolute p) =
  use root <&> fromMaybe Branch.empty . Branch.getAt p

-- Update a branch at the given path, returning `True` if
-- an update occurred and false otherwise
updateAtM :: Applicative m
          => Path.Absolute
          -> (Branch m -> Action m i v (Branch m))
          -> Action m i v Bool
updateAtM (Path.Absolute p) f = do
  b <- use root
  b' <- Branch.modifyAtM p f b
  root .= b'
  when (b /= b') $ eval $ SyncLocalRootBranch b'
  pure $ b /= b'

stepAt :: forall m i v. Applicative m
       => (Path, Branch0 m -> Branch0 m)
       -> Action m i v ()
stepAt = stepManyAt @m @[] . pure

stepManyAt :: (Applicative m, Foldable f)
           => f (Path, Branch0 m -> Branch0 m)
           -> Action m i v ()
stepManyAt actions = do
    b <- use root
    let b' = Branch.stepManyAt actions b
    root .= b'
    when (b /= b') $ eval $ SyncLocalRootBranch b'

stepManyAtM :: (Monad m, Foldable f)
           => f (Path, Branch0 m -> m (Branch0 m))
           -> Action m i v ()
stepManyAtM actions = do
    b <- use root
    b' <- eval . Eval $ Branch.stepManyAtM actions b
    root .= b'
    when (b /= b') $ eval $ SyncLocalRootBranch b'

-- cata for 0, 1, or more elements of a Foldable
-- tries to match as lazily as possible
zeroOneOrMore :: Foldable f => f a -> b -> (a -> b) -> (f a -> b) -> b
zeroOneOrMore f zero one more = case toList f of
  _ : _ : _ -> more f
  a : _ -> one a
  _ -> zero

zeroOrMore :: Foldable f => f a -> b -> (f a -> b) -> b
zeroOrMore f zero more = case toList f of
  a : _ -> more f
  _ -> zero

-- Returns
--   ( the set of names that couldn't be deleted
--   , the set of dependents of the names that couldn't be deleted)
getEndangeredDependents :: forall m. Monad m
                        => (Reference -> m (Set Reference))
                        -> Names0
                        -> Names0
                        -> m (Names0, Names0)
getEndangeredDependents getDependents toBeDeleted root =
  -- for each r <- toBeDeleted,
    -- for each d <- dependents r
      -- if d `notElem` remaining
      -- then add r to failed, add d to failedDependents
      -- otherwise continue
  do
    acc <- foldM doTerms (mempty, mempty) (R.toList $ Names.terms toBeDeleted)
    foldM doTypes acc (R.toList $ Names.types toBeDeleted)
  where
  doTerms :: (Names0, Names0) -> (Name, Referent) -> m (Names0, Names0)
  doTerms acc (name, r) =
    List.foldl' f acc <$> getDependents (Referent.toReference r)
    where
    f (failed, failedDeps) d =
      if d `Set.member` namedRefsRemaining
      then (Names.addTerm name r failed, addDependent d failedDeps)
      else (failed, failedDeps)
  addDependent :: Reference -> Names0 -> Names0
  addDependent r =
    (<> Names (Names.terms root R.|> Set.singleton (Referent.Ref r))
              (Names.types root R.|> Set.singleton r))
  doTypes :: (Names0, Names0) -> (Name, Reference) -> m (Names0, Names0)
  doTypes acc (name, r) =
    List.foldl' f acc <$> getDependents r
    where
    f (failed, failedDeps) d =
      if d `Set.member` namedRefsRemaining
      then (Names.addType name r failed, addDependent d failedDeps)
      else (failed, failedDeps)
  namedRefsRemaining :: Set Reference
  namedRefsRemaining = Set.map Referent.toReference (Names.termReferents remaining)
                <> Names.typeReferences remaining
    where remaining = root `Names.difference` toBeDeleted

-- Applies the selection filter to the adds/updates of a slurp result,
-- meaning that adds/updates should only contain the selection or its transitive
-- dependencies, any unselected transitive dependencies of the selection will
-- be added to `extraDefinitions`.
applySelection :: forall v a. Var v =>
  [HashQualified] -> UF.TypecheckedUnisonFile v a -> SlurpResult v -> SlurpResult v
applySelection [] _ = id
applySelection hqs file = \sr@SlurpResult{..} ->
  sr { adds = adds `SC.intersection` closed
     , updates = updates `SC.intersection` closed
     , extraDefinitions = closed `SC.difference` selection
     }
  where
  selectedNames0 =
    Names.filterByHQs (Set.fromList hqs) (UF.typecheckedToNames0 file)
  selection, closed :: SlurpComponent v
  selection = SlurpComponent selectedTypes selectedTerms
  closed = SC.closeWithDependencies file selection
  selectedTypes, selectedTerms :: Set v
  selectedTypes = Set.map var $ R.dom (Names.types selectedNames0)
  selectedTerms = Set.map var $ R.dom (Names.types selectedNames0)

var :: Var v => Name -> v
var name = Var.named (Name.toText name)

toSlurpResult :: forall v. Var v => UF.TypecheckedUnisonFile v Ann -> Names0 -> SlurpResult v
toSlurpResult uf existingNames =
  Slurp.subtractComponent (conflicts <> ctorCollisions) $
  SlurpResult uf mempty adds dups mempty conflicts updates
              termCtorCollisions ctorTermCollisions termAliases typeAliases
              mempty
  where
  fileNames0 = UF.typecheckedToNames0 uf

  sc :: R.Relation Name Referent -> R.Relation Name Reference -> SlurpComponent v
  sc terms types = SlurpComponent { terms = Set.map var (R.dom terms)
                                  , types = Set.map var (R.dom types) }

  -- conflict (n,r) if n is conflicted in names0
  conflicts :: SlurpComponent v
  conflicts = sc terms types where
    terms = R.filterDom (conflicted . Names.termsNamed existingNames) (Names.terms fileNames0)
    types = R.filterDom (conflicted . Names.typesNamed existingNames) (Names.types fileNames0)
    conflicted s = Set.size s > 1

  ctorCollisions :: SlurpComponent v
  ctorCollisions =
    mempty { SC.terms = termCtorCollisions <> ctorTermCollisions }

  -- termCtorCollision (n,r) if (n, r' /= r) exists in existingNames and r is Ref and r' is Con
  termCtorCollisions :: Set v
  termCtorCollisions = Set.fromList
    [ var n | (n, r@Referent.Ref{}) <- R.toList (Names.terms fileNames0)
            , [r'@Referent.Con{}] <- [toList $ Names.termsNamed existingNames n]
            ]

  -- ctorTermCollisions (n,r) if (n, r' /= r) exists in names0 and r is Con and r' is Ref
  -- except we relaxed it to where r' can be Con or Ref
  -- what if (n,r) and (n,r' /= r) exists in names and r, r' are Con
  ctorTermCollisions :: Set v
  ctorTermCollisions = Set.fromList
    [ var n | (n, r@Referent.Con{}) <- R.toList (Names.terms fileNames0)
            , [r'] <- [toList $ Names.termsNamed existingNames n]
            , r /= r'
            ]

  -- duplicate (n,r) if (n,r) exists in names0
  dups :: SlurpComponent v
  dups = sc terms types where
    terms = R.intersection (Names.terms existingNames) (Names.terms fileNames0)
    types = R.intersection (Names.types existingNames) (Names.types fileNames0)

  -- update (n,r) if (n,r' /= r) exists in names0 and r, r' are Ref
  updates :: SlurpComponent v
  updates = SlurpComponent (Set.fromList types) (Set.fromList terms) where
    terms = [ var n | (n,r'@Referent.Ref{}) <- R.toList (Names.terms fileNames0)
                    , [r@Referent.Ref{}] <- [toList $ Names.termsNamed existingNames n]
                    , r' /= r ]
    types = [ var n | (n,r') <- R.toList (Names.types fileNames0)
                    , [r] <- [toList $ Names.typesNamed existingNames n]
                    , r' /= r ]

  -- alias (n, r) if (n' /= n, r) exists in names0
  termAliases :: Map v (Set Name)
  termAliases = Map.fromList
    [ (var n, aliases)
    | (n, r) <- R.toList $ Names.terms fileNames0
    , aliases <- [Set.delete n $ R.lookupRan r (Names.terms existingNames)]
    , not (null aliases)
    ]

  typeAliases :: Map v (Set Name)
  typeAliases = Map.fromList
    [ (var n, aliases)
    | (n, r) <- R.toList $ Names.types fileNames0
    , aliases <- [Set.delete n $ R.lookupRan r (Names.types existingNames)]
    , not (null aliases)
    ]

  -- add (n,r) if n doesn't exist and r doesn't exist in names0
  adds = sc terms types where
    terms = add (Names.terms existingNames) (Names.terms fileNames0)
    types = add (Names.types existingNames) (Names.types fileNames0)
    add :: Ord r => R.Relation Name r -> R.Relation Name r -> R.Relation Name r
    add existingNames = R.filter go where
      go (n, r) = (not . R.memberDom n) existingNames
               && (not . R.memberRan r) existingNames



filterBySlurpResult :: Ord v
           => SlurpResult v
           -> UF.TypecheckedUnisonFile v Ann
           -> UF.TypecheckedUnisonFile v Ann
filterBySlurpResult SlurpResult{..} UF.TypecheckedUnisonFile{..} =
  UF.TypecheckedUnisonFile datas effects tlcs watches
  where
  keep = updates <> adds
  keepTerms = SC.terms keep
  keepTypes = SC.types keep
  datas = Map.restrictKeys dataDeclarations' keepTypes
  effects = Map.restrictKeys effectDeclarations' keepTypes
  tlcs = filter (not.null) $ fmap (List.filter filterTLC) topLevelComponents'
  watches = filter (not.null.snd) $ fmap (second (List.filter filterTLC)) watchComponents
  filterTLC (v,_,_) = Set.member v keepTerms

-- updates the namespace for adding `slurp`
doSlurpAdds :: forall m v. (Applicative m, Var v)
            => SlurpComponent v
            -> UF.TypecheckedUnisonFile v Ann
            -> (Branch0 m -> Branch0 m)
doSlurpAdds slurp uf = Branch.stepManyAt0 (typeActions <> termActions)
  where
  typeActions = map doType . toList $ SC.types slurp
  termActions = map doTerm . toList $ SC.terms slurp
  doTerm :: v -> (Path, Branch0 m -> Branch0 m)
  doTerm v = case Map.lookup v (view _1 <$> UF.hashTerms uf) of
    Nothing -> errorMissingVar v
    Just r -> case Path.splitFromName (Name.fromVar v) of
      Nothing -> errorEmptyVar
      Just split -> BranchUtil.makeAddTermName split (Referent.Ref r)
  doType :: v -> (Path, Branch0 m -> Branch0 m)
  doType v = case Map.lookup v (fst <$> UF.dataDeclarations' uf)
                <|> Map.lookup v (fst <$> UF.effectDeclarations' uf) of
    Nothing -> errorMissingVar v
    Just r -> case Path.splitFromName (Name.fromVar v) of
      Nothing -> errorEmptyVar
      Just split -> BranchUtil.makeAddTypeName split r
  errorEmptyVar = error "encountered an empty var name"
  errorMissingVar v = error $ "expected to find " ++ show v ++ " in " ++ show uf<|MERGE_RESOLUTION|>--- conflicted
+++ resolved
@@ -555,8 +555,6 @@
       -- ListEditsI -> do
       --   (Branch.head -> b) <- use currentBranch
       --   respond $ ListEdits b
-<<<<<<< HEAD
-      -- QuitI -> quit
       PullRemoteBranchI repo path -> do
         loadRemoteBranchAt repo $ Path.toAbsolutePath currentPath' path
         success
@@ -565,9 +563,7 @@
         e <- eval $ SyncRemoteRootBranch repo b
         either (fail . show) pure e
         success
-=======
       QuitI -> MaybeT $ pure Nothing
->>>>>>> 18862480
       _ -> error $ "todo: " <> show input
      where
       success = respond $ Success input
