{-# LANGUAGE RankNTypes #-}
{-# LANGUAGE ApplicativeDo       #-}
{-# LANGUAGE OverloadedStrings   #-}
{-# LANGUAGE GADTs               #-}
{-# LANGUAGE PatternSynonyms     #-}
{-# LANGUAGE TemplateHaskell     #-}
{-# LANGUAGE ViewPatterns        #-}
{-# LANGUAGE PartialTypeSignatures #-}
{-# LANGUAGE RecordWildCards #-}
{-# LANGUAGE BangPatterns #-}
{-# LANGUAGE EmptyCase #-}

module Unison.Codebase.Editor.HandleInput
  ( loop
  , loopState0
  , LoopState(..)
  , currentPath
  , parseSearchType
  )
where

import           Unison.Prelude

-- TODO: Don't import backend
import qualified Unison.Server.Backend as Backend
import Unison.Server.QueryResult
import Unison.Server.Backend (ShallowListEntry(..), TermEntry(..), TypeEntry(..))
import qualified Unison.Codebase.MainTerm as MainTerm
import Unison.Codebase.Editor.Command as Command
import Unison.Codebase.Editor.Input
import Unison.Codebase.Editor.Output
import Unison.Codebase.Editor.DisplayObject
import qualified Unison.Codebase.Editor.Output as Output
import Unison.Codebase.Editor.SlurpResult (SlurpResult(..))
import qualified Unison.Codebase.Editor.SlurpResult as Slurp
import Unison.Codebase.Editor.SlurpComponent (SlurpComponent(..))
import qualified Unison.Codebase.Editor.SlurpComponent as SC
import Unison.Codebase.Editor.RemoteRepo (printNamespace, WriteRemotePath, writeToRead, writePathToRead)
import qualified Unison.CommandLine.InputPattern as InputPattern
import qualified Unison.CommandLine.InputPatterns as InputPatterns

import           Control.Lens
import           Control.Monad.State            ( StateT )
import qualified Control.Monad.State as State
import           Control.Monad.Except           ( ExceptT(..), runExceptT, withExceptT)
import           Data.Bifunctor                 ( second, first )
import           Data.Configurator              ()
import qualified Data.Foldable as Foldable
import qualified Data.List                      as List
import           Data.List.Extra                ( nubOrd )
import qualified Data.Map                      as Map
import qualified Data.Text                     as Text
import qualified Text.Megaparsec               as P
import qualified Data.Set                      as Set
import           Data.Sequence                  ( Seq(..) )
import qualified Unison.ABT                    as ABT
import qualified Unison.Codebase.BranchDiff    as BranchDiff
import qualified Unison.Codebase.Editor.Output.BranchDiff as OBranchDiff
import           Unison.Codebase.Branch         ( Branch(..)
                                                , Branch0(..)
                                                )
import qualified Unison.Codebase.Branch        as Branch
import qualified Unison.Codebase.Branch.Merge as Branch
import qualified Unison.Codebase.Branch.Names as Branch
import qualified Unison.Codebase.BranchUtil    as BranchUtil
import qualified Unison.Codebase.Causal        as Causal
import qualified Unison.Codebase.Editor.Output.DumpNamespace as Output.DN
import qualified Unison.Codebase.Metadata      as Metadata
import           Unison.Codebase.Patch          ( Patch(..) )
import qualified Unison.Codebase.Patch         as Patch
import           Unison.Codebase.Path           ( Path
                                                , Path'(..) )
import qualified Unison.Codebase.Path          as Path
import qualified Unison.Codebase.Path.Parse as Path
import qualified Unison.Codebase.Reflog        as Reflog
import           Unison.Server.SearchResult   ( SearchResult )
import qualified Unison.Server.SearchResult  as SR
import qualified Unison.Server.SearchResult'  as SR'
import qualified Unison.Codebase.ShortBranchHash as SBH
import qualified Unison.Codebase.SyncMode      as SyncMode
import qualified Unison.Builtin.Decls          as DD
import qualified Unison.Runtime.IOSource       as DD
import qualified Unison.DataDeclaration        as DD
import qualified Unison.HashQualified          as HQ
import qualified Unison.HashQualified'         as HQ'
import qualified Unison.Name                   as Name
import           Unison.Name                    ( Name )
import           Unison.NamesWithHistory        ( NamesWithHistory(..) )
import Unison.Names                             (Names(Names))
import qualified Unison.Names                 as Names
import qualified Unison.NamesWithHistory      as NamesWithHistory
import Unison.Parser.Ann (Ann(..))
import           Unison.Reference               ( Reference(..) )
import qualified Unison.Reference              as Reference
import           Unison.Referent                ( Referent )
import qualified Unison.Referent               as Referent
import           Unison.Result                  ( pattern Result )
import qualified Unison.ShortHash as SH
import           Unison.Term                    (Term)
import qualified Unison.Term                   as Term
import qualified Unison.Type                   as Type
import qualified Unison.Type.Names as Type
import qualified Unison.Result                 as Result
import qualified Unison.UnisonFile             as UF
import qualified Unison.UnisonFile.Names as UF
import qualified Unison.Util.Find              as Find
import           Unison.Util.Free               ( Free )
import qualified Unison.Util.Free              as Free
import           Unison.Util.List               ( uniqueBy )
import qualified Unison.Util.Relation          as R
import qualified Unison.Util.Relation4          as R4
import           U.Util.Timing             (unsafeTime)
import           Unison.Util.TransitiveClosure  (transitiveClosure)
import           Unison.Var                     ( Var )
import qualified Unison.Var                    as Var
import qualified Unison.Codebase.TypeEdit as TypeEdit
import Unison.Codebase.TermEdit (TermEdit(..))
import qualified Unison.Codebase.TermEdit as TermEdit
import qualified Unison.Codebase.TermEdit.Typing as TermEdit
import qualified Unison.Typechecker as Typechecker
import qualified Unison.WatchKind as WK
import qualified Unison.PrettyPrintEnv as PPE
import qualified Unison.PrettyPrintEnv.Names as PPE
import qualified Unison.PrettyPrintEnvDecl as PPE
import qualified Unison.PrettyPrintEnvDecl.Names as PPE
import           Unison.Runtime.IOSource       ( isTest )
import qualified Unison.Runtime.IOSource as IOSource
import qualified Unison.Util.Monoid            as Monoid
import Unison.UnisonFile (TypecheckedUnisonFile)
import qualified Unison.Codebase.Editor.TodoOutput as TO
import qualified Unison.Lexer as L
import qualified Unison.LabeledDependency as LD
import Unison.LabeledDependency (LabeledDependency)
import Unison.Type (Type)
import qualified Unison.Builtin as Builtin
import qualified Unison.Builtin.Terms as Builtin
import Unison.NameSegment (NameSegment(..))
import qualified Unison.NameSegment as NameSegment
import Unison.Codebase.ShortBranchHash (ShortBranchHash)
import qualified Unison.Codebase.Editor.Propagate as Propagate
import qualified Unison.Codebase.Editor.UriParser as UriParser
import Data.Tuple.Extra (uncurry3)
import qualified Unison.CommandLine.DisplayValues as DisplayValues
import qualified Control.Error.Util as ErrorUtil
import Unison.Util.Monoid (intercalateMap)
import qualified Unison.Util.Star3 as Star3
import qualified Unison.Util.Pretty as P
import qualified Unison.Util.Relation as Relation
import Data.List.NonEmpty (NonEmpty)
import qualified Data.List.NonEmpty as Nel
import Unison.Codebase.Editor.AuthorInfo (AuthorInfo(..))
import qualified Unison.Hashing.V2.Convert as Hashing
import qualified Unison.Codebase.Verbosity as Verbosity
import qualified Unison.CommandLine.FuzzySelect as Fuzzy
import Data.Either.Extra (eitherToMaybe)

type F m i v = Free (Command m i v)

-- type (Action m i v) a
type Action m i v = MaybeT (StateT (LoopState m v) (F m i v))

data LoopState m v
  = LoopState
      { _root :: Branch m
      , _lastSavedRoot :: Branch m
      -- the current position in the namespace
      , _currentPathStack :: NonEmpty Path.Absolute

      -- TBD
      -- , _activeEdits :: Set Branch.EditGuid

      -- The file name last modified, and whether to skip the next file
      -- change event for that path (we skip file changes if the file has
      -- just been modified programmatically)
      , _latestFile :: Maybe (FilePath, SkipNextUpdate)
      , _latestTypecheckedFile :: Maybe (UF.TypecheckedUnisonFile v Ann)

      -- The previous user input. Used to request confirmation of
      -- questionable user commands.
      , _lastInput :: Maybe Input

      -- A 1-indexed list of strings that can be referenced by index at the
      -- CLI prompt.  e.g. Given ["Foo.bat", "Foo.cat"],
      -- `rename 2 Foo.foo` will rename `Foo.cat` to `Foo.foo`.
      , _numberedArgs :: NumberedArgs
      }

type SkipNextUpdate = Bool
type InputDescription = Text

makeLenses ''LoopState

-- replacing the old read/write scalar Lens with "peek" Getter for the NonEmpty
currentPath :: Getter (LoopState m v) Path.Absolute
currentPath = currentPathStack . to Nel.head

loopState0 :: Branch m -> Path.Absolute -> LoopState m v
loopState0 b p = LoopState b b (pure p) Nothing Nothing Nothing []

type Action' m v = Action m (Either Event Input) v

defaultPatchNameSegment :: NameSegment
defaultPatchNameSegment = "patch"

prettyPrintEnvDecl :: NamesWithHistory -> Action' m v PPE.PrettyPrintEnvDecl
prettyPrintEnvDecl ns = eval CodebaseHashLength <&> (`PPE.fromNamesDecl` ns)

loop :: forall m v . (Monad m, Var v) => Action m (Either Event Input) v ()
loop = do
  uf           <- use latestTypecheckedFile
  root'        <- use root
  currentPath' <- use currentPath
  latestFile'  <- use latestFile
  currentBranch' <- getAt currentPath'
  e           <- eval Input
  hqLength    <- eval CodebaseHashLength
  sbhLength   <- eval BranchHashLength
  let
      currentPath'' = Path.unabsolute currentPath'
      hqNameQuery q = eval $ HQNameQuery (Just currentPath'') root' q
      sbh = SBH.fromHash sbhLength
      root0 = Branch.head root'
      currentBranch0 = Branch.head currentBranch'
      defaultPatchPath :: PatchPath
      defaultPatchPath = (Path' $ Left currentPath', defaultPatchNameSegment)
      resolveSplit' :: (Path', a) -> (Path, a)
      resolveSplit' = Path.fromAbsoluteSplit . Path.toAbsoluteSplit currentPath'
      resolveToAbsolute :: Path' -> Path.Absolute
      resolveToAbsolute = Path.resolve currentPath'
      getAtSplit :: Path.Split -> Maybe (Branch m)
      getAtSplit p = BranchUtil.getBranch p root0
      getAtSplit' :: Path.Split' -> Maybe (Branch m)
      getAtSplit' = getAtSplit . resolveSplit'
      getPatchAtSplit' :: Path.Split' -> Action' m v (Maybe Patch)
      getPatchAtSplit' s = do
        let (p, seg) = Path.toAbsoluteSplit currentPath' s
        b <- getAt p
        eval . Eval $ Branch.getMaybePatch seg (Branch.head b)
      getHQ'TermsIncludingHistorical p =
        getTermsIncludingHistorical (resolveSplit' p) root0

      getHQ'Terms :: Path.HQSplit' -> Set Referent
      getHQ'Terms p = BranchUtil.getTerm (resolveSplit' p) root0
      getHQ'Types :: Path.HQSplit' -> Set Reference
      getHQ'Types p = BranchUtil.getType (resolveSplit' p) root0

      basicPrettyPrintNames :: Names
      basicPrettyPrintNames =
        Backend.basicPrettyPrintNames root' (Backend.AllNames $ Path.unabsolute currentPath')

      resolveHHQS'Types :: HashOrHQSplit' -> Action' m v (Set Reference)
      resolveHHQS'Types = either
        (eval . TypeReferencesByShortHash)
        (pure . getHQ'Types)
      -- Term Refs and Cons
      resolveHHQS'Referents = either
        (eval . TermReferentsByShortHash)
        (pure . getHQ'Terms)
      getTypes :: Path.Split' -> Set Reference
      getTypes = getHQ'Types . fmap HQ'.NameOnly
      getTerms :: Path.Split' -> Set Referent
      getTerms = getHQ'Terms . fmap HQ'.NameOnly
      getPatchAt :: Path.Split' -> Action' m v Patch
      getPatchAt patchPath' = do
        let (p, seg) = Path.toAbsoluteSplit currentPath' patchPath'
        b <- getAt p
        eval . Eval $ Branch.getPatch seg (Branch.head b)
      withFile ambient sourceName lexed@(text, tokens) k = do
        let
          getHQ = \case
            L.Backticks s (Just sh) ->
              Just (HQ.HashQualified (Name.unsafeFromString s) sh)
            L.WordyId s (Just sh) ->
              Just (HQ.HashQualified (Name.unsafeFromString s) sh)
            L.SymbolyId s (Just sh) ->
              Just (HQ.HashQualified (Name.unsafeFromString s) sh)
            L.Hash sh -> Just (HQ.HashOnly sh)
            _         -> Nothing
          hqs = Set.fromList . mapMaybe (getHQ . L.payload) $ tokens
        let parseNames = Backend.getCurrentParseNames (Backend.AllNames currentPath'') root'
        latestFile .= Just (Text.unpack sourceName, False)
        latestTypecheckedFile .= Nothing
        Result notes r <- eval $ Typecheck ambient parseNames sourceName lexed
        case r of
          -- Parsing failed
          Nothing -> respond $
            ParseErrors text [ err | Result.Parsing err <- toList notes ]
          Just (Left errNames) -> do
            ns <- makeShadowedPrintNamesFromHQ hqs errNames
            ppe <- suffixifiedPPE ns
            let tes = [ err | Result.TypeError err <- toList notes ]
                cbs = [ bug
                      | Result.CompilerBug (Result.TypecheckerBug bug)
                          <- toList notes
                      ]
            when (not $ null tes) . respond $ TypeErrors text ppe tes
            when (not $ null cbs) . respond $ CompilerBugs text ppe cbs
          Just (Right uf) -> k uf
      loadUnisonFile sourceName text = do
        let lexed = L.lexer (Text.unpack sourceName) (Text.unpack text)
        withFile [] sourceName (text, lexed) $ \unisonFile -> do
          sr <- toSlurpResult currentPath' unisonFile <$> slurpResultNames
          names <- displayNames unisonFile
          pped <- prettyPrintEnvDecl names
          let ppe = PPE.suffixifiedPPE pped
          eval . Notify $ Typechecked sourceName ppe sr unisonFile
          unlessError' EvaluationFailure do
            (bindings, e) <- ExceptT . eval . Evaluate ppe $ unisonFile
            lift do
              let e' = Map.map go e
                  go (ann, kind, _hash, _uneval, eval, isHit) = (ann, kind, eval, isHit)
              unless (null e') $
                eval . Notify $ Evaluated text ppe bindings e'
              latestTypecheckedFile .= Just unisonFile

  case e of
    Left (IncomingRootBranch hashes) ->
      eval . Notify $ WarnIncomingRootBranch
                        (SBH.fromHash sbhLength $ Branch.headHash root')
                        (Set.map (SBH.fromHash sbhLength) hashes)
    Left (UnisonFileChanged sourceName text) ->
      -- We skip this update if it was programmatically generated
      if maybe False snd latestFile'
        then modifying latestFile (fmap (const False) <$>)
        else loadUnisonFile sourceName text
    Right input ->
      let
        ifConfirmed = ifM (confirmedCommand input)
        branchNotFound = respond . BranchNotFound
        branchNotFound' = respond . BranchNotFound . Path.unsplit'
        patchNotFound :: Path.Split' -> Action' m v ()
        patchNotFound s = respond $ PatchNotFound s
        patchExists :: Path.Split' -> Action' m v ()
        patchExists s = respond $ PatchAlreadyExists s
        typeNotFound = respond . TypeNotFound
        typeNotFound' = respond . TypeNotFound'
        termNotFound = respond . TermNotFound
        termNotFound' = respond . TermNotFound'
        nameConflicted src tms tys = respond (DeleteNameAmbiguous hqLength src tms tys)
        typeConflicted src = nameConflicted src Set.empty
        termConflicted src tms = nameConflicted src tms Set.empty
        hashConflicted src = respond . HashAmbiguous src
        typeReferences :: [SearchResult] -> [Reference]
        typeReferences rs
          = [ r | SR.Tp (SR.TypeResult _ r _) <- rs ]
        termReferences :: [SearchResult] -> [Reference]
        termReferences rs =
          [ r | SR.Tm (SR.TermResult _ (Referent.Ref r) _) <- rs ]
        termResults rs = [ r | SR.Tm r <- rs ]
        typeResults rs = [ r | SR.Tp r <- rs ]
        doRemoveReplacement from patchPath isTerm = do
          let patchPath' = fromMaybe defaultPatchPath patchPath
          patch <- getPatchAt patchPath'
          QueryResult misses' hits <- hqNameQuery [from]
          let tpRefs = Set.fromList $ typeReferences hits
              tmRefs = Set.fromList $ termReferences hits
              misses = Set.difference (Set.fromList misses') if isTerm
                then Set.fromList $ SR.termName <$> termResults hits
                else Set.fromList $ SR.typeName <$> typeResults hits
              go :: Reference -> Action m (Either Event Input) v ()
              go fr = do
                let termPatch =
                      over Patch.termEdits (R.deleteDom fr) patch
                    typePatch =
                      over Patch.typeEdits (R.deleteDom fr) patch
                    (patchPath'', patchName) = resolveSplit' patchPath'
                  -- Save the modified patch
                stepAtM inputDescription
                          (patchPath'',
                           Branch.modifyPatches
                             patchName
                             (const (if isTerm then termPatch else typePatch)))
                -- Say something
                success
          unless (Set.null misses) $
            respond $ SearchTermsNotFound (Set.toList misses)
          traverse_ go (if isTerm then tmRefs else tpRefs)
        branchExists dest _x = respond $ BranchAlreadyExists dest
        branchExistsSplit = branchExists . Path.unsplit'
        typeExists dest = respond . TypeAlreadyExists dest
        termExists dest = respond . TermAlreadyExists dest
        -- | try to get these as close as possible to the command that caused the change
        inputDescription :: InputDescription
        inputDescription = case input of
          ForkLocalBranchI src dest -> "fork " <> hp' src <> " " <> p' dest
          MergeLocalBranchI src dest mode -> case mode of
            Branch.RegularMerge -> "merge " <> p' src <> " " <> p' dest
            Branch.SquashMerge -> "merge.squash " <> p' src <> " " <> p' dest
          ResetRootI src -> "reset-root " <> hp' src
          AliasTermI src dest -> "alias.term " <> hhqs' src <> " " <> ps' dest
          AliasTypeI src dest -> "alias.type " <> hhqs' src <> " " <> ps' dest
          AliasManyI srcs dest ->
            "alias.many " <> intercalateMap " " hqs srcs <> " " <> p' dest
          MoveTermI src dest -> "move.term " <> hqs' src <> " " <> ps' dest
          MoveTypeI src dest -> "move.type " <> hqs' src <> " " <> ps' dest
          MoveBranchI src dest -> "move.namespace " <> ops' src <> " " <> ps' dest
          MovePatchI src dest -> "move.patch " <> ps' src <> " " <> ps' dest
          CopyPatchI src dest -> "copy.patch " <> ps' src <> " " <> ps' dest
          DeleteI thing -> "delete " <> hqs' thing
          DeleteTermI def -> "delete.term " <> hqs' def
          DeleteTypeI def -> "delete.type " <> hqs' def
          DeleteBranchI opath -> "delete.namespace " <> ops' opath
          DeletePatchI path -> "delete.patch " <> ps' path
          ReplaceI src target p ->
            "replace "  <> HQ.toText src <> " "
                        <> HQ.toText target <> " "
                        <> opatch p
          ResolveTermNameI path -> "resolve.termName " <> hqs' path
          ResolveTypeNameI path -> "resolve.typeName " <> hqs' path
          AddI _selection -> "add"
          UpdateI p _selection -> "update " <> opatch p
          PropagatePatchI p scope -> "patch " <> ps' p <> " " <> p' scope
          UndoI{} -> "undo"
          UiI -> "ui"
          DocsToHtmlI path dir -> "docs.to-html " <> Path.toText' path <> " " <> Text.pack dir
          ExecuteI s -> "execute " <> Text.pack s
          IOTestI hq -> "io.test " <> HQ.toText hq
          LinkI md defs ->
            "link " <> HQ.toText md <> " " <> intercalateMap " " hqs' defs
          UnlinkI md defs ->
            "unlink " <> HQ.toText md <> " " <> intercalateMap " " hqs' defs
          UpdateBuiltinsI -> "builtins.update"
          MergeBuiltinsI -> "builtins.merge"
          MergeIOBuiltinsI -> "builtins.mergeio"
          MakeStandaloneI out nm ->
            "compile.output " <> Text.pack out <> " " <> HQ.toText nm
          PullRemoteBranchI orepo dest _syncMode _ ->
            (Text.pack . InputPattern.patternName
              $ InputPatterns.patternFromInput input)
              <> " "
              -- todo: show the actual config-loaded namespace
              <> maybe "(remote namespace from .unisonConfig)"
                       (uncurry3 printNamespace) orepo
              <> " "
              <> p' dest
          CreateMessage{} -> wat
          LoadI{} -> wat
          PreviewAddI{} -> wat
          PreviewUpdateI{} -> wat
          CreateAuthorI (NameSegment id) name -> "create.author " <> id <> " " <> name
          CreatePullRequestI{} -> wat
          LoadPullRequestI base head dest ->
            "pr.load "
              <> uncurry3 printNamespace base
              <> " "
              <> uncurry3 printNamespace head
              <> " "
              <> p' dest
          PushRemoteBranchI{} -> wat
          PreviewMergeLocalBranchI{} -> wat
          DiffNamespaceI{} -> wat
          SwitchBranchI{} -> wat
          UpI{} -> wat
          PopBranchI{} -> wat
          NamesI{} -> wat
          TodoI{} -> wat
          ListEditsI{} -> wat
          ListDependenciesI{} -> wat
          ListDependentsI{} -> wat
          HistoryI{} -> wat
          TestI{} -> wat
          LinksI{} -> wat
          SearchByNameI{} -> wat
          FindShallowI{} -> wat
          FindPatchI{} -> wat
          ShowDefinitionI{} -> wat
          DisplayI{} -> wat
          DocsI{} -> wat
          ShowDefinitionByPrefixI{} -> wat
          ShowReflogI{} -> wat
          DebugNumberedArgsI{} -> wat
          DebugTypecheckedUnisonFileI{} -> wat
          DebugDumpNamespacesI{} -> wat
          DebugDumpNamespaceSimpleI{} -> wat
          DebugClearWatchI {} -> wat
          QuitI{} -> wat
          DeprecateTermI{} -> undefined
          DeprecateTypeI{} -> undefined
          RemoveTermReplacementI src p ->
            "delete.term-replacement" <> HQ.toText src <> " " <> opatch p
          RemoveTypeReplacementI src p ->
            "delete.type-replacement" <> HQ.toText src <> " " <> opatch p
          where
          hp' = either (Text.pack . show) p'
          p' = Text.pack . show . resolveToAbsolute
          ops' = maybe "." ps'
          opatch = ps' . fromMaybe defaultPatchPath
          wat = error $ show input ++ " is not expected to alter the branch"
          hhqs' (Left sh) = SH.toText sh
          hhqs' (Right x) = hqs' x
          hqs' (p, hq) =
            Monoid.unlessM (Path.isRoot' p) (p' p) <> "." <> Text.pack (show hq)
          hqs (p, hq) = hqs' (Path' . Right . Path.Relative $ p, hq)
          ps' = p' . Path.unsplit'
        stepAt = Unison.Codebase.Editor.HandleInput.stepAt inputDescription
        stepManyAt = Unison.Codebase.Editor.HandleInput.stepManyAt inputDescription
        stepManyAtNoSync =
          Unison.Codebase.Editor.HandleInput.stepManyAtNoSync
        updateRoot = flip Unison.Codebase.Editor.HandleInput.updateRoot inputDescription
        syncRoot = use root >>= updateRoot
        updateAtM = Unison.Codebase.Editor.HandleInput.updateAtM inputDescription
        unlessGitError = unlessError' (Output.GitError input)
        importRemoteBranch ns mode = ExceptT . eval $ ImportRemoteBranch ns mode
        viewRemoteBranch ns = ExceptT . eval $ ViewRemoteBranch ns
        syncRemoteRootBranch repo b mode =
          ExceptT . eval $ SyncRemoteRootBranch repo b mode
        loadSearchResults = eval . LoadSearchResults
        handleFailedDelete failed failedDependents = do
          failed           <- loadSearchResults $ SR.fromNames failed
          failedDependents <- loadSearchResults $ SR.fromNames failedDependents
          ppe              <- fqnPPE =<< makePrintNamesFromLabeled'
            (foldMap SR'.labeledDependencies $ failed <> failedDependents)
          respond $ CantDelete ppe failed failedDependents
        saveAndApplyPatch patchPath'' patchName patch' = do
          stepAtM (inputDescription <> " (1/2)")
                  (patchPath'',
                   Branch.modifyPatches patchName (const patch'))
          -- Apply the modified patch to the current path
          -- since we might be able to propagate further.
          void $ propagatePatch inputDescription patch' currentPath'
          -- Say something
          success
        previewResponse sourceName sr uf = do
          names <- displayNames uf
          ppe <- PPE.suffixifiedPPE <$> prettyPrintEnvDecl names
          respond $ Typechecked (Text.pack sourceName) ppe sr uf

        -- Add default metadata to all added types and terms in a slurp component.
        --
        -- No-op if the slurp component is empty.
        addDefaultMetadata
          :: SlurpComponent v
          -> Action m (Either Event Input) v ()
        addDefaultMetadata adds =
          when (not (SC.isEmpty adds)) do
            let addedVs = Set.toList $ SC.types adds <> SC.terms adds
                addedNs = traverse (Path.hqSplitFromName' . Name.unsafeFromVar) addedVs
            case addedNs of
              Nothing ->
                error $ "I couldn't parse a name I just added to the codebase! "
                      <> "-- Added names: " <> show addedVs
              Just addedNames -> do
                dm <- resolveDefaultMetadata currentPath'
                case toList dm of
                  []  -> pure ()
                  dm' -> do
                    let hqs = traverse InputPatterns.parseHashQualifiedName dm'
                    case hqs of
                      Left e -> respond $ ConfiguredMetadataParseError
                        (Path.absoluteToPath' currentPath')
                        (show dm')
                        e
                      Right defaultMeta ->
                        manageLinks True addedNames defaultMeta Metadata.insert

        -- Add/remove links between definitions and metadata.
        -- `silent` controls whether this produces any output to the user.
        -- `srcs` is (names of the) definitions to pass to `op`
        -- `mdValues` is (names of the) metadata to pass to `op`
        -- `op` is the operation to add/remove/alter metadata mappings.
        --   e.g. `Metadata.insert` is passed to add metadata links.
        manageLinks ::
          Bool ->
          [(Path', HQ'.HQSegment)] ->
          [HQ.HashQualified Name] ->
          ( forall r.
            Ord r =>
            (r, Metadata.Type, Metadata.Value) ->
            Branch.Star r NameSegment ->
            Branch.Star r NameSegment
          ) ->
          Action m (Either Event Input) v ()
        manageLinks silent srcs mdValues op = do
          runExceptT (for mdValues \val -> ExceptT (getMetadataFromName val)) >>= \case
            Left output -> respond output
            Right metadata -> do
              before <- Branch.head <$> use root
              traverse_ go metadata
              if silent
                then respond DefaultMetadataNotification
                else do
                  after <- Branch.head <$> use root
                  (ppe, outputDiff) <- diffHelper before after
                  if OBranchDiff.isEmpty outputDiff
                    then respond NoOp
                    else
                      respondNumbered $
                        ShowDiffNamespace
                          Path.absoluteEmpty
                          Path.absoluteEmpty
                          ppe
                          outputDiff
          where
            go :: (Metadata.Type, Metadata.Value) -> Action m (Either Event Input) v ()
            go (mdType, mdValue) = do
              newRoot <- use root
              let r0 = Branch.head newRoot
                  getTerms p = BranchUtil.getTerm (resolveSplit' p) r0
                  getTypes p = BranchUtil.getType (resolveSplit' p) r0
                  !srcle = toList . getTerms =<< srcs
                  !srclt = toList . getTypes =<< srcs
              let step b0 =
                    let tmUpdates terms = foldl' go terms srcle
                          where
                            go terms src = op (src, mdType, mdValue) terms
                        tyUpdates types = foldl' go types srclt
                          where
                            go types src = op (src, mdType, mdValue) types
                     in over Branch.terms tmUpdates . over Branch.types tyUpdates $ b0
                  steps = srcs <&> \(path, _hq) -> (Path.unabsolute (resolveToAbsolute path), step)
              stepManyAtNoSync steps

        delete
          :: (Path.HQSplit' -> Set Referent) -- compute matching terms
          -> (Path.HQSplit' -> Set Reference) -- compute matching types
          -> Path.HQSplit'
          -> Action' m v ()
        delete getHQ'Terms getHQ'Types hq = do
          let matchingTerms = toList (getHQ'Terms hq)
          let matchingTypes = toList (getHQ'Types hq)
          case (matchingTerms, matchingTypes) of
            ([], []) -> respond (NameNotFound hq)
            (Set.fromList -> tms, Set.fromList -> tys) -> goMany tms tys
          where
          resolvedPath = resolveSplit' (HQ'.toName <$> hq)
          goMany tms tys = do
            let rootNames = Branch.toNames root0
                name = Path.toName (Path.unsplit resolvedPath)
                toRel :: Ord ref => Set ref -> R.Relation Name ref
                toRel = R.fromList . fmap (name,) . toList
                -- these names are relative to the root
                toDelete = Names (toRel tms) (toRel tys)
            (failed, failedDependents) <-
              getEndangeredDependents (eval . GetDependents) toDelete rootNames
            if failed == mempty then do
              let makeDeleteTermNames = fmap (BranchUtil.makeDeleteTermName resolvedPath) . toList $ tms
              let makeDeleteTypeNames = fmap (BranchUtil.makeDeleteTypeName resolvedPath) . toList $ tys
              stepManyAt (makeDeleteTermNames ++ makeDeleteTypeNames)
              root'' <- use root
              diffHelper (Branch.head root') (Branch.head root'') >>=
                respondNumbered . uncurry ShowDiffAfterDeleteDefinitions
            else handleFailedDelete failed failedDependents

      in case input of

      CreateMessage pretty ->
        respond $ PrintMessage pretty

      ShowReflogI -> do
        entries <- convertEntries Nothing [] <$> eval LoadReflog
        numberedArgs .=
          fmap (('#':) . SBH.toString . Output.hash) entries
        respond $ ShowReflog entries
        where
        -- reverses & formats entries, adds synthetic entries when there is a
        -- discontinuity in the reflog.
        convertEntries :: Maybe Branch.Hash
                       -> [Output.ReflogEntry]
                       -> [Reflog.Entry Branch.Hash]
                       -> [Output.ReflogEntry]
        convertEntries _ acc [] = acc
        convertEntries Nothing acc entries@(Reflog.Entry old _ _ : _) =
          convertEntries
            (Just old)
            (Output.ReflogEntry (SBH.fromHash sbhLength old) "(initial reflogged namespace)" : acc)
            entries
        convertEntries (Just lastHash) acc entries@(Reflog.Entry old new reason : rest) =
          if lastHash /= old then
            convertEntries
              (Just old)
              (Output.ReflogEntry (SBH.fromHash sbhLength old) "(external change)" : acc)
              entries
          else
            convertEntries
              (Just new)
              (Output.ReflogEntry (SBH.fromHash sbhLength new) reason : acc)
              rest

      ResetRootI src0 ->
        case src0 of
          Left hash -> unlessError do
            newRoot <- resolveShortBranchHash hash
            lift do
              updateRoot newRoot
              success
          Right path' -> do
            newRoot <- getAt $ resolveToAbsolute path'
            if Branch.isEmpty newRoot then respond $ BranchNotFound path'
            else do
              updateRoot newRoot
              success
      ForkLocalBranchI src0 dest0 -> do
        let tryUpdateDest srcb dest0 = do
              let dest = resolveToAbsolute dest0
              -- if dest isn't empty: leave dest unchanged, and complain.
              destb <- getAt dest
              if Branch.isEmpty destb then do
                ok <- updateAtM dest (const $ pure srcb)
                if ok then success else respond $ BranchEmpty src0
              else respond $ BranchAlreadyExists dest0
        case src0 of
          Left hash -> unlessError do
            srcb <- resolveShortBranchHash hash
            lift $ tryUpdateDest srcb dest0
          Right path' -> do
            srcb <- getAt $ resolveToAbsolute path'
            if Branch.isEmpty srcb then respond $ BranchNotFound path'
            else tryUpdateDest srcb dest0
      MergeLocalBranchI src0 dest0 mergeMode -> do
        let [src, dest] = resolveToAbsolute <$> [src0, dest0]
        srcb <- getAt src
        if Branch.isEmpty srcb then branchNotFound src0
        else do
          let err = Just $ MergeAlreadyUpToDate src0 dest0
          mergeBranchAndPropagateDefaultPatch mergeMode inputDescription err srcb (Just dest0) dest

      PreviewMergeLocalBranchI src0 dest0 -> do
        let [src, dest] = resolveToAbsolute <$> [src0, dest0]
        srcb <- getAt src
        if Branch.isEmpty srcb then branchNotFound src0
        else do
          destb <- getAt dest
          merged <- eval $ Merge Branch.RegularMerge srcb destb
          if merged == destb
          then respond (PreviewMergeAlreadyUpToDate src0 dest0)
          else
            diffHelper (Branch.head destb) (Branch.head merged) >>=
              respondNumbered . uncurry (ShowDiffAfterMergePreview dest0 dest)

      DiffNamespaceI before0 after0 -> do
        let [beforep, afterp] =
              resolveToAbsolute <$> [before0, after0]
        before <- Branch.head <$> getAt beforep
        after <- Branch.head <$> getAt afterp
        (ppe, outputDiff) <- diffHelper before after
        respondNumbered $ ShowDiffNamespace beforep afterp ppe outputDiff

      CreatePullRequestI baseRepo headRepo -> unlessGitError do
        (cleanupBase, baseBranch) <- viewRemoteBranch baseRepo
        (cleanupHead, headBranch) <- viewRemoteBranch headRepo
        lift do
          merged <- eval $ Merge Branch.RegularMerge baseBranch headBranch
          (ppe, diff) <- diffHelper (Branch.head baseBranch) (Branch.head merged)
          respondNumbered $ ShowDiffAfterCreatePR baseRepo headRepo ppe diff
          eval . Eval $ do
            cleanupBase
            cleanupHead

      LoadPullRequestI baseRepo headRepo dest0 -> do
        let desta = resolveToAbsolute dest0
        let dest = Path.unabsolute desta
        destb <- getAt desta
        if Branch.isEmpty0 (Branch.head destb) then unlessGitError do
          baseb <- importRemoteBranch baseRepo SyncMode.ShortCircuit
          headb <- importRemoteBranch headRepo SyncMode.ShortCircuit
          lift $ do
            mergedb <- eval $ Merge Branch.RegularMerge baseb headb
            squashedb <- eval $ Merge Branch.SquashMerge headb baseb
            stepManyAt
              [BranchUtil.makeSetBranch (dest, "base") baseb
              ,BranchUtil.makeSetBranch (dest, "head") headb
              ,BranchUtil.makeSetBranch (dest, "merged") mergedb
              ,BranchUtil.makeSetBranch (dest, "squashed") squashedb]
            let base = snoc dest0 "base"
                head = snoc dest0 "head"
                merged = snoc dest0 "merged"
                squashed = snoc dest0 "squashed"
            respond $ LoadPullRequest baseRepo headRepo base head merged squashed
            loadPropagateDiffDefaultPatch
              inputDescription
              (Just merged)
              (snoc desta "merged")
        else
          respond . BranchNotEmpty . Path.Path' . Left $ currentPath'


      -- move the root to a sub-branch
      MoveBranchI Nothing dest -> do
        b <- use root
        stepManyAt [ (Path.empty, const Branch.empty0)
                   , BranchUtil.makeSetBranch (resolveSplit' dest) b ]
        success

      MoveBranchI (Just src) dest ->
        maybe (branchNotFound' src) srcOk (getAtSplit' src)
        where
        srcOk b = maybe (destOk b) (branchExistsSplit dest) (getAtSplit' dest)
        destOk b = do
          stepManyAt
            [ BranchUtil.makeSetBranch (resolveSplit' src) Branch.empty
            , BranchUtil.makeSetBranch (resolveSplit' dest) b ]
          success -- could give rando stats about new defns

      MovePatchI src dest -> do
        psrc <- getPatchAtSplit' src
        pdest <- getPatchAtSplit' dest
        case (psrc, pdest) of
          (Nothing, _) -> patchNotFound src
          (_, Just _) -> patchExists dest
          (Just p, Nothing) -> do
            stepManyAt [
              BranchUtil.makeDeletePatch (resolveSplit' src),
              BranchUtil.makeReplacePatch (resolveSplit' dest) p ]
            success

      CopyPatchI src dest -> do
        psrc <- getPatchAtSplit' src
        pdest <- getPatchAtSplit' dest
        case (psrc, pdest) of
          (Nothing, _) -> patchNotFound src
          (_, Just _) -> patchExists dest
          (Just p, Nothing) -> do
            stepAt (BranchUtil.makeReplacePatch (resolveSplit' dest) p)
            success

      DeletePatchI src -> do
        psrc <- getPatchAtSplit' src
        case psrc of
          Nothing -> patchNotFound src
          Just _ -> do
            stepAt (BranchUtil.makeDeletePatch (resolveSplit' src))
            success

      DeleteBranchI Nothing ->
        ifConfirmed
            (do
              stepAt (Path.empty, const Branch.empty0)
              respond DeletedEverything)
            (respond DeleteEverythingConfirmation)

      DeleteBranchI (Just p) ->
        maybe (branchNotFound' p) go $ getAtSplit' p
        where
        go (Branch.head -> b) = do
          (failed, failedDependents) <-
            let rootNames = Branch.toNames root0
                toDelete = Names.prefix0
                  (Path.toName . Path.unsplit . resolveSplit' $ p) -- resolveSplit' incorporates currentPath
                  (Branch.toNames b)
            in getEndangeredDependents (eval . GetDependents) toDelete rootNames
          if failed == mempty then do
            stepAt $ BranchUtil.makeSetBranch (resolveSplit' p) Branch.empty
            -- Looks similar to the 'toDelete' above... investigate me! ;)
            diffHelper b Branch.empty0 >>=
              respondNumbered
                . uncurry (ShowDiffAfterDeleteBranch
                            $ resolveToAbsolute (Path.unsplit' p))
          else handleFailedDelete failed failedDependents
      SwitchBranchI maybePath' -> do
        mpath' <- case maybePath' of
          Nothing -> fuzzySelectNamespace root0 <&> \case
                         [] -> Nothing
                         -- Shouldn't be possible to get multiple paths here, we can just take
                         -- the first.
                         (p:_) -> Just p
          Just p -> pure $ Just p
        case mpath' of
          Nothing -> pure ()
          Just path' -> do
            let path = resolveToAbsolute path'
            currentPathStack %= Nel.cons path
            branch' <- getAt path
            when (Branch.isEmpty branch') (respond $ CreatedNewBranch path)

      UpI -> use currentPath >>= \p -> case Path.unsnoc (Path.unabsolute p) of
        Nothing -> pure ()
        Just (path,_) -> currentPathStack %= Nel.cons (Path.Absolute path)

      PopBranchI -> use (currentPathStack . to Nel.uncons) >>= \case
        (_, Nothing) -> respond StartOfCurrentPathHistory
        (_, Just t) -> currentPathStack .= t

      HistoryI resultsCap diffCap from -> case from of
        Left hash -> unlessError do
          b <- resolveShortBranchHash hash
          lift $ doHistory 0 b []
        Right path' -> do
          let path = resolveToAbsolute path'
          branch' <- getAt path
          if Branch.isEmpty branch' then respond $ CreatedNewBranch path
          else doHistory 0 branch' []
        where
          doHistory !n b acc =
            if maybe False (n >=) resultsCap then
              respond $ History diffCap acc (PageEnd (sbh $ Branch.headHash b) n)
            else case Branch._history b of
              Causal.One{} ->
                respond $ History diffCap acc (EndOfLog . sbh $ Branch.headHash b)
              Causal.Merge{..} ->
                respond $ History diffCap acc (MergeTail (sbh $ Branch.headHash b) . map sbh $ Map.keys tails)
              Causal.Cons{..} -> do
                b' <- fmap Branch.Branch . eval . Eval $ snd tail
                let elem = (sbh $ Branch.headHash b, Branch.namesDiff b' b)
                doHistory (n+1) b' (elem : acc)

      UndoI -> do
        prev <- eval . Eval $ Branch.uncons root'
        case prev of
          Nothing ->
            respond . CantUndo $ if Branch.isOne root' then CantUndoPastStart
                                 else CantUndoPastMerge
          Just (_, prev) -> do
            updateRoot prev
            diffHelper (Branch.head prev) (Branch.head root') >>=
              respondNumbered . uncurry Output.ShowDiffAfterUndo

      UiI -> eval UI

      DocsToHtmlI namespacePath' sourceDirectory -> do
        let absPath = Path.unabsolute $ resolveToAbsolute namespacePath'
        eval (DocsToHtml root' absPath sourceDirectory)

      AliasTermI src dest -> do
        referents <- resolveHHQS'Referents src
        case (toList referents, toList (getTerms dest)) of
          ([r],       []) -> do
            stepAt (BranchUtil.makeAddTermName (resolveSplit' dest) r (oldMD r))
            success
          ([_], rs@(_:_)) -> termExists dest (Set.fromList rs)
          ([],         _) -> either termNotFound' termNotFound src
          (rs,         _) ->
            either hashConflicted termConflicted src (Set.fromList rs)
          where
          oldMD r = either (const mempty)
                           (\src ->
                            let p = resolveSplit' src in
                            BranchUtil.getTermMetadataAt p r root0)
                           src

      AliasTypeI src dest -> do
        refs <- resolveHHQS'Types src
        case (toList refs, toList (getTypes dest)) of
          ([r],       []) -> do
            stepAt (BranchUtil.makeAddTypeName (resolveSplit' dest) r (oldMD r))
            success
          ([_], rs@(_:_)) -> typeExists dest (Set.fromList rs)
          ([],         _) -> either typeNotFound' typeNotFound src
          (rs,         _) ->
            either
              (\src -> hashConflicted src . Set.map Referent.Ref)
              typeConflicted
              src
              (Set.fromList rs)


          where
          oldMD r =
            either (const mempty)
                   (\src ->
                    let p = resolveSplit' src in
                    BranchUtil.getTypeMetadataAt p r root0)
                   src

      -- this implementation will happily produce name conflicts,
      -- but will surface them in a normal diff at the end of the operation.
      AliasManyI srcs dest' -> do
        let destAbs = resolveToAbsolute dest'
        old <- getAt destAbs
        let (unknown, actions) = foldl' go mempty srcs
        stepManyAt actions
        new <- getAt destAbs
        diffHelper (Branch.head old) (Branch.head new) >>=
            respondNumbered . uncurry (ShowDiffAfterModifyBranch dest' destAbs)
        unless (null unknown) $
          respond . SearchTermsNotFound . fmap fixupOutput $ unknown
        where
        -- a list of missing sources (if any) and the actions that do the work
        go :: ([Path.HQSplit], [(Path, Branch0 m -> Branch0 m)])
           -> Path.HQSplit
           -> ([Path.HQSplit], [(Path, Branch0 m -> Branch0 m)])
        go (missingSrcs, actions) hqsrc =
          let
            src :: Path.Split
            src = second HQ'.toName hqsrc
            proposedDest :: Path.Split
            proposedDest = second HQ'.toName hqProposedDest
            hqProposedDest :: Path.HQSplit
            hqProposedDest = first Path.unabsolute $
                              Path.resolve (resolveToAbsolute dest') hqsrc
            -- `Nothing` if src doesn't exist
            doType :: Maybe [(Path, Branch0 m -> Branch0 m)]
            doType = case ( BranchUtil.getType hqsrc currentBranch0
                          , BranchUtil.getType hqProposedDest root0
                          ) of
              (null -> True, _) -> Nothing -- missing src
              (rsrcs, existing) -> -- happy path
                Just . map addAlias . toList $ Set.difference rsrcs existing
                where
                addAlias r = BranchUtil.makeAddTypeName proposedDest r (oldMD r)
                oldMD r = BranchUtil.getTypeMetadataAt src r currentBranch0
            doTerm :: Maybe [(Path, Branch0 m -> Branch0 m)]
            doTerm = case ( BranchUtil.getTerm hqsrc currentBranch0
                          , BranchUtil.getTerm hqProposedDest root0
                          ) of
              (null -> True, _) -> Nothing -- missing src
              (rsrcs, existing) ->
                Just . map addAlias . toList $ Set.difference rsrcs existing
                where
                addAlias r = BranchUtil.makeAddTermName proposedDest r (oldMD r)
                oldMD r = BranchUtil.getTermMetadataAt src r currentBranch0
          in case (doType, doTerm) of
            (Nothing, Nothing) -> (missingSrcs :> hqsrc, actions)
            (Just as, Nothing) -> (missingSrcs, actions ++ as)
            (Nothing, Just as) -> (missingSrcs, actions ++ as)
            (Just as1, Just as2) -> (missingSrcs, actions ++ as1 ++ as2)

        fixupOutput :: Path.HQSplit -> HQ.HashQualified Name
        fixupOutput = fmap Path.toName . HQ'.toHQ . Path.unsplitHQ

      NamesI thing -> do
        ns0 <- basicParseNames
        let ns = NamesWithHistory ns0 mempty
            terms = NamesWithHistory.lookupHQTerm thing ns
            types = NamesWithHistory.lookupHQType thing ns
            printNames = NamesWithHistory basicPrettyPrintNames mempty
            terms' :: Set (Referent, Set (HQ'.HashQualified Name))
            terms' = Set.map go terms where
              go r = (r, NamesWithHistory.termName hqLength r printNames)
            types' :: Set (Reference, Set (HQ'.HashQualified Name))
            types' = Set.map go types where
              go r = (r, NamesWithHistory.typeName hqLength r printNames)
        respond $ ListNames hqLength (toList types') (toList terms')

      LinkI mdValue srcs -> do
        manageLinks False srcs [mdValue] Metadata.insert
        syncRoot

      UnlinkI mdValue srcs -> do
        manageLinks False srcs [mdValue] Metadata.delete
        syncRoot

      -- > links List.map (.Docs .English)
      -- > links List.map -- give me all the
      -- > links Optional License
      LinksI src mdTypeStr -> unlessError do
        (ppe, out) <- getLinks (show input) src (Right mdTypeStr)
        lift do
          numberedArgs .= fmap (HQ.toString . view _1) out
          respond $ ListOfLinks ppe out

      DocsI srcs -> do
        srcs' <- case srcs of
          [] -> fuzzySelectTermsAndTypes root0
                  -- HQ names should always parse as a valid split, so we just discard any
                  -- that don't to satisfy the type-checker.
                  <&> mapMaybe (eitherToMaybe . Path.parseHQSplit' . HQ.toString)
          xs -> pure xs
        for_ srcs' (docsI (show input) basicPrettyPrintNames )

      CreateAuthorI authorNameSegment authorFullName -> do
        initialBranch <- getAt currentPath'
        AuthorInfo
          guid@(guidRef, _, _)
          author@(authorRef, _, _)
          copyrightHolder@(copyrightHolderRef, _, _) <-
          eval $ CreateAuthorInfo authorFullName
        -- add the new definitions to the codebase and to the namespace
        traverse_ (eval . uncurry3 PutTerm) [guid, author, copyrightHolder]
        stepManyAt
          [ BranchUtil.makeAddTermName (resolveSplit' authorPath) (d authorRef) mempty
          , BranchUtil.makeAddTermName (resolveSplit' copyrightHolderPath) (d copyrightHolderRef) mempty
          , BranchUtil.makeAddTermName (resolveSplit' guidPath) (d guidRef) mempty
          ]
        finalBranch <- getAt currentPath'
        -- print some output
        diffHelper (Branch.head initialBranch) (Branch.head finalBranch) >>=
          respondNumbered
            . uncurry (ShowDiffAfterCreateAuthor
                        authorNameSegment
                        (Path.unsplit' base)
                        currentPath')
        where
        d :: Reference.Id -> Referent
        d = Referent.Ref . Reference.DerivedId
        base :: Path.Split' = (Path.relativeEmpty', "metadata")
        authorPath = base |> "authors" |> authorNameSegment
        copyrightHolderPath = base |> "copyrightHolders" |> authorNameSegment
        guidPath = authorPath |> "guid"

      MoveTermI src dest ->
        case (toList (getHQ'Terms src), toList (getTerms dest)) of
          ([r], []) -> do
            stepManyAt
              [ BranchUtil.makeDeleteTermName p r
              , BranchUtil.makeAddTermName (resolveSplit' dest) r (mdSrc r)]
            success
          ([_], rs) -> termExists dest (Set.fromList rs)
          ([],   _) -> termNotFound src
          (rs,   _) -> termConflicted src (Set.fromList rs)
        where p = resolveSplit' (HQ'.toName <$> src)
              mdSrc r = BranchUtil.getTermMetadataAt p r root0

      MoveTypeI src dest ->
        case (toList (getHQ'Types src), toList (getTypes dest)) of
          ([r], []) -> do
            stepManyAt
              [ BranchUtil.makeDeleteTypeName p r
              , BranchUtil.makeAddTypeName (resolveSplit' dest) r (mdSrc r) ]
            success
          ([_], rs) -> typeExists dest (Set.fromList rs)
          ([], _)   -> typeNotFound src
          (rs, _)   -> typeConflicted src (Set.fromList rs)
        where
        p = resolveSplit' (HQ'.toName <$> src)
        mdSrc r = BranchUtil.getTypeMetadataAt p r root0

      DeleteI     hq -> delete getHQ'Terms       getHQ'Types       hq
      DeleteTypeI hq -> delete (const Set.empty) getHQ'Types       hq
      DeleteTermI hq -> delete getHQ'Terms       (const Set.empty) hq

      DisplayI outputLoc names' -> do
        names <- case names' of
          [] -> fuzzySelectTermsAndTypes root0
          ns -> pure ns
        traverse_ (displayI basicPrettyPrintNames outputLoc) names

      ShowDefinitionI outputLoc inputQuery -> do
        -- If the query is empty, run a fuzzy search.
        query <- case inputQuery of
          [] -> do
            let fuzzyBranch = case outputLoc of
                  -- fuzzy finding for 'view' is global
                  ConsoleLocation{} -> root0
                  -- fuzzy finding for 'edit's are local to the current branch
                  LatestFileLocation{} -> currentBranch0
                  FileLocation{}  -> currentBranch0
            fuzzySelectTermsAndTypes fuzzyBranch
          q -> pure q
        res <- eval $ GetDefinitionsBySuffixes (Just currentPath'') root' query
        case res of
          Left e -> handleBackendError e
          Right (Backend.DefinitionResults terms types misses) -> do
            let loc = case outputLoc of
                  ConsoleLocation    -> Nothing
                  FileLocation path  -> Just path
                  LatestFileLocation ->
                    fmap fst latestFile' <|> Just "scratch.u"
                printNames =
                  Backend.getCurrentPrettyNames (Backend.AllNames currentPath'') root'
                ppe = PPE.fromNamesDecl hqLength printNames
            unless (null types && null terms) $
              eval . Notify $
                DisplayDefinitions loc ppe types terms
            unless (null misses) $
              eval . Notify $ SearchTermsNotFound misses
            -- We set latestFile to be programmatically generated, if we
            -- are viewing these definitions to a file - this will skip the
            -- next update for that file (which will happen immediately)
            latestFile .= ((, True) <$> loc)
      FindPatchI -> do
        let patches =
              [ Path.toName $ Path.snoc p seg
              | (p, b) <- Branch.toList0 currentBranch0
              , (seg, _) <- Map.toList (Branch._edits b) ]
        respond $ ListOfPatches $ Set.fromList patches
        numberedArgs .= fmap Name.toString patches

      FindShallowI pathArg -> do
        let pathArgAbs = resolveToAbsolute pathArg
            ppe = Backend.basicSuffixifiedNames
                           sbhLength
                           root'
                           (Backend.AllNames $ Path.fromPath' pathArg)
        res <- eval $ FindShallow pathArgAbs
        case res of
          Left e -> handleBackendError e
          Right entries -> do
            -- caching the result as an absolute path, for easier jumping around
            numberedArgs .= fmap entryToHQString entries
            respond $ ListShallow ppe entries
            where
              entryToHQString :: ShallowListEntry v Ann -> String
              entryToHQString e =
                fixup $ case e of
                  ShallowTypeEntry (TypeEntry _ hq _)    -> HQ'.toString hq
                  ShallowTermEntry (TermEntry _ hq _ _)  -> HQ'.toString hq
                  ShallowBranchEntry ns _ _  -> NameSegment.toString ns
                  ShallowPatchEntry ns       -> NameSegment.toString ns
               where
                fixup s = case pathArgStr of
                           "" -> s
                           p | last p == '.' -> p ++ s
                           p -> p ++ "." ++ s
                pathArgStr = show pathArg

      SearchByNameI isVerbose _showAll ws -> do
        let prettyPrintNames = basicPrettyPrintNames
        unlessError do
          results <- case ws of
            -- no query, list everything
            [] -> pure . listBranch $ Branch.head currentBranch'

            -- type query
            ":" : ws ->
              ExceptT (parseSearchType (show input) (unwords ws)) >>= \typ ->
                ExceptT $ do
                  let named = Branch.deepReferents root0
                  matches <-
                    fmap (filter (`Set.member` named) . toList) $
                      eval $ GetTermsOfType typ
                  matches <-
                    if null matches then do
                      respond NoExactTypeMatches
                      fmap (filter (`Set.member` named) . toList) $
                        eval $ GetTermsMentioningType typ
                    else pure matches
                  let results =
                      -- in verbose mode, aliases are shown, so we collapse all
                      -- aliases to a single search result; in non-verbose mode,
                      -- a separate result may be shown for each alias
                        (if isVerbose then uniqueBy SR.toReferent else id) $
                        searchResultsFor prettyPrintNames matches []
                  pure . pure $ results

            -- name query
            (map HQ.unsafeFromString -> qs) -> do
              let ns = basicPrettyPrintNames
              let srs = searchBranchScored ns fuzzyNameDistance qs
              pure $ uniqueBy SR.toReferent srs
          lift do
            numberedArgs .= fmap searchResultToHQString results
            results' <- loadSearchResults results
            ppe <- suffixifiedPPE =<<
              makePrintNamesFromLabeled'
                (foldMap SR'.labeledDependencies results')
            respond $ ListOfDefinitions ppe isVerbose results'

      ResolveTypeNameI hq ->
        zeroOneOrMore (getHQ'Types hq) (typeNotFound hq) go (typeConflicted hq)
        where
        conflicted = getHQ'Types (fmap HQ'.toNameOnly hq)
        makeDelete =
          BranchUtil.makeDeleteTypeName (resolveSplit' (HQ'.toName <$> hq))
        go r = stepManyAt . fmap makeDelete . toList . Set.delete r $ conflicted

      ResolveTermNameI hq -> do
        refs <- getHQ'TermsIncludingHistorical hq
        zeroOneOrMore refs (termNotFound hq) go (termConflicted hq)
        where
        conflicted = getHQ'Terms (fmap HQ'.toNameOnly hq)
        makeDelete =
          BranchUtil.makeDeleteTermName (resolveSplit' (HQ'.toName <$> hq))
        go r = stepManyAt . fmap makeDelete . toList . Set.delete r $ conflicted

      ReplaceI from to patchPath -> do
        let patchPath' = fromMaybe defaultPatchPath patchPath
        patch <- getPatchAt patchPath'
        QueryResult fromMisses' fromHits <- hqNameQuery [from]
        QueryResult toMisses' toHits <- hqNameQuery [to]
        let termsFromRefs = termReferences fromHits
            termsToRefs = termReferences toHits
            typesFromRefs = typeReferences fromHits
            typesToRefs = typeReferences toHits
            --- Here are all the kinds of misses
            --- [X] [X]
            --- [Type] [Term]
            --- [Term] [Type]
            --- [Type] [X]
            --- [Term] [X]
            --- [X] [Type]
            --- [X] [Term]
            -- Type hits are term misses
            termFromMisses = fromMisses'
                       <> (SR.typeName <$> typeResults fromHits)
            termToMisses = toMisses'
                       <> (SR.typeName <$> typeResults toHits)
            -- Term hits are type misses
            typeFromMisses = fromMisses'
                       <> (SR.termName <$> termResults fromHits)
            typeToMisses = toMisses'
                       <> (SR.termName <$> termResults toHits)

            termMisses = termFromMisses <> termToMisses
            typeMisses = typeFromMisses <> typeToMisses

            replaceTerms :: Reference
               -> Reference
               -> Action m (Either Event Input) v ()
            replaceTerms fr tr = do
              mft <- eval $ LoadTypeOfTerm fr
              mtt <- eval $ LoadTypeOfTerm tr
              let termNotFound = respond . TermNotFound'
                                         . SH.take hqLength
                                         . Reference.toShortHash
              case (mft, mtt) of
                (Nothing, _) -> termNotFound fr
                (_, Nothing) -> termNotFound tr
                (Just ft, Just tt) -> do
                  let
                      patch' =
                        -- The modified patch
                        over Patch.termEdits
                          (R.insert fr (Replace tr (TermEdit.typing tt ft))
                           . R.deleteDom fr)
                          patch
                      (patchPath'', patchName) = resolveSplit' patchPath'
                  saveAndApplyPatch patchPath'' patchName patch'

            replaceTypes :: Reference
               -> Reference
               -> Action m (Either Event Input) v ()
            replaceTypes fr tr = do
              let patch' =
                    -- The modified patch
                    over Patch.typeEdits
                      (R.insert fr (TypeEdit.Replace tr) . R.deleteDom fr) patch
                  (patchPath'', patchName) = resolveSplit' patchPath'
              saveAndApplyPatch patchPath'' patchName patch'

            ambiguous t rs =
              let rs' = Set.map Referent.Ref $ Set.fromList rs
              in  case t of
                    HQ.HashOnly h ->
                      hashConflicted h rs'
                    (Path.parseHQSplit' . HQ.toString -> Right n) ->
                      termConflicted n rs'
                    _ -> respond . BadName $ HQ.toString t

            mismatch typeName termName = respond $ TypeTermMismatch typeName termName


        case (termsFromRefs, termsToRefs, typesFromRefs, typesToRefs) of
          ([], [], [], [])     -> respond $ SearchTermsNotFound termMisses
          ([_], [], [], [_])   -> mismatch to from
          ([], [_], [_], [])   -> mismatch from to
          ([_], [], _, _)      -> respond $ SearchTermsNotFound termMisses
          ([], [_], _, _)      -> respond $ SearchTermsNotFound termMisses
          (_, _, [_], [])      -> respond $ SearchTermsNotFound typeMisses
          (_, _, [], [_])      -> respond $ SearchTermsNotFound typeMisses
          ([fr], [tr], [], []) -> replaceTerms fr tr
          ([], [], [fr], [tr]) -> replaceTypes fr tr
          (froms, [_], [], []) -> ambiguous from froms
          ([], [], froms, [_]) -> ambiguous from froms
          ([_], tos, [], [])   -> ambiguous to tos
          ([], [], [_], tos)   -> ambiguous to tos
          (_, _, _, _)         -> error "unpossible"

      LoadI maybePath ->
        case maybePath <|> (fst <$> latestFile') of
          Nothing   -> respond NoUnisonFile
          Just path -> do
            res <- eval . LoadSource . Text.pack $ path
            case res of
              InvalidSourceNameError -> respond $ InvalidSourceName path
              LoadError -> respond $ SourceLoadFailed path
              LoadSuccess contents -> loadUnisonFile (Text.pack path) contents

      AddI hqs ->
        case uf of
          Nothing -> respond NoUnisonFile
          Just uf -> do
            sr <-
              Slurp.disallowUpdates
                . applySelection hqs uf
                . toSlurpResult currentPath' uf
                <$> slurpResultNames
            let adds = Slurp.adds sr
            stepAtNoSync (Path.unabsolute currentPath', doSlurpAdds adds uf)
            eval . AddDefsToCodebase . filterBySlurpResult sr $ uf
            ppe <- prettyPrintEnvDecl =<< displayNames uf
            respond $ SlurpOutput input (PPE.suffixifiedPPE ppe) sr
            addDefaultMetadata adds
            syncRoot

      PreviewAddI hqs -> case (latestFile', uf) of
        (Just (sourceName, _), Just uf) -> do
          sr <-  Slurp.disallowUpdates
                    .  applySelection hqs uf
                    .  toSlurpResult currentPath' uf
                   <$> slurpResultNames
          previewResponse sourceName sr uf
        _ -> respond NoUnisonFile

      UpdateI maybePatchPath hqs -> case uf of
        Nothing -> respond NoUnisonFile
        Just uf -> do
          let patchPath = fromMaybe defaultPatchPath maybePatchPath
          slurpCheckNames <- slurpResultNames
          currentPathNames <- currentPathNames
          let sr = applySelection hqs uf
                 . toSlurpResult currentPath' uf
                 $ slurpCheckNames
              addsAndUpdates = Slurp.updates sr <> Slurp.adds sr
              fileNames = UF.typecheckedToNames uf
              -- todo: display some error if typeEdits or termEdits itself contains a loop
              typeEdits :: Map Name (Reference, Reference)
              typeEdits = Map.fromList $ map f (toList $ SC.types (updates sr)) where
                f v = case (toList (Names.typesNamed slurpCheckNames n)
                           ,toList (Names.typesNamed fileNames n)) of
                  ([old],[new]) -> (n, (old, new))
                  _ -> error $ "Expected unique matches for "
                                  ++ Var.nameStr v ++ " but got: "
                                  ++ show otherwise
                  where n = Name.unsafeFromVar v
              hashTerms :: Map Reference (Type v Ann)
              hashTerms = Map.fromList (toList hashTerms0) where
                hashTerms0 = (\(r, _wk, _tm, typ) -> (r, typ)) <$> UF.hashTerms uf
              termEdits :: Map Name (Reference, Reference)
              termEdits = Map.fromList $ map g (toList $ SC.terms (updates sr)) where
                g v = case ( toList (Names.refTermsNamed slurpCheckNames n)
                           , toList (Names.refTermsNamed fileNames n)) of
                  ([old], [new]) -> (n, (old, new))
                  _ -> error $ "Expected unique matches for "
                                 ++ Var.nameStr v ++ " but got: "
                                 ++ show otherwise
                  where n = Name.unsafeFromVar v
              termDeprecations :: [(Name, Referent)]
              termDeprecations =
                [ (n, r) | (oldTypeRef,_) <- Map.elems typeEdits
                         , (n, r) <- Names.constructorsForType oldTypeRef currentPathNames ]

          ye'ol'Patch <- getPatchAt patchPath
          -- If `uf` updates a -> a', we want to replace all (a0 -> a) in patch
          -- with (a0 -> a') in patch'.
          -- So for all (a0 -> a) in patch, for all (a -> a') in `uf`,
          -- we must know the type of a0, a, a'.
          let
            -- we need:
            -- all of the `old` references from the `new` edits,
            -- plus all of the `old` references for edits from patch we're replacing
            collectOldForTyping :: [(Reference, Reference)] -> Patch -> Set Reference
            collectOldForTyping new old = foldl' f mempty (new ++ fromOld) where
              f acc (r, _r') = Set.insert r acc
              newLHS = Set.fromList . fmap fst $ new
              fromOld :: [(Reference, Reference)]
              fromOld = [ (r,r') | (r, TermEdit.Replace r' _) <- R.toList . Patch._termEdits $ old
                                 , Set.member r' newLHS ]
            neededTypes = collectOldForTyping (toList termEdits) ye'ol'Patch

          allTypes :: Map Reference (Type v Ann) <-
            fmap Map.fromList . for (toList neededTypes) $ \r ->
              (r,) . fromMaybe (Type.builtin External "unknown type")
              <$> (eval . LoadTypeOfTerm) r

          let typing r1 r2 = case (Map.lookup r1 allTypes, Map.lookup r2 hashTerms) of
                (Just t1, Just t2)
                  | Typechecker.isEqual t1 t2 -> TermEdit.Same
                  | Typechecker.isSubtype t1 t2 -> TermEdit.Subtype
                  | otherwise -> TermEdit.Different
                e -> error $ "compiler bug: typing map not constructed properly\n" <>
                  "typing " <> show r1 <> " " <> show r2 <> " : " <> show e

          let updatePatch :: Patch -> Patch
              updatePatch p = foldl' step2 p' termEdits
                where
                p' = foldl' step1 p typeEdits
                step1 p (r,r') = Patch.updateType r (TypeEdit.Replace r') p
                step2 p (r,r') = Patch.updateTerm typing r (TermEdit.Replace r' (typing r r')) p
              (p, seg) = Path.toAbsoluteSplit currentPath' patchPath
              updatePatches :: Branch0 m -> m (Branch0 m)
              updatePatches = Branch.modifyPatches seg updatePatch

          when (Slurp.isNonempty sr) $ do
          -- take a look at the `updates` from the SlurpResult
          -- and make a patch diff to record a replacement from the old to new references
            stepManyAtMNoSync
              [( Path.unabsolute currentPath'
               , pure . doSlurpUpdates typeEdits termEdits termDeprecations)
              ,( Path.unabsolute currentPath'
               , pure . doSlurpAdds addsAndUpdates uf)
              ,( Path.unabsolute p, updatePatches )]
            eval . AddDefsToCodebase . filterBySlurpResult sr $ uf
          ppe <- prettyPrintEnvDecl =<< displayNames uf
          respond $ SlurpOutput input (PPE.suffixifiedPPE ppe) sr
          -- propagatePatch prints TodoOutput
          void $ propagatePatchNoSync (updatePatch ye'ol'Patch) currentPath'
          addDefaultMetadata addsAndUpdates
          syncRoot

      PreviewUpdateI hqs -> case (latestFile', uf) of
        (Just (sourceName, _), Just uf) -> do
          sr <-  applySelection hqs uf
                    .  toSlurpResult currentPath' uf
                   <$> slurpResultNames
          previewResponse sourceName sr uf
        _ -> respond NoUnisonFile

      TodoI patchPath branchPath' -> do
        patch <- getPatchAt (fromMaybe defaultPatchPath patchPath)
        doShowTodoOutput patch $ resolveToAbsolute branchPath'

      TestI showOk showFail -> do
        let
          testTerms = Map.keys . R4.d1 . uncurry R4.selectD34 isTest
                    . Branch.deepTermMetadata $ currentBranch0
          testRefs = Set.fromList [ r | Referent.Ref r <- toList testTerms ]
          oks results =
            [ (r, msg)
            | (r, Term.List' ts) <- Map.toList results
            , Term.App' (Term.Constructor' ref cid) (Term.Text' msg) <- toList ts
            , cid == DD.okConstructorId && ref == DD.testResultRef ]
          fails results =
            [ (r, msg)
            | (r, Term.List' ts) <- Map.toList results
            , Term.App' (Term.Constructor' ref cid) (Term.Text' msg) <- toList ts
            , cid == DD.failConstructorId && ref == DD.testResultRef ]
        cachedTests <- fmap Map.fromList . eval $ LoadWatches WK.TestWatch testRefs
        let stats = Output.CachedTests (Set.size testRefs) (Map.size cachedTests)
        names <- makePrintNamesFromLabeled' $
          LD.referents testTerms <>
          LD.referents [ DD.okConstructorReferent, DD.failConstructorReferent ]
        ppe <- fqnPPE names
        respond $ TestResults stats ppe showOk showFail
                    (oks cachedTests) (fails cachedTests)
        let toCompute = Set.difference testRefs (Map.keysSet cachedTests)
        unless (Set.null toCompute) $ do
          let total = Set.size toCompute
          computedTests <- fmap join . for (toList toCompute `zip` [1..]) $ \(r,n) ->
            case r of
              Reference.DerivedId rid -> do
                tm <- eval $ LoadTerm rid
                case tm of
                  Nothing -> [] <$ respond (TermNotFound' . SH.take hqLength . Reference.toShortHash $ Reference.DerivedId rid)
                  Just tm -> do
                    respond $ TestIncrementalOutputStart ppe (n,total) r tm
                    --                          v don't cache; test cache populated below
                    tm' <- eval $ Evaluate1 ppe False tm
                    case tm' of
                      Left e -> respond (EvaluationFailure e) $> []
                      Right tm' -> do
                        -- After evaluation, cache the result of the test
                        eval $ PutWatch WK.TestWatch rid tm'
                        respond $ TestIncrementalOutputEnd ppe (n,total) r tm'
                        pure [(r, tm')]
              r -> error $ "unpossible, tests can't be builtins: " <> show r

          let m = Map.fromList computedTests
          respond $ TestResults Output.NewlyComputed ppe showOk showFail (oks m) (fails m)

      -- ListBranchesI ->
      --   eval ListBranches >>= respond . ListOfBranches currentBranchName'
      -- DeleteBranchI branchNames -> withBranches branchNames $ \bnbs -> do
      --   uniqueToDelete <- prettyUniqueDefinitions bnbs
      --   let deleteBranches b =
      --         traverse (eval . DeleteBranch) b >> respond (Success input)
      --   if (currentBranchName' `elem` branchNames)
      --     then respond DeletingCurrentBranch
      --     else if null uniqueToDelete
      --       then deleteBranches branchNames
      --       else ifM (confirmedCommand input)
      --                (deleteBranches branchNames)
      --                (respond . DeleteBranchConfirmation $ uniqueToDelete)

      PropagatePatchI patchPath scopePath -> do
        patch <- getPatchAt patchPath
        updated <- propagatePatch inputDescription patch (resolveToAbsolute scopePath)
        unless updated (respond $ NothingToPatch patchPath scopePath)

      ExecuteI main -> addRunMain main uf >>= \case
        NoTermWithThatName -> do
          ppe <- suffixifiedPPE (NamesWithHistory.NamesWithHistory basicPrettyPrintNames mempty)
          mainType <- eval RuntimeMain
          respond $ NoMainFunction main ppe [mainType]
        TermHasBadType ty -> do
          ppe <- suffixifiedPPE (NamesWithHistory.NamesWithHistory basicPrettyPrintNames mempty)
          mainType <- eval RuntimeMain
          respond $ BadMainFunction main ty ppe [mainType]
        RunMainSuccess unisonFile -> do
          ppe <- executePPE unisonFile
          e <- eval $ Execute ppe unisonFile

          case e of
            Left e -> respond $ EvaluationFailure e
            Right _ -> pure () -- TODO

      MakeStandaloneI output main -> do
        mainType <- eval RuntimeMain
        parseNames <-
          flip NamesWithHistory.NamesWithHistory mempty <$> basicPrettyPrintNamesA
        ppe <- suffixifiedPPE parseNames
        let resolved = toList $ NamesWithHistory.lookupHQTerm main parseNames
            smain = HQ.toString main
        filtered <- catMaybes <$>
          traverse (\r -> fmap (r,) <$> loadTypeOfTerm r) resolved
        case filtered of
          [(Referent.Ref ref, ty)]
            | Typechecker.isSubtype ty mainType ->
              eval (MakeStandalone ppe ref output) >>= \case
                Just err -> respond $ EvaluationFailure err
                Nothing -> pure ()
            | otherwise ->
              respond $ BadMainFunction smain ty ppe [mainType]
          _ -> respond $ NoMainFunction smain ppe [mainType]

      IOTestI main -> do
        -- todo - allow this to run tests from scratch file, using addRunMain
        testType <- eval RuntimeTest
        parseNames <- (`NamesWithHistory.NamesWithHistory` mempty) <$> basicPrettyPrintNamesA
        ppe <- suffixifiedPPE parseNames
        -- use suffixed names for resolving the argument to display
        let
            oks results =
              [ (r, msg)
              | (r, Term.List' ts) <- results
              , Term.App' (Term.Constructor' ref cid) (Term.Text' msg) <- toList ts
              , cid == DD.okConstructorId && ref == DD.testResultRef ]
            fails results =
              [ (r, msg)
              | (r, Term.List' ts) <- results
              , Term.App' (Term.Constructor' ref cid) (Term.Text' msg) <- toList ts
              , cid == DD.failConstructorId && ref == DD.testResultRef ]

            results = NamesWithHistory.lookupHQTerm main parseNames in
            case toList results of
               [Referent.Ref ref] -> do
                 typ <- loadTypeOfTerm (Referent.Ref ref)
                 case typ of
                   Just typ | Typechecker.isSubtype typ testType -> do
                     let a = ABT.annotation tm
                         tm = DD.forceTerm a a (Term.ref a ref) in do
                         --                          v Don't cache IO tests
                         tm' <- eval $ Evaluate1 ppe False tm
                         case tm' of
                           Left e -> respond (EvaluationFailure e)
                           Right tm' ->
                               respond $ TestResults Output.NewlyComputed ppe True True (oks [(ref, tm')]) (fails [(ref, tm')])
                   _ -> respond $ NoMainFunction (HQ.toString main) ppe [testType]
               _ -> respond $ NoMainFunction (HQ.toString main) ppe [testType]

      -- UpdateBuiltinsI -> do
      --   stepAt updateBuiltins
      --   checkTodo

      MergeBuiltinsI -> do
        -- these were added once, but maybe they've changed and need to be
        -- added again.
        let uf = UF.typecheckedUnisonFile (Map.fromList Builtin.builtinDataDecls)
                                          (Map.fromList Builtin.builtinEffectDecls)
                                          [Builtin.builtinTermsSrc Intrinsic]
                                          mempty
        eval $ AddDefsToCodebase uf
        -- add the names; note, there are more names than definitions
        -- due to builtin terms; so we don't just reuse `uf` above.
        let srcb = BranchUtil.fromNames Builtin.names0
        _ <- updateAtM (currentPath' `snoc` "builtin") $ \destb ->
               eval $ Merge Branch.RegularMerge srcb destb
        success

      MergeIOBuiltinsI -> do
        -- these were added once, but maybe they've changed and need to be
        -- added again.
        let uf = UF.typecheckedUnisonFile (Map.fromList Builtin.builtinDataDecls)
                                          (Map.fromList Builtin.builtinEffectDecls)
                                          [Builtin.builtinTermsSrc Intrinsic]
                                          mempty
        eval $ AddDefsToCodebase uf
        -- these have not necessarily been added yet
        eval $ AddDefsToCodebase IOSource.typecheckedFile'

        -- add the names; note, there are more names than definitions
        -- due to builtin terms; so we don't just reuse `uf` above.
        let names0 = Builtin.names0
                     <> UF.typecheckedToNames @v IOSource.typecheckedFile'
        let srcb = BranchUtil.fromNames names0
        _ <- updateAtM (currentPath' `snoc` "builtin") $ \destb ->
               eval $ Merge Branch.RegularMerge srcb destb

        success

      ListEditsI maybePath -> do
        let (p, seg) =
              maybe (Path.toAbsoluteSplit currentPath' defaultPatchPath)
                    (Path.toAbsoluteSplit currentPath')
                    maybePath
        patch <- eval . Eval . Branch.getPatch seg . Branch.head =<< getAt p
        ppe <- suffixifiedPPE =<<
          makePrintNamesFromLabeled' (Patch.labeledDependencies patch)
        respond $ ListEdits patch ppe

      PullRemoteBranchI mayRepo path syncMode verbosity -> unlessError do
        ns <- maybe (writePathToRead <$> resolveConfiguredGitUrl Pull path) pure mayRepo
        lift $ unlessGitError do
          b <- importRemoteBranch ns syncMode
          let msg = Just $ PullAlreadyUpToDate ns path
          let destAbs = resolveToAbsolute path
          let printDiffPath = if Verbosity.isSilent verbosity then Nothing else Just path
          lift $ mergeBranchAndPropagateDefaultPatch Branch.RegularMerge inputDescription msg b printDiffPath destAbs

      PushRemoteBranchI mayRepo path syncMode -> do
        let srcAbs = resolveToAbsolute path
        srcb <- getAt srcAbs
        unlessError do
          (repo, remotePath) <- maybe (resolveConfiguredGitUrl Push path) pure mayRepo
          lift $ unlessGitError do
            (cleanup, remoteRoot) <- unsafeTime "Push viewRemoteBranch" $
              viewRemoteBranch (writeToRead repo, Nothing, Path.empty)
            -- We don't merge `srcb` with the remote namespace, `r`, we just
            -- replace it. The push will be rejected if this rewinds time
            -- or misses any new updates in `r` that aren't in `srcb` already.
            let newRemoteRoot = Branch.modifyAt remotePath (const srcb) remoteRoot
            unsafeTime "Push syncRemoteRootBranch" $
              syncRemoteRootBranch repo newRemoteRoot syncMode
            lift . eval $ Eval cleanup
            lift $ respond Success
      ListDependentsI hq -> -- todo: add flag to handle transitive efficiently
        resolveHQToLabeledDependencies hq >>= \lds ->
          if null lds
          then respond $ LabeledReferenceNotFound hq
          else for_ lds $ \ld -> do
            dependents <- let
              tp r = eval $ GetDependents r
              tm (Referent.Ref r) = eval $ GetDependents r
              tm (Referent.Con r _i _ct) = eval $ GetDependents r
              in LD.fold tp tm ld
            (missing, names0) <- eval . Eval $ Branch.findHistoricalRefs' dependents root'
            let types = R.toList $ Names.types names0
            let terms = fmap (second Referent.toReference) $ R.toList $ Names.terms names0
            let names = types <> terms
            numberedArgs .= fmap (Text.unpack . Reference.toText) ((fmap snd names) <> toList missing)
            respond $ ListDependents hqLength ld names missing
      ListDependenciesI hq -> -- todo: add flag to handle transitive efficiently
        resolveHQToLabeledDependencies hq >>= \lds ->
          if null lds
          then respond $ LabeledReferenceNotFound hq
          else for_ lds $ \ld -> do
            dependencies :: Set Reference <- let
              tp r@(Reference.DerivedId i) = eval (LoadType i) <&> \case
                Nothing -> error $ "What happened to " ++ show i ++ "?"
                Just decl -> Set.delete r . DD.dependencies $ DD.asDataDecl decl
              tp _ = pure mempty
              tm (Referent.Ref r@(Reference.DerivedId i)) = eval (LoadTerm i) <&> \case
                Nothing -> error $ "What happened to " ++ show i ++ "?"
                Just tm -> Set.delete r $ Term.dependencies tm
              tm con@(Referent.Con (Reference.DerivedId i) cid _ct) = eval (LoadType i) <&> \case
                Nothing -> error $ "What happened to " ++ show i ++ "?"
                Just decl -> case DD.typeOfConstructor (DD.asDataDecl decl) cid of
                  Nothing -> error $ "What happened to " ++ show con ++ "?"
                  Just tp -> Type.dependencies tp
              tm _ = pure mempty
              in LD.fold tp tm ld
            (missing, names0) <- eval . Eval $ Branch.findHistoricalRefs' dependencies root'
            let types = R.toList $ Names.types names0
            let terms = fmap (second Referent.toReference) $ R.toList $ Names.terms names0
            let names = types <> terms
            numberedArgs .= fmap (Text.unpack . Reference.toText) ((fmap snd names) <> toList missing)
            respond $ ListDependencies hqLength ld names missing
      DebugNumberedArgsI -> use numberedArgs >>= respond . DumpNumberedArgs
      DebugTypecheckedUnisonFileI -> case uf of
        Nothing -> respond NoUnisonFile
        Just uf -> let
          datas, effects, terms :: [(Name, Reference.Id)]
          datas = [ (Name.unsafeFromVar v, r) | (v, (r, _d)) <- Map.toList $ UF.dataDeclarationsId' uf ]
          effects = [ (Name.unsafeFromVar v, r) | (v, (r, _e)) <- Map.toList $ UF.effectDeclarationsId' uf ]
          terms = [ (Name.unsafeFromVar v, r) | (v, (r, _wk, _tm, _tp)) <- Map.toList $ UF.hashTermsId uf ]
          in eval . Notify $ DumpUnisonFileHashes hqLength datas effects terms
      DebugDumpNamespacesI -> do
        let seen h = State.gets (Set.member h)
            set h = State.modify (Set.insert h)
            getCausal b = (Branch.headHash b, pure $ Branch._history b)
            goCausal :: forall m. Monad m => [(Branch.Hash, m (Branch.UnwrappedBranch m))] -> StateT (Set Branch.Hash) m ()
            goCausal [] = pure ()
            goCausal ((h, mc) : queue) = do
              ifM (seen h) (goCausal queue) do
                lift mc >>= \case
                  Causal.One h b -> goBranch h b mempty queue
                  Causal.Cons h b tail -> goBranch h b [fst tail] (tail : queue)
                  Causal.Merge h b (Map.toList -> tails) -> goBranch h b (map fst tails) (tails ++ queue)
            goBranch :: forall m. Monad m => Branch.Hash -> Branch0 m -> [Branch.Hash] -> [(Branch.Hash, m (Branch.UnwrappedBranch m))] -> StateT (Set Branch.Hash) m ()
            goBranch h b (Set.fromList -> causalParents) queue = case b of
              Branch0 terms0 types0 children0 patches0 _ _ _ _ _ _ -> let
                wrangleMetadata :: (Ord r, Ord n) => Metadata.Star r n -> r -> (r, (Set n, Set Metadata.Value))
                wrangleMetadata s r =
                  (r, (R.lookupDom r $ Star3.d1 s, Set.map snd . R.lookupDom r $ Star3.d3 s))
                terms = Map.fromList . map (wrangleMetadata terms0) . Foldable.toList $ Star3.fact terms0
                types = Map.fromList . map (wrangleMetadata types0) . Foldable.toList $ Star3.fact types0
                patches = fmap fst patches0
                children = fmap Branch.headHash children0
                in do
                  let d = Output.DN.DumpNamespace terms types patches children causalParents
                  -- the alternate implementation that doesn't rely on `traceM` blows up
                  traceM $ P.toPlain 200 (prettyDump (h, d))
                  set h
                  goCausal (map getCausal (Foldable.toList children0) ++ queue)
            prettyDump (h, Output.DN.DumpNamespace terms types patches children causalParents) =
              P.lit "Namespace " <> P.shown h <> P.newline <> (P.indentN 2 $ P.linesNonEmpty [
                Monoid.unlessM (null causalParents) $ P.lit "Causal Parents:" <> P.newline <> P.indentN 2 (P.lines (map P.shown $ Set.toList causalParents))
              , Monoid.unlessM (null terms) $ P.lit "Terms:" <> P.newline <> P.indentN 2 (P.lines (map (prettyDefn Referent.toText) $ Map.toList terms))
              , Monoid.unlessM (null types) $ P.lit "Types:" <> P.newline <> P.indentN 2 (P.lines (map (prettyDefn Reference.toText) $ Map.toList types))
              , Monoid.unlessM (null patches) $ P.lit "Patches:" <> P.newline <> P.indentN 2 (P.column2 (map (bimap P.shown P.shown) $ Map.toList patches))
              , Monoid.unlessM (null children) $ P.lit "Children:" <> P.newline <> P.indentN 2 (P.column2 (map (bimap P.shown P.shown) $ Map.toList children))
              ])
              where
                prettyLinks renderR r [] = P.indentN 2 $ P.text (renderR r)
                prettyLinks renderR r links = P.indentN 2 (P.lines (P.text (renderR r) : (links <&> \r -> "+ " <> P.text (Reference.toText r))))
                prettyDefn renderR (r, (Foldable.toList -> names, Foldable.toList -> links)) =
                  P.lines (P.shown <$> if null names then [NameSegment "<unnamed>"] else names) <> P.newline <> prettyLinks renderR r links
        void . eval . Eval . flip State.execStateT mempty $ goCausal [getCausal root']
      DebugDumpNamespaceSimpleI -> do
        for_ (Relation.toList . Branch.deepTypes . Branch.head $ root') \(r, name) ->
          traceM $ show name ++ ",Type," ++ Text.unpack (Reference.toText r)
        for_ (Relation.toList . Branch.deepTerms . Branch.head $ root') \(r, name) ->
          traceM $ show name ++ ",Term," ++ Text.unpack (Referent.toText r)
      DebugClearWatchI {} -> eval ClearWatchCache
      DeprecateTermI {} -> notImplemented
      DeprecateTypeI {} -> notImplemented
      RemoveTermReplacementI from patchPath ->
        doRemoveReplacement from patchPath True
      RemoveTypeReplacementI from patchPath ->
        doRemoveReplacement from patchPath False
      ShowDefinitionByPrefixI {} -> notImplemented
      UpdateBuiltinsI -> notImplemented
      QuitI -> MaybeT $ pure Nothing
     where
      notImplemented = eval $ Notify NotImplemented
      success = respond Success

      resolveDefaultMetadata :: Path.Absolute -> Action' m v [String]
      resolveDefaultMetadata path = do
        let superpaths = Path.ancestors path
        xs <- for
          superpaths
          (\path -> do
            mayNames <-
              eval . ConfigLookup @[String] $ configKey "DefaultMetadata" path
            pure . join $ toList mayNames
          )
        pure . join $ toList xs

      configKey k p =
        Text.intercalate "." . toList $ k :<| fmap
          NameSegment.toText
          (Path.toSeq $ Path.unabsolute p)

      -- Takes a maybe (namespace address triple); returns it as-is if `Just`;
      -- otherwise, tries to load a value from .unisonConfig, and complains
      -- if needed.
      resolveConfiguredGitUrl
        :: PushPull
        -> Path'
        -> ExceptT (Output v) (Action' m v) WriteRemotePath
      resolveConfiguredGitUrl pushPull destPath' = ExceptT do
        let destPath = resolveToAbsolute destPath'
        let configKey = gitUrlKey destPath
        (eval . ConfigLookup) configKey >>= \case
          Just url ->
            case P.parse UriParser.writeRepoPath (Text.unpack configKey) url of
              Left e ->
                pure . Left $
                  ConfiguredGitUrlParseError pushPull destPath' url (show e)
              Right ns ->
                pure . Right $ ns
          Nothing ->
            pure . Left $ NoConfiguredGitUrl pushPull destPath'

      gitUrlKey = configKey "GitUrl"

  case e of
    Right input -> lastInput .= Just input
    _ -> pure ()

-- todo: compare to `getHQTerms` / `getHQTypes`.  Is one universally better?
resolveHQToLabeledDependencies :: Functor m => HQ.HashQualified Name -> Action' m v (Set LabeledDependency)
resolveHQToLabeledDependencies = \case
  HQ.NameOnly n -> do
    parseNames <- basicParseNames
    let terms, types :: Set LabeledDependency
        terms = Set.map LD.referent . Name.searchBySuffix n $ Names.terms parseNames
        types = Set.map LD.typeRef  . Name.searchBySuffix n $ Names.types parseNames
    pure $ terms <> types
  -- rationale: the hash should be unique enough that the name never helps
  HQ.HashQualified _n sh -> resolveHashOnly sh
  HQ.HashOnly sh -> resolveHashOnly sh
  where
  resolveHashOnly sh = do
    terms <- eval $ TermReferentsByShortHash sh
    types <- eval $ TypeReferencesByShortHash sh
    pure $ Set.map LD.referent terms <> Set.map LD.typeRef types

doDisplay :: Var v => OutputLocation -> NamesWithHistory -> Term v () -> Action' m v ()
doDisplay outputLoc names tm = do
  ppe <- prettyPrintEnvDecl names
  tf <- use latestTypecheckedFile
  let (tms, typs) = maybe mempty UF.indexByReference tf
  latestFile' <- use latestFile
  let
    loc = case outputLoc of
      ConsoleLocation    -> Nothing
      FileLocation path  -> Just path
      LatestFileLocation -> fmap fst latestFile' <|> Just "scratch.u"
    useCache = True
    evalTerm tm = fmap ErrorUtil.hush . fmap (fmap Term.unannotate) . eval $
      Evaluate1 (PPE.suffixifiedPPE ppe) useCache (Term.amap (const External) tm)
    loadTerm (Reference.DerivedId r) = case Map.lookup r tms of
      Nothing -> fmap (fmap Term.unannotate) . eval $ LoadTerm r
      Just (tm,_) -> pure (Just $ Term.unannotate tm)
    loadTerm _ = pure Nothing
    loadDecl (Reference.DerivedId r) = case Map.lookup r typs of
      Nothing -> fmap (fmap $ DD.amap (const ())) . eval $ LoadType r
      Just decl -> pure (Just $ DD.amap (const ()) decl)
    loadDecl _ = pure Nothing
    loadTypeOfTerm' (Referent.Ref (Reference.DerivedId r))
        | Just (_,ty) <- Map.lookup r tms = pure $ Just (void ty)
    loadTypeOfTerm' r = fmap (fmap void) . loadTypeOfTerm $ r
  rendered <- DisplayValues.displayTerm ppe loadTerm loadTypeOfTerm' evalTerm loadDecl tm
  respond $ DisplayRendered loc rendered

getLinks :: (Var v, Monad m)
         => SrcLoc
         -> Path.HQSplit'
         -> Either (Set Reference) (Maybe String)
         -> ExceptT (Output v)
                    (Action' m v)
                    (PPE.PrettyPrintEnv,
                       --  e.g. ("Foo.doc", #foodoc, Just (#builtin.Doc)
                       [(HQ.HashQualified Name, Reference, Maybe (Type v Ann))])
getLinks srcLoc src mdTypeStr = ExceptT $ do
  let go = fmap Right . getLinks' src
  case mdTypeStr of
    Left s -> go (Just s)
    Right Nothing -> go Nothing
    Right (Just mdTypeStr) -> parseType srcLoc mdTypeStr >>= \case
      Left e -> pure $ Left e
      Right typ -> go . Just . Set.singleton $ Hashing.typeToReference typ

getLinks' :: (Var v, Monad m)
         => Path.HQSplit'         -- definition to print metadata of
         -> Maybe (Set Reference) -- return all metadata if empty
         -> Action' m v (PPE.PrettyPrintEnv,
                          --  e.g. ("Foo.doc", #foodoc, Just (#builtin.Doc)
                         [(HQ.HashQualified Name, Reference, Maybe (Type v Ann))])
getLinks' src selection0 = do
  root0 <- Branch.head <$> use root
  currentPath' <- use currentPath
  let resolveSplit' = Path.fromAbsoluteSplit . Path.toAbsoluteSplit currentPath'
      p = resolveSplit' src -- ex: the (parent,hqsegment) of `List.map` - `List`
      -- all metadata (type+value) associated with name `src`
      allMd = R4.d34 (BranchUtil.getTermMetadataHQNamed p root0)
           <> R4.d34 (BranchUtil.getTypeMetadataHQNamed p root0)
      allMd' = maybe allMd (`R.restrictDom` allMd) selection0
      -- then list the values after filtering by type
      allRefs :: Set Reference = R.ran allMd'
  sigs <- for (toList allRefs) (loadTypeOfTerm . Referent.Ref)
  let deps = Set.map LD.termRef allRefs <>
             Set.unions [ Set.map LD.typeRef . Type.dependencies $ t | Just t <- sigs ]
  ppe <- prettyPrintEnvDecl =<< makePrintNamesFromLabeled' deps
  let ppeDecl = PPE.unsuffixifiedPPE ppe
  let sortedSigs = sortOn snd (toList allRefs `zip` sigs)
  let out = [(PPE.termName ppeDecl (Referent.Ref r), r, t) | (r, t) <- sortedSigs ]
  pure (PPE.suffixifiedPPE ppe, out)

resolveShortBranchHash ::
  ShortBranchHash -> ExceptT (Output v) (Action' m v) (Branch m)
resolveShortBranchHash hash = ExceptT do
  hashSet <- eval $ BranchHashesByPrefix hash
  len <- eval BranchHashLength
  case Set.toList hashSet of
    []  -> pure . Left $ NoBranchWithHash hash
    [h] -> fmap Right . eval $ LoadLocalBranch h
    _   -> pure . Left $ BranchHashAmbiguous hash (Set.map (SBH.fromHash len) hashSet)

-- Returns True if the operation changed the namespace, False otherwise.
propagatePatchNoSync
  :: (Monad m, Var v)
  => Patch
  -> Path.Absolute
  -> Action' m v Bool
propagatePatchNoSync patch scopePath = do
  r <- use root
  let nroot = Branch.toNames (Branch.head r)
  stepAtMNoSync' (Path.unabsolute scopePath,
                  lift . lift . Propagate.propagateAndApply nroot patch)

-- Returns True if the operation changed the namespace, False otherwise.
propagatePatch :: (Monad m, Var v) =>
  InputDescription -> Patch -> Path.Absolute -> Action' m v Bool
propagatePatch inputDescription patch scopePath = do
  r <- use root
  let nroot = Branch.toNames (Branch.head r)
  stepAtM' (inputDescription <> " (applying patch)")
           (Path.unabsolute scopePath,
              lift . lift . Propagate.propagateAndApply nroot patch)

-- | Create the args needed for showTodoOutput and call it
doShowTodoOutput :: Monad m => Patch -> Path.Absolute -> Action' m v ()
doShowTodoOutput patch scopePath = do
  scope <- getAt scopePath
  let names0 = Branch.toNames (Branch.head scope)
  -- only needs the local references to check for obsolete defs
  let getPpe = do
        names <- makePrintNamesFromLabeled' (Patch.labeledDependencies patch)
        prettyPrintEnvDecl names
  showTodoOutput getPpe patch names0

-- | Show todo output if there are any conflicts or edits.
showTodoOutput
  :: Action' m v PPE.PrettyPrintEnvDecl
     -- ^ Action that fetches the pretty print env. It's expensive because it
     -- involves looking up historical names, so only call it if necessary.
  -> Patch
  -> Names
  -> Action' m v ()
showTodoOutput getPpe patch names0 = do
  todo <- checkTodo patch names0
  if TO.noConflicts todo && TO.noEdits todo
    then respond NoConflictsOrEdits
    else do
      numberedArgs .=
        (Text.unpack . Reference.toText . view _2 <$>
          fst (TO.todoFrontierDependents todo))
      ppe <- getPpe
      respond $ TodoOutput ppe todo

checkTodo :: Patch -> Names -> Action m i v (TO.TodoOutput v Ann)
checkTodo patch names0 = do
  let shouldUpdate = Names.contains names0
  f <- Propagate.computeFrontier (eval . GetDependents) patch shouldUpdate
  let dirty = R.dom f
      frontier = R.ran f
  (frontierTerms, frontierTypes) <- loadDisplayInfo frontier
  (dirtyTerms, dirtyTypes) <- loadDisplayInfo dirty
  -- todo: something more intelligent here?
  let scoreFn = const 1
  remainingTransitive <-
    frontierTransitiveDependents (eval . GetDependents) names0 frontier
  let
    scoredDirtyTerms =
      List.sortOn (view _1) [ (scoreFn r, r, t) | (r,t) <- dirtyTerms ]
    scoredDirtyTypes =
      List.sortOn (view _1) [ (scoreFn r, r, t) | (r,t) <- dirtyTypes ]
  pure $
    TO.TodoOutput
      (Set.size remainingTransitive)
      (frontierTerms, frontierTypes)
      (scoredDirtyTerms, scoredDirtyTypes)
      (Names.conflicts names0)
      (Patch.conflicts patch)
  where
  frontierTransitiveDependents ::
    Monad m => (Reference -> m (Set Reference)) -> Names -> Set Reference -> m (Set Reference)
  frontierTransitiveDependents dependents names0 rs = do
    let branchDependents r = Set.filter (Names.contains names0) <$> dependents r
    tdeps <- transitiveClosure branchDependents rs
    -- we don't want the frontier in the result
    pure $ tdeps `Set.difference` rs

<<<<<<< HEAD
=======
-- (d, f) when d is "dirty" (needs update),
--             f is in the frontier (an edited dependency of d),
--         and d depends on f
-- a ⋖ b = a depends directly on b
-- dirty(d) ∧ frontier(f) <=> not(edited(d)) ∧ edited(f) ∧ d ⋖ f
--
-- The range of this relation is the frontier, and the domain is
-- the set of dirty references.
computeFrontier :: forall m . Monad m
         => (Reference -> m (Set Reference)) -- eg Codebase.dependents codebase
         -> Patch
         -> Names
         -> m (R.Relation Reference Reference)
computeFrontier getDependents patch names = let
  edited :: Set Reference
  edited = R.dom (Patch._termEdits patch) <> R.dom (Patch._typeEdits patch)
  addDependents :: R.Relation Reference Reference -> Reference -> m (R.Relation Reference Reference)
  addDependents dependents ref =
    (\ds -> R.insertManyDom ds ref dependents) . Set.filter (Names.contains names)
      <$> getDependents ref
  in do
    -- (r,r2) ∈ dependsOn if r depends on r2
    dependsOn <- foldM addDependents R.empty edited
    -- Dirty is everything that `dependsOn` Frontier, minus already edited defns
    pure $ R.filterDom (not . flip Set.member edited) dependsOn

>>>>>>> c610155f
eval :: Command m i v a -> Action m i v a
eval = lift . lift . Free.eval

confirmedCommand :: Input -> Action m i v Bool
confirmedCommand i = do
  i0 <- use lastInput
  pure $ Just i == i0

listBranch :: Branch0 m -> [SearchResult]
listBranch (Branch.toNames -> b) =
  List.sortOn (\s -> (SR.name s, s)) (SR.fromNames b)

-- | restores the full hash to these search results, for _numberedArgs purposes
searchResultToHQString :: SearchResult -> String
searchResultToHQString = \case
  SR.Tm' n r _ -> HQ.toString $ HQ.requalify n r
  SR.Tp' n r _ -> HQ.toString $ HQ.requalify n (Referent.Ref r)
  _ -> error "impossible match failure"

-- Return a list of definitions whose names fuzzy match the given queries.
fuzzyNameDistance :: Name -> Name -> Maybe Int
fuzzyNameDistance (Name.toString -> q) (Name.toString -> n) =
  Find.simpleFuzzyScore q n

-- return `name` and `name.<everything>...`
_searchBranchPrefix :: Branch m -> Name -> [SearchResult]
_searchBranchPrefix b n = case Path.unsnoc (Path.fromName n) of
  Nothing -> []
  Just (init, last) -> case Branch.getAt init b of
    Nothing -> []
    Just b -> SR.fromNames . Names.prefix0 n $ names0
      where
      lastName = Path.toName (Path.singleton last)
      subnames = Branch.toNames . Branch.head $
                   Branch.getAt' (Path.singleton last) b
      rootnames =
        Names.filter (== lastName) .
        Branch.toNames . set Branch.children mempty $ Branch.head b
      names0 = rootnames <> Names.prefix0 lastName subnames

searchResultsFor :: Names -> [Referent] -> [Reference] -> [SearchResult]
searchResultsFor ns terms types =
  [ SR.termSearchResult ns name ref
  | ref <- terms
  , name <- toList (Names.namesForReferent ns ref)
  ] <>
  [ SR.typeSearchResult ns name ref
  | ref <- types
  , name <- toList (Names.namesForReference ns ref)
  ]

searchBranchScored :: forall score. (Ord score)
              => Names
              -> (Name -> Name -> Maybe score)
              -> [HQ.HashQualified Name]
              -> [SearchResult]
searchBranchScored names0 score queries =
  nubOrd . fmap snd . toList $ searchTermNamespace <> searchTypeNamespace
  where
  searchTermNamespace = foldMap do1query queries
    where
    do1query :: HQ.HashQualified Name -> Set (Maybe score, SearchResult)
    do1query q = foldMap (score1hq q) (R.toList . Names.terms $ names0)
    score1hq :: HQ.HashQualified Name -> (Name, Referent) -> Set (Maybe score, SearchResult)
    score1hq query (name, ref) = case query of
      HQ.NameOnly qn ->
        pair qn
      HQ.HashQualified qn h | h `SH.isPrefixOf` Referent.toShortHash ref ->
        pair qn
      HQ.HashOnly h | h `SH.isPrefixOf` Referent.toShortHash ref ->
        Set.singleton (Nothing, result)
      _ -> mempty
      where
      result = SR.termSearchResult names0 name ref
      pair qn = case score qn name of
        Just score -> Set.singleton (Just score, result)
        Nothing -> mempty
  searchTypeNamespace = foldMap do1query queries
    where
    do1query :: HQ.HashQualified Name -> Set (Maybe score, SearchResult)
    do1query q = foldMap (score1hq q) (R.toList . Names.types $ names0)
    score1hq :: HQ.HashQualified Name -> (Name, Reference) -> Set (Maybe score, SearchResult)
    score1hq query (name, ref) = case query of
      HQ.NameOnly qn ->
        pair qn
      HQ.HashQualified qn h | h `SH.isPrefixOf` Reference.toShortHash ref ->
        pair qn
      HQ.HashOnly h | h `SH.isPrefixOf` Reference.toShortHash ref ->
        Set.singleton (Nothing, result)
      _ -> mempty
      where
      result = SR.typeSearchResult names0 name ref
      pair qn = case score qn name of
        Just score -> Set.singleton (Just score, result)
        Nothing -> mempty

handleBackendError :: Backend.BackendError -> Action m i v ()
handleBackendError = \case
  Backend.NoSuchNamespace path ->
    respond . BranchNotFound $ Path.absoluteToPath' path
  Backend.BadRootBranch   e -> respond $ BadRootBranch e
  Backend.NoBranchForHash h -> do
    sbhLength <- eval BranchHashLength
    respond . NoBranchWithHash $ SBH.fromHash sbhLength h
  Backend.CouldntLoadBranch h -> do
    respond . CouldntLoadBranch $ h
  Backend.CouldntExpandBranchHash sbh -> respond $ NoBranchWithHash sbh
  Backend.AmbiguousBranchHash h hashes ->
    respond $ BranchHashAmbiguous h hashes
  Backend.MissingSignatureForTerm r ->
    respond $ TermMissingType r

respond :: Output v -> Action m i v ()
respond output = eval $ Notify output

respondNumbered :: NumberedOutput v -> Action m i v ()
respondNumbered output = do
  args <- eval $ NotifyNumbered output
  unless (null args) $
    numberedArgs .= toList args

unlessError :: ExceptT (Output v) (Action' m v) () -> Action' m v ()
unlessError ma = runExceptT ma >>= either (eval . Notify) pure

unlessError' :: (e -> Output v) -> ExceptT e (Action' m v) () -> Action' m v ()
unlessError' f ma = unlessError $ withExceptT f ma

-- | supply `dest0` if you want to print diff messages
--   supply unchangedMessage if you want to display it if merge had no effect
mergeBranchAndPropagateDefaultPatch :: (Monad m, Var v) => Branch.MergeMode ->
  InputDescription -> Maybe (Output v) -> Branch m -> Maybe Path.Path' -> Path.Absolute -> Action' m v ()
mergeBranchAndPropagateDefaultPatch mode inputDescription unchangedMessage srcb dest0 dest =
  ifM (mergeBranch mode inputDescription srcb dest0 dest)
      (loadPropagateDiffDefaultPatch inputDescription dest0 dest)
      (for_ unchangedMessage respond)
  where
  mergeBranch :: (Monad m, Var v) =>
    Branch.MergeMode -> InputDescription -> Branch m -> Maybe Path.Path' -> Path.Absolute -> Action' m v Bool
  mergeBranch mode inputDescription srcb dest0 dest = unsafeTime "Merge Branch" $ do
    destb <- getAt dest
    merged <- eval $ Merge mode srcb destb
    b <- updateAtM inputDescription dest (const $ pure merged)
    for_ dest0 $ \dest0 ->
      diffHelper (Branch.head destb) (Branch.head merged) >>=
        respondNumbered . uncurry (ShowDiffAfterMerge dest0 dest)
    pure b

loadPropagateDiffDefaultPatch :: (Monad m, Var v) =>
  InputDescription -> Maybe Path.Path' -> Path.Absolute -> Action' m v ()
loadPropagateDiffDefaultPatch inputDescription dest0 dest = unsafeTime "Propagate Default Patch" $ do
    original <- getAt dest
    patch <- eval . Eval $ Branch.getPatch defaultPatchNameSegment (Branch.head original)
    patchDidChange <- propagatePatch inputDescription patch dest
    when patchDidChange . for_ dest0 $ \dest0 -> do
      patched <- getAt dest
      let patchPath = snoc dest0 defaultPatchNameSegment
      diffHelper (Branch.head original) (Branch.head patched) >>=
        respondNumbered . uncurry (ShowDiffAfterMergePropagate dest0 dest patchPath)

-- | Get metadata type/value from a name.
--
-- May fail with either:
--
--   * 'MetadataMissingType', if the given name is associated with a single reference, but that reference doesn't have a
--     type.
--   * 'MetadataAmbiguous', if the given name is associated with more than one reference.
getMetadataFromName ::
  Var v =>
  HQ.HashQualified Name ->
  Action m (Either Event Input) v (Either (Output v) (Metadata.Type, Metadata.Value))
getMetadataFromName name = do
  (Set.toList <$> getHQTerms name) >>= \case
    [ref@(Referent.Ref val)] ->
      eval (LoadTypeOfTerm val) >>= \case
        Nothing -> do
          ppe <- getPPE
          pure (Left (MetadataMissingType ppe ref))
        Just ty -> pure (Right (Hashing.typeToReference ty, val))
    -- FIXME: we want a different error message if the given name is associated with a data constructor (`Con`).
    refs -> do
      ppe <- getPPE
      pure (Left (MetadataAmbiguous name ppe refs))
  where
    getPPE :: Action m (Either Event Input) v PPE.PrettyPrintEnv
    getPPE = do
      currentPath' <- use currentPath
      sbhLength <- eval BranchHashLength
      Backend.basicSuffixifiedNames sbhLength <$> use root <*> pure (Backend.AllNames $ Path.unabsolute currentPath')

-- | Get the set of terms related to a hash-qualified name.
getHQTerms :: HQ.HashQualified Name -> Action' m v (Set Referent)
getHQTerms = \case
  HQ.NameOnly n -> do
    root0 <- Branch.head <$> use root
    currentPath' <- use currentPath
    -- absolute-ify the name, then lookup in deepTerms of root
    let path =
          n
            & Path.fromName'
            & Path.resolve currentPath'
            & Path.unabsolute
            & Path.toName
    pure $ R.lookupRan path (Branch.deepTerms root0)
  HQ.HashOnly sh -> hashOnly sh
  HQ.HashQualified _ sh -> hashOnly sh
  where
    hashOnly sh = eval $ TermReferentsByShortHash sh


getAt :: Functor m => Path.Absolute -> Action m i v (Branch m)
getAt (Path.Absolute p) =
  use root <&> fromMaybe Branch.empty . Branch.getAt p

-- Update a branch at the given path, returning `True` if
-- an update occurred and false otherwise
updateAtM :: Applicative m
          => InputDescription
          -> Path.Absolute
          -> (Branch m -> Action m i v (Branch m))
          -> Action m i v Bool
updateAtM reason (Path.Absolute p) f = do
  b  <- use lastSavedRoot
  b' <- Branch.modifyAtM p f b
  updateRoot b' reason
  pure $ b /= b'

stepAt
  :: forall m i v
   . Monad m
  => InputDescription
  -> (Path, Branch0 m -> Branch0 m)
  -> Action m i v ()
stepAt cause = stepManyAt @m @[] cause . pure

stepAtNoSync :: forall m i v. Monad m
       => (Path, Branch0 m -> Branch0 m)
       -> Action m i v ()
stepAtNoSync = stepManyAtNoSync @m @[] . pure

stepAtM :: forall m i v. Monad m
        => InputDescription
        -> (Path, Branch0 m -> m (Branch0 m))
        -> Action m i v ()
stepAtM cause = stepManyAtM @m @[] cause . pure

stepAtM'
  :: forall m i v
   . Monad m
  => InputDescription
  -> (Path, Branch0 m -> Action m i v (Branch0 m))
  -> Action m i v Bool
stepAtM' cause = stepManyAtM' @m @[] cause . pure

stepAtMNoSync'
  :: forall m i v
   . Monad m
  => (Path, Branch0 m -> Action m i v (Branch0 m))
  -> Action m i v Bool
stepAtMNoSync' = stepManyAtMNoSync' @m @[] . pure

stepManyAt
  :: (Monad m, Foldable f)
  => InputDescription
  -> f (Path, Branch0 m -> Branch0 m)
  -> Action m i v ()
stepManyAt reason actions = do
  stepManyAtNoSync actions
  b <- use root
  updateRoot b reason

-- Like stepManyAt, but doesn't update the root
stepManyAtNoSync
  :: (Monad m, Foldable f)
  => f (Path, Branch0 m -> Branch0 m)
  -> Action m i v ()
stepManyAtNoSync actions = do
  b <- use root
  let new = Branch.stepManyAt actions b
  root .= new

stepManyAtM :: (Monad m, Foldable f)
           => InputDescription
           -> f (Path, Branch0 m -> m (Branch0 m))
           -> Action m i v ()
stepManyAtM reason actions = do
    stepManyAtMNoSync actions
    b <- use root
    updateRoot b reason

stepManyAtMNoSync :: (Monad m, Foldable f)
           => f (Path, Branch0 m -> m (Branch0 m))
           -> Action m i v ()
stepManyAtMNoSync actions = do
    b <- use root
    b' <- eval . Eval $ Branch.stepManyAtM actions b
    root .= b'

stepManyAtM' :: (Monad m, Foldable f)
           => InputDescription
           -> f (Path, Branch0 m -> Action m i v (Branch0 m))
           -> Action m i v Bool
stepManyAtM' reason actions = do
    b <- use root
    b' <- Branch.stepManyAtM actions b
    updateRoot b' reason
    pure (b /= b')

stepManyAtMNoSync' :: (Monad m, Foldable f)
           => f (Path, Branch0 m -> Action m i v (Branch0 m))
           -> Action m i v Bool
stepManyAtMNoSync' actions = do
    b <- use root
    b' <- Branch.stepManyAtM actions b
    root .= b'
    pure (b /= b')

updateRoot :: Branch m -> InputDescription -> Action m i v ()
updateRoot new reason = do
  old <- use lastSavedRoot
  when (old /= new) $ do
    root .= new
    eval $ SyncLocalRootBranch new
    eval $ AppendToReflog reason old new
    lastSavedRoot .= new

-- cata for 0, 1, or more elements of a Foldable
-- tries to match as lazily as possible
zeroOneOrMore :: Foldable f => f a -> b -> (a -> b) -> (f a -> b) -> b
zeroOneOrMore f zero one more = case toList f of
  _ : _ : _ -> more f
  a : _ -> one a
  _ -> zero

-- Goal: If `remaining = root - toBeDeleted` contains definitions X which
-- depend on definitions Y not in `remaining` (which should also be in
-- `toBeDeleted`), then complain by returning (Y, X).
getEndangeredDependents :: forall m. Monad m
                        => (Reference -> m (Set Reference))
                        -> Names
                        -> Names
                        -> m (Names, Names)
getEndangeredDependents getDependents toDelete root = do
  let remaining  = root `Names.difference` toDelete
      toDelete', remaining', extinct :: Set Reference
      toDelete'  = Names.allReferences toDelete
      remaining' = Names.allReferences remaining          -- left over after delete
      extinct    = toDelete'  `Set.difference` remaining' -- deleting and not left over
      accumulateDependents m r = getDependents r <&> \ds -> Map.insert r ds m
  dependentsOfExtinct :: Map Reference (Set Reference) <-
    foldM accumulateDependents mempty extinct
  let orphaned, endangered, failed :: Set Reference
      orphaned   = fold dependentsOfExtinct
      endangered = orphaned `Set.intersection` remaining'
      failed = Set.filter hasEndangeredDependent extinct
      hasEndangeredDependent r = any (`Set.member` endangered)
                                     (dependentsOfExtinct Map.! r)
  pure ( Names.restrictReferences failed toDelete
       , Names.restrictReferences endangered root `Names.difference` toDelete)

-- Applies the selection filter to the adds/updates of a slurp result,
-- meaning that adds/updates should only contain the selection or its transitive
-- dependencies, any unselected transitive dependencies of the selection will
-- be added to `extraDefinitions`.
applySelection
  :: forall v a
   . Var v
  => [HQ'.HashQualified Name]
  -> UF.TypecheckedUnisonFile v a
  -> SlurpResult v
  -> SlurpResult v
applySelection [] _ = id
applySelection hqs file = \sr@SlurpResult{..} ->
  sr { adds = adds `SC.intersection` closed
     , updates = updates `SC.intersection` closed
     , extraDefinitions = closed `SC.difference` selection
     }
  where
  selectedNames =
    Names.filterByHQs (Set.fromList hqs) (UF.typecheckedToNames file)
  selection, closed :: SlurpComponent v
  selection = SlurpComponent selectedTypes selectedTerms
  closed = SC.closeWithDependencies file selection
  selectedTypes, selectedTerms :: Set v
  selectedTypes = Set.map var $ R.dom (Names.types selectedNames)
  selectedTerms = Set.map var $ R.dom (Names.terms selectedNames)

var :: Var v => Name -> v
var name = Var.named (Name.toText name)

toSlurpResult
  :: forall v
   . Var v
  => Path.Absolute
  -> UF.TypecheckedUnisonFile v Ann
  -> Names
  -> SlurpResult v
toSlurpResult currentPath uf existingNames =
  Slurp.subtractComponent (conflicts <> ctorCollisions) $ SlurpResult
    uf
    mempty
    adds
    dups
    mempty
    conflicts
    updates
    termCtorCollisions
    ctorTermCollisions
    termAliases
    typeAliases
    mempty
  where
  fileNames = UF.typecheckedToNames uf

  sc :: R.Relation Name Referent -> R.Relation Name Reference -> SlurpComponent v
  sc terms types = SlurpComponent { terms = Set.map var (R.dom terms)
                                  , types = Set.map var (R.dom types) }

  -- conflict (n,r) if n is conflicted in names0
  conflicts :: SlurpComponent v
  conflicts = sc terms types where
    terms = R.filterDom (conflicted . Names.termsNamed existingNames)
                        (Names.terms fileNames)
    types = R.filterDom (conflicted . Names.typesNamed existingNames)
                        (Names.types fileNames)
    conflicted s = Set.size s > 1

  ctorCollisions :: SlurpComponent v
  ctorCollisions =
    mempty { SC.terms = termCtorCollisions <> ctorTermCollisions }

  -- termCtorCollision (n,r) if (n, r' /= r) exists in existingNames and
  -- r is Ref and r' is Con
  termCtorCollisions :: Set v
  termCtorCollisions = Set.fromList
    [ var n
    | (n, Referent.Ref{}) <- R.toList (Names.terms fileNames)
    , [r@Referent.Con{}]  <- [toList $ Names.termsNamed existingNames n]
    -- ignore collisions w/ ctors of types being updated
    , Set.notMember (Referent.toReference r) typesToUpdate
    ]

  -- the set of typerefs that are being updated by this file
  typesToUpdate :: Set Reference
  typesToUpdate = Set.fromList
    [ r
    | (n, r') <- R.toList (Names.types fileNames)
    , r       <- toList (Names.typesNamed existingNames n)
    , r /= r'
    ]

  -- ctorTermCollisions (n,r) if (n, r' /= r) exists in names0 and r is Con
  -- and r' is Ref except we relaxed it to where r' can be Con or Ref
  -- what if (n,r) and (n,r' /= r) exists in names and r, r' are Con
  ctorTermCollisions :: Set v
  ctorTermCollisions = Set.fromList
    [ var n
    | (n, Referent.Con{}) <- R.toList (Names.terms fileNames)
    , r                   <- toList $ Names.termsNamed existingNames n
    -- ignore collisions w/ ctors of types being updated
    , Set.notMember (Referent.toReference r) typesToUpdate
    , Set.notMember (var n) (terms dups)
    ]

  -- duplicate (n,r) if (n,r) exists in names0
  dups :: SlurpComponent v
  dups = sc terms types where
    terms = R.intersection (Names.terms existingNames) (Names.terms fileNames)
    types = R.intersection (Names.types existingNames) (Names.types fileNames)

  -- update (n,r) if (n,r' /= r) exists in existingNames and r, r' are Ref
  updates :: SlurpComponent v
  updates = SlurpComponent (Set.fromList types) (Set.fromList terms) where
    terms =
      [ var n
      | (n, r'@Referent.Ref{}) <- R.toList (Names.terms fileNames)
      , [r@Referent.Ref{}]     <- [toList $ Names.termsNamed existingNames n]
      , r' /= r
      ]
    types =
      [ var n
      | (n, r') <- R.toList (Names.types fileNames)
      , [r]     <- [toList $ Names.typesNamed existingNames n]
      , r' /= r
      ]

  buildAliases
    :: R.Relation Name Referent
    -> R.Relation Name Referent
    -> Set v
    -> Map v Slurp.Aliases
  buildAliases existingNames namesFromFile duplicates = Map.fromList
    [ ( var n
      , if null aliasesOfOld
        then Slurp.AddAliases aliasesOfNew
        else Slurp.UpdateAliases aliasesOfOld aliasesOfNew
      )
    | (n, r@Referent.Ref{}) <- R.toList namesFromFile
  -- All the refs whose names include `n`, and are not `r`
    , let
      refs = Set.delete r $ R.lookupDom n existingNames
      aliasesOfNew =
        Set.map (Path.unprefixName currentPath) . Set.delete n $
          R.lookupRan r existingNames
      aliasesOfOld =
        Set.map (Path.unprefixName currentPath) . Set.delete n . R.dom $
          R.restrictRan existingNames refs
    , not (null aliasesOfNew && null aliasesOfOld)
    , Set.notMember (var n) duplicates
    ]

  termAliases :: Map v Slurp.Aliases
  termAliases = buildAliases (Names.terms existingNames)
                             (Names.terms fileNames)
                             (SC.terms dups)

  typeAliases :: Map v Slurp.Aliases
  typeAliases = buildAliases (R.mapRan Referent.Ref $ Names.types existingNames)
                             (R.mapRan Referent.Ref $ Names.types fileNames)
                             (SC.types dups)

  -- (n,r) is in `adds` if n isn't in existingNames
  adds = sc terms types where
    terms = addTerms (Names.terms existingNames) (Names.terms fileNames)
    types = addTypes (Names.types existingNames) (Names.types fileNames)
    addTerms existingNames = R.filter go where
      go (n, Referent.Ref{}) = (not . R.memberDom n) existingNames
      go _ = False
    addTypes existingNames = R.filter go where
      go (n, _) = (not . R.memberDom n) existingNames

displayI :: (Monad m, Var v) => Names
          -> OutputLocation
          -> HQ.HashQualified Name
          -> Action m (Either Event Input) v ()
displayI prettyPrintNames outputLoc hq = do
  uf <- use latestTypecheckedFile >>= addWatch (HQ.toString hq)
  case uf of
    Nothing -> do
      let parseNames = (`NamesWithHistory.NamesWithHistory` mempty) prettyPrintNames
          results = NamesWithHistory.lookupHQTerm hq parseNames
      if Set.null results then
        respond $ SearchTermsNotFound [hq]
      else if Set.size results > 1 then
        respond $ TermAmbiguous hq results
      -- ... but use the unsuffixed names for display
      else do
        let tm = Term.fromReferent External $ Set.findMin results
        pped <- prettyPrintEnvDecl parseNames
        tm <- eval $ Evaluate1 (PPE.suffixifiedPPE pped) True tm
        case tm of
          Left e -> respond (EvaluationFailure e)
          Right tm -> doDisplay outputLoc parseNames (Term.unannotate tm)
    Just (toDisplay, unisonFile) -> do
      ppe <- executePPE unisonFile
      unlessError' EvaluationFailure do
        evalResult <- ExceptT . eval . Evaluate ppe $ unisonFile
        case Command.lookupEvalResult toDisplay evalResult of
          Nothing -> error $ "Evaluation dropped a watch expression: " <> HQ.toString hq
          Just tm -> lift do
            ns <- displayNames unisonFile
            doDisplay outputLoc ns tm


docsI ::
  (Ord v, Monad m, Var v) =>
  SrcLoc ->
  Names ->
  Path.HQSplit' ->
  Action m (Either Event Input) v ()
docsI srcLoc prettyPrintNames src = do
    fileByName where
    {- Given `docs foo`, we look for docs in 3 places, in this order:
       (fileByName) First check the file for `foo.doc`, and if found do `display foo.doc`
       (codebaseByMetadata) Next check for doc metadata linked to `foo` in the codebase
       (codebaseByName) Lastly check for `foo.doc` in the codebase and if found do `display foo.doc`
    -}
    hq :: HQ.HashQualified Name
    hq = let
      hq' :: HQ'.HashQualified Name
      hq' = Name.convert @Path.Path' @Name <$> Name.convert src
      in Name.convert hq'

    dotDoc :: HQ.HashQualified Name
    dotDoc = hq <&> \n -> Name.joinDot n "doc"

    fileByName = do
      ns <- maybe mempty UF.typecheckedToNames <$> use latestTypecheckedFile
      fnames <- pure $ NamesWithHistory.NamesWithHistory ns mempty
      case NamesWithHistory.lookupHQTerm dotDoc fnames of
        s | Set.size s == 1 -> do
          -- the displayI command expects full term names, so we resolve
          -- the hash back to its full name in the file
          fname' <- pure $ NamesWithHistory.longestTermName 10 (Set.findMin s) fnames
          displayI prettyPrintNames ConsoleLocation fname'
        _ -> codebaseByMetadata

    codebaseByMetadata = unlessError do
      (ppe, out) <- getLinks srcLoc src (Left $ Set.fromList [DD.docRef, DD.doc2Ref])
      lift case out of
        [] -> codebaseByName
        [(_name, ref, _tm)] -> do
          len <- eval BranchHashLength
          let names = NamesWithHistory.NamesWithHistory prettyPrintNames mempty
          let tm = Term.ref External ref
          tm <- eval $ Evaluate1 (PPE.fromNames len names) True tm
          case tm of
            Left e -> respond (EvaluationFailure e)
            Right tm -> doDisplay ConsoleLocation names (Term.unannotate tm)
        out -> do
          numberedArgs .= fmap (HQ.toString . view _1) out
          respond $ ListOfLinks ppe out

    codebaseByName = do
      parseNames <- basicParseNames
      case NamesWithHistory.lookupHQTerm dotDoc (NamesWithHistory.NamesWithHistory parseNames mempty) of
        s | Set.size s == 1 -> displayI prettyPrintNames ConsoleLocation dotDoc
          | Set.size s == 0 -> respond $ ListOfLinks mempty []
          | otherwise       -> -- todo: return a list of links here too
            respond $ ListOfLinks mempty []


filterBySlurpResult :: Ord v
           => SlurpResult v
           -> UF.TypecheckedUnisonFile v Ann
           -> UF.TypecheckedUnisonFile v Ann
filterBySlurpResult SlurpResult{..}
                    (UF.TypecheckedUnisonFileId
                      dataDeclarations'
                      effectDeclarations'
                      topLevelComponents'
                      watchComponents
                      hashTerms) =
  UF.TypecheckedUnisonFileId datas effects tlcs watches hashTerms'
  where
  keep = updates <> adds
  keepTerms = SC.terms keep
  keepTypes = SC.types keep
  hashTerms' = Map.restrictKeys hashTerms keepTerms
  datas = Map.restrictKeys dataDeclarations' keepTypes
  effects = Map.restrictKeys effectDeclarations' keepTypes
  tlcs = filter (not.null) $ fmap (List.filter filterTLC) topLevelComponents'
  watches = filter (not.null.snd) $ fmap (second (List.filter filterTLC)) watchComponents
  filterTLC (v,_,_) = Set.member v keepTerms

-- updates the namespace for adding `slurp`
doSlurpAdds :: forall m v. (Monad m, Var v)
            => SlurpComponent v
            -> UF.TypecheckedUnisonFile v Ann
            -> (Branch0 m -> Branch0 m)
doSlurpAdds slurp uf = Branch.stepManyAt0 (typeActions <> termActions)
  where
  typeActions = map doType . toList $ SC.types slurp
  termActions = map doTerm . toList $
    SC.terms slurp <> Slurp.constructorsFor (SC.types slurp) uf
  names = UF.typecheckedToNames uf
  tests = Set.fromList $ fst <$> UF.watchesOfKind WK.TestWatch (UF.discardTypes uf)
  (isTestType, isTestValue) = isTest
  md v =
    if Set.member v tests then Metadata.singleton isTestType isTestValue
    else Metadata.empty
  doTerm :: v -> (Path, Branch0 m -> Branch0 m)
  doTerm v = case toList (Names.termsNamed names (Name.unsafeFromVar v)) of
    [] -> errorMissingVar v
    [r] -> case Path.splitFromName (Name.unsafeFromVar v) of
      Nothing -> errorEmptyVar
      Just split -> BranchUtil.makeAddTermName split r (md v)
    wha -> error $ "Unison bug, typechecked file w/ multiple terms named "
                <> Var.nameStr v <> ": " <> show wha
  doType :: v -> (Path, Branch0 m -> Branch0 m)
  doType v = case toList (Names.typesNamed names (Name.unsafeFromVar v)) of
    [] -> errorMissingVar v
    [r] -> case Path.splitFromName (Name.unsafeFromVar v) of
      Nothing -> errorEmptyVar
      Just split -> BranchUtil.makeAddTypeName split r Metadata.empty
    wha -> error $ "Unison bug, typechecked file w/ multiple types named "
                <> Var.nameStr v <> ": " <> show wha
  errorEmptyVar = error "encountered an empty var name"
  errorMissingVar v = error $ "expected to find " ++ show v ++ " in " ++ show uf

doSlurpUpdates :: Monad m
               => Map Name (Reference, Reference)
               -> Map Name (Reference, Reference)
               -> [(Name, Referent)]
               -> (Branch0 m -> Branch0 m)
doSlurpUpdates typeEdits termEdits deprecated b0 =
  Branch.stepManyAt0 (typeActions <> termActions <> deprecateActions) b0
  where
  typeActions = join . map doType . Map.toList $ typeEdits
  termActions = join . map doTerm . Map.toList $ termEdits
  deprecateActions = join . map doDeprecate $ deprecated where
    doDeprecate (n, r) = case Path.splitFromName n of
      Nothing -> errorEmptyVar
      Just split -> [BranchUtil.makeDeleteTermName split r]

  -- we copy over the metadata on the old thing
  -- todo: if the thing being updated, m, is metadata for something x in b0
  -- update x's md to reference `m`
  doType, doTerm ::
    (Name, (Reference, Reference)) -> [(Path, Branch0 m -> Branch0 m)]
  doType (n, (old, new)) = case Path.splitFromName n of
    Nothing -> errorEmptyVar
    Just split -> [ BranchUtil.makeDeleteTypeName split old
                  , BranchUtil.makeAddTypeName split new oldMd ]
      where
      oldMd = BranchUtil.getTypeMetadataAt split old b0
  doTerm (n, (old, new)) = case Path.splitFromName n of
    Nothing -> errorEmptyVar
    Just split -> [ BranchUtil.makeDeleteTermName split (Referent.Ref old)
                  , BranchUtil.makeAddTermName split (Referent.Ref new) oldMd ]
      where
      -- oldMd is the metadata linked to the old definition
      -- we relink it to the new definition
      oldMd = BranchUtil.getTermMetadataAt split (Referent.Ref old) b0
  errorEmptyVar = error "encountered an empty var name"

loadDisplayInfo ::
  Set Reference -> Action m i v ([(Reference, Maybe (Type v Ann))]
                                ,[(Reference, DisplayObject () (DD.Decl v Ann))])
loadDisplayInfo refs = do
  termRefs <- filterM (eval . IsTerm) (toList refs)
  typeRefs <- filterM (eval . IsType) (toList refs)
  terms <- forM termRefs $ \r -> (r,) <$> eval (LoadTypeOfTerm r)
  types <- forM typeRefs $ \r -> (r,) <$> loadTypeDisplayObject r
  pure (terms, types)

-- Any absolute names in the input which have `currentPath` as a prefix
-- are converted to names relative to current path. all other names are
-- converted to absolute names. For example:
--
-- e.g. if currentPath = .foo.bar
--      then name foo.bar.baz becomes baz
--           name cat.dog     becomes .cat.dog
fixupNamesRelative :: Path.Absolute -> Names -> Names
fixupNamesRelative currentPath' = Names.map fixName where
  prefix = Path.toName (Path.unabsolute currentPath')
  fixName n = if currentPath' == Path.absoluteEmpty then n else
    fromMaybe (Name.makeAbsolute n) (Name.stripNamePrefix prefix n)

makeHistoricalParsingNames ::
  Monad m => Set (HQ.HashQualified Name) -> Action' m v NamesWithHistory
makeHistoricalParsingNames lexedHQs = do
  rawHistoricalNames <- findHistoricalHQs lexedHQs
  basicNames <- basicParseNames
  currentPath <- use currentPath
  pure $ NamesWithHistory basicNames
               (Names.makeAbsolute rawHistoricalNames <>
                 fixupNamesRelative currentPath rawHistoricalNames)

loadTypeDisplayObject
  :: Reference -> Action m i v (DisplayObject () (DD.Decl v Ann))
loadTypeDisplayObject = \case
  Reference.Builtin _ -> pure (BuiltinObject ())
  Reference.DerivedId id ->
    maybe (MissingObject $ Reference.idToShortHash id) UserObject
      <$> eval (LoadType id)

lexedSource :: Monad m => SourceName -> Source -> Action' m v (NamesWithHistory, LexedSource)
lexedSource name src = do
  let tokens = L.lexer (Text.unpack name) (Text.unpack src)
      getHQ = \case
        L.Backticks s (Just sh) -> Just (HQ.HashQualified (Name.unsafeFromString s) sh)
        L.WordyId   s (Just sh) -> Just (HQ.HashQualified (Name.unsafeFromString s) sh)
        L.SymbolyId s (Just sh) -> Just (HQ.HashQualified (Name.unsafeFromString s) sh)
        L.Hash      sh          -> Just (HQ.HashOnly sh)
        _                       -> Nothing
      hqs = Set.fromList . mapMaybe (getHQ . L.payload) $ tokens
  parseNames <- makeHistoricalParsingNames hqs
  pure (parseNames, (src, tokens))

suffixifiedPPE :: NamesWithHistory -> Action' m v PPE.PrettyPrintEnv
suffixifiedPPE ns = eval CodebaseHashLength <&> (`PPE.fromSuffixNames` ns)

fqnPPE :: NamesWithHistory -> Action' m v PPE.PrettyPrintEnv
fqnPPE ns = eval CodebaseHashLength <&> (`PPE.fromNames` ns)

parseSearchType :: (Monad m, Var v)
  => SrcLoc -> String -> Action' m v (Either (Output v) (Type v Ann))
parseSearchType srcLoc typ = fmap Type.removeAllEffectVars <$> parseType srcLoc typ

-- | A description of where the given parse was triggered from, for error messaging purposes.
type SrcLoc = String
parseType :: (Monad m, Var v)
  => SrcLoc -> String -> Action' m v (Either (Output v) (Type v Ann))
parseType input src = do
  -- `show Input` is the name of the "file" being lexed
  (names0, lexed) <- lexedSource (Text.pack input) (Text.pack src)
  parseNames <- basicParseNames
  let names = NamesWithHistory.push (NamesWithHistory.currentNames names0)
                          (NamesWithHistory.NamesWithHistory parseNames (NamesWithHistory.oldNames names0))
  e <- eval $ ParseType names lexed
  pure $ case e of
    Left err -> Left $ TypeParseError src err
    Right typ -> case Type.bindNames mempty (NamesWithHistory.currentNames names)
                    $ Type.generalizeLowercase mempty typ of
      Left es -> Left $ ParseResolutionFailures src (toList es)
      Right typ -> Right typ

makeShadowedPrintNamesFromLabeled
  :: Monad m => Set LabeledDependency -> Names -> Action' m v NamesWithHistory
makeShadowedPrintNamesFromLabeled deps shadowing =
  NamesWithHistory.shadowing shadowing <$> makePrintNamesFromLabeled' deps

makePrintNamesFromLabeled'
  :: Monad m => Set LabeledDependency -> Action' m v NamesWithHistory
makePrintNamesFromLabeled' deps = do
  root                           <- use root
  currentPath                    <- use currentPath
  (_missing, rawHistoricalNames) <- eval . Eval $ Branch.findHistoricalRefs
    deps
    root
  basicNames <- basicPrettyPrintNamesA
  pure $ NamesWithHistory basicNames (fixupNamesRelative currentPath rawHistoricalNames)

getTermsIncludingHistorical
  :: Monad m => Path.HQSplit -> Branch0 m -> Action' m v (Set Referent)
getTermsIncludingHistorical (p, hq) b = case Set.toList refs of
  [] -> case hq of
    HQ'.HashQualified n hs -> do
      names <- findHistoricalHQs
        $ Set.fromList [HQ.HashQualified (Name.unsafeFromText (NameSegment.toText n)) hs]
      pure . R.ran $ Names.terms names
    _ -> pure Set.empty
  _ -> pure refs
  where refs = BranchUtil.getTerm (p, hq) b

-- discards inputs that aren't hashqualified;
-- I'd enforce it with finer-grained types if we had them.
findHistoricalHQs :: Monad m => Set (HQ.HashQualified Name) -> Action' m v Names
findHistoricalHQs lexedHQs0 = do
  root <- use root
  currentPath <- use currentPath
  let
    -- omg this nightmare name-to-path parsing code is littered everywhere.
    -- We need to refactor so that the absolute-ness of a name isn't represented
    -- by magical text combinations.
    -- Anyway, this function takes a name, tries to determine whether it is
    -- relative or absolute, and tries to return the corresponding name that is
    -- /relative/ to the root.
    preprocess n = case Name.toString n of
      -- some absolute name that isn't just "."
      '.' : t@(_:_)  -> Name.unsafeFromString t
      -- something in current path
      _ ->  if Path.isRoot currentPath then n
            else Name.joinDot (Path.toName . Path.unabsolute $ currentPath) n

    lexedHQs = Set.map (fmap preprocess) . Set.filter HQ.hasHash $ lexedHQs0
  (_missing, rawHistoricalNames) <- eval . Eval $ Branch.findHistoricalHQs lexedHQs root
  pure rawHistoricalNames

basicPrettyPrintNamesA :: Functor m => Action' m v Names
basicPrettyPrintNamesA = snd <$> basicNames'

makeShadowedPrintNamesFromHQ :: Monad m => Set (HQ.HashQualified Name) -> Names -> Action' m v NamesWithHistory
makeShadowedPrintNamesFromHQ lexedHQs shadowing = do
  rawHistoricalNames <- findHistoricalHQs lexedHQs
  basicNames <- basicPrettyPrintNamesA
  currentPath <- use currentPath
  -- The basic names go into "current", but are shadowed by "shadowing".
  -- They go again into "historical" as a hack that makes them available HQ-ed.
  pure $
    NamesWithHistory.shadowing
      shadowing
      (NamesWithHistory basicNames (fixupNamesRelative currentPath rawHistoricalNames))

basicParseNames, slurpResultNames :: Functor m => Action' m v Names
basicParseNames = fst <$> basicNames'
-- we check the file against everything in the current path
slurpResultNames = currentPathNames

currentPathNames :: Functor m => Action' m v Names
currentPathNames = do
  currentPath' <- use currentPath
  currentBranch' <- getAt currentPath'
  pure $ Branch.toNames (Branch.head currentBranch')

-- implementation detail of basicParseNames and basicPrettyPrintNames
basicNames' :: Functor m => Action' m v (Names, Names)
basicNames' = do
  root' <- use root
  currentPath' <- use currentPath
  pure $ Backend.basicNames' root' (Backend.AllNames $ Path.unabsolute currentPath')

data AddRunMainResult v
  = NoTermWithThatName
  | TermHasBadType (Type v Ann)
  | RunMainSuccess (TypecheckedUnisonFile  v Ann)

-- Adds a watch expression of the given name to the file, if
-- it would resolve to a TLD in the file. Returns the freshened
-- variable name and the new typechecked file.
--
-- Otherwise, returns `Nothing`.
addWatch
  :: (Monad m, Var v)
  => String
  -> Maybe (TypecheckedUnisonFile v Ann)
  -> Action' m v (Maybe (v, TypecheckedUnisonFile v Ann))
addWatch _watchName Nothing = pure Nothing
addWatch watchName (Just uf) = do
  let components = join $ UF.topLevelComponents uf
  let mainComponent = filter ((\v -> Var.nameStr v == watchName) . view _1) components
  case mainComponent of
    [(v, tm, ty)] -> pure . pure $ let
      v2 = Var.freshIn (Set.fromList [v]) v
      a = ABT.annotation tm
      in (v2, UF.typecheckedUnisonFile
           (UF.dataDeclarationsId' uf)
           (UF.effectDeclarationsId' uf)
           (UF.topLevelComponents' uf)
           (UF.watchComponents uf <> [(WK.RegularWatch, [(v2, Term.var a v, ty)])]))
    _ -> addWatch watchName Nothing

-- Given a typechecked file with a main function called `mainName`
-- of the type `'{IO} ()`, adds an extra binding which
-- forces the `main` function.
--
-- If that function doesn't exist in the typechecked file, the
-- codebase is consulted.
addRunMain
  :: (Monad m, Var v)
  => String
  -> Maybe (TypecheckedUnisonFile v Ann)
  -> Action' m v (AddRunMainResult v)
addRunMain mainName Nothing = do
  parseNames <- basicParseNames
  let loadTypeOfTerm ref = eval $ LoadTypeOfTerm ref
  mainType <- eval RuntimeMain
  mainToFile <$>
    MainTerm.getMainTerm loadTypeOfTerm parseNames mainName mainType
  where
    mainToFile (MainTerm.NotAFunctionName _) = NoTermWithThatName
    mainToFile (MainTerm.NotFound _) = NoTermWithThatName
    mainToFile (MainTerm.BadType _ ty) = maybe NoTermWithThatName TermHasBadType ty
    mainToFile (MainTerm.Success hq tm typ) = RunMainSuccess $
      let v = Var.named (HQ.toText hq) in
      UF.typecheckedUnisonFile mempty mempty mempty [("main",[(v, tm, typ)])] -- mempty
addRunMain mainName (Just uf) = do
  let components = join $ UF.topLevelComponents uf
  let mainComponent = filter ((\v -> Var.nameStr v == mainName) . view _1) components
  mainType <- eval RuntimeMain
  case mainComponent of
    [(v, tm, ty)] -> pure $ let
      v2 = Var.freshIn (Set.fromList [v]) v
      a = ABT.annotation tm
      in
      if Typechecker.isSubtype ty mainType then RunMainSuccess $ let
        runMain = DD.forceTerm a a (Term.var a v)
        in UF.typecheckedUnisonFile
             (UF.dataDeclarationsId' uf)
             (UF.effectDeclarationsId' uf)
             (UF.topLevelComponents' uf)
             (UF.watchComponents uf <> [("main", [(v2, runMain, mainType)])])
      else TermHasBadType ty
    _ -> addRunMain mainName Nothing

executePPE
  :: (Var v, Monad m)
  => TypecheckedUnisonFile v a
  -> Action' m v PPE.PrettyPrintEnv
executePPE unisonFile =
  suffixifiedPPE =<< displayNames unisonFile

-- Produce a `Names` needed to display all the hashes used in the given file.
displayNames :: (Var v, Monad m)
  => TypecheckedUnisonFile v a
  -> Action' m v NamesWithHistory
displayNames unisonFile =
  -- voodoo
  makeShadowedPrintNamesFromLabeled
    (UF.termSignatureExternalLabeledDependencies unisonFile)
    (UF.typecheckedToNames unisonFile)

diffHelper :: Monad m
  => Branch0 m
  -> Branch0 m
  -> Action' m v (PPE.PrettyPrintEnv, OBranchDiff.BranchDiffOutput v Ann)
diffHelper before after = do
  hqLength <- eval CodebaseHashLength
  diff     <- eval . Eval $ BranchDiff.diff0 before after
  names0 <- basicPrettyPrintNamesA
  ppe <- PPE.suffixifiedPPE <$> prettyPrintEnvDecl (NamesWithHistory names0 mempty)
  (ppe,) <$>
    OBranchDiff.toOutput
      loadTypeOfTerm
      declOrBuiltin
      hqLength
      (Branch.toNames before)
      (Branch.toNames after)
      ppe
      diff

loadTypeOfTerm :: Referent -> Action m i v (Maybe (Type v Ann))
loadTypeOfTerm (Referent.Ref r) = eval $ LoadTypeOfTerm r
loadTypeOfTerm (Referent.Con (Reference.DerivedId r) cid _) = do
  decl <- eval $ LoadType r
  case decl of
    Just (either DD.toDataDecl id -> dd) -> pure $ DD.typeOfConstructor dd cid
    Nothing -> pure Nothing
loadTypeOfTerm Referent.Con{} = error $
  reportBug "924628772" "Attempt to load a type declaration which is a builtin!"

declOrBuiltin :: Reference -> Action m i v (Maybe (DD.DeclOrBuiltin v Ann))
declOrBuiltin r = case r of
  Reference.Builtin{} ->
    pure . fmap DD.Builtin $ Map.lookup r Builtin.builtinConstructorType
  Reference.DerivedId id ->
    fmap DD.Decl <$> eval (LoadType id)

fuzzySelectTermsAndTypes :: Branch0 m -> Action m (Either Event Input) v [HQ.HashQualified Name]
fuzzySelectTermsAndTypes searchBranch0 = do
  let termsAndTypes =
        Relation.dom (Names.hashQualifyTermsRelation (Relation.swap $ Branch.deepTerms searchBranch0))
          <> Relation.dom (Names.hashQualifyTypesRelation (Relation.swap $ Branch.deepTypes searchBranch0))
  fromMaybe [] <$> eval (FuzzySelect Fuzzy.defaultOptions HQ.toText (Set.toList termsAndTypes))

fuzzySelectNamespace :: Branch0 m -> Action m (Either Event Input) v [Path']
fuzzySelectNamespace searchBranch0 =
  do
    fmap Path.toPath'
    . fromMaybe []
    <$> eval
      ( FuzzySelect
          Fuzzy.defaultOptions {Fuzzy.allowMultiSelect = False}
          Path.toText
          (Set.toList $ Branch.deepPaths searchBranch0)
      )<|MERGE_RESOLUTION|>--- conflicted
+++ resolved
@@ -2033,35 +2033,6 @@
     -- we don't want the frontier in the result
     pure $ tdeps `Set.difference` rs
 
-<<<<<<< HEAD
-=======
--- (d, f) when d is "dirty" (needs update),
---             f is in the frontier (an edited dependency of d),
---         and d depends on f
--- a ⋖ b = a depends directly on b
--- dirty(d) ∧ frontier(f) <=> not(edited(d)) ∧ edited(f) ∧ d ⋖ f
---
--- The range of this relation is the frontier, and the domain is
--- the set of dirty references.
-computeFrontier :: forall m . Monad m
-         => (Reference -> m (Set Reference)) -- eg Codebase.dependents codebase
-         -> Patch
-         -> Names
-         -> m (R.Relation Reference Reference)
-computeFrontier getDependents patch names = let
-  edited :: Set Reference
-  edited = R.dom (Patch._termEdits patch) <> R.dom (Patch._typeEdits patch)
-  addDependents :: R.Relation Reference Reference -> Reference -> m (R.Relation Reference Reference)
-  addDependents dependents ref =
-    (\ds -> R.insertManyDom ds ref dependents) . Set.filter (Names.contains names)
-      <$> getDependents ref
-  in do
-    -- (r,r2) ∈ dependsOn if r depends on r2
-    dependsOn <- foldM addDependents R.empty edited
-    -- Dirty is everything that `dependsOn` Frontier, minus already edited defns
-    pure $ R.filterDom (not . flip Set.member edited) dependsOn
-
->>>>>>> c610155f
 eval :: Command m i v a -> Action m i v a
 eval = lift . lift . Free.eval
 
