{-# OPTIONS_GHC -Wno-partial-type-signatures #-}
--{-# OPTIONS_GHC -Wno-unused-imports #-} -- todo: delete
{-# OPTIONS_GHC -Wno-unused-top-binds #-} -- todo: delete
{-# OPTIONS_GHC -Wno-unused-local-binds #-} -- todo: delete
--{-# OPTIONS_GHC -Wno-unused-matches #-} -- todo: delete

{-# LANGUAGE ApplicativeDo       #-}
{-# LANGUAGE OverloadedStrings   #-}
{-# LANGUAGE DoAndIfThenElse     #-}
{-# LANGUAGE GADTs               #-}
{-# LANGUAGE PatternSynonyms     #-}
{-# LANGUAGE ScopedTypeVariables #-}
{-# LANGUAGE TemplateHaskell     #-}
{-# LANGUAGE TupleSections       #-}
{-# LANGUAGE ViewPatterns        #-}
{-# LANGUAGE TypeApplications    #-}
{-# LANGUAGE PartialTypeSignatures #-}
{-# LANGUAGE RecordWildCards #-}
{-# LANGUAGE BangPatterns #-}
{-# LANGUAGE EmptyCase #-}

module Unison.Codebase.Editor.HandleInput (loop, loopState0, LoopState(..), parseSearchType) where

import Unison.Prelude

import Unison.Codebase.Editor.Command
import Unison.Codebase.Editor.Input
import Unison.Codebase.Editor.Output
import Unison.Codebase.Editor.DisplayThing
import qualified Unison.Codebase.Editor.Output as Output
import Unison.Codebase.Editor.SlurpResult (SlurpResult(..))
import qualified Unison.Codebase.Editor.SlurpResult as Slurp
import Unison.Codebase.Editor.SlurpComponent (SlurpComponent(..))
import qualified Unison.Codebase.Editor.SlurpComponent as SC
import Unison.Codebase.Editor.RemoteRepo (RemoteRepo, printNamespace)

import           Control.Lens
import           Control.Lens.TH                ( makeLenses )
import           Control.Monad.State            ( StateT )
import           Control.Monad.Trans.Except     ( ExceptT(..), runExceptT)
import           Data.Bifunctor                 ( second )
import           Data.Configurator              ()
import qualified Data.List                      as List
import           Data.List                      ( partition, sortOn )
import           Data.List.Extra                ( nubOrd, sort )
import           Data.Maybe                     ( fromJust )
import qualified Data.Map                      as Map
import qualified Data.Text                     as Text
import qualified Text.Megaparsec               as P
import qualified Data.Set                      as Set
import           Data.Sequence                  ( Seq(..) )
import qualified Unison.ABT                    as ABT
import           Unison.Codebase.Branch         ( Branch(..)
                                                , Branch0(..)
                                                )
import qualified Unison.Codebase.Branch        as Branch
import qualified Unison.Codebase.BranchUtil    as BranchUtil
import qualified Unison.Codebase.Causal        as Causal
import qualified Unison.Codebase.Metadata      as Metadata
import           Unison.Codebase.Patch          ( Patch(..) )
import qualified Unison.Codebase.Patch         as Patch
import           Unison.Codebase.Path           ( Path
                                                , Path'(..) )
import qualified Unison.Codebase.Path          as Path
import qualified Unison.Codebase.NameSegment   as NameSegment
import qualified Unison.Codebase.Reflog        as Reflog
import           Unison.Codebase.SearchResult   ( SearchResult )
import qualified Unison.Codebase.SearchResult  as SR
import qualified Unison.Codebase.ShortBranchHash as SBH
import qualified Unison.DataDeclaration        as DD
import qualified Unison.HashQualified          as HQ
import qualified Unison.HashQualified'         as HQ'
import qualified Unison.Name                   as Name
import           Unison.Name                    ( Name(Name) )
import           Unison.Names3                  ( Names(..), Names0
                                                , pattern Names0 )
import qualified Unison.Names2                 as Names
import qualified Unison.Names3                 as Names3
import           Unison.Parser                  ( Ann(..) )
import           Unison.Reference               ( Reference(..) )
import qualified Unison.Reference              as Reference
import           Unison.Referent                ( Referent )
import qualified Unison.Referent               as Referent
import           Unison.Result                  ( pattern Result )
import qualified Unison.ShortHash as SH
import qualified Unison.Term                   as Term
import qualified Unison.Type                   as Type
import qualified Unison.Result                 as Result
import qualified Unison.UnisonFile             as UF
import qualified Unison.Util.Find              as Find
import           Unison.Util.Free               ( Free )
import qualified Unison.Util.Free              as Free
import           Unison.Util.List               ( uniqueBy )
import qualified Unison.Util.Relation          as R
import           Unison.Util.TransitiveClosure  (transitiveClosure)
import           Unison.Var                     ( Var )
import qualified Unison.Var                    as Var
import qualified Unison.Codebase.TypeEdit as TypeEdit
import Unison.Codebase.TermEdit (TermEdit(..))
import qualified Unison.Codebase.TermEdit as TermEdit
import qualified Unison.Typechecker as Typechecker
import qualified Unison.PrettyPrintEnv as PPE
import           Unison.Runtime.IOSource       ( isTest, ioReference )
import qualified Unison.Runtime.IOSource as IOSource
import qualified Unison.Util.Star3             as Star3
import qualified Unison.Util.Pretty            as P
import qualified Unison.Util.Monoid            as Monoid
import Unison.UnisonFile (TypecheckedUnisonFile)
import qualified Unison.Codebase.Editor.TodoOutput as TO
import qualified Unison.Lexer as L
import Unison.Codebase.Editor.SearchResult' (SearchResult')
import qualified Unison.Codebase.Editor.SearchResult' as SR'
import qualified Unison.LabeledDependency as LD
import Unison.LabeledDependency (LabeledDependency)
import Unison.Type (Type)
import qualified Unison.Builtin as Builtin
import Unison.Codebase.NameSegment (NameSegment(..))
import Unison.Codebase.ShortBranchHash (ShortBranchHash)
import qualified Unison.Codebase.Editor.Propagate as Propagate
import qualified Unison.Codebase.Editor.UriParser as UriParser
import Data.Tuple.Extra (uncurry3)
import qualified Unison.CommandLine.DisplayValues as DisplayValues
import qualified Control.Error.Util as ErrorUtil

type F m i v = Free (Command m i v)
type Term v a = Term.AnnotatedTerm v a

-- type (Action m i v) a
type Action m i v = MaybeT (StateT (LoopState m v) (F m i v))

_liftToAction :: m a -> Action m i v a
_liftToAction = lift . lift . Free.eval . Eval

data LoopState m v
  = LoopState
      { _root :: Branch m
      -- the current position in the namespace
      , _currentPath :: Path.Absolute

      -- TBD
      -- , _activeEdits :: Set Branch.EditGuid

      -- The file name last modified, and whether to skip the next file
      -- change event for that path (we skip file changes if the file has
      -- just been modified programmatically)
      , _latestFile :: Maybe (FilePath, SkipNextUpdate)
      , _latestTypecheckedFile :: Maybe (UF.TypecheckedUnisonFile v Ann)

      -- The previous user input. Used to request confirmation of
      -- questionable user commands.
      , _lastInput :: Maybe Input

      -- A 1-indexed list of strings that can be referenced by index at the
      -- CLI prompt.  e.g. Given ["Foo.bat", "Foo.cat"],
      -- `rename 2 Foo.foo` will rename `Foo.cat` to `Foo.foo`.
      , _numberedArgs :: [String]
      }

type SkipNextUpdate = Bool

makeLenses ''LoopState

loopState0 :: Branch m -> Path.Absolute -> LoopState m v
loopState0 b p = LoopState b p Nothing Nothing Nothing []

type Action' m v = Action m (Either Event Input) v

defaultPatchNameSegment :: NameSegment
defaultPatchNameSegment = "patch"

loop :: forall m v . (Monad m, Var v) => Action m (Either Event Input) v ()
loop = do
  uf           <- use latestTypecheckedFile
  root'        <- use root
  currentPath' <- use currentPath
  latestFile'  <- use latestFile
  currentBranch' <- getAt currentPath'
  e           <- eval Input
  hqLength    <- eval CodebaseHashLength
  sbhLength   <- eval BranchHashLength
  let
      sbh = SBH.fromHash sbhLength
      root0 = Branch.head root'
      currentBranch0 = Branch.head currentBranch'
      defaultPatchPath :: PatchPath
      defaultPatchPath = (Path' $ Left currentPath', defaultPatchNameSegment)
      resolveSplit' :: (Path', a) -> (Path, a)
      resolveSplit' = Path.fromAbsoluteSplit . Path.toAbsoluteSplit currentPath'
      resolveToAbsolute :: Path' -> Path.Absolute
      resolveToAbsolute = Path.toAbsolutePath currentPath'
      getAtSplit :: Path.Split -> Maybe (Branch m)
      getAtSplit p = BranchUtil.getBranch p root0
      getAtSplit' :: Path.Split' -> Maybe (Branch m)
      getAtSplit' = getAtSplit . resolveSplit'
      getPatchAtSplit' :: Path.Split' -> Action' m v (Maybe Patch)
      getPatchAtSplit' s = do
        let (p, seg) = Path.toAbsoluteSplit currentPath' s
        b <- getAt p
        eval . Eval $ Branch.getMaybePatch seg (Branch.head b)
      getHQ'TermsIncludingHistorical p =
        getTermsIncludingHistorical (resolveSplit' p) root0
      getHQ'Terms p = BranchUtil.getTerm (resolveSplit' p) root0
      getHQ'Types p = BranchUtil.getType (resolveSplit' p) root0
      getTypes :: Path.Split' -> Set Reference
      getTypes = getHQ'Types . fmap HQ'.NameOnly
      getTerms :: Path.Split' -> Set Referent
      getTerms = getHQ'Terms . fmap HQ'.NameOnly
      getPatchAt :: Path.Split' -> Action' m v Patch
      getPatchAt patchPath' = do
        let (p, seg) = Path.toAbsoluteSplit currentPath' patchPath'
        b <- getAt p
        eval . Eval $ Branch.getPatch seg (Branch.head b)
      withFile ambient sourceName lexed@(text, tokens) k = do
        let
          getHQ = \case
            L.Backticks s (Just sh) ->
              Just (HQ.HashQualified (Name.unsafeFromString s) sh)
            L.WordyId s (Just sh) ->
              Just (HQ.HashQualified (Name.unsafeFromString s) sh)
            L.SymbolyId s (Just sh) ->
              Just (HQ.HashQualified (Name.unsafeFromString s) sh)
            L.Hash sh -> Just (HQ.HashOnly sh)
            _         -> Nothing
          hqs = Set.fromList . mapMaybe (getHQ . L.payload) $ tokens
        parseNames :: Names <- makeHistoricalParsingNames hqs
        Result notes r <- eval $ Typecheck ambient parseNames sourceName lexed
        case r of
          -- Parsing failed
          Nothing -> respond $
            ParseErrors text [ err | Result.Parsing err <- toList notes ]
          Just (Left errNames) -> do
            ppe <- prettyPrintEnv =<< makeShadowedPrintNamesFromHQ hqs errNames
            respond $
              TypeErrors text ppe [ err | Result.TypeError err <- toList notes ]
          Just (Right uf) -> k uf

  case e of
    Left (IncomingRootBranch hashes) ->
      respond . WarnIncomingRootBranch $ Set.map (SBH.fromHash sbhLength) hashes
    Left (UnisonFileChanged sourceName text) ->
      -- We skip this update if it was programmatically generated
      if maybe False snd latestFile'
        then modifying latestFile (fmap (const False) <$>)
        else do
          let lexed = L.lexer (Text.unpack sourceName) (Text.unpack text)
          withFile [] sourceName (text, lexed) $ \unisonFile -> do
            sr <- toSlurpResult unisonFile <$> slurpResultNames0
            names <- makeShadowedPrintNamesFromLabeled
                        (UF.termSignatureExternalLabeledDependencies unisonFile)
                        (UF.typecheckedToNames0 unisonFile)
            ppe <- PPE.suffixifiedPPE <$> prettyPrintEnvDecl names
            eval (Notify $ Typechecked sourceName ppe sr unisonFile)
            r <- eval . Evaluate ppe $ unisonFile
            case r of
              Left e -> respond $ EvaluationFailure e
              Right (bindings, e) -> do
                let e' = Map.map go e
                    go (ann, kind, _hash, _uneval, eval, isHit) = (ann, kind, eval, isHit)
                when (not $ null e') $
                  eval . Notify $ Evaluated text ppe bindings e'
                latestFile .= Just (Text.unpack sourceName, False)
                latestTypecheckedFile .= Just unisonFile
    Right input ->
      let
        ifConfirmed = ifM (confirmedCommand input)
        branchNotFound = respond . BranchNotFound input
        branchNotFound' = respond . BranchNotFound input . Path.unsplit'
        patchNotFound :: Path.Split' -> _
        patchNotFound s = respond $ PatchNotFound input s
        patchExists :: Path.Split' -> _
        patchExists s = respond $ PatchAlreadyExists input s
        typeNotFound = respond . TypeNotFound input
        termNotFound = respond . TermNotFound input
        typeConflicted src = respond . TypeAmbiguous input src
        termConflicted src = respond . TermAmbiguous input (Left src)
        hashConflicted src = respond . HashAmbiguous input src
        branchExists dest _x = respond $ BranchAlreadyExists input dest
        branchExistsSplit = branchExists . Path.unsplit'
        typeExists dest = respond . TypeAlreadyExists input dest
        termExists dest = respond . TermAlreadyExists input dest
        inputDescription :: Text
        inputDescription = case input of
          ForkLocalBranchI src dest -> "fork " <> hp' src <> " " <> p' dest
          MergeLocalBranchI src dest -> "merge " <> p' src <> " " <> p' dest
          ResetRootI src -> "reset-root " <> hp' src
          AliasTermI src dest -> "alias.term " <> hqs' src <> " " <> ps' dest
          AliasTypeI src dest -> "alias.type" <> hqs' src <> " " <> ps' dest
          MoveTermI src dest -> "move.term " <> hqs' src <> " " <> ps' dest
          MoveTypeI src dest -> "move.type " <> hqs' src <> " " <> ps' dest
          MoveBranchI src dest -> "move.namespace " <> ops' src <> " " <> ps' dest
          MovePatchI src dest -> "move.patch " <> ps' src <> " " <> ps' dest
          CopyPatchI src dest -> "copy.patch " <> ps' src <> " " <> ps' dest
          DeleteTermI def -> "delete.term " <> hqs' def
          DeleteTypeI def -> "delete.type" <> hqs' def
          DeleteBranchI opath -> "delete.namespace " <> ops' opath
          DeletePatchI path -> "delete.patch " <> ps' path
          ResolveTermI srcH targetH p ->
            "resolve.term " <> SH.toText srcH <> " "
                            <> SH.toText targetH <> " "
                            <> opatch p
          ResolveTypeI srcH targetH p ->
            "resolve.type " <> SH.toText srcH <> " "
                            <> SH.toText targetH <> " "
                            <> opatch p
          ResolveTermNameI path -> "resolve.termName " <> hqs' path
          ResolveTypeNameI path -> "resolve.typeName " <> hqs' path
          AddI _selection -> "add"
          UpdateI p _selection -> "update " <> opatch p
          PropagatePatchI p scope -> "patch " <> ps' p <> " " <> p' scope
          UndoI{} -> "undo"
          ExecuteI s -> "execute " <> Text.pack s
          LinkI from to -> "link " <> hqs' from <> " " <> hqs' to
          UnlinkI from to -> "unlink " <> hqs' from <> " " <> hqs' to
          UpdateBuiltinsI -> "builtins.update"
          MergeBuiltinsI -> "builtins.merge"
          PullRemoteBranchI orepo dest ->
            "pull "
              <> maybe "(remote namespace from .unisonConfig)"
                       (uncurry3 printNamespace) orepo
              <> " "
              <> p' dest
          PushRemoteBranchI{} -> wat
          PreviewMergeLocalBranchI{} -> wat
          SwitchBranchI{} -> wat
          NamesI{} -> wat
          TodoI{} -> wat
          ListEditsI{} -> wat
          HistoryI{} -> wat
          TestI{} -> wat
          LinksI{} -> wat
          SearchByNameI{} -> wat
          FindShallowI{} -> wat
          FindPatchI{} -> wat
          ShowDefinitionI{} -> wat
          DisplayI{} -> wat
          DocsI{} -> wat
          ShowDefinitionByPrefixI{} -> wat
          ShowReflogI{} -> wat
          DebugBranchHistoryI{} -> wat
          QuitI{} -> wat
          DeprecateTermI{} -> undefined
          DeprecateTypeI{} -> undefined
          AddTermReplacementI{} -> undefined
          AddTypeReplacementI{} -> undefined
          RemoveTermReplacementI{} -> undefined
          RemoveTypeReplacementI{} -> undefined
          where
          hp' = either (Text.pack . show) p'
          p' = Text.pack . show . Path.toAbsolutePath currentPath'
          ops' = maybe "." ps'
          opatch = ps' . fromMaybe defaultPatchPath
          wat = error $ show input ++ " is not expected to alter the branch"
          hqs' (p, hq) =
            Monoid.unlessM (Path.isRoot' p) (p' p) <> "." <> Text.pack (show hq)
          ps' = p' . Path.unsplit'
        stepAt = Unison.Codebase.Editor.HandleInput.stepAt inputDescription
        stepManyAt = Unison.Codebase.Editor.HandleInput.stepManyAt inputDescription
        stepManyAtM = Unison.Codebase.Editor.HandleInput.stepManyAtM inputDescription
        updateAtM = Unison.Codebase.Editor.HandleInput.updateAtM inputDescription
      in case input of
      ShowReflogI -> do
        entries <- fmap (convertEntries Nothing []) $ eval LoadReflog
        numberedArgs .=
          fmap (('#':) . SBH.toString . Output.hash) entries
        respond $ ShowReflog entries
        where
        -- reverses & formats entries, adds synthetic entries when there is a
        -- discontinuity in the reflog.
        convertEntries :: Maybe Branch.Hash
                       -> [Output.ReflogEntry]
                       -> [Reflog.Entry]
                       -> [Output.ReflogEntry]
        convertEntries _ acc [] = acc
        convertEntries Nothing acc entries@(Reflog.Entry old _ _ : _) =
          convertEntries
            (Just old)
            (Output.ReflogEntry (SBH.fromHash sbhLength old) "(initial reflogged namespace)" : acc)
            entries
        convertEntries (Just lastHash) acc entries@(Reflog.Entry old new reason : rest) =
          if lastHash /= old then
            convertEntries
              (Just old)
              (Output.ReflogEntry (SBH.fromHash sbhLength old) "(external change)" : acc)
              entries
          else
            convertEntries
              (Just new)
              (Output.ReflogEntry (SBH.fromHash sbhLength new) reason : acc)
              rest

      ResetRootI src0 ->
        case src0 of
          Left hash -> resolveShortBranchHash input hash >>= \case
            Left output -> respond output
            Right newRoot -> do
              updateRoot root' newRoot inputDescription
              success
          Right path' -> do
            newRoot <- getAt $ Path.toAbsolutePath currentPath' path'
            if Branch.isEmpty newRoot then respond $ BranchNotFound input path'
            else do
              updateRoot root' newRoot inputDescription
              success
      ForkLocalBranchI src0 dest0 -> do
        let tryUpdateDest srcb dest0 = do
              let dest = Path.toAbsolutePath currentPath' dest0
              -- if dest isn't empty: leave dest unchanged, and complain.
              ok <- updateAtM dest $ \destb ->
                pure (if Branch.isEmpty destb then srcb else destb)
              if ok then success else respond $ BadDestinationBranch input dest0
        case src0 of
          Left hash -> resolveShortBranchHash input hash >>= \case
            Left output -> respond output
            Right srcb -> tryUpdateDest srcb dest0
          Right path' -> do
            srcb <- getAt $ Path.toAbsolutePath currentPath' path'
            if Branch.isEmpty srcb then respond $ BranchNotFound input path'
            else tryUpdateDest srcb dest0
      MergeLocalBranchI src0 dest0 -> do
        let [src, dest] = Path.toAbsolutePath currentPath' <$> [src0, dest0]
        srcb <- getAt src
        if Branch.isEmpty srcb then branchNotFound src0
        else do
          destb <- getAt dest
          merged <- eval . Eval $ Branch.merge srcb destb
          b <- updateAtM dest $ const (pure merged)
          if b then do
            respond (ShowDiff input (Branch.namesDiff destb merged))
            patch <- getPatchAt defaultPatchPath
            void $ propagatePatch inputDescription patch dest
          else respond (NothingTodo input)

      PreviewMergeLocalBranchI src0 dest0 -> do
        let [src, dest] = Path.toAbsolutePath currentPath' <$> [src0, dest0]
        srcb <- getAt src
        if Branch.isEmpty srcb then branchNotFound src0
        else do
          destb <- getAt dest
          merged <- eval . Eval $ Branch.merge srcb destb
          if merged == destb then respond (NothingTodo input)
          else respond $ ShowDiff input (Branch.namesDiff destb merged)

      -- move the root to a sub-branch
      MoveBranchI Nothing dest -> do
        b <- use root
        stepManyAt [ (Path.empty, const Branch.empty0)
                   , BranchUtil.makeSetBranch (resolveSplit' dest) b ]
        success

      MoveBranchI (Just src) dest ->
        maybe (branchNotFound' src) srcOk (getAtSplit' src)
        where
        srcOk b = maybe (destOk b) (branchExistsSplit dest) (getAtSplit' dest)
        destOk b = do
          stepManyAt
            [ BranchUtil.makeSetBranch (resolveSplit' src) Branch.empty
            , BranchUtil.makeSetBranch (resolveSplit' dest) b ]
          success -- could give rando stats about new defns

      MovePatchI src dest -> do
        psrc <- getPatchAtSplit' src
        pdest <- getPatchAtSplit' dest
        case (psrc, pdest) of
          (Nothing, _) -> patchNotFound src
          (_, Just _) -> patchExists dest
          (Just p, Nothing) -> do
            stepManyAt [
              BranchUtil.makeDeletePatch (resolveSplit' src),
              BranchUtil.makeReplacePatch (resolveSplit' dest) p ]
            success

      CopyPatchI src dest -> do
        psrc <- getPatchAtSplit' src
        pdest <- getPatchAtSplit' dest
        case (psrc, pdest) of
          (Nothing, _) -> patchNotFound src
          (_, Just _) -> patchExists dest
          (Just p, Nothing) -> do
            stepAt (BranchUtil.makeReplacePatch (resolveSplit' dest) p)
            success

      DeletePatchI src -> do
        psrc <- getPatchAtSplit' src
        case psrc of
          Nothing -> patchNotFound src
          Just _ -> do
            stepAt (BranchUtil.makeDeletePatch (resolveSplit' src))
            success

      DeleteBranchI Nothing ->
        ifConfirmed
            (do
              stepAt (Path.empty, const Branch.empty0)
              respond DeletedEverything)
            (respond DeleteEverythingConfirmation)

      DeleteBranchI (Just p) ->
        maybe (branchNotFound' p) go $ getAtSplit' p
        where
        go (Branch.head -> b) = do
          (failed, failedDependents) <-
            let rootNames = Branch.toNames0 root0
                toDelete = Names.prefix0
                  (Path.toName . Path.unsplit . resolveSplit' $ p)
                  (Branch.toNames0 b)
            in getEndangeredDependents (eval . GetDependents) toDelete rootNames
          if failed == mempty then do
            stepAt $ BranchUtil.makeSetBranch (resolveSplit' p) Branch.empty
            -- Looks similar to the 'toDelete' above... investigate me! ;)
            let deletedNames =
                  Names.prefix0
                    (Path.toName' (Path.unsplit' p))
                    (Branch.toNames0 b)
                diff = Names3.diff0 deletedNames mempty
            respond $ ShowDiff input diff
          else do
            failed <- loadSearchResults $ Names.asSearchResults failed
            failedDependents <- loadSearchResults $ Names.asSearchResults failedDependents
            ppe <- prettyPrintEnv =<<
              makePrintNamesFromLabeled'
                (foldMap SR'.labeledDependencies $ failed <> failedDependents)
            respond $ CantDelete input ppe failed failedDependents

      SwitchBranchI path' -> do
        path <- use $ currentPath . to (`Path.toAbsolutePath` path')
        currentPath .= path
        branch' <- getAt path
        when (Branch.isEmpty branch') (respond $ CreatedNewBranch path)

      HistoryI resultsCap diffCap from -> case from of
        Left hash -> resolveShortBranchHash input hash >>= \case
          Left output -> respond output
          Right b -> do
            doHistory 0 b []
        Right path' -> do
          path <- use $ currentPath . to (`Path.toAbsolutePath` path')
          branch' <- getAt path
          if Branch.isEmpty branch' then respond $ CreatedNewBranch path
          else do
            doHistory 0 branch' []
        where
          doHistory !n b acc =
            if maybe False (n >=) resultsCap then
              respond $ History diffCap acc (PageEnd (sbh $ Branch.headHash b) n)
            else case Branch._history b of
              Causal.One{} ->
                respond $ History diffCap acc (EndOfLog . sbh $ Branch.headHash b)
              Causal.Merge{..} ->
                respond $ History diffCap acc (MergeTail (sbh $ Branch.headHash b) . map sbh $ Map.keys tails)
              Causal.Cons{..} -> do
                b' <- fmap Branch.Branch . eval . Eval $ snd tail
                let elem = (sbh $ Branch.headHash b, Branch.namesDiff b' b)
                doHistory (n+1) b' (elem : acc)

      UndoI -> do
        prev <- eval . Eval $ Branch.uncons root'
        case prev of
          Nothing ->
            respond . CantUndo $ if Branch.isOne root' then CantUndoPastStart
                                 else CantUndoPastMerge
          Just (_, prev) -> do
            updateRoot root' prev inputDescription
            respond $ ShowDiff input (Branch.namesDiff prev root')

      AliasTermI src dest -> case (toList (getHQ'Terms src), toList (getTerms dest)) of
        ([r],       []) -> do
          stepAt (BranchUtil.makeAddTermName (resolveSplit' dest) r (oldMD r))
          success
        ([_], rs@(_:_)) -> termExists dest (Set.fromList rs)
        ([],         _) -> termNotFound src
        (rs,         _) -> termConflicted src (Set.fromList rs)
        where
        p = resolveSplit' src
        oldMD r = BranchUtil.getTermMetadataAt p r root0

      AliasTypeI src dest -> case (toList (getHQ'Types src), toList (getTypes dest)) of
        ([r],       []) -> do
          stepAt (BranchUtil.makeAddTypeName (resolveSplit' dest) r (oldMD r))
          success
        ([_], rs@(_:_)) -> typeExists dest (Set.fromList rs)
        ([],         _) -> typeNotFound src
        (rs,         _) -> typeConflicted src (Set.fromList rs)
        where
        p = resolveSplit' src
        oldMD r = BranchUtil.getTypeMetadataAt p r root0

      NamesI thing -> do
        len <- eval CodebaseHashLength
        parseNames0 <- Names3.suffixify0 <$> basicParseNames0
        let filtered = case thing of
              HQ.HashOnly shortHash ->
                Names.filterBySHs (Set.singleton shortHash) parseNames0
              HQ.HashQualified n sh ->
                Names.filterByHQs (Set.singleton $ HQ'.HashQualified n sh) parseNames0
              HQ.NameOnly n ->
                Names.filterByHQs (Set.singleton $ HQ'.NameOnly n) parseNames0
        printNames0 <- basicPrettyPrintNames0
        let printNames = Names printNames0 mempty
        let terms' ::Set (Referent, Set HQ'.HashQualified)
            terms' = (`Set.map` Names.termReferents filtered) $
                        \r -> (r, Names3.termName len r printNames)
            types' :: Set (Reference, Set HQ'.HashQualified)
            types' = (`Set.map` Names.typeReferences filtered) $
                        \r -> (r, Names3.typeName len r printNames)
        respond $ ListNames (toList terms') (toList types')
--          let (p, hq) = p0
--              namePortion = HQ'.toName hq
--          case hq of
--            HQ'.NameOnly _ ->
--              respond $ uncurry ListNames (results p namePortion)
--            HQ'.HashQualified _ sh -> let
--              (terms, types) = results p namePortion
--              -- filter terms and types based on `sh : ShortHash`
--              terms' = filter (Reference.isPrefixOf sh . Referent.toReference . fst) terms
--              types' = filter (Reference.isPrefixOf sh . fst) types
--              in respond $ ListNames terms' types'
--          where
--            results p namePortion = let
--              name = Path.toName . Path.unprefix currentPath' . Path.snoc' p
--                   $ namePortion
--              ns = prettyPrintNames0
--              terms = [ (r, Names.namesForReferent ns r)
--                      | r <- toList $ Names.termsNamed ns name ]
--              types = [ (r, Names.namesForReference ns r)
--                      | r <- toList $ Names.typesNamed ns name ]
--              in (terms, types)

      LinkI src mdValue -> do
        let srcle = toList (getHQ'Terms src)
            srclt = toList (getHQ'Types src)
            (parent, _last) = resolveSplit' src
            mdValuel = toList (getHQ'Terms mdValue)
        case (srcle, srclt, mdValuel) of
          (srcle, srclt, [Referent.Ref mdValue])
            | length srcle < 2 && length srclt < 2 -> do
              mdType <- eval $ LoadTypeOfTerm mdValue
              case mdType of
                Nothing -> respond $ LinkFailure input
                Just ty -> do
                  stepAt (parent, step (Type.toReference ty))
                  success
                where
                step mdType b0 = let
                  tmUpdates terms = foldl' go terms srcle where
                    go terms src = Metadata.insert (src, mdType, mdValue) terms
                  tyUpdates types = foldl' go types srclt where
                    go types src = Metadata.insert (src, mdType, mdValue) types
                  in over Branch.terms tmUpdates . over Branch.types tyUpdates $ b0
          _ -> respond $ LinkFailure input

      UnlinkI src mdValue -> do
        let srcle = toList (getHQ'Terms src)
            srclt = toList (getHQ'Types src)
            (parent, _last) = resolveSplit' src
            mdValuel = toList (getHQ'Terms mdValue)
        case (srcle, srclt, mdValuel) of
          (srcle, srclt, [Referent.Ref mdValue])
            | length srcle < 2 && length srclt < 2 -> do
              mdType <- eval $ LoadTypeOfTerm mdValue
              case mdType of
                Nothing -> respond $ LinkFailure input
                Just ty -> do
                  stepAt (parent, step (Type.toReference ty))
                  success
                where
                step mdType b0 = let
                  tmUpdates terms = foldl' go terms srcle where
                    go terms src = Metadata.delete (src, mdType, mdValue) terms
                  tyUpdates types = foldl' go types srclt where
                    go types src = Metadata.delete (src, mdType, mdValue) types
                  in over Branch.terms tmUpdates . over Branch.types tyUpdates $ b0
          _ -> respond $ LinkFailure input

      -- > links List.map (.Docs .English)
      -- > links List.map -- give me all the
      -- > links Optional License
      LinksI src mdTypeStr -> getLinks input src (Right mdTypeStr) >>= \case
        Left e -> respond e
        Right (ppe, out) -> do
          numberedArgs .= fmap (HQ.toString . view _1) out
          respond $ ListOfLinks ppe out

      DocsI src -> getLinks input src (Left $ Set.singleton DD.docRef) >>= \case
        Left e -> respond e
        Right (ppe, out) -> case out of
          [(_name, ref, _tm)] -> do
            names <- basicPrettyPrintNames0
            doDisplay ConsoleLocation (Names3.Names names mempty) (Referent.Ref ref)
          out -> do
            numberedArgs .= fmap (HQ.toString . view _1) out
            respond $ ListOfLinks ppe out

      MoveTermI src dest ->
        case (toList (getHQ'Terms src), toList (getTerms dest)) of
          ([r], []) -> do
            stepManyAt
              [ BranchUtil.makeDeleteTermName p r
              , BranchUtil.makeAddTermName (resolveSplit' dest) r (mdSrc r)]
            success
          ([_], rs) -> termExists dest (Set.fromList rs)
          ([],   _) -> termNotFound src
          (rs,   _) -> termConflicted src (Set.fromList rs)
        where p = resolveSplit' (HQ'.toName <$> src)
              mdSrc r = BranchUtil.getTermMetadataAt p r root0

      MoveTypeI src dest ->
        case (toList (getHQ'Types src), toList (getTypes dest)) of
          ([r], []) -> do
            stepManyAt
              [ BranchUtil.makeDeleteTypeName p r
              , BranchUtil.makeAddTypeName (resolveSplit' dest) r (mdSrc r) ]
            success
          ([_], rs) -> typeExists dest (Set.fromList rs)
          ([], _)   -> typeNotFound src
          (rs, _)   -> typeConflicted src (Set.fromList rs)
        where
        p = resolveSplit' (HQ'.toName <$> src)
        mdSrc r = BranchUtil.getTypeMetadataAt p r root0

      DeleteTypeI hq -> case toList (getHQ'Types hq) of
        [] -> typeNotFound hq
        [r] -> goMany (Set.singleton r)
        (Set.fromList -> rs) -> ifConfirmed (goMany rs) (typeConflicted hq rs)
        where
        resolvedPath = resolveSplit' (HQ'.toName <$> hq)
        makeDelete = BranchUtil.makeDeleteTypeName resolvedPath
        goMany rs = do
          let rootNames = Branch.toNames0 root0
              -- these names are relative to the root
              toDelete = Names0 mempty (R.fromList . fmap (name,) $ toList rs)
                where name = Path.toName . Path.unsplit $ resolvedPath
          (failed, failedDependents) <-
            getEndangeredDependents (eval . GetDependents) toDelete rootNames
          if failed == mempty then stepManyAt . fmap makeDelete . toList $ rs
          else do
            failed <-
              loadSearchResults $ Names.asSearchResults failed
            failedDependents <-
              loadSearchResults $ Names.asSearchResults failedDependents
            ppe <- prettyPrintEnv =<<
              makePrintNamesFromLabeled'
                (foldMap SR'.labeledDependencies $ failed <> failedDependents)
            respond $ CantDelete input ppe failed failedDependents

      -- like the previous
      DeleteTermI hq -> case toList (getHQ'Terms hq) of
        [] -> termNotFound hq
        [r] -> goMany (Set.singleton r)
        (Set.fromList -> rs) -> ifConfirmed (goMany rs) (termConflicted hq rs)
        where
        resolvedPath = resolveSplit' (HQ'.toName <$> hq)
        makeDelete = BranchUtil.makeDeleteTermName resolvedPath
        goMany rs = do
          let rootNames = Branch.toNames0 root0
              -- these names are relative to the root
              toDelete = Names0 (R.fromList . fmap (name,) $ toList rs) mempty
                where name = Path.toName . Path.unsplit $ resolvedPath
          (failed, failedDependents) <-
            getEndangeredDependents (eval . GetDependents) toDelete rootNames
          if failed == mempty then stepManyAt . fmap makeDelete . toList $ rs
          else do
            failed <-
              loadSearchResults $ Names.asSearchResults failed
            failedDependents <-
              loadSearchResults $ Names.asSearchResults failedDependents
            ppe <- prettyPrintEnv =<<
              makePrintNamesFromLabeled'
                (foldMap SR'.labeledDependencies $ failed <> failedDependents)
            respond $ CantDelete input ppe failed failedDependents

      DisplayI outputLoc (HQ.unsafeFromString -> hq) -> do
        parseNames <- (`Names3.Names` mempty) <$> basicPrettyPrintNames0
        let results = Names3.lookupHQTerm hq parseNames
        if Set.null results then
          respond $ SearchTermsNotFound [hq]
        else if Set.size results > 1 then
          respond $ TermAmbiguous input (Right hq) results
        else doDisplay outputLoc parseNames (Set.findMin results)

      ShowDefinitionI outputLoc (fmap HQ.unsafeFromString -> hqs) -> do
        parseNames <- makeHistoricalParsingNames $ Set.fromList hqs
        let resultss = searchBranchExact hqLength parseNames hqs
            (misses, hits) = partition (\(_, results) -> null results) (zip hqs resultss)
            results = List.sort . uniqueBy SR.toReferent $ hits >>= snd
        results' <- loadSearchResults results
        let termTypes :: Map.Map Reference (Type v Ann)
            termTypes =
              Map.fromList
                [ (r, t) | SR'.Tm _ (Just t) (Referent.Ref r) _ <- results' ]
            (collatedTypes, collatedTerms) = collateReferences
              (mapMaybe SR'.tpReference results')
              (mapMaybe SR'.tmReferent results')
        -- load the `collatedTerms` and types into a Map Reference.Id Term/Type
        -- for later
        loadedDerivedTerms <-
          fmap (Map.fromList . catMaybes) . for (toList collatedTerms) $ \case
            Reference.DerivedId i -> fmap (i,) <$> eval (LoadTerm i)
            _ -> pure Nothing
        loadedDerivedTypes <-
          fmap (Map.fromList . catMaybes) . for (toList collatedTypes) $ \case
            Reference.DerivedId i -> fmap (i,) <$> eval (LoadType i)
            _ -> pure Nothing
        -- Populate DisplayThings for the search results, in anticipation of
        -- displaying the definitions.
        loadedDisplayTerms :: Map Reference (DisplayThing (Term v Ann)) <-
         fmap Map.fromList . for (toList collatedTerms) $ \case
          r@(Reference.DerivedId i) -> do
            let tm = Map.lookup i loadedDerivedTerms
            -- We add a type annotation to the term using if it doesn't
            -- already have one that the user provided
            pure . (r, ) $ case liftA2 (,) tm (Map.lookup r termTypes) of
              Nothing        -> MissingThing i
              Just (tm, typ) -> case tm of
                Term.Ann' _ _ -> RegularThing tm
                _ -> RegularThing (Term.ann (ABT.annotation tm) tm typ)
          r@(Reference.Builtin _) -> pure (r, BuiltinThing)
        let loadedDisplayTypes :: Map Reference (DisplayThing (DD.Decl v Ann))
            loadedDisplayTypes =
              Map.fromList . (`fmap` toList collatedTypes) $ \case
                r@(Reference.DerivedId i) ->
                  (r,) . maybe (MissingThing i) RegularThing
                       $ Map.lookup i loadedDerivedTypes
                r@(Reference.Builtin _) -> (r, BuiltinThing)
        -- the SR' deps include the result term/type names, and the
        let deps = foldMap SR'.labeledDependencies results'
                <> foldMap Term.labeledDependencies loadedDerivedTerms
        printNames <- makePrintNamesFromLabeled' deps

        -- We might like to make sure that the user search terms get used as
        -- the names in the pretty-printer, but the current implementation
        -- doesn't.
        ppe <- prettyPrintEnvDecl printNames
        let loc = case outputLoc of
              ConsoleLocation    -> Nothing
              FileLocation path  -> Just path
              LatestFileLocation -> fmap fst latestFile' <|> Just "scratch.u"
        do
          when (not $ null loadedDisplayTypes && null loadedDisplayTerms) $
            eval . Notify $
              DisplayDefinitions loc ppe loadedDisplayTypes loadedDisplayTerms
          when (not $ null misses) $
            eval . Notify . SearchTermsNotFound $ fmap fst misses
          -- We set latestFile to be programmatically generated, if we
          -- are viewing these definitions to a file - this will skip the
          -- next update for that file (which will happen immediately)
          latestFile .= ((, True) <$> loc)

      FindPatchI -> do
        let patches =
              [ Path.toName $ Path.snoc p seg
              | (p, b) <- Branch.toList0 currentBranch0
              , (seg, _) <- Map.toList (Branch._edits b) ]
        respond $ ListOfPatches $ Set.fromList patches
        numberedArgs .= fmap Name.toString patches

      FindShallowI pathArg -> do
        prettyPrintNames0 <- basicPrettyPrintNames0
        ppe <- fmap PPE.suffixifiedPPE . prettyPrintEnvDecl $ Names prettyPrintNames0 mempty
        hashLen <- eval CodebaseHashLength
        let pathArgAbs = Path.toAbsolutePath currentPath' pathArg
        b0 <- Branch.head <$> getAt pathArgAbs
        let
          hqTerm b0 ns r =
            let refs = Star3.lookupD1 ns . _terms $ b0
            in case length refs of
              1 -> HQ'.fromName ns
              _ -> HQ'.take hashLen $ HQ'.fromNamedReferent ns r
          hqType b0 ns r =
            let refs = Star3.lookupD1 ns . _types $ b0
            in case length refs of
              1 -> HQ'.fromName ns
              _ -> HQ'.take hashLen $ HQ'.fromNamedReference ns r
          defnCount b =
            (length . R.ran . Star3.d1 . deepTerms $ Branch.head b) +
            (length . R.ran . Star3.d1 . deepTypes $ Branch.head b)
          patchCount b = (length . deepEdits $ Branch.head b)

        termEntries <- for (R.toList . Star3.d1 $ _terms b0) $
          \(r, ns) -> do
            ot <- loadReferentType r
            pure $ ShallowTermEntry r (hqTerm b0 ns r) ot
        let
          typeEntries =
            [ ShallowTypeEntry r (hqType b0 ns r)
            | (r, ns) <- R.toList . Star3.d1 $ _types b0 ]
          branchEntries =
            [ ShallowBranchEntry ns (defnCount b)
            | (ns, b) <- Map.toList $ _children b0 ]
          patchEntries =
            [ ShallowPatchEntry ns
            | (ns, (_h, _mp)) <- Map.toList $ _edits b0 ]
        let
          entries :: [ShallowListEntry v Ann]
          entries = sort $ termEntries ++ typeEntries ++ branchEntries
          entryToHQString :: ShallowListEntry v Ann -> String
          -- caching the result as an absolute path, for easier jumping around
          entryToHQString e = fixup $ case e of
            ShallowTypeEntry _ hq   -> HQ'.toString hq
            ShallowTermEntry _ hq _ -> HQ'.toString hq
            ShallowBranchEntry ns _ -> NameSegment.toString ns
            ShallowPatchEntry ns    -> NameSegment.toString ns
            where
            fixup s =
              if last pathArgStr == '.'
              then pathArgStr ++ s
              else pathArgStr ++ "." ++ s
            pathArgStr = show pathArgAbs
        numberedArgs .= fmap entryToHQString entries
        respond $ ListShallow ppe entries
        where

      SearchByNameI isVerbose _showAll ws -> do
        prettyPrintNames0 <- basicPrettyPrintNames0
        -- results became an Either to accommodate `parseSearchType` returning an error
        results <- runExceptT $ case ws of
          -- no query, list everything
          [] -> pure . listBranch $ Branch.head currentBranch'

          -- type query
          ":" : ws -> ExceptT (parseSearchType input (unwords ws)) >>= \typ -> ExceptT $ do
            let named = Branch.deepReferents (Branch.head root')
            matches <- fmap toList . eval $ GetTermsOfType typ
            matches <- filter (`Set.member` named) <$>
              if null matches then do
                respond NoExactTypeMatches
                fmap toList . eval $ GetTermsMentioningType typ
              else pure matches
            let results =
                  -- in verbose mode, aliases are shown, so we collapse all
                  -- aliases to a single search result; in non-verbose mode,
                  -- a separate result may be shown for each alias
                  (if isVerbose then uniqueBy SR.toReferent else id) $
                  searchResultsFor prettyPrintNames0 matches []
            pure . pure $ results

          -- name query
          (map HQ.unsafeFromString -> qs) -> do
            ns <- lift $ basicPrettyPrintNames0
            let srs = searchBranchScored ns fuzzyNameDistance qs
            pure $ uniqueBy SR.toReferent srs

        case results of
          Left error -> respond error
          Right results -> do
            numberedArgs .= fmap searchResultToHQString results
            results' <- loadSearchResults results
            ppe <- prettyPrintEnv . Names3.suffixify =<<
              makePrintNamesFromLabeled'
                (foldMap SR'.labeledDependencies results')
            respond $ ListOfDefinitions ppe isVerbose results'

      ResolveTypeNameI hq ->
        zeroOneOrMore (getHQ'Types hq) (typeNotFound hq) go (typeConflicted hq)
        where
        conflicted = getHQ'Types (fmap HQ'.toNameOnly hq)
        makeDelete =
          BranchUtil.makeDeleteTypeName (resolveSplit' (HQ'.toName <$> hq))
        go r = stepManyAt . fmap makeDelete . toList . Set.delete r $ conflicted

      ResolveTermNameI hq -> do
        refs <- getHQ'TermsIncludingHistorical hq
        zeroOneOrMore refs (termNotFound hq) go (termConflicted hq)
        where
        conflicted = getHQ'Terms (fmap HQ'.toNameOnly hq)
        makeDelete =
          BranchUtil.makeDeleteTermName (resolveSplit' (HQ'.toName <$> hq))
        go r = stepManyAt . fmap makeDelete . toList . Set.delete r $ conflicted

      ResolveTermI from to patchPath -> do
        let patchPath' = fromMaybe defaultPatchPath patchPath
        patch <- getPatchAt patchPath'
        fromRefs <- eval $ ReferencesByShortHash from
        toRefs <- eval $ ReferencesByShortHash to
        let go :: Reference.Id
               -> Reference.Id
               -> Action m (Either Event Input) v ()
            go fid tid = do
              let fr = DerivedId fid
                  tr = DerivedId tid
              mft <- eval $ LoadTypeOfTerm fr
              mtt <- eval $ LoadTypeOfTerm tr
              case (mft, mtt) of
                (Nothing, _) -> respond $ TermNotFound' input fid
                (_, Nothing) -> respond $ TermNotFound' input tid
                (Just ft, Just tt) -> do
                  let
                      patch' =
                        -- The modified patch
                        over Patch.termEdits
                          (R.insert fr (Replace tr (TermEdit.typing tt ft))
                           . R.deleteDom fr)
                          patch
                      (patchPath'', patchName) = resolveSplit' patchPath'
                  -- Save the modified patch
                  stepAtM (inputDescription <> " (1/2)")
                          (patchPath'',
                           Branch.modifyPatches patchName (const patch'))
                  -- Apply the modified patch to the current path
                  -- since we might be able to propagate further.
                  void $ propagatePatch inputDescription patch' currentPath'
                  -- Say something
                  success
        zeroOneOrMore
          fromRefs
          (respond $ SearchTermsNotFound [HQ.HashOnly from])
          (\r -> zeroOneOrMore toRefs
                               (respond $ SearchTermsNotFound [HQ.HashOnly to])
                               (go r)
                               (hashConflicted to .
                                 Set.map (Referent.Ref . DerivedId)))
          (hashConflicted from .
            Set.map (Referent.Ref . DerivedId))

      ResolveTypeI from to patchPath -> do
        let patchPath' = fromMaybe defaultPatchPath patchPath
        patch <- getPatchAt patchPath'
        fromRefs <- eval $ ReferencesByShortHash from
        toRefs <- eval $ ReferencesByShortHash to
        let go :: Reference.Id
               -> Reference.Id
               -> Action m (Either Event Input) v ()
            go fid tid = do
              let fr = DerivedId fid
                  tr = DerivedId tid
                  patch' =
                    -- The modified patch
                    over Patch.typeEdits
                      (R.insert fr (TypeEdit.Replace tr) . R.deleteDom fr) patch
                  (patchPath'', patchName) = resolveSplit' patchPath'
              -- Save the modified patch
              stepAtM (inputDescription <> " (1/2)")
                      (patchPath'', Branch.modifyPatches patchName (const patch'))
              -- Apply the modified patch to the current path
              -- since we might be able to propagate further.
              void $ propagatePatch inputDescription patch' currentPath'
              -- Say something
              success
        zeroOneOrMore
          fromRefs
          (respond $ SearchTermsNotFound [HQ.HashOnly from])
          (\r -> zeroOneOrMore toRefs
                               (respond $ SearchTermsNotFound [HQ.HashOnly to])
                               (go r)
                               (hashConflicted to .
                                 Set.map (Referent.Ref . DerivedId)))
          (hashConflicted from .
            Set.map (Referent.Ref . DerivedId))

      AddI hqs -> case uf of
        Nothing -> respond $ NoUnisonFile input
        Just uf -> do
          sr <- Slurp.disallowUpdates
              . applySelection hqs uf
              . toSlurpResult uf
             <$> slurpResultNames0
          when (Slurp.isNonempty sr) $ do
            stepAt ( Path.unabsolute currentPath'
                   , doSlurpAdds (Slurp.adds sr) uf)
            eval . AddDefsToCodebase . filterBySlurpResult sr $ uf
          ppe <- prettyPrintEnvDecl =<<
            makeShadowedPrintNamesFromLabeled
              (UF.termSignatureExternalLabeledDependencies uf)
              (UF.typecheckedToNames0 uf)
          respond $ SlurpOutput input (PPE.suffixifiedPPE ppe) sr

      UpdateI maybePatchPath hqs -> case uf of
        Nothing -> respond $ NoUnisonFile input
        Just uf -> do
          let patchPath = fromMaybe defaultPatchPath maybePatchPath
          slurpCheckNames0 <- slurpResultNames0
          currentPathNames0 <- currentPathNames0
          let sr = applySelection hqs uf
                 . toSlurpResult uf
                 $ slurpCheckNames0
          let fileNames0 = UF.typecheckedToNames0 uf
              -- todo: display some error if typeEdits or termEdits itself contains a loop
              typeEdits :: Map Name (Reference, Reference)
              typeEdits = Map.fromList $ map f (toList $ SC.types (updates sr)) where
                f v = case (toList (Names.typesNamed slurpCheckNames0 n)
                           ,toList (Names.typesNamed fileNames0 n)) of
                  ([old],[new]) -> (n, (old, new))
                  _ -> error $ "Expected unique matches for "
                                  ++ Var.nameStr v ++ " but got: "
                                  ++ show otherwise
                  where n = Name.fromVar v
              hashTerms :: Map Reference (Type v Ann)
              hashTerms = Map.fromList (toList hashTerms0) where
                hashTerms0 = (\(r, _, typ) -> (r, typ)) <$> UF.hashTerms uf
              termEdits :: Map Name (Reference, Reference)
              termEdits = Map.fromList $ map g (toList $ SC.terms (updates sr)) where
                g v = case ( toList (Names.refTermsNamed slurpCheckNames0 n)
                           , toList (Names.refTermsNamed fileNames0 n)) of
                  ([old], [new]) -> (n, (old, new))
                  _ -> error $ "Expected unique matches for "
                                 ++ Var.nameStr v ++ " but got: "
                                 ++ show otherwise
                  where n = Name.fromVar v
              termDeprecations :: [(Name, Referent)]
              termDeprecations =
                [ (n, r) | (oldTypeRef,_) <- Map.elems typeEdits
                         , (n, r) <- Names3.constructorsForType0 oldTypeRef currentPathNames0 ]

          ye'ol'Patch <- getPatchAt patchPath
          -- If `uf` updates a -> a', we want to replace all (a0 -> a) in patch
          -- with (a0 -> a') in patch'.
          -- So for all (a0 -> a) in patch, for all (a -> a') in `uf`,
          -- we must know the type of a0, a, a'.
          let
            -- we need:
            -- all of the `old` references from the `new` edits,
            -- plus all of the `old` references for edits from patch we're replacing
            collectOldForTyping :: [(Reference, Reference)] -> Patch -> Set Reference
            collectOldForTyping new old = foldl' f mempty (new ++ fromOld) where
              f acc (r, _r') = Set.insert r acc
              newLHS = Set.fromList . fmap fst $ new
              fromOld :: [(Reference, Reference)]
              fromOld = [ (r,r') | (r, TermEdit.Replace r' _) <- R.toList . Patch._termEdits $ old
                                 , Set.member r' newLHS ]
            neededTypes = collectOldForTyping (toList termEdits) ye'ol'Patch

          allTypes :: Map Reference (Type v Ann) <-
            fmap Map.fromList . for (toList neededTypes) $ \r ->
              (r,) . fromJust <$> (eval . LoadTypeOfTerm) r

          let typing r1 r2 = case (Map.lookup r1 allTypes, Map.lookup r2 hashTerms) of
                (Just t1, Just t2)
                  | Typechecker.isEqual t1 t2 -> TermEdit.Same
                  | Typechecker.isSubtype t1 t2 -> TermEdit.Subtype
                  | otherwise -> TermEdit.Different
                e -> error $ "compiler bug: typing map not constructed properly\n" <>
                  "typing " <> show r1 <> " " <> show r2 <> " : " <> show e

          let updatePatch :: Patch -> Patch
              updatePatch p = foldl' step2 p' termEdits
                where
                p' = foldl' step1 p typeEdits
                step1 p (r,r') = Patch.updateType r (TypeEdit.Replace r') p
                step2 p (r,r') = Patch.updateTerm typing r (TermEdit.Replace r' (typing r r')) p
              (p, seg) = Path.toAbsoluteSplit currentPath' patchPath
              updatePatches :: Branch0 m -> m (Branch0 m)
              updatePatches = Branch.modifyPatches seg updatePatch

          when (Slurp.isNonempty sr) $ do
          -- take a look at the `updates` from the SlurpResult
          -- and make a patch diff to record a replacement from the old to new references
            stepManyAtM
              [( Path.unabsolute currentPath'
               , pure . doSlurpUpdates typeEdits termEdits termDeprecations)
              ,( Path.unabsolute currentPath'
               , pure . doSlurpAdds (Slurp.updates sr <> Slurp.adds sr) uf)
              ,( Path.unabsolute p, updatePatches )]
            eval . AddDefsToCodebase . filterBySlurpResult sr $ uf
          ppe <- prettyPrintEnv =<<
            makeShadowedPrintNamesFromLabeled
              (UF.termSignatureExternalLabeledDependencies uf)
              (UF.typecheckedToNames0 uf)
          respond $ SlurpOutput input ppe sr
          -- propagatePatch prints TodoOutput
          void $ propagatePatch inputDescription (updatePatch ye'ol'Patch) currentPath'

      TodoI patchPath branchPath' -> do
        patch <- getPatchAt (fromMaybe defaultPatchPath patchPath)
        names <- makePrintNamesFromLabeled' $ Patch.labeledDependencies patch
        ppe <- prettyPrintEnvDecl names
        branch <- getAt $ Path.toAbsolutePath currentPath' branchPath'
        let names0 = Branch.toNames0 (Branch.head branch)
        -- showTodoOutput only needs the local references
        -- to check for obsolete defs
        showTodoOutput ppe patch names0

      TestI showOk showFail -> do
        let
          testTerms = Star3.fact . Star3.select1D3 isTest
                    . Branch.deepTerms $ currentBranch0
          testRefs = Set.fromList [ r | Referent.Ref r <- toList testTerms ]
          oks results =
            [ (r, msg)
            | (r, Term.Sequence' ts) <- Map.toList results
            , Term.App' (Term.Constructor' ref cid) (Term.Text' msg) <- toList ts
            , cid == DD.okConstructorId && ref == DD.testResultRef ]
          fails results =
            [ (r, msg)
            | (r, Term.Sequence' ts) <- Map.toList results
            , Term.App' (Term.Constructor' ref cid) (Term.Text' msg) <- toList ts
            , cid == DD.failConstructorId && ref == DD.testResultRef ]
        cachedTests <- fmap Map.fromList . eval $ LoadWatches UF.TestWatch testRefs
        let stats = Output.CachedTests (Set.size testRefs) (Map.size cachedTests)
        names <- makePrintNamesFromLabeled' $
          LD.referents testTerms <>
          LD.referents [ DD.okConstructorReferent, DD.failConstructorReferent ]
        ppe <- prettyPrintEnv names
        respond $ TestResults stats ppe showOk showFail
                    (oks cachedTests) (fails cachedTests)
        let toCompute = Set.difference testRefs (Map.keysSet cachedTests)
        unless (Set.null toCompute) $ do
          let total = Set.size toCompute
          computedTests <- fmap join . for (toList toCompute `zip` [1..]) $ \(r,n) ->
            case r of
              Reference.DerivedId rid -> do
                tm <- eval $ LoadTerm rid
                case tm of
                  Nothing -> [] <$ respond (TermNotFound' input rid)
                  Just tm -> do
                    respond $ TestIncrementalOutputStart ppe (n,total) r tm
                    tm' <- eval (Evaluate1 ppe tm) <&> \case
                      Left e -> Term.seq External
                        [ DD.failResult External (Text.pack $ P.toANSI 80 ("\n" <> e)) ]
                      Right tm' -> tm'
                    eval $ PutWatch UF.TestWatch rid tm'
                    respond $ TestIncrementalOutputEnd ppe (n,total) r tm'
                    pure [(r, tm')]
              r -> error $ "unpossible, tests can't be builtins: " <> show r
          let m = Map.fromList computedTests
          respond $ TestResults Output.NewlyComputed ppe showOk showFail (oks m) (fails m)

      -- ListBranchesI ->
      --   eval ListBranches >>= respond . ListOfBranches currentBranchName'
      -- DeleteBranchI branchNames -> withBranches branchNames $ \bnbs -> do
      --   uniqueToDelete <- prettyUniqueDefinitions bnbs
      --   let deleteBranches b =
      --         traverse (eval . DeleteBranch) b >> respond (Success input)
      --   if (currentBranchName' `elem` branchNames)
      --     then respond DeletingCurrentBranch
      --     else if null uniqueToDelete
      --       then deleteBranches branchNames
      --       else ifM (confirmedCommand input)
      --                (deleteBranches branchNames)
      --                (respond . DeleteBranchConfirmation $ uniqueToDelete)

      PropagatePatchI patchPath scopePath -> do
        patch <- getPatchAt patchPath
        updated <- propagatePatch inputDescription patch (resolveToAbsolute scopePath)
        unless updated (respond $ NothingToPatch patchPath scopePath)

      ExecuteI main -> addRunMain main uf >>= \case
        Nothing -> do
          names0 <- basicPrettyPrintNames0
          ppe <- prettyPrintEnv (Names3.Names names0 mempty)
          respond $ NoMainFunction input main ppe (mainTypes External)
        Just unisonFile -> do
          ppe <- executePPE unisonFile
          eval $ Execute ppe unisonFile

      -- UpdateBuiltinsI -> do
      --   stepAt updateBuiltins
      --   checkTodo

      MergeBuiltinsI -> do
          let names0 = Builtin.names0
                       <> UF.typecheckedToNames0 IOSource.typecheckedFile
          let b0 = BranchUtil.addFromNames0 names0 Branch.empty0
          let srcb = Branch.one b0
          _ <- updateAtM (Path.consAbsolute "builtin" currentPath') $ \destb ->
                 eval . Eval $ Branch.merge srcb destb
          success

      ListEditsI maybePath -> do
        let (p, seg) =
              maybe (Path.toAbsoluteSplit currentPath' defaultPatchPath)
                    (Path.toAbsoluteSplit currentPath')
                    maybePath
        patch <- eval . Eval . Branch.getPatch seg . Branch.head =<< getAt p
        ppe <- prettyPrintEnv =<<
          makePrintNamesFromLabeled' (Patch.labeledDependencies patch)
        respond $ ListEdits patch ppe

      PullRemoteBranchI mayRepo path -> do
        let destAbs = Path.toAbsolutePath currentPath' path
        resolveConfiguredGitUrl Pull path mayRepo >>= \case
          Left e -> eval . Notify $ e
          Right ns -> loadRemoteBranchAt input inputDescription ns destAbs

      PushRemoteBranchI mayRepo path -> do
        let srcAbs = Path.toAbsolutePath currentPath' path
        srcb <- getAt srcAbs
        let expandRepo (r, rp) = (r, Nothing, rp)
        resolveConfiguredGitUrl Push path (fmap expandRepo mayRepo) >>= \case
          Left e -> eval . Notify $ e
          Right (repo, Nothing, remotePath) -> do
              -- push from srcb to repo's remotePath
              eval (LoadRemoteRootBranch repo) >>= \case
                Left e -> eval . Notify $ GitError input e
                Right remoteRoot -> do
                  newRemoteRoot <- eval . Eval $
                    Branch.modifyAtM remotePath (Branch.merge srcb) remoteRoot
                  syncRemoteRootBranch input repo newRemoteRoot
          Right (_, Just _, _) ->
            error $ "impossible match, resolveConfiguredGitUrl shouldn't return"
                <> " `Just` unless it was passed `Just`; and here it is passed"
                <> " `Nothing` by `expandRepo`."
      DebugBranchHistoryI ->
        eval . Notify . DumpBitBooster (Branch.headHash currentBranch') =<<
          (eval . Eval $ Causal.hashToRaw (Branch._history currentBranch'))

      DeprecateTermI {} -> notImplemented
      DeprecateTypeI {} -> notImplemented
      AddTermReplacementI {} -> notImplemented
      AddTypeReplacementI {} -> notImplemented
      RemoveTermReplacementI {} -> notImplemented
      RemoveTypeReplacementI {} -> notImplemented
      ShowDefinitionByPrefixI {} -> notImplemented
      UpdateBuiltinsI -> notImplemented
      QuitI -> MaybeT $ pure Nothing
     where
      notImplemented = eval $ Notify NotImplemented
      success = respond $ Success input

      -- Takes a maybe (namespace address triple); returns it as-is if `Just`;
      -- otherwise, tries to load a value from .unisonConfig, and complains
      -- if needed.
      resolveConfiguredGitUrl
        :: PushPull
        -> Path'
        -> Maybe (RemoteRepo, Maybe ShortBranchHash, Path)
        -> Action' m v (Either _ (RemoteRepo, Maybe ShortBranchHash, Path))
      resolveConfiguredGitUrl pushPull destPath' = \case
        Just ns -> pure $ Right ns
        Nothing -> do
          let destPath = Path.toAbsolutePath currentPath' destPath'
          let configKey = gitUrlKey destPath
          (eval . ConfigLookup) configKey >>= \case
            Just url ->
              case P.parse UriParser.repoPath (Text.unpack configKey) url of
                Left e ->
                  pure . Left $
                    ConfiguredGitUrlParseError pushPull destPath' url (show e)
                Right (repo, Just sbh, remotePath) ->
                  pure . Left $
                    ConfiguredGitUrlIncludesShortBranchHash pushPull repo sbh remotePath
                Right ns ->
                  pure . Right $ ns
            Nothing ->
              pure . Left $ NoConfiguredGitUrl pushPull destPath'

      gitUrlKey p = Text.intercalate "." . toList $ "GitUrl" :<| fmap
        NameSegment.toText
        (Path.toSeq $ Path.unabsolute p)
  case e of
    Right input -> lastInput .= Just input
    _ -> pure ()
 -- where
  {-
  doMerge branchName b = do
    updated <- eval $ SyncBranch branchName b
    -- updated is False if `branchName` doesn't exist.
    -- Not sure why you were updating a nonexistent branch, but under the
    -- assumption that it just got deleted somehow, I guess, we'll write
    -- it to disk now.
    unless updated $ do
      written <- eval $ NewBranch b branchName
      unless written (disappearingBranchBomb branchName)
  disappearingBranchBomb branchName =
    error
      $  "The branch named "
      <> Text.unpack branchName
      <> " disappeared from storage. "
      <> "I tried to put it back, but couldn't. Everybody panic!"
  -}

doDisplay :: Var v => OutputLocation -> Names -> Referent -> Action' m v ()
doDisplay outputLoc names r = do
  let tm = Term.fromReferent External r
  ppe <- prettyPrintEnv names
  latestFile' <- use latestFile
  let
    loc = case outputLoc of
      ConsoleLocation    -> Nothing
      FileLocation path  -> Just path
      LatestFileLocation -> fmap fst latestFile' <|> Just "scratch.u"
    evalTerm r = fmap ErrorUtil.hush . eval $ Evaluate1 ppe (Term.ref External r)
    loadTerm (Reference.DerivedId r) = eval $ LoadTerm r
    loadTerm _ = pure Nothing
    loadDecl (Reference.DerivedId r) = eval $ LoadType r
    loadDecl _ = pure Nothing
  rendered <- DisplayValues.displayTerm ppe loadTerm loadTypeOfTerm evalTerm loadDecl tm
  respond $ DisplayRendered loc rendered
  -- We set latestFile to be programmatically generated, if we
  -- are viewing these definitions to a file - this will skip the
  -- next update for that file (which will happen immediately)
  latestFile .= ((, True) <$> loc)

getLinks :: (Var v, Monad m)
         => Input
         -> Path.HQSplit'
         -> Either (Set Reference) (Maybe String)
         -> Action' m v (Either (Output v)
                                (PPE.PrettyPrintEnv,
                                 [(HQ.HashQualified, Reference, Maybe (Type v Ann))]))
getLinks input src mdTypeStr = do
  root0 <- Branch.head <$> use root
  currentPath' <- use currentPath
  let resolveSplit' = Path.fromAbsoluteSplit . Path.toAbsoluteSplit currentPath'
      getHQ'Terms p = BranchUtil.getTerm (resolveSplit' p) root0
      getHQ'Types p = BranchUtil.getType (resolveSplit' p) root0
      srcle = toList (getHQ'Terms src) -- list of matching src terms
      srclt = toList (getHQ'Types src) -- list of matching src types
      p = resolveSplit' src -- ex: the parent of `List.map` - `List`
      mdTerms = foldl' Metadata.merge mempty [
        BranchUtil.getTermMetadataUnder p r root0 | r <- srcle ]
      mdTypes = foldl' Metadata.merge mempty [
        BranchUtil.getTypeMetadataUnder p r root0 | r <- srclt ]
      allMd = Metadata.merge mdTerms mdTypes
  selection <- case mdTypeStr of
    Left s -> pure $ Right s
    Right Nothing -> pure $ Right (Map.keysSet allMd)
    Right (Just mdTypeStr) -> parseType input mdTypeStr <&> \case
      Left e -> Left e
      Right typ -> Right (Set.singleton (Type.toReference typ))
  case selection of
    Left e -> pure (Left e)
    Right selection -> do
      let allMd' = Map.restrictKeys allMd selection
          allRefs = toList (Set.unions (Map.elems allMd'))
          results :: Set Reference = Set.unions $ Map.elems allMd'
      sigs <- for (toList results) $
        \r -> loadTypeOfTerm (Referent.Ref r)
      let deps = Set.map LD.termRef results <>
                 Set.unions [ Set.map LD.typeRef . Type.dependencies $ t | Just t <- sigs ]
      ppe <- prettyPrintEnvDecl =<< makePrintNamesFromLabeled' deps 
      let ppeDecl = PPE.unsuffixifiedPPE ppe
      let sortedSigs = sortOn snd (toList results `zip` sigs)  
      let out = [(PPE.termName ppeDecl (Referent.Ref r), r, t) | (r, t) <- sortedSigs ] 
      pure (Right (PPE.suffixifiedPPE ppe, out))

resolveShortBranchHash ::
  Input -> ShortBranchHash -> Action' m v (Either (Output v) (Branch m))
resolveShortBranchHash input hash = do
  hashSet <- eval $ BranchHashesByPrefix hash
  len <- eval BranchHashLength
  case Set.toList hashSet of
    []  -> pure . Left $ NoBranchWithHash input hash
    [h] -> fmap Right . eval $ LoadLocalBranch h
    _   -> pure . Left $ BranchHashAmbiguous input hash (Set.map (SBH.fromHash len) hashSet)

-- Returns True if the operation changed the namespace, False otherwise.
propagatePatch :: (Monad m, Var v) =>
  Text -> Patch -> Path.Absolute -> Action' m v Bool
propagatePatch inputDescription patch scopePath = do
  changed <- do
    updateAtM (inputDescription <> " (patch propagation)")
              scopePath
              (lift . lift . Propagate.propagateAndApply patch)
  when changed $ do
    scope <- getAt scopePath
    let names0 = Branch.toNames0 (Branch.head scope)
    -- this will be different AFTER the update succeeds
    names <- makePrintNamesFromLabeled' (Patch.labeledDependencies patch)
    ppe <- prettyPrintEnvDecl names
    showTodoOutput ppe patch names0
  pure changed

<<<<<<< HEAD
showTodoOutput :: PPE.PrettyPrintEnvDecl -> Patch -> Names0 -> Action' m v ()
=======
showTodoOutput :: PPE.PrettyPrintEnv -> Patch -> Names0 -> Action' m v ()
>>>>>>> bf631d2f
showTodoOutput ppe patch names0 = do
  todo <- checkTodo patch names0
  numberedArgs .=
    (Text.unpack . Reference.toText . view _2 <$>
       fst (TO.todoFrontierDependents todo))
  respond $ TodoOutput ppe todo

checkTodo :: Patch -> Names0 -> Action m i v (TO.TodoOutput v Ann)
checkTodo patch names0 = do
  f <- computeFrontier (eval . GetDependents) patch names0
  let dirty = R.dom f
      frontier = R.ran f
  (frontierTerms, frontierTypes) <- loadDisplayInfo frontier
  (dirtyTerms, dirtyTypes) <- loadDisplayInfo dirty
  -- todo: something more intelligent here?
  let scoreFn = const 1
  remainingTransitive <-
    frontierTransitiveDependents (eval . GetDependents) names0 frontier
  let
    scoredDirtyTerms =
      List.sortOn (view _1) [ (scoreFn r, r, t) | (r,t) <- dirtyTerms ]
    scoredDirtyTypes =
      List.sortOn (view _1) [ (scoreFn r, r, t) | (r,t) <- dirtyTypes ]
  pure $
    TO.TodoOutput
      (Set.size remainingTransitive)
      (frontierTerms, frontierTypes)
      (scoredDirtyTerms, scoredDirtyTypes)
      (Names.conflicts names0)
      (Patch.conflicts patch)
  where
  frontierTransitiveDependents ::
    Monad m => (Reference -> m (Set Reference)) -> Names0 -> Set Reference -> m (Set Reference)
  frontierTransitiveDependents dependents names0 rs = do
    let branchDependents r = Set.filter (Names.contains names0) <$> dependents r
    tdeps <- transitiveClosure branchDependents rs
    -- we don't want the frontier in the result
    pure $ tdeps `Set.difference` rs

-- (d, f) when d is "dirty" (needs update),
--             f is in the frontier (an edited dependency of d),
--         and d depends on f
-- a ⋖ b = a depends directly on b
-- dirty(d) ∧ frontier(f) <=> not(edited(d)) ∧ edited(f) ∧ d ⋖ f
--
-- The range of this relation is the frontier, and the domain is
-- the set of dirty references.
computeFrontier :: forall m . Monad m
         => (Reference -> m (Set Reference)) -- eg Codebase.dependents codebase
         -> Patch
         -> Names0
         -> m (R.Relation Reference Reference)
computeFrontier getDependents patch names = let
  edited :: Set Reference
  edited = R.dom (Patch._termEdits patch) <> R.dom (Patch._typeEdits patch)
  addDependents :: R.Relation Reference Reference -> Reference -> m (R.Relation Reference Reference)
  addDependents dependents ref =
    (\ds -> R.insertManyDom ds ref dependents) . Set.filter (Names.contains names)
      <$> getDependents ref
  in do
    -- (r,r2) ∈ dependsOn if r depends on r2
    dependsOn <- foldM addDependents R.empty edited
    -- Dirty is everything that `dependsOn` Frontier, minus already edited defns
    pure $ R.filterDom (not . flip Set.member edited) dependsOn

eval :: Command m i v a -> Action m i v a
eval = lift . lift . Free.eval

confirmedCommand :: Input -> Action m i v Bool
confirmedCommand i = do
  i0 <- use lastInput
  pure $ Just i == i0

listBranch :: Branch0 m -> [SearchResult]
listBranch (Branch.toNames0 -> b) =
  List.sortOn (\s -> (SR.name s, s)) (Names.asSearchResults b)

-- | restores the full hash to these search results, for _numberedArgs purposes
searchResultToHQString :: SearchResult -> String
searchResultToHQString = \case
  SR.Tm' n r _ -> HQ'.toString $ HQ'.requalify n r
  SR.Tp' n r _ -> HQ'.toString $ HQ'.requalify n (Referent.Ref r)
  _ -> error "unpossible match failure"

-- Return a list of definitions whose names fuzzy match the given queries.
fuzzyNameDistance :: Name -> Name -> Maybe _ -- MatchArray
fuzzyNameDistance (Name.toString -> q) (Name.toString -> n) =
  Find.simpleFuzzyScore q n

-- return `name` and `name.<everything>...`
_searchBranchPrefix :: Branch m -> Name -> [SearchResult]
_searchBranchPrefix b n = case Path.unsnoc (Path.fromName n) of
  Nothing -> []
  Just (init, last) -> case Branch.getAt init b of
    Nothing -> []
    Just b -> Names.asSearchResults . Names.prefix0 n $ names0
      where
      lastName = Path.toName (Path.singleton last)
      subnames = Branch.toNames0 . Branch.head $
                   Branch.getAt' (Path.singleton last) b
      rootnames =
        Names.filter (== lastName) .
        Branch.toNames0 . set Branch.children mempty $ Branch.head b
      names0 = rootnames <> Names.prefix0 lastName subnames

searchResultsFor :: Names0 -> [Referent] -> [Reference] -> [SearchResult]
searchResultsFor ns terms types =
  [ Names.termSearchResult ns (Names.termName ns ref) ref | ref <- terms ] <>
  [ Names.typeSearchResult ns (Names.typeName ns ref) ref | ref <- types ]

searchBranchScored :: forall score. (Ord score)
              => Names0
              -> (Name -> Name -> Maybe score)
              -> [HQ.HashQualified]
              -> [SearchResult]
searchBranchScored names0 score queries =
  nubOrd . fmap snd . toList $ searchTermNamespace <> searchTypeNamespace
  where
  searchTermNamespace = foldMap do1query queries
    where
    do1query :: HQ.HashQualified -> Set (Maybe score, SearchResult)
    do1query q = foldMap (score1hq q) (R.toList . Names.terms $ names0)
    score1hq :: HQ.HashQualified -> (Name, Referent) -> Set (Maybe score, SearchResult)
    score1hq query (name, ref) = case query of
      HQ.NameOnly qn ->
        pair qn
      HQ.HashQualified qn h | h `SH.isPrefixOf` Referent.toShortHash ref ->
        pair qn
      HQ.HashOnly h | h `SH.isPrefixOf` Referent.toShortHash ref ->
        Set.singleton (Nothing, result)
      _ -> mempty
      where
      result = Names.termSearchResult names0 name ref
      pair qn = case score qn name of
        Just score -> Set.singleton (Just score, result)
        Nothing -> mempty
  searchTypeNamespace = foldMap do1query queries
    where
    do1query :: HQ.HashQualified -> Set (Maybe score, SearchResult)
    do1query q = foldMap (score1hq q) (R.toList . Names.types $ names0)
    score1hq :: HQ.HashQualified -> (Name, Reference) -> Set (Maybe score, SearchResult)
    score1hq query (name, ref) = case query of
      HQ.NameOnly qn ->
        pair qn
      HQ.HashQualified qn h | h `SH.isPrefixOf` Reference.toShortHash ref ->
        pair qn
      HQ.HashOnly h | h `SH.isPrefixOf` Reference.toShortHash ref ->
        Set.singleton (Nothing, result)
      _ -> mempty
      where
      result = Names.typeSearchResult names0 name ref
      pair qn = case score qn name of
        Just score -> Set.singleton (Just score, result)
        Nothing -> mempty

-- Separates type references from term references and returns types and terms,
-- respectively. For terms that are constructors, turns them into their data
-- types.
collateReferences
  :: Foldable f
  => Foldable g
  => f Reference -- types requested
  -> g Referent -- terms requested, including ctors
  -> (Set Reference, Set Reference)
collateReferences (toList -> types) (toList -> terms) =
  let terms' = [ r | Referent.Ref r <- terms ]
      types' = [ r | Referent.Con r _ _ <- terms ]
  in  (Set.fromList types' <> Set.fromList types, Set.fromList terms')

-- | The output list (of lists) corresponds to the query list.
searchBranchExact :: Int -> Names -> [HQ.HashQualified] -> [[SearchResult]]
searchBranchExact len names queries = let
  searchTypes :: HQ.HashQualified -> [SearchResult]
  searchTypes query =
    -- a bunch of references will match a HQ ref.
    let refs = toList $ Names3.lookupHQType query names in
    refs <&> \r ->
      let hqNames = Names3.typeName len r names in
      let primaryName =
            last . sortOn (\n -> HQ.matchesNamedReference (HQ'.toName n) r query)
                 $ toList hqNames in
      let aliases = Set.delete primaryName hqNames in
      SR.typeResult primaryName r aliases
  searchTerms :: HQ.HashQualified -> [SearchResult]
  searchTerms query =
    -- a bunch of references will match a HQ ref.
    let refs = toList $ Names3.lookupHQTerm query names in
    refs <&> \r ->
      let hqNames = Names3.termName len r names in
      let primaryName =
            last . sortOn (\n -> HQ.matchesNamedReferent (HQ'.toName n) r query)
                 $ toList hqNames in
      let aliases = Set.delete primaryName hqNames in
      SR.termResult primaryName r aliases
  in [ searchTypes q <> searchTerms q | q <- queries ]

respond :: Output v -> Action m i v ()
respond output = eval $ Notify output

-- merges the specified remote branch into the specified local absolute path
loadRemoteBranchAt
  :: Var v
  => Monad m
  => Input
  -> Text
  -> (RemoteRepo, Maybe ShortBranchHash, Path)
  -> Path.Absolute
  -> Action' m v ()
loadRemoteBranchAt input inputDescription (repo, sbh, remotePath) p = do
  b <- eval $ maybe (LoadRemoteRootBranch repo)
                    (LoadRemoteShortBranch repo) sbh
  case b of
    Left  e -> eval . Notify $ GitError input e
    Right b -> do
      b <- pure $ Branch.getAt' remotePath b
      changed <- updateAtM inputDescription p (doMerge b)
      when changed $ do
        merged <- getAt p
        patch  <- eval . Eval $ Branch.getPatch defaultPatchNameSegment
                                                (Branch.head merged)
        void $ propagatePatch inputDescription patch p
 where
  doMerge b b0 = do
    merged <- eval . Eval $ Branch.merge b b0
    respond $ ShowDiff input (Branch.namesDiff b0 merged)
    pure merged

syncRemoteRootBranch
  :: Var v => Monad m => Input -> RemoteRepo -> Branch m -> Action m i v ()
syncRemoteRootBranch input repo b = do
  e <- eval $ SyncRemoteRootBranch repo b
  either (eval . Notify . GitError input) (const . respond $ Success input) e

getAt :: Functor m => Path.Absolute -> Action m i v (Branch m)
getAt (Path.Absolute p) =
  use root <&> fromMaybe Branch.empty . Branch.getAt p

-- Update a branch at the given path, returning `True` if
-- an update occurred and false otherwise
updateAtM :: Applicative m
          => Text
          -> Path.Absolute
          -> (Branch m -> Action m i v (Branch m))
          -> Action m i v Bool
updateAtM reason (Path.Absolute p) f = do
  b <- use root
  b' <- Branch.modifyAtM p f b
  updateRoot b b' reason
  pure $ b /= b'

stepAt :: forall m i v. Applicative m
       => Text
       -> (Path, Branch0 m -> Branch0 m)
       -> Action m i v ()
stepAt cause = stepManyAt @m @[] cause . pure

stepAtM :: forall m i v. Monad m
        => Text
        -> (Path, Branch0 m -> m (Branch0 m))
        -> Action m i v ()
stepAtM cause = stepManyAtM @m @[] cause . pure

stepManyAt :: (Applicative m, Foldable f)
           => Text
           -> f (Path, Branch0 m -> Branch0 m)
           -> Action m i v ()
stepManyAt reason actions = do
    b <- use root
    let b' = Branch.stepManyAt actions b
    updateRoot b b' reason

stepManyAtM :: (Monad m, Foldable f)
           => Text
           -> f (Path, Branch0 m -> m (Branch0 m))
           -> Action m i v ()
stepManyAtM reason actions = do
    b <- use root
    b' <- eval . Eval $ Branch.stepManyAtM actions b
    updateRoot b b' reason

updateRoot :: Branch m -> Branch m -> Text -> Action m i v ()
updateRoot old new reason = when (old /= new) $ do
  root .= new
  eval $ SyncLocalRootBranch new
  eval $ AppendToReflog reason old new

-- cata for 0, 1, or more elements of a Foldable
-- tries to match as lazily as possible
zeroOneOrMore :: Foldable f => f a -> b -> (a -> b) -> (f a -> b) -> b
zeroOneOrMore f zero one more = case toList f of
  _ : _ : _ -> more f
  a : _ -> one a
  _ -> zero

-- Goal: If `remaining = root - toBeDeleted` contains definitions X which
-- depend on definitions Y not in `remaining` (which should also be in
-- `toBeDeleted`), then complain by returning (Y, X).
getEndangeredDependents :: forall m. Monad m
                        => (Reference -> m (Set Reference))
                        -> Names0
                        -> Names0
                        -> m (Names0, Names0)
getEndangeredDependents getDependents toDelete root = do
  let remaining  = root `Names.difference` toDelete
      toDelete', remaining', extinct :: Set Reference
      toDelete'  = Names.allReferences toDelete
      remaining' = Names.allReferences remaining          -- left over after delete
      extinct    = toDelete'  `Set.difference` remaining' -- deleting and not left over
      accumulateDependents m r = getDependents r <&> \ds -> Map.insert r ds m
  dependentsOfExtinct :: Map Reference (Set Reference) <-
    foldM accumulateDependents mempty extinct
  let orphaned, endangered, failed :: Set Reference
      orphaned   = fold dependentsOfExtinct
      endangered = orphaned `Set.intersection` remaining'
      failed = Set.filter hasEndangeredDependent extinct
      hasEndangeredDependent r = any (`Set.member` endangered)
                                     (dependentsOfExtinct Map.! r)
  pure ( Names.restrictReferences failed toDelete
       , Names.restrictReferences endangered root `Names.difference` toDelete)

-- Applies the selection filter to the adds/updates of a slurp result,
-- meaning that adds/updates should only contain the selection or its transitive
-- dependencies, any unselected transitive dependencies of the selection will
-- be added to `extraDefinitions`.
applySelection :: forall v a. Var v =>
  [HQ'.HashQualified] -> UF.TypecheckedUnisonFile v a -> SlurpResult v -> SlurpResult v
applySelection [] _ = id
applySelection hqs file = \sr@SlurpResult{..} ->
  sr { adds = adds `SC.intersection` closed
     , updates = updates `SC.intersection` closed
     , extraDefinitions = closed `SC.difference` selection
     }
  where
  selectedNames0 =
    Names.filterByHQs (Set.fromList hqs) (UF.typecheckedToNames0 file)
  selection, closed :: SlurpComponent v
  selection = SlurpComponent selectedTypes selectedTerms
  closed = SC.closeWithDependencies file selection
  selectedTypes, selectedTerms :: Set v
  selectedTypes = Set.map var $ R.dom (Names.types selectedNames0)
  selectedTerms = Set.map var $ R.dom (Names.types selectedNames0)

var :: Var v => Name -> v
var name = Var.named (Name.toText name)

toSlurpResult :: forall v. Var v => UF.TypecheckedUnisonFile v Ann -> Names0 -> SlurpResult v
toSlurpResult uf existingNames =
  Slurp.subtractComponent (conflicts <> ctorCollisions) $
  SlurpResult uf mempty adds dups mempty conflicts updates
              termCtorCollisions ctorTermCollisions termAliases typeAliases
              mempty
  where
  fileNames0 = UF.typecheckedToNames0 uf

  sc :: R.Relation Name Referent -> R.Relation Name Reference -> SlurpComponent v
  sc terms types = SlurpComponent { terms = Set.map var (R.dom terms)
                                  , types = Set.map var (R.dom types) }

  -- conflict (n,r) if n is conflicted in names0
  conflicts :: SlurpComponent v
  conflicts = sc terms types where
    terms = R.filterDom (conflicted . Names.termsNamed existingNames) (Names.terms fileNames0)
    types = R.filterDom (conflicted . Names.typesNamed existingNames) (Names.types fileNames0)
    conflicted s = Set.size s > 1

  ctorCollisions :: SlurpComponent v
  ctorCollisions =
    mempty { SC.terms = termCtorCollisions <> ctorTermCollisions }

  -- termCtorCollision (n,r) if (n, r' /= r) exists in existingNames and r is Ref and r' is Con
  termCtorCollisions :: Set v
  termCtorCollisions = Set.fromList
    [ var n | (n, Referent.Ref{}) <- R.toList (Names.terms fileNames0)
            , [r@Referent.Con{}] <- [toList $ Names.termsNamed existingNames n]
            -- ignore collisions w/ ctors of types being updated
            , Set.notMember (Referent.toReference r) typesToUpdate
            ]

  -- the set of typerefs that are being updated by this file
  typesToUpdate :: Set Reference
  typesToUpdate = Set.fromList
    [ r | (n,r') <- R.toList (Names.types fileNames0)
        , r <- toList (Names.typesNamed existingNames n)
        , r /= r' ]

  -- ctorTermCollisions (n,r) if (n, r' /= r) exists in names0 and r is Con and r' is Ref
  -- except we relaxed it to where r' can be Con or Ref
  -- what if (n,r) and (n,r' /= r) exists in names and r, r' are Con
  ctorTermCollisions :: Set v
  ctorTermCollisions = Set.fromList
    [ var n | (n, Referent.Con{}) <- R.toList (Names.terms fileNames0)
            , r <- toList $ Names.termsNamed existingNames n
            -- ignore collisions w/ ctors of types being updated
            , Set.notMember (Referent.toReference r) typesToUpdate
            ]

  -- duplicate (n,r) if (n,r) exists in names0
  dups :: SlurpComponent v
  dups = sc terms types where
    terms = R.intersection (Names.terms existingNames) (Names.terms fileNames0)
    types = R.intersection (Names.types existingNames) (Names.types fileNames0)

  -- update (n,r) if (n,r' /= r) exists in names0 and r, r' are Ref
  updates :: SlurpComponent v
  updates = SlurpComponent (Set.fromList types) (Set.fromList terms) where
    terms = [ var n | (n,r'@Referent.Ref{}) <- R.toList (Names.terms fileNames0)
                    , [r@Referent.Ref{}] <- [toList $ Names.termsNamed existingNames n]
                    , r' /= r ]
    types = [ var n | (n,r') <- R.toList (Names.types fileNames0)
                    , [r] <- [toList $ Names.typesNamed existingNames n]
                    , r' /= r ]

  -- alias (n, r) if (n' /= n, r) exists in names0
  termAliases :: Map v (Set Name)
  termAliases = Map.fromList
    [ (var n, aliases)
    | (n, r@Referent.Ref{}) <- R.toList $ Names.terms fileNames0
    , aliases <- [Set.delete n $ R.lookupRan r (Names.terms existingNames)]
    , not (null aliases)
    , let v = var n
    , Set.notMember v (SC.terms dups)
    ]

  typeAliases :: Map v (Set Name)
  typeAliases = Map.fromList
    [ (v, aliases)
    | (n, r) <- R.toList $ Names.types fileNames0
    , aliases <- [Set.delete n $ R.lookupRan r (Names.types existingNames)]
    , not (null aliases)
    , let v = var n
    , Set.notMember v (SC.types dups)
    ]

  -- add (n,r) if n doesn't exist and r doesn't exist in names0
  adds = sc terms types where
    terms = addTerms (Names.terms existingNames) (Names.terms fileNames0)
    types = addTypes (Names.types existingNames) (Names.types fileNames0)
    addTerms existingNames = R.filter go where
      go (n, r@Referent.Ref{}) = (not . R.memberDom n) existingNames
                              && (not . R.memberRan r) existingNames
      go _ = False
    addTypes existingNames = R.filter go where
      go (n, r) = (not . R.memberDom n) existingNames
               && (not . R.memberRan r) existingNames



filterBySlurpResult :: Ord v
           => SlurpResult v
           -> UF.TypecheckedUnisonFile v Ann
           -> UF.TypecheckedUnisonFile v Ann
filterBySlurpResult SlurpResult{..} UF.TypecheckedUnisonFile{..} =
  UF.TypecheckedUnisonFile datas effects tlcs watches hashTerms'
  where
  keep = updates <> adds
  keepTerms = SC.terms keep
  keepTypes = SC.types keep
  hashTerms' = Map.restrictKeys hashTerms keepTerms
  datas = Map.restrictKeys dataDeclarations' keepTypes
  effects = Map.restrictKeys effectDeclarations' keepTypes
  tlcs = filter (not.null) $ fmap (List.filter filterTLC) topLevelComponents'
  watches = filter (not.null.snd) $ fmap (second (List.filter filterTLC)) watchComponents
  filterTLC (v,_,_) = Set.member v keepTerms

-- updates the namespace for adding `slurp`
doSlurpAdds :: forall m v. (Applicative m, Var v)
            => SlurpComponent v
            -> UF.TypecheckedUnisonFile v Ann
            -> (Branch0 m -> Branch0 m)
doSlurpAdds slurp uf = Branch.stepManyAt0 (typeActions <> termActions)
  where
  typeActions = map doType . toList $ SC.types slurp
  termActions = map doTerm . toList $
    SC.terms slurp <> Slurp.constructorsFor (SC.types slurp) uf
  names = UF.typecheckedToNames0 uf
  tests = Set.fromList $ fst <$> UF.watchesOfKind UF.TestWatch (UF.discardTypes uf)
  (isTestType, isTestValue) = isTest
  md v =
    if Set.member v tests then Metadata.singleton isTestType isTestValue
    else Metadata.empty
  doTerm :: v -> (Path, Branch0 m -> Branch0 m)
  doTerm v = case toList (Names.termsNamed names (Name.fromVar v)) of
    [] -> errorMissingVar v
    [r] -> case Path.splitFromName (Name.fromVar v) of
      Nothing -> errorEmptyVar
      Just split -> BranchUtil.makeAddTermName split r (md v)
    wha -> error $ "Unison bug, typechecked file w/ multiple terms named "
                <> Var.nameStr v <> ": " <> show wha
  doType :: v -> (Path, Branch0 m -> Branch0 m)
  doType v = case toList (Names.typesNamed names (Name.fromVar v)) of
    [] -> errorMissingVar v
    [r] -> case Path.splitFromName (Name.fromVar v) of
      Nothing -> errorEmptyVar
      Just split -> BranchUtil.makeAddTypeName split r Metadata.empty
    wha -> error $ "Unison bug, typechecked file w/ multiple types named "
                <> Var.nameStr v <> ": " <> show wha
  errorEmptyVar = error "encountered an empty var name"
  errorMissingVar v = error $ "expected to find " ++ show v ++ " in " ++ show uf

doSlurpUpdates :: Applicative m
               => Map Name (Reference, Reference)
               -> Map Name (Reference, Reference)
               -> [(Name, Referent)]
               -> (Branch0 m -> Branch0 m)
doSlurpUpdates typeEdits termEdits deprecated b0 =
  Branch.stepManyAt0 (typeActions <> termActions <> deprecateActions) b0
  where
  typeActions = join . map doType . Map.toList $ typeEdits
  termActions = join . map doTerm . Map.toList $ termEdits
  deprecateActions = join . map doDeprecate $ deprecated where
    doDeprecate (n, r) = case Path.splitFromName n of
      Nothing -> errorEmptyVar
      Just split -> [BranchUtil.makeDeleteTermName split r]

  -- we copy over the metadata on the old thing
  -- todo: if the thing being updated, m, is metadata for something x in b0
  -- update x's md to reference `m`
  doType, doTerm ::
    (Name, (Reference, Reference)) -> [(Path, Branch0 m -> Branch0 m)]
  doType (n, (old, new)) = case Path.splitFromName n of
    Nothing -> errorEmptyVar
    Just split -> [ BranchUtil.makeDeleteTypeName split old
                  , BranchUtil.makeAddTypeName split new oldMd ]
      where
      oldMd = BranchUtil.getTypeMetadataAt split old b0
  doTerm (n, (old, new)) = case Path.splitFromName n of
    Nothing -> errorEmptyVar
    Just split -> [ BranchUtil.makeDeleteTermName split (Referent.Ref old)
                  , BranchUtil.makeAddTermName split (Referent.Ref new) oldMd ]
      where
      oldMd = BranchUtil.getTermMetadataAt split (Referent.Ref old) b0
  errorEmptyVar = error "encountered an empty var name"

loadSearchResults :: Ord v => [SR.SearchResult] -> Action m i v [SearchResult' v Ann]
loadSearchResults = traverse loadSearchResult
  where
  loadSearchResult = \case
    SR.Tm (SR.TermResult name r aliases) -> do
      typ <- loadReferentType r
      pure $ SR'.Tm name typ r aliases
    SR.Tp (SR.TypeResult name r aliases) -> do
      dt <- loadTypeDisplayThing r
      pure $ SR'.Tp name dt r aliases

loadDisplayInfo ::
  Set Reference -> Action m i v ([(Reference, Maybe (Type v Ann))]
                                ,[(Reference, DisplayThing (DD.Decl v Ann))])
loadDisplayInfo refs = do
  termRefs <- filterM (eval . IsTerm) (toList refs)
  typeRefs <- filterM (eval . IsType) (toList refs)
  terms <- forM termRefs $ \r -> (r,) <$> eval (LoadTypeOfTerm r)
  types <- forM typeRefs $ \r -> (r,) <$> loadTypeDisplayThing r
  pure (terms, types)

loadReferentType :: Referent -> _ (Maybe (Type _ _))
loadReferentType = \case
  Referent.Ref r -> eval $ LoadTypeOfTerm r
  Referent.Con r cid _ -> getTypeOfConstructor r cid
  where
  getTypeOfConstructor :: Reference -> Int -> Action m i v (Maybe (Type v Ann))
  getTypeOfConstructor (Reference.DerivedId r) cid = do
    maybeDecl <- eval $ LoadType r
    pure $ case maybeDecl of
      Nothing -> Nothing
      Just decl -> DD.typeOfConstructor (either DD.toDataDecl id decl) cid
  getTypeOfConstructor r cid =
    error $ "Don't know how to getTypeOfConstructor " ++ show r ++ " " ++ show cid

loadTermDisplayThing :: Ord v => Reference -> _ (DisplayThing (Term v _))
loadTermDisplayThing r = case r of
  Reference.Builtin _ -> pure BuiltinThing
  Reference.DerivedId id -> do
    tm <- eval (LoadTerm id)
    case tm of
      Nothing -> pure $ MissingThing id
      Just tm@(Term.Ann' _ _) -> pure $ RegularThing tm
      Just tm -> do
        ty <- eval $ LoadTypeOfTerm r
        case ty of
          Nothing -> pure $ MissingThing id
          Just ty -> pure $ RegularThing (Term.ann (ABT.annotation tm) tm ty)

loadTypeDisplayThing :: Reference -> _ (DisplayThing (DD.Decl _ _))
loadTypeDisplayThing = \case
  Reference.Builtin _ -> pure BuiltinThing
  Reference.DerivedId id ->
    maybe (MissingThing id) RegularThing <$> eval (LoadType id)

lexedSource :: Monad m => SourceName -> Source -> Action' m v (Names, LexedSource)
lexedSource name src = do
  let tokens = L.lexer (Text.unpack name) (Text.unpack src)
      getHQ = \case
        L.Backticks s (Just sh) -> Just (HQ.HashQualified (Name.unsafeFromString s) sh)
        L.WordyId   s (Just sh) -> Just (HQ.HashQualified (Name.unsafeFromString s) sh)
        L.SymbolyId s (Just sh) -> Just (HQ.HashQualified (Name.unsafeFromString s) sh)
        L.Hash      sh          -> Just (HQ.HashOnly sh)
        _                       -> Nothing
      hqs = Set.fromList . mapMaybe (getHQ . L.payload) $ tokens
  parseNames <- makeHistoricalParsingNames hqs
  pure (parseNames, (src, tokens))

prettyPrintEnv :: Names -> Action' m v PPE.PrettyPrintEnv
prettyPrintEnv ns = eval CodebaseHashLength <&> (`PPE.fromNames` ns)

prettyPrintEnvDecl :: Names -> Action' m v PPE.PrettyPrintEnvDecl
prettyPrintEnvDecl ns = eval CodebaseHashLength <&> (`PPE.fromNamesDecl` ns)

parseSearchType :: (Monad m, Var v)
  => Input -> String -> Action' m v (Either (Output v) (Type v Ann))
parseSearchType input typ = fmap Type.removeAllEffectVars <$> parseType input typ

parseType :: (Monad m, Var v)
  => Input -> String -> Action' m v (Either (Output v) (Type v Ann))
parseType input src = do
  -- `show Input` is the name of the "file" being lexed
  (names, lexed) <- lexedSource (Text.pack $ show input) (Text.pack src)
  e <- eval $ ParseType names lexed
  pure $ case e of
    Left err -> Left $ TypeParseError input src err
    Right typ -> case Type.bindNames mempty (Names3.currentNames names)
                    $ Type.generalizeLowercase mempty typ of
      Left es -> Left $ ParseResolutionFailures input src (toList es)
      Right typ -> Right typ

-- todo: likely broken when dealing with definitions with `.` in the name;
-- we don't have a spec for it yet.
resolveHQName :: Path.Absolute -> Name -> Name
resolveHQName (Path.unabsolute -> p) n =
  if p == Path.empty then n else case Name.toString n of
    '.' : _ : _ -> n
    _ -> Name.joinDot (Path.toName p) n

makeShadowedPrintNamesFromLabeled ::
  Monad m => Set LabeledDependency -> Names0 -> Action' m v Names
makeShadowedPrintNamesFromLabeled deps shadowing = do
  root <- use root
  currentPath <- use currentPath
  (_missing, rawHistoricalNames) <-
    eval . Eval $ Branch.findHistoricalRefs deps root
  basicNames0 <- basicPrettyPrintNames0
  -- The basic names go into "current", but are shadowed by "shadowing".
  -- They go again into "historical" as a hack that makes them available HQ-ed.
  pure $
    Names3.shadowing
      shadowing
      (Names basicNames0 (fixupNamesRelative currentPath rawHistoricalNames))

getTermsIncludingHistorical
  :: Monad m => Path.HQSplit -> Branch0 m -> Action' m v (Set Referent)
getTermsIncludingHistorical (p, hq) b = case Set.toList refs of
  [] -> case hq of
    HQ'.HashQualified n hs -> do
      names <- findHistoricalHQs
        $ Set.fromList [HQ.HashQualified (Name (NameSegment.toText n)) hs]
      pure . R.ran $ Names.terms names
    _ -> pure Set.empty
  _ -> pure refs
  where refs = BranchUtil.getTerm (p, hq) b

-- discards inputs that aren't hashqualified;
-- I'd enforce it with finer-grained types if we had them.
findHistoricalHQs :: Monad m => Set HQ.HashQualified -> Action' m v Names0
findHistoricalHQs lexedHQs0 = do
  root <- use root
  currentPath <- use currentPath
  let
    -- omg this nightmare name-to-path parsing code is littered everywhere.
    -- We need to refactor so that the absolute-ness of a name isn't represented
    -- by magical text combinations.
    -- Anyway, this function takes a name, tries to determine whether it is
    -- relative or absolute, and tries to return the corresponding name that is
    -- /relative/ to the root.
    preprocess n@(Name (Text.unpack -> t)) = case t of
      -- some absolute name that isn't just "."
      '.' : t@(_:_)  -> Name . Text.pack $ t
      -- something in current path
      _ ->  if Path.isRoot currentPath then n
            else Name.joinDot (Path.toName . Path.unabsolute $ currentPath) n

    lexedHQs = Set.map (fmap preprocess) . Set.filter HQ.hasHash $ lexedHQs0
  (_missing, rawHistoricalNames) <- eval . Eval $ Branch.findHistoricalHQs lexedHQs root
  pure rawHistoricalNames

makeShadowedPrintNamesFromHQ :: Monad m => Set HQ.HashQualified -> Names0 -> Action' m v Names
makeShadowedPrintNamesFromHQ lexedHQs shadowing = do
  rawHistoricalNames <- findHistoricalHQs lexedHQs
  basicNames0 <- basicPrettyPrintNames0
  currentPath <- use currentPath
  -- The basic names go into "current", but are shadowed by "shadowing".
  -- They go again into "historical" as a hack that makes them available HQ-ed.
  pure $
    Names3.shadowing
      shadowing
      (Names basicNames0 (fixupNamesRelative currentPath rawHistoricalNames))

makePrintNamesFromLabeled'
  :: Monad m => Set LabeledDependency -> Action' m v Names
makePrintNamesFromLabeled' deps = do
  root                           <- use root
  currentPath                    <- use currentPath
  (_missing, rawHistoricalNames) <- eval . Eval $ Branch.findHistoricalRefs
    deps
    root
  basicNames0 <- basicPrettyPrintNames0
  pure $ Names basicNames0 (fixupNamesRelative currentPath rawHistoricalNames)

-- a version of makeHistoricalPrintNames for printing errors for a file that didn't hash
makePrintNamesFromHQ :: Monad m => Set HQ.HashQualified -> Action' m v Names
makePrintNamesFromHQ lexedHQs = do
  rawHistoricalNames <- findHistoricalHQs lexedHQs
  basicNames0 <- basicPrettyPrintNames0
  currentPath <- use currentPath
  pure $ Names basicNames0 (fixupNamesRelative currentPath rawHistoricalNames)


-- Any absolute names in the input which have `currentPath` as a prefix
-- are converted to names relative to current path. All other names are
-- converted to absolute names. For example:
--
-- e.g. if currentPath = .foo.bar
--      then name foo.bar.baz becomes baz
--           name cat.dog     becomes .cat.dog
fixupNamesRelative :: Path.Absolute -> Names0 -> Names0
fixupNamesRelative currentPath' = Names3.map0 fixName where
  prefix = Path.toName (Path.unabsolute currentPath')
  fixName n = if currentPath' == Path.absoluteEmpty then n else
    fromMaybe (Name.makeAbsolute n) (Name.stripNamePrefix prefix n)

makeHistoricalParsingNames ::
  Monad m => Set HQ.HashQualified -> Action' m v Names
makeHistoricalParsingNames lexedHQs = do
  rawHistoricalNames <- findHistoricalHQs lexedHQs
  basicNames0 <- basicParseNames0
  currentPath <- use currentPath
  pure $ Names basicNames0
               (Names3.makeAbsolute0 rawHistoricalNames <>
                 fixupNamesRelative currentPath rawHistoricalNames)

basicParseNames0, basicPrettyPrintNames0, slurpResultNames0 :: Functor m => Action' m v Names0
basicParseNames0 = fst <$> basicNames0'
basicPrettyPrintNames0 = snd <$> basicNames0'
-- we check the file against everything we can reference during parsing
slurpResultNames0 = basicParseNames0

currentPathNames0 :: Functor m => Action' m v Names0
currentPathNames0 = do
  currentPath' <- use currentPath
  currentBranch' <- getAt currentPath'
  pure $ Branch.toNames0 (Branch.head currentBranch')

-- implementation detail of baseicParseNames0 and basicPrettyPrintNames0
basicNames0' :: Functor m => Action' m v (Names0, Names0)
basicNames0' = do
  root' <- use root
  currentPath' <- use currentPath
  currentBranch' <- getAt currentPath'
  let root0 = Branch.head root'
      absoluteRootNames0 = Names3.makeAbsolute0 (Branch.toNames0 root0)
      currentBranch0 = Branch.head currentBranch'
      currentPathNames0 = Branch.toNames0 currentBranch0
      -- all names, but with local names in their relative form only, rather
      -- than absolute; external names appear as absolute
      currentAndExternalNames0 = currentPathNames0 `Names3.unionLeft0` absDot externalNames where
        absDot = Names.prefix0 (Name.Name "")
        externalNames = rootNames `Names.difference` pathPrefixed currentPathNames0
        rootNames = Branch.toNames0 root0
        pathPrefixed = case Path.unabsolute currentPath' of
          Path.Path (toList -> []) -> id
          p -> Names.prefix0 (Path.toName p)
      -- parsing should respond to local and absolute names
      parseNames00 = currentPathNames0 <> absoluteRootNames0
      -- pretty-printing should use local names where available
      prettyPrintNames00 = currentAndExternalNames0
  pure (parseNames00, prettyPrintNames00)

-- {IO} ()
ioUnit :: Ord v => a -> Type v a
ioUnit a = Type.effect a [Type.ref a ioReference] (Type.ref a DD.unitRef)

-- '{IO} ()
nullaryMain :: Ord v => a -> Type v a
nullaryMain a = Type.arrow a (Type.ref a DD.unitRef) (ioUnit a)

mainTypes :: Ord v => a -> [Type v a]
mainTypes a = [nullaryMain a]

-- Given a typechecked file with a main function called `mainName`
-- of the type `'{IO} ()`, adds an extra binding which
-- forces the `main` function.
--
-- If that function doesn't exist in the typechecked file, the
-- codebase is consulted.
addRunMain
  :: (Monad m, Var v)
  => String
  -> Maybe (TypecheckedUnisonFile v Ann)
  -> Action' m v (Maybe (TypecheckedUnisonFile v Ann))
addRunMain mainName Nothing = do
  parseNames0 <- basicParseNames0
  case HQ.fromString mainName of
    Nothing -> pure Nothing
    Just hq -> do
      -- note: not allowing historical search
      let refs = Names3.lookupHQTerm hq (Names3.Names parseNames0 mempty)
      let a = External
      case toList refs of
        [] -> pure Nothing
        [Referent.Ref ref] -> do
          typ <- eval $ LoadTypeOfTerm ref
          case typ of
            Just typ | Typechecker.isSubtype typ (nullaryMain a) -> do
              let runMain = DD.forceTerm a a (Term.ref a ref)
              let v = Var.named (HQ.toText hq)
              pure . Just $ UF.typecheckedUnisonFile mempty mempty [[(v, runMain, typ)]] mempty
            _ -> pure Nothing
        _ -> pure Nothing
addRunMain mainName (Just uf) = do
  let components = join $ UF.topLevelComponents uf
  let mainComponent = filter ((\v -> Var.nameStr v == mainName) . view _1) components
  case mainComponent of
    [(v, tm, ty)] -> pure $ let
      v2 = Var.freshIn (Set.fromList [v]) v
      a = ABT.annotation tm
      in
      if Typechecker.isSubtype ty (nullaryMain a) then Just $ let
        runMain = DD.forceTerm a a (Term.var a v)
        in UF.typecheckedUnisonFile
             (UF.dataDeclarations' uf)
             (UF.effectDeclarations' uf)
             (UF.topLevelComponents' uf <> [[(v2, runMain, nullaryMain a)]])
             (UF.watchComponents uf)
      else Nothing
    _ -> addRunMain mainName Nothing

executePPE
  :: (Var v, Monad m)
  => TypecheckedUnisonFile v a
  -> Action' m v PPE.PrettyPrintEnv
executePPE unisonFile =
  -- voodoo
  prettyPrintEnv =<<
    makeShadowedPrintNamesFromLabeled
      (UF.termSignatureExternalLabeledDependencies unisonFile)
      (UF.typecheckedToNames0 unisonFile)

loadTypeOfTerm :: Referent -> Action m i v (Maybe (Type v Ann))
loadTypeOfTerm (Referent.Ref r) = eval $ LoadTypeOfTerm r
loadTypeOfTerm (Referent.Con (Reference.DerivedId r) cid _) = do
  decl <- eval $ LoadType r
  case decl of
    Just (either DD.toDataDecl id -> dd) -> pure $ DD.typeOfConstructor dd cid
    Nothing -> pure Nothing
loadTypeOfTerm Referent.Con{} = error $
  reportBug "924628772" "Attempt to load a type declaration which is a builtin!"<|MERGE_RESOLUTION|>--- conflicted
+++ resolved
@@ -1449,11 +1449,7 @@
     showTodoOutput ppe patch names0
   pure changed
 
-<<<<<<< HEAD
 showTodoOutput :: PPE.PrettyPrintEnvDecl -> Patch -> Names0 -> Action' m v ()
-=======
-showTodoOutput :: PPE.PrettyPrintEnv -> Patch -> Names0 -> Action' m v ()
->>>>>>> bf631d2f
 showTodoOutput ppe patch names0 = do
   todo <- checkTodo patch names0
   numberedArgs .=
