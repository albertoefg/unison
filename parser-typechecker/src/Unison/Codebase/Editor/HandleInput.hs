{-# LANGUAGE RankNTypes #-}
{-# LANGUAGE ApplicativeDo       #-}
{-# LANGUAGE OverloadedStrings   #-}
{-# LANGUAGE GADTs               #-}
{-# LANGUAGE PatternSynonyms     #-}
{-# LANGUAGE TemplateHaskell     #-}
{-# LANGUAGE ViewPatterns        #-}
{-# LANGUAGE PartialTypeSignatures #-}
{-# LANGUAGE RecordWildCards #-}
{-# LANGUAGE BangPatterns #-}
{-# LANGUAGE EmptyCase #-}

module Unison.Codebase.Editor.HandleInput
  ( loop
  , loopState0
  , LoopState(..)
  , currentPath
  , parseSearchType
  )
where

import           Unison.Prelude

-- TODO: Don't import backend
import qualified Unison.Server.Backend as Backend
import Unison.Server.QueryResult
import Unison.Server.Backend (ShallowListEntry(..), TermEntry(..), TypeEntry(..))
import qualified Unison.Codebase.MainTerm as MainTerm
import Unison.Codebase.Editor.Command as Command
import Unison.Codebase.Editor.Input
import Unison.Codebase.Editor.Output
import Unison.Codebase.Editor.DisplayObject
import qualified Unison.Codebase.Editor.Output as Output
import Unison.Codebase.Editor.SlurpResult (SlurpResult(..))
import qualified Unison.Codebase.Editor.SlurpResult as Slurp
import Unison.Codebase.Editor.SlurpComponent (SlurpComponent(..))
import qualified Unison.Codebase.Editor.SlurpComponent as SC
import Unison.Codebase.Editor.RemoteRepo (printNamespace, WriteRemotePath, writeToRead, writePathToRead)
import qualified Unison.CommandLine.InputPattern as InputPattern
import qualified Unison.CommandLine.InputPatterns as InputPatterns

import           Control.Lens
import           Control.Monad.State            ( StateT )
import qualified Control.Monad.State as State
import           Control.Monad.Except           ( ExceptT(..), runExceptT, withExceptT)
import           Data.Bifunctor                 ( second, first )
import           Data.Configurator              ()
import qualified Data.Foldable as Foldable
import qualified Data.List                      as List
import           Data.List.Extra                ( nubOrd )
import qualified Data.Map                      as Map
import qualified Data.Text                     as Text
import qualified Text.Megaparsec               as P
import qualified Data.Set                      as Set
import           Data.Sequence                  ( Seq(..) )
import qualified Unison.ABT                    as ABT
import qualified Unison.Codebase.BranchDiff    as BranchDiff
import qualified Unison.Codebase.Editor.Output.BranchDiff as OBranchDiff
import           Unison.Codebase.Branch         ( Branch(..)
                                                , Branch0(..)
                                                )
import qualified Unison.Codebase.Branch        as Branch
import qualified Unison.Codebase.Branch.Merge as Branch
import qualified Unison.Codebase.Branch.Names as Branch
import qualified Unison.Codebase.BranchUtil    as BranchUtil
import qualified Unison.Codebase.Causal        as Causal
import qualified Unison.Codebase.Editor.Output.DumpNamespace as Output.DN
import qualified Unison.Codebase.Metadata      as Metadata
import           Unison.Codebase.Patch          ( Patch(..) )
import qualified Unison.Codebase.Patch         as Patch
import           Unison.Codebase.Path           ( Path
                                                , Path'(..) )
import qualified Unison.Codebase.Path          as Path
import qualified Unison.Codebase.Path.Parse as Path
import qualified Unison.Codebase.Reflog        as Reflog
import           Unison.Server.SearchResult   ( SearchResult )
import qualified Unison.Server.SearchResult  as SR
import qualified Unison.Server.SearchResult'  as SR'
import qualified Unison.Codebase.ShortBranchHash as SBH
import qualified Unison.Codebase.SyncMode      as SyncMode
import qualified Unison.Builtin.Decls          as DD
import qualified Unison.Runtime.IOSource       as DD
import qualified Unison.DataDeclaration        as DD
import qualified Unison.HashQualified          as HQ
import qualified Unison.HashQualified'         as HQ'
import qualified Unison.Name                   as Name
import           Unison.Name                    ( Name )
import           Unison.NamesWithHistory        ( NamesWithHistory(..) )
import Unison.Names                             (Names(Names))
import qualified Unison.Names                 as Names
import qualified Unison.NamesWithHistory      as NamesWithHistory
import Unison.Parser.Ann (Ann(..))
import           Unison.Reference               ( Reference(..) )
import qualified Unison.Reference              as Reference
import           Unison.Referent                ( Referent )
import qualified Unison.Referent               as Referent
import           Unison.Result                  ( pattern Result )
import qualified Unison.ShortHash as SH
import           Unison.Term                    (Term)
import qualified Unison.Term                   as Term
import qualified Unison.Type                   as Type
import qualified Unison.Type.Names as Type
import qualified Unison.Result                 as Result
import qualified Unison.UnisonFile             as UF
import qualified Unison.UnisonFile.Names as UF
import qualified Unison.Util.Find              as Find
import           Unison.Util.Free               ( Free )
import qualified Unison.Util.Free              as Free
import           Unison.Util.List               ( uniqueBy )
import qualified Unison.Util.Relation          as R
import qualified Unison.Util.Relation4          as R4
import           U.Util.Timing             (unsafeTime)
import           Unison.Util.TransitiveClosure  (transitiveClosure)
import           Unison.Var                     ( Var )
import qualified Unison.Var                    as Var
import qualified Unison.Codebase.TypeEdit as TypeEdit
import Unison.Codebase.TermEdit (TermEdit(..))
import qualified Unison.Codebase.TermEdit as TermEdit
import qualified Unison.Codebase.TermEdit.Typing as TermEdit
import qualified Unison.Typechecker as Typechecker
import qualified Unison.WatchKind as WK
import qualified Unison.PrettyPrintEnv as PPE
import qualified Unison.PrettyPrintEnv.Names as PPE
import qualified Unison.PrettyPrintEnvDecl as PPE
import qualified Unison.PrettyPrintEnvDecl.Names as PPE
import           Unison.Runtime.IOSource       ( isTest )
import qualified Unison.Runtime.IOSource as IOSource
import qualified Unison.Util.Monoid            as Monoid
import Unison.UnisonFile (TypecheckedUnisonFile)
import qualified Unison.Codebase.Editor.TodoOutput as TO
import qualified Unison.Lexer as L
import qualified Unison.LabeledDependency as LD
import Unison.LabeledDependency (LabeledDependency)
import Unison.Type (Type)
import qualified Unison.Builtin as Builtin
import qualified Unison.Builtin.Terms as Builtin
import Unison.NameSegment (NameSegment(..))
import qualified Unison.NameSegment as NameSegment
import Unison.Codebase.ShortBranchHash (ShortBranchHash)
import qualified Unison.Codebase.Editor.Propagate as Propagate
import qualified Unison.Codebase.Editor.UriParser as UriParser
import Data.Tuple.Extra (uncurry3)
import qualified Unison.CommandLine.DisplayValues as DisplayValues
import qualified Control.Error.Util as ErrorUtil
import Unison.Util.Monoid (intercalateMap)
import qualified Unison.Util.Star3 as Star3
import qualified Unison.Util.Pretty as P
import qualified Unison.Util.Relation as Relation
import Data.List.NonEmpty (NonEmpty)
import qualified Data.List.NonEmpty as Nel
import Unison.Codebase.Editor.AuthorInfo (AuthorInfo(..))
import qualified Unison.Hashing.V2.Convert as Hashing
import qualified Unison.Codebase.Verbosity as Verbosity

type F m i v = Free (Command m i v)

-- type (Action m i v) a
type Action m i v = MaybeT (StateT (LoopState m v) (F m i v))

data LoopState m v
  = LoopState
      { _root :: Branch m
      , _lastSavedRoot :: Branch m
      -- the current position in the namespace
      , _currentPathStack :: NonEmpty Path.Absolute

      -- TBD
      -- , _activeEdits :: Set Branch.EditGuid

      -- The file name last modified, and whether to skip the next file
      -- change event for that path (we skip file changes if the file has
      -- just been modified programmatically)
      , _latestFile :: Maybe (FilePath, SkipNextUpdate)
      , _latestTypecheckedFile :: Maybe (UF.TypecheckedUnisonFile v Ann)

      -- The previous user input. Used to request confirmation of
      -- questionable user commands.
      , _lastInput :: Maybe Input

      -- A 1-indexed list of strings that can be referenced by index at the
      -- CLI prompt.  e.g. Given ["Foo.bat", "Foo.cat"],
      -- `rename 2 Foo.foo` will rename `Foo.cat` to `Foo.foo`.
      , _numberedArgs :: NumberedArgs
      }

type SkipNextUpdate = Bool
type InputDescription = Text

makeLenses ''LoopState

-- replacing the old read/write scalar Lens with "peek" Getter for the NonEmpty
currentPath :: Getter (LoopState m v) Path.Absolute
currentPath = currentPathStack . to Nel.head

loopState0 :: Branch m -> Path.Absolute -> LoopState m v
loopState0 b p = LoopState b b (pure p) Nothing Nothing Nothing []

type Action' m v = Action m (Either Event Input) v

defaultPatchNameSegment :: NameSegment
defaultPatchNameSegment = "patch"

prettyPrintEnvDecl :: NamesWithHistory -> Action' m v PPE.PrettyPrintEnvDecl
prettyPrintEnvDecl ns = eval CodebaseHashLength <&> (`PPE.fromNamesDecl` ns)

loop :: forall m v . (Monad m, Var v) => Action m (Either Event Input) v ()
loop = do
  uf           <- use latestTypecheckedFile
  root'        <- use root
  currentPath' <- use currentPath
  latestFile'  <- use latestFile
  currentBranch' <- getAt currentPath'
  e           <- eval Input
  hqLength    <- eval CodebaseHashLength
  sbhLength   <- eval BranchHashLength
  let
      currentPath'' = Path.unabsolute currentPath'
      hqNameQuery q = eval $ HQNameQuery (Just currentPath'') root' q
      sbh = SBH.fromHash sbhLength
      root0 = Branch.head root'
      currentBranch0 = Branch.head currentBranch'
      defaultPatchPath :: PatchPath
      defaultPatchPath = (Path' $ Left currentPath', defaultPatchNameSegment)
      resolveSplit' :: (Path', a) -> (Path, a)
      resolveSplit' = Path.fromAbsoluteSplit . Path.toAbsoluteSplit currentPath'
      resolveToAbsolute :: Path' -> Path.Absolute
      resolveToAbsolute = Path.resolve currentPath'
      getAtSplit :: Path.Split -> Maybe (Branch m)
      getAtSplit p = BranchUtil.getBranch p root0
      getAtSplit' :: Path.Split' -> Maybe (Branch m)
      getAtSplit' = getAtSplit . resolveSplit'
      getPatchAtSplit' :: Path.Split' -> Action' m v (Maybe Patch)
      getPatchAtSplit' s = do
        let (p, seg) = Path.toAbsoluteSplit currentPath' s
        b <- getAt p
        eval . Eval $ Branch.getMaybePatch seg (Branch.head b)
      getHQ'TermsIncludingHistorical p =
        getTermsIncludingHistorical (resolveSplit' p) root0

      getHQ'Terms :: Path.HQSplit' -> Set Referent
      getHQ'Terms p = BranchUtil.getTerm (resolveSplit' p) root0
      getHQ'Types :: Path.HQSplit' -> Set Reference
      getHQ'Types p = BranchUtil.getType (resolveSplit' p) root0

      basicPrettyPrintNames =
        Backend.basicPrettyPrintNames root' (Backend.AllNames $ Path.unabsolute currentPath')

      resolveHHQS'Types :: HashOrHQSplit' -> Action' m v (Set Reference)
      resolveHHQS'Types = either
        (eval . TypeReferencesByShortHash)
        (pure . getHQ'Types)
      -- Term Refs and Cons
      resolveHHQS'Referents = either
        (eval . TermReferentsByShortHash)
        (pure . getHQ'Terms)
      getTypes :: Path.Split' -> Set Reference
      getTypes = getHQ'Types . fmap HQ'.NameOnly
      getTerms :: Path.Split' -> Set Referent
      getTerms = getHQ'Terms . fmap HQ'.NameOnly
      getPatchAt :: Path.Split' -> Action' m v Patch
      getPatchAt patchPath' = do
        let (p, seg) = Path.toAbsoluteSplit currentPath' patchPath'
        b <- getAt p
        eval . Eval $ Branch.getPatch seg (Branch.head b)
      withFile ambient sourceName lexed@(text, tokens) k = do
        let
          getHQ = \case
            L.Backticks s (Just sh) ->
              Just (HQ.HashQualified (Name.unsafeFromString s) sh)
            L.WordyId s (Just sh) ->
              Just (HQ.HashQualified (Name.unsafeFromString s) sh)
            L.SymbolyId s (Just sh) ->
              Just (HQ.HashQualified (Name.unsafeFromString s) sh)
            L.Hash sh -> Just (HQ.HashOnly sh)
            _         -> Nothing
          hqs = Set.fromList . mapMaybe (getHQ . L.payload) $ tokens
        let parseNames = Backend.getCurrentParseNames (Backend.AllNames currentPath'') root'
        latestFile .= Just (Text.unpack sourceName, False)
        latestTypecheckedFile .= Nothing
        Result notes r <- eval $ Typecheck ambient parseNames sourceName lexed
        case r of
          -- Parsing failed
          Nothing -> respond $
            ParseErrors text [ err | Result.Parsing err <- toList notes ]
          Just (Left errNames) -> do
            ns <- makeShadowedPrintNamesFromHQ hqs errNames
            ppe <- suffixifiedPPE ns
            let tes = [ err | Result.TypeError err <- toList notes ]
                cbs = [ bug
                      | Result.CompilerBug (Result.TypecheckerBug bug)
                          <- toList notes
                      ]
            when (not $ null tes) . respond $ TypeErrors text ppe tes
            when (not $ null cbs) . respond $ CompilerBugs text ppe cbs
          Just (Right uf) -> k uf
      loadUnisonFile sourceName text = do
        let lexed = L.lexer (Text.unpack sourceName) (Text.unpack text)
        withFile [] sourceName (text, lexed) $ \unisonFile -> do
          sr <- toSlurpResult currentPath' unisonFile <$> slurpResultNames
          names <- displayNames unisonFile
          pped <- prettyPrintEnvDecl names
          let ppe = PPE.suffixifiedPPE pped
          eval . Notify $ Typechecked sourceName ppe sr unisonFile
          unlessError' EvaluationFailure do
            (bindings, e) <- ExceptT . eval . Evaluate ppe $ unisonFile
            lift do
              let e' = Map.map go e
                  go (ann, kind, _hash, _uneval, eval, isHit) = (ann, kind, eval, isHit)
              unless (null e') $
                eval . Notify $ Evaluated text ppe bindings e'
              latestTypecheckedFile .= Just unisonFile

  case e of
    Left (IncomingRootBranch hashes) ->
      eval . Notify $ WarnIncomingRootBranch
                        (SBH.fromHash sbhLength $ Branch.headHash root')
                        (Set.map (SBH.fromHash sbhLength) hashes)
    Left (UnisonFileChanged sourceName text) ->
      -- We skip this update if it was programmatically generated
      if maybe False snd latestFile'
        then modifying latestFile (fmap (const False) <$>)
        else loadUnisonFile sourceName text
    Right input ->
      let
        ifConfirmed = ifM (confirmedCommand input)
        branchNotFound = respond . BranchNotFound
        branchNotFound' = respond . BranchNotFound . Path.unsplit'
        patchNotFound :: Path.Split' -> Action' m v ()
        patchNotFound s = respond $ PatchNotFound s
        patchExists :: Path.Split' -> Action' m v ()
        patchExists s = respond $ PatchAlreadyExists s
        typeNotFound = respond . TypeNotFound
        typeNotFound' = respond . TypeNotFound'
        termNotFound = respond . TermNotFound
        termNotFound' = respond . TermNotFound'
        nameConflicted src tms tys = respond (DeleteNameAmbiguous hqLength src tms tys)
        typeConflicted src = nameConflicted src Set.empty
        termConflicted src tms = nameConflicted src tms Set.empty
        hashConflicted src = respond . HashAmbiguous src
        typeReferences :: [SearchResult] -> [Reference]
        typeReferences rs
          = [ r | SR.Tp (SR.TypeResult _ r _) <- rs ]
        termReferences :: [SearchResult] -> [Reference]
        termReferences rs =
          [ r | SR.Tm (SR.TermResult _ (Referent.Ref r) _) <- rs ]
        termResults rs = [ r | SR.Tm r <- rs ]
        typeResults rs = [ r | SR.Tp r <- rs ]
        doRemoveReplacement from patchPath isTerm = do
          let patchPath' = fromMaybe defaultPatchPath patchPath
          patch <- getPatchAt patchPath'
          QueryResult misses' hits <- hqNameQuery [from]
          let tpRefs = Set.fromList $ typeReferences hits
              tmRefs = Set.fromList $ termReferences hits
              misses = Set.difference (Set.fromList misses') if isTerm
                then Set.fromList $ SR.termName <$> termResults hits
                else Set.fromList $ SR.typeName <$> typeResults hits
              go :: Reference -> Action m (Either Event Input) v ()
              go fr = do
                let termPatch =
                      over Patch.termEdits (R.deleteDom fr) patch
                    typePatch =
                      over Patch.typeEdits (R.deleteDom fr) patch
                    (patchPath'', patchName) = resolveSplit' patchPath'
                  -- Save the modified patch
                stepAtM inputDescription
                          (patchPath'',
                           Branch.modifyPatches
                             patchName
                             (const (if isTerm then termPatch else typePatch)))
                -- Say something
                success
          unless (Set.null misses) $
            respond $ SearchTermsNotFound (Set.toList misses)
          traverse_ go (if isTerm then tmRefs else tpRefs)
        branchExists dest _x = respond $ BranchAlreadyExists dest
        branchExistsSplit = branchExists . Path.unsplit'
        typeExists dest = respond . TypeAlreadyExists dest
        termExists dest = respond . TermAlreadyExists dest
        -- | try to get these as close as possible to the command that caused the change
        inputDescription :: InputDescription
        inputDescription = case input of
          ForkLocalBranchI src dest -> "fork " <> hp' src <> " " <> p' dest
          MergeLocalBranchI src dest mode -> case mode of
            Branch.RegularMerge -> "merge " <> p' src <> " " <> p' dest
            Branch.SquashMerge -> "merge.squash " <> p' src <> " " <> p' dest
          ResetRootI src -> "reset-root " <> hp' src
          AliasTermI src dest -> "alias.term " <> hhqs' src <> " " <> ps' dest
          AliasTypeI src dest -> "alias.type " <> hhqs' src <> " " <> ps' dest
          AliasManyI srcs dest ->
            "alias.many " <> intercalateMap " " hqs srcs <> " " <> p' dest
          MoveTermI src dest -> "move.term " <> hqs' src <> " " <> ps' dest
          MoveTypeI src dest -> "move.type " <> hqs' src <> " " <> ps' dest
          MoveBranchI src dest -> "move.namespace " <> ops' src <> " " <> ps' dest
          MovePatchI src dest -> "move.patch " <> ps' src <> " " <> ps' dest
          CopyPatchI src dest -> "copy.patch " <> ps' src <> " " <> ps' dest
          DeleteI thing -> "delete " <> hqs' thing
          DeleteTermI def -> "delete.term " <> hqs' def
          DeleteTypeI def -> "delete.type " <> hqs' def
          DeleteBranchI opath -> "delete.namespace " <> ops' opath
          DeletePatchI path -> "delete.patch " <> ps' path
          ReplaceI src target p ->
            "replace "  <> HQ.toText src <> " "
                        <> HQ.toText target <> " "
                        <> opatch p
          ResolveTermNameI path -> "resolve.termName " <> hqs' path
          ResolveTypeNameI path -> "resolve.typeName " <> hqs' path
          AddI _selection -> "add"
          UpdateI p _selection -> "update " <> opatch p
          PropagatePatchI p scope -> "patch " <> ps' p <> " " <> p' scope
          UndoI{} -> "undo"
          UiI -> "ui"
          ExecuteI s -> "execute " <> Text.pack s
          IOTestI hq -> "io.test " <> HQ.toText hq
          LinkI md defs ->
            "link " <> HQ.toText md <> " " <> intercalateMap " " hqs' defs
          UnlinkI md defs ->
            "unlink " <> HQ.toText md <> " " <> intercalateMap " " hqs' defs
          UpdateBuiltinsI -> "builtins.update"
          MergeBuiltinsI -> "builtins.merge"
          MergeIOBuiltinsI -> "builtins.mergeio"
          MakeStandaloneI out nm ->
            "compile.output " <> Text.pack out <> " " <> HQ.toText nm
          PullRemoteBranchI orepo dest _syncMode _ ->
            (Text.pack . InputPattern.patternName
              $ InputPatterns.patternFromInput input)
              <> " "
              -- todo: show the actual config-loaded namespace
              <> maybe "(remote namespace from .unisonConfig)"
                       (uncurry3 printNamespace) orepo
              <> " "
              <> p' dest
          CreateMessage{} -> wat
          LoadI{} -> wat
          PreviewAddI{} -> wat
          PreviewUpdateI{} -> wat
          CreateAuthorI (NameSegment id) name -> "create.author " <> id <> " " <> name
          CreatePullRequestI{} -> wat
          LoadPullRequestI base head dest ->
            "pr.load "
              <> uncurry3 printNamespace base
              <> " "
              <> uncurry3 printNamespace head
              <> " "
              <> p' dest
          PushRemoteBranchI{} -> wat
          PreviewMergeLocalBranchI{} -> wat
          DiffNamespaceI{} -> wat
          SwitchBranchI{} -> wat
          UpI{} -> wat
          PopBranchI{} -> wat
          NamesI{} -> wat
          TodoI{} -> wat
          ListEditsI{} -> wat
          ListDependenciesI{} -> wat
          ListDependentsI{} -> wat
          HistoryI{} -> wat
          TestI{} -> wat
          LinksI{} -> wat
          SearchByNameI{} -> wat
          FindShallowI{} -> wat
          FindPatchI{} -> wat
          ShowDefinitionI{} -> wat
          DisplayI{} -> wat
          DocsI{} -> wat
          ShowDefinitionByPrefixI{} -> wat
          ShowReflogI{} -> wat
          DebugNumberedArgsI{} -> wat
          DebugTypecheckedUnisonFileI{} -> wat
          DebugDumpNamespacesI{} -> wat
          DebugDumpNamespaceSimpleI{} -> wat
          DebugClearWatchI {} -> wat
          QuitI{} -> wat
          DeprecateTermI{} -> undefined
          DeprecateTypeI{} -> undefined
          RemoveTermReplacementI src p ->
            "delete.term-replacement" <> HQ.toText src <> " " <> opatch p
          RemoveTypeReplacementI src p ->
            "delete.type-replacement" <> HQ.toText src <> " " <> opatch p
          where
          hp' = either (Text.pack . show) p'
          p' = Text.pack . show . resolveToAbsolute
          ops' = maybe "." ps'
          opatch = ps' . fromMaybe defaultPatchPath
          wat = error $ show input ++ " is not expected to alter the branch"
          hhqs' (Left sh) = SH.toText sh
          hhqs' (Right x) = hqs' x
          hqs' (p, hq) =
            Monoid.unlessM (Path.isRoot' p) (p' p) <> "." <> Text.pack (show hq)
          hqs (p, hq) = hqs' (Path' . Right . Path.Relative $ p, hq)
          ps' = p' . Path.unsplit'
        stepAt = Unison.Codebase.Editor.HandleInput.stepAt inputDescription
        stepManyAt = Unison.Codebase.Editor.HandleInput.stepManyAt inputDescription
        stepManyAtNoSync =
          Unison.Codebase.Editor.HandleInput.stepManyAtNoSync
        updateRoot = flip Unison.Codebase.Editor.HandleInput.updateRoot inputDescription
        syncRoot = use root >>= updateRoot
        updateAtM = Unison.Codebase.Editor.HandleInput.updateAtM inputDescription
        unlessGitError = unlessError' (Output.GitError input)
        importRemoteBranch ns mode = ExceptT . eval $ ImportRemoteBranch ns mode
        viewRemoteBranch ns = ExceptT . eval $ ViewRemoteBranch ns
        syncRemoteRootBranch repo b mode =
          ExceptT . eval $ SyncRemoteRootBranch repo b mode
        loadSearchResults = eval . LoadSearchResults
        handleFailedDelete failed failedDependents = do
          failed           <- loadSearchResults $ SR.fromNames failed
          failedDependents <- loadSearchResults $ SR.fromNames failedDependents
          ppe              <- fqnPPE =<< makePrintNamesFromLabeled'
            (foldMap SR'.labeledDependencies $ failed <> failedDependents)
          respond $ CantDelete ppe failed failedDependents
        saveAndApplyPatch patchPath'' patchName patch' = do
          stepAtM (inputDescription <> " (1/2)")
                  (patchPath'',
                   Branch.modifyPatches patchName (const patch'))
          -- Apply the modified patch to the current path
          -- since we might be able to propagate further.
          void $ propagatePatch inputDescription patch' currentPath'
          -- Say something
          success
        previewResponse sourceName sr uf = do
          names <- displayNames uf
          ppe <- PPE.suffixifiedPPE <$> prettyPrintEnvDecl names
          respond $ Typechecked (Text.pack sourceName) ppe sr uf

        -- Add default metadata to all added types and terms in a slurp component.
        --
        -- No-op if the slurp component is empty.
        addDefaultMetadata
          :: SlurpComponent v
          -> Action m (Either Event Input) v ()
        addDefaultMetadata adds =
          when (not (SC.isEmpty adds)) do
            let addedVs = Set.toList $ SC.types adds <> SC.terms adds
                addedNs = traverse (Path.hqSplitFromName' . Name.unsafeFromVar) addedVs
            case addedNs of
              Nothing ->
                error $ "I couldn't parse a name I just added to the codebase! "
                      <> "-- Added names: " <> show addedVs
              Just addedNames -> do
                dm <- resolveDefaultMetadata currentPath'
                case toList dm of
                  []  -> pure ()
                  dm' -> do
                    let hqs = traverse InputPatterns.parseHashQualifiedName dm'
                    case hqs of
                      Left e -> respond $ ConfiguredMetadataParseError
                        (Path.absoluteToPath' currentPath')
                        (show dm')
                        e
                      Right defaultMeta ->
                        manageLinks True addedNames defaultMeta Metadata.insert

        -- Add/remove links between definitions and metadata.
        -- `silent` controls whether this produces any output to the user.
        -- `srcs` is (names of the) definitions to pass to `op`
        -- `mdValues` is (names of the) metadata to pass to `op`
        -- `op` is the operation to add/remove/alter metadata mappings.
        --   e.g. `Metadata.insert` is passed to add metadata links.
        manageLinks ::
          Bool ->
          [(Path', HQ'.HQSegment)] ->
          [HQ.HashQualified Name] ->
          ( forall r.
            Ord r =>
            (r, Metadata.Type, Metadata.Value) ->
            Branch.Star r NameSegment ->
            Branch.Star r NameSegment
          ) ->
          Action m (Either Event Input) v ()
        manageLinks silent srcs mdValues op = do
          runExceptT (for mdValues \val -> ExceptT (getMetadataFromName val)) >>= \case
            Left output -> respond output
            Right metadata -> do
              before <- Branch.head <$> use root
              traverse_ go metadata
              if silent
                then respond DefaultMetadataNotification
                else do
                  after <- Branch.head <$> use root
                  (ppe, outputDiff) <- diffHelper before after
                  if OBranchDiff.isEmpty outputDiff
                    then respond NoOp
                    else
                      respondNumbered $
                        ShowDiffNamespace
                          Path.absoluteEmpty
                          Path.absoluteEmpty
                          ppe
                          outputDiff
          where
            go :: (Metadata.Type, Metadata.Value) -> Action m (Either Event Input) v ()
            go (mdType, mdValue) = do
              newRoot <- use root
              let r0 = Branch.head newRoot
                  getTerms p = BranchUtil.getTerm (resolveSplit' p) r0
                  getTypes p = BranchUtil.getType (resolveSplit' p) r0
                  !srcle = toList . getTerms =<< srcs
                  !srclt = toList . getTypes =<< srcs
              let step b0 =
                    let tmUpdates terms = foldl' go terms srcle
                          where
                            go terms src = op (src, mdType, mdValue) terms
                        tyUpdates types = foldl' go types srclt
                          where
                            go types src = op (src, mdType, mdValue) types
                     in over Branch.terms tmUpdates . over Branch.types tyUpdates $ b0
                  steps = srcs <&> \(path, _hq) -> (Path.unabsolute (resolveToAbsolute path), step)
              stepManyAtNoSync steps

        delete
          :: (Path.HQSplit' -> Set Referent) -- compute matching terms
          -> (Path.HQSplit' -> Set Reference) -- compute matching types
          -> Path.HQSplit'
          -> Action' m v ()
        delete getHQ'Terms getHQ'Types hq = do
          let matchingTerms = toList (getHQ'Terms hq)
          let matchingTypes = toList (getHQ'Types hq)
          case (matchingTerms, matchingTypes) of
            ([], []) -> respond (NameNotFound hq)
            (Set.fromList -> tms, Set.fromList -> tys) -> goMany tms tys
          where
          resolvedPath = resolveSplit' (HQ'.toName <$> hq)
          goMany tms tys = do
            let rootNames = Branch.toNames root0
                name = Path.toName (Path.unsplit resolvedPath)
                toRel :: Ord ref => Set ref -> R.Relation Name ref
                toRel = R.fromList . fmap (name,) . toList
                -- these names are relative to the root
                toDelete = Names (toRel tms) (toRel tys)
            (failed, failedDependents) <-
              getEndangeredDependents (eval . GetDependents) toDelete rootNames
            if failed == mempty then do
              let makeDeleteTermNames = fmap (BranchUtil.makeDeleteTermName resolvedPath) . toList $ tms
              let makeDeleteTypeNames = fmap (BranchUtil.makeDeleteTypeName resolvedPath) . toList $ tys
              stepManyAt (makeDeleteTermNames ++ makeDeleteTypeNames)
              root'' <- use root
              diffHelper (Branch.head root') (Branch.head root'') >>=
                respondNumbered . uncurry ShowDiffAfterDeleteDefinitions
            else handleFailedDelete failed failedDependents

        displayI outputLoc hq = do
          uf <- use latestTypecheckedFile >>= addWatch (HQ.toString hq)
          case uf of
            Nothing -> do
              let parseNames = (`NamesWithHistory.NamesWithHistory` mempty) basicPrettyPrintNames
                  results = NamesWithHistory.lookupHQTerm hq parseNames
              if Set.null results then
                respond $ SearchTermsNotFound [hq]
              else if Set.size results > 1 then
                respond $ TermAmbiguous hq results
              -- ... but use the unsuffixed names for display
              else do
                let tm = Term.fromReferent External $ Set.findMin results
                pped <- prettyPrintEnvDecl parseNames
                tm <- eval $ Evaluate1 (PPE.suffixifiedPPE pped) True tm
                case tm of
                  Left e -> respond (EvaluationFailure e)
                  Right tm -> doDisplay outputLoc parseNames (Term.unannotate tm)
            Just (toDisplay, unisonFile) -> do
              ppe <- executePPE unisonFile
              unlessError' EvaluationFailure do
                evalResult <- ExceptT . eval . Evaluate ppe $ unisonFile
                case Command.lookupEvalResult toDisplay evalResult of
                  Nothing -> error $ "Evaluation dropped a watch expression: " <> HQ.toString hq
                  Just tm -> lift do
                    ns <- displayNames unisonFile
                    doDisplay outputLoc ns tm

      in case input of

      CreateMessage pretty ->
        respond $ PrintMessage pretty

      ShowReflogI -> do
        entries <- convertEntries Nothing [] <$> eval LoadReflog
        numberedArgs .=
          fmap (('#':) . SBH.toString . Output.hash) entries
        respond $ ShowReflog entries
        where
        -- reverses & formats entries, adds synthetic entries when there is a
        -- discontinuity in the reflog.
        convertEntries :: Maybe Branch.Hash
                       -> [Output.ReflogEntry]
                       -> [Reflog.Entry Branch.Hash]
                       -> [Output.ReflogEntry]
        convertEntries _ acc [] = acc
        convertEntries Nothing acc entries@(Reflog.Entry old _ _ : _) =
          convertEntries
            (Just old)
            (Output.ReflogEntry (SBH.fromHash sbhLength old) "(initial reflogged namespace)" : acc)
            entries
        convertEntries (Just lastHash) acc entries@(Reflog.Entry old new reason : rest) =
          if lastHash /= old then
            convertEntries
              (Just old)
              (Output.ReflogEntry (SBH.fromHash sbhLength old) "(external change)" : acc)
              entries
          else
            convertEntries
              (Just new)
              (Output.ReflogEntry (SBH.fromHash sbhLength new) reason : acc)
              rest

      ResetRootI src0 ->
        case src0 of
          Left hash -> unlessError do
            newRoot <- resolveShortBranchHash hash
            lift do
              updateRoot newRoot
              success
          Right path' -> do
            newRoot <- getAt $ resolveToAbsolute path'
            if Branch.isEmpty newRoot then respond $ BranchNotFound path'
            else do
              updateRoot newRoot
              success
      ForkLocalBranchI src0 dest0 -> do
        let tryUpdateDest srcb dest0 = do
              let dest = resolveToAbsolute dest0
              -- if dest isn't empty: leave dest unchanged, and complain.
              destb <- getAt dest
              if Branch.isEmpty destb then do
                ok <- updateAtM dest (const $ pure srcb)
                if ok then success else respond $ BranchEmpty src0
              else respond $ BranchAlreadyExists dest0
        case src0 of
          Left hash -> unlessError do
            srcb <- resolveShortBranchHash hash
            lift $ tryUpdateDest srcb dest0
          Right path' -> do
            srcb <- getAt $ resolveToAbsolute path'
            if Branch.isEmpty srcb then respond $ BranchNotFound path'
            else tryUpdateDest srcb dest0
      MergeLocalBranchI src0 dest0 mergeMode -> do
        let [src, dest] = resolveToAbsolute <$> [src0, dest0]
        srcb <- getAt src
        if Branch.isEmpty srcb then branchNotFound src0
        else do
          let err = Just $ MergeAlreadyUpToDate src0 dest0
          mergeBranchAndPropagateDefaultPatch mergeMode inputDescription err srcb (Just dest0) dest

      PreviewMergeLocalBranchI src0 dest0 -> do
        let [src, dest] = resolveToAbsolute <$> [src0, dest0]
        srcb <- getAt src
        if Branch.isEmpty srcb then branchNotFound src0
        else do
          destb <- getAt dest
          merged <- eval $ Merge Branch.RegularMerge srcb destb
          if merged == destb
          then respond (PreviewMergeAlreadyUpToDate src0 dest0)
          else
            diffHelper (Branch.head destb) (Branch.head merged) >>=
              respondNumbered . uncurry (ShowDiffAfterMergePreview dest0 dest)

      DiffNamespaceI before0 after0 -> do
        let [beforep, afterp] =
              resolveToAbsolute <$> [before0, after0]
        before <- Branch.head <$> getAt beforep
        after <- Branch.head <$> getAt afterp
        (ppe, outputDiff) <- diffHelper before after
        respondNumbered $ ShowDiffNamespace beforep afterp ppe outputDiff

      CreatePullRequestI baseRepo headRepo -> unlessGitError do
        (cleanupBase, baseBranch) <- viewRemoteBranch baseRepo
        (cleanupHead, headBranch) <- viewRemoteBranch headRepo
        lift do
          merged <- eval $ Merge Branch.RegularMerge baseBranch headBranch
          (ppe, diff) <- diffHelper (Branch.head baseBranch) (Branch.head merged)
          respondNumbered $ ShowDiffAfterCreatePR baseRepo headRepo ppe diff
          eval . Eval $ do
            cleanupBase
            cleanupHead

      LoadPullRequestI baseRepo headRepo dest0 -> do
        let desta = resolveToAbsolute dest0
        let dest = Path.unabsolute desta
        destb <- getAt desta
        if Branch.isEmpty0 (Branch.head destb) then unlessGitError do
          baseb <- importRemoteBranch baseRepo SyncMode.ShortCircuit
          headb <- importRemoteBranch headRepo SyncMode.ShortCircuit
          lift $ do
            mergedb <- eval $ Merge Branch.RegularMerge baseb headb
            squashedb <- eval $ Merge Branch.SquashMerge headb baseb
            stepManyAt
              [BranchUtil.makeSetBranch (dest, "base") baseb
              ,BranchUtil.makeSetBranch (dest, "head") headb
              ,BranchUtil.makeSetBranch (dest, "merged") mergedb
              ,BranchUtil.makeSetBranch (dest, "squashed") squashedb]
            let base = snoc dest0 "base"
                head = snoc dest0 "head"
                merged = snoc dest0 "merged"
                squashed = snoc dest0 "squashed"
            respond $ LoadPullRequest baseRepo headRepo base head merged squashed
            loadPropagateDiffDefaultPatch
              inputDescription
              (Just merged)
              (snoc desta "merged")
        else
          respond . BranchNotEmpty . Path.Path' . Left $ currentPath'


      -- move the root to a sub-branch
      MoveBranchI Nothing dest -> do
        b <- use root
        stepManyAt [ (Path.empty, const Branch.empty0)
                   , BranchUtil.makeSetBranch (resolveSplit' dest) b ]
        success

      MoveBranchI (Just src) dest ->
        maybe (branchNotFound' src) srcOk (getAtSplit' src)
        where
        srcOk b = maybe (destOk b) (branchExistsSplit dest) (getAtSplit' dest)
        destOk b = do
          stepManyAt
            [ BranchUtil.makeSetBranch (resolveSplit' src) Branch.empty
            , BranchUtil.makeSetBranch (resolveSplit' dest) b ]
          success -- could give rando stats about new defns

      MovePatchI src dest -> do
        psrc <- getPatchAtSplit' src
        pdest <- getPatchAtSplit' dest
        case (psrc, pdest) of
          (Nothing, _) -> patchNotFound src
          (_, Just _) -> patchExists dest
          (Just p, Nothing) -> do
            stepManyAt [
              BranchUtil.makeDeletePatch (resolveSplit' src),
              BranchUtil.makeReplacePatch (resolveSplit' dest) p ]
            success

      CopyPatchI src dest -> do
        psrc <- getPatchAtSplit' src
        pdest <- getPatchAtSplit' dest
        case (psrc, pdest) of
          (Nothing, _) -> patchNotFound src
          (_, Just _) -> patchExists dest
          (Just p, Nothing) -> do
            stepAt (BranchUtil.makeReplacePatch (resolveSplit' dest) p)
            success

      DeletePatchI src -> do
        psrc <- getPatchAtSplit' src
        case psrc of
          Nothing -> patchNotFound src
          Just _ -> do
            stepAt (BranchUtil.makeDeletePatch (resolveSplit' src))
            success

      DeleteBranchI Nothing ->
        ifConfirmed
            (do
              stepAt (Path.empty, const Branch.empty0)
              respond DeletedEverything)
            (respond DeleteEverythingConfirmation)

      DeleteBranchI (Just p) ->
        maybe (branchNotFound' p) go $ getAtSplit' p
        where
        go (Branch.head -> b) = do
          (failed, failedDependents) <-
            let rootNames = Branch.toNames root0
                toDelete = Names.prefix0
                  (Path.toName . Path.unsplit . resolveSplit' $ p) -- resolveSplit' incorporates currentPath
                  (Branch.toNames b)
            in getEndangeredDependents (eval . GetDependents) toDelete rootNames
          if failed == mempty then do
            stepAt $ BranchUtil.makeSetBranch (resolveSplit' p) Branch.empty
            -- Looks similar to the 'toDelete' above... investigate me! ;)
            diffHelper b Branch.empty0 >>=
              respondNumbered
                . uncurry (ShowDiffAfterDeleteBranch
                            $ resolveToAbsolute (Path.unsplit' p))
          else handleFailedDelete failed failedDependents
      SwitchBranchI path' -> do
        let path = resolveToAbsolute path'
        currentPathStack %= Nel.cons path
        branch' <- getAt path
        when (Branch.isEmpty branch') (respond $ CreatedNewBranch path)

      UpI -> use currentPath >>= \p -> case Path.unsnoc (Path.unabsolute p) of
        Nothing -> pure ()
        Just (path,_) -> currentPathStack %= Nel.cons (Path.Absolute path)

      PopBranchI -> use (currentPathStack . to Nel.uncons) >>= \case
        (_, Nothing) -> respond StartOfCurrentPathHistory
        (_, Just t) -> currentPathStack .= t

      HistoryI resultsCap diffCap from -> case from of
        Left hash -> unlessError do
          b <- resolveShortBranchHash hash
          lift $ doHistory 0 b []
        Right path' -> do
          let path = resolveToAbsolute path'
          branch' <- getAt path
          if Branch.isEmpty branch' then respond $ CreatedNewBranch path
          else doHistory 0 branch' []
        where
          doHistory !n b acc =
            if maybe False (n >=) resultsCap then
              respond $ History diffCap acc (PageEnd (sbh $ Branch.headHash b) n)
            else case Branch._history b of
              Causal.One{} ->
                respond $ History diffCap acc (EndOfLog . sbh $ Branch.headHash b)
              Causal.Merge{..} ->
                respond $ History diffCap acc (MergeTail (sbh $ Branch.headHash b) . map sbh $ Map.keys tails)
              Causal.Cons{..} -> do
                b' <- fmap Branch.Branch . eval . Eval $ snd tail
                let elem = (sbh $ Branch.headHash b, Branch.namesDiff b' b)
                doHistory (n+1) b' (elem : acc)

      UndoI -> do
        prev <- eval . Eval $ Branch.uncons root'
        case prev of
          Nothing ->
            respond . CantUndo $ if Branch.isOne root' then CantUndoPastStart
                                 else CantUndoPastMerge
          Just (_, prev) -> do
            updateRoot prev
            diffHelper (Branch.head prev) (Branch.head root') >>=
              respondNumbered . uncurry Output.ShowDiffAfterUndo

      UiI -> eval UI

      AliasTermI src dest -> do
        referents <- resolveHHQS'Referents src
        case (toList referents, toList (getTerms dest)) of
          ([r],       []) -> do
            stepAt (BranchUtil.makeAddTermName (resolveSplit' dest) r (oldMD r))
            success
          ([_], rs@(_:_)) -> termExists dest (Set.fromList rs)
          ([],         _) -> either termNotFound' termNotFound src
          (rs,         _) ->
            either hashConflicted termConflicted src (Set.fromList rs)
          where
          oldMD r = either (const mempty)
                           (\src ->
                            let p = resolveSplit' src in
                            BranchUtil.getTermMetadataAt p r root0)
                           src

      AliasTypeI src dest -> do
        refs <- resolveHHQS'Types src
        case (toList refs, toList (getTypes dest)) of
          ([r],       []) -> do
            stepAt (BranchUtil.makeAddTypeName (resolveSplit' dest) r (oldMD r))
            success
          ([_], rs@(_:_)) -> typeExists dest (Set.fromList rs)
          ([],         _) -> either typeNotFound' typeNotFound src
          (rs,         _) ->
            either
              (\src -> hashConflicted src . Set.map Referent.Ref)
              typeConflicted
              src
              (Set.fromList rs)


          where
          oldMD r =
            either (const mempty)
                   (\src ->
                    let p = resolveSplit' src in
                    BranchUtil.getTypeMetadataAt p r root0)
                   src

      -- this implementation will happily produce name conflicts,
      -- but will surface them in a normal diff at the end of the operation.
      AliasManyI srcs dest' -> do
        let destAbs = resolveToAbsolute dest'
        old <- getAt destAbs
        let (unknown, actions) = foldl' go mempty srcs
        stepManyAt actions
        new <- getAt destAbs
        diffHelper (Branch.head old) (Branch.head new) >>=
            respondNumbered . uncurry (ShowDiffAfterModifyBranch dest' destAbs)
        unless (null unknown) $
          respond . SearchTermsNotFound . fmap fixupOutput $ unknown
        where
        -- a list of missing sources (if any) and the actions that do the work
        go :: ([Path.HQSplit], [(Path, Branch0 m -> Branch0 m)])
           -> Path.HQSplit
           -> ([Path.HQSplit], [(Path, Branch0 m -> Branch0 m)])
        go (missingSrcs, actions) hqsrc =
          let
            src :: Path.Split
            src = second HQ'.toName hqsrc
            proposedDest :: Path.Split
            proposedDest = second HQ'.toName hqProposedDest
            hqProposedDest :: Path.HQSplit
            hqProposedDest = first Path.unabsolute $
                              Path.resolve (resolveToAbsolute dest') hqsrc
            -- `Nothing` if src doesn't exist
            doType :: Maybe [(Path, Branch0 m -> Branch0 m)]
            doType = case ( BranchUtil.getType hqsrc currentBranch0
                          , BranchUtil.getType hqProposedDest root0
                          ) of
              (null -> True, _) -> Nothing -- missing src
              (rsrcs, existing) -> -- happy path
                Just . map addAlias . toList $ Set.difference rsrcs existing
                where
                addAlias r = BranchUtil.makeAddTypeName proposedDest r (oldMD r)
                oldMD r = BranchUtil.getTypeMetadataAt src r currentBranch0
            doTerm :: Maybe [(Path, Branch0 m -> Branch0 m)]
            doTerm = case ( BranchUtil.getTerm hqsrc currentBranch0
                          , BranchUtil.getTerm hqProposedDest root0
                          ) of
              (null -> True, _) -> Nothing -- missing src
              (rsrcs, existing) ->
                Just . map addAlias . toList $ Set.difference rsrcs existing
                where
                addAlias r = BranchUtil.makeAddTermName proposedDest r (oldMD r)
                oldMD r = BranchUtil.getTermMetadataAt src r currentBranch0
          in case (doType, doTerm) of
            (Nothing, Nothing) -> (missingSrcs :> hqsrc, actions)
            (Just as, Nothing) -> (missingSrcs, actions ++ as)
            (Nothing, Just as) -> (missingSrcs, actions ++ as)
            (Just as1, Just as2) -> (missingSrcs, actions ++ as1 ++ as2)

        fixupOutput :: Path.HQSplit -> HQ.HashQualified Name
        fixupOutput = fmap Path.toName . HQ'.toHQ . Path.unsplitHQ

      NamesI thing -> do
        ns0 <- basicParseNames
        let ns = NamesWithHistory ns0 mempty
            terms = NamesWithHistory.lookupHQTerm thing ns
            types = NamesWithHistory.lookupHQType thing ns
            printNames = NamesWithHistory basicPrettyPrintNames mempty
            terms' :: Set (Referent, Set (HQ'.HashQualified Name))
            terms' = Set.map go terms where
              go r = (r, NamesWithHistory.termName hqLength r printNames)
            types' :: Set (Reference, Set (HQ'.HashQualified Name))
            types' = Set.map go types where
              go r = (r, NamesWithHistory.typeName hqLength r printNames)
        respond $ ListNames hqLength (toList types') (toList terms')

      LinkI mdValue srcs -> do
        manageLinks False srcs [mdValue] Metadata.insert
        syncRoot

      UnlinkI mdValue srcs -> do
        manageLinks False srcs [mdValue] Metadata.delete
        syncRoot

      -- > links List.map (.Docs .English)
      -- > links List.map -- give me all the
      -- > links Optional License
      LinksI src mdTypeStr -> unlessError do
        (ppe, out) <- getLinks input src (Right mdTypeStr)
        lift do
          numberedArgs .= fmap (HQ.toString . view _1) out
          respond $ ListOfLinks ppe out

      DocsI src -> fileByName where
        {- Given `docs foo`, we look for docs in 3 places, in this order:
           (fileByName) First check the file for `foo.doc`, and if found do `display foo.doc`
           (codebaseByMetadata) Next check for doc metadata linked to `foo` in the codebase
           (codebaseByName) Lastly check for `foo.doc` in the codebase and if found do `display foo.doc`
        -}
        hq :: HQ.HashQualified Name
        hq = let
          hq' :: HQ'.HashQualified Name
          hq' = Name.convert @Path.Path' @Name <$> Name.convert src
          in Name.convert hq'

        dotDoc :: HQ.HashQualified Name
        dotDoc = hq <&> \n -> Name.joinDot n "doc"

        fileByName = do
          ns <- maybe mempty UF.typecheckedToNames <$> use latestTypecheckedFile
          fnames <- pure $ NamesWithHistory.NamesWithHistory ns mempty
          case NamesWithHistory.lookupHQTerm dotDoc fnames of
            s | Set.size s == 1 -> do
              -- the displayI command expects full term names, so we resolve
              -- the hash back to its full name in the file
              fname' <- pure $ NamesWithHistory.longestTermName 10 (Set.findMin s) fnames
              displayI ConsoleLocation fname'
            _ -> codebaseByMetadata

        codebaseByMetadata = unlessError do
          (ppe, out) <- getLinks input src (Left $ Set.fromList [DD.docRef, DD.doc2Ref])
          lift case out of
            [] -> codebaseByName
            [(_name, ref, _tm)] -> do
              len <- eval BranchHashLength
              let names = NamesWithHistory.NamesWithHistory basicPrettyPrintNames mempty
              let tm = Term.ref External ref
              tm <- eval $ Evaluate1 (PPE.fromNames len names) True tm
              case tm of
                Left e -> respond (EvaluationFailure e)
                Right tm -> doDisplay ConsoleLocation names (Term.unannotate tm)
            out -> do
              numberedArgs .= fmap (HQ.toString . view _1) out
              respond $ ListOfLinks ppe out

        codebaseByName = do
          parseNames <- basicParseNames
          case NamesWithHistory.lookupHQTerm dotDoc (NamesWithHistory.NamesWithHistory parseNames mempty) of
            s | Set.size s == 1 -> displayI ConsoleLocation dotDoc
              | Set.size s == 0 -> respond $ ListOfLinks mempty []
              | otherwise       -> -- todo: return a list of links here too
                respond $ ListOfLinks mempty []

      CreateAuthorI authorNameSegment authorFullName -> do
        initialBranch <- getAt currentPath'
        AuthorInfo
          guid@(guidRef, _, _)
          author@(authorRef, _, _)
          copyrightHolder@(copyrightHolderRef, _, _) <-
          eval $ CreateAuthorInfo authorFullName
        -- add the new definitions to the codebase and to the namespace
        traverse_ (eval . uncurry3 PutTerm) [guid, author, copyrightHolder]
        stepManyAt
          [ BranchUtil.makeAddTermName (resolveSplit' authorPath) (d authorRef) mempty
          , BranchUtil.makeAddTermName (resolveSplit' copyrightHolderPath) (d copyrightHolderRef) mempty
          , BranchUtil.makeAddTermName (resolveSplit' guidPath) (d guidRef) mempty
          ]
        finalBranch <- getAt currentPath'
        -- print some output
        diffHelper (Branch.head initialBranch) (Branch.head finalBranch) >>=
          respondNumbered
            . uncurry (ShowDiffAfterCreateAuthor
                        authorNameSegment
                        (Path.unsplit' base)
                        currentPath')
        where
        d :: Reference.Id -> Referent
        d = Referent.Ref . Reference.DerivedId
        base :: Path.Split' = (Path.relativeEmpty', "metadata")
        authorPath = base |> "authors" |> authorNameSegment
        copyrightHolderPath = base |> "copyrightHolders" |> authorNameSegment
        guidPath = authorPath |> "guid"

      MoveTermI src dest ->
        case (toList (getHQ'Terms src), toList (getTerms dest)) of
          ([r], []) -> do
            stepManyAt
              [ BranchUtil.makeDeleteTermName p r
              , BranchUtil.makeAddTermName (resolveSplit' dest) r (mdSrc r)]
            success
          ([_], rs) -> termExists dest (Set.fromList rs)
          ([],   _) -> termNotFound src
          (rs,   _) -> termConflicted src (Set.fromList rs)
        where p = resolveSplit' (HQ'.toName <$> src)
              mdSrc r = BranchUtil.getTermMetadataAt p r root0

      MoveTypeI src dest ->
        case (toList (getHQ'Types src), toList (getTypes dest)) of
          ([r], []) -> do
            stepManyAt
              [ BranchUtil.makeDeleteTypeName p r
              , BranchUtil.makeAddTypeName (resolveSplit' dest) r (mdSrc r) ]
            success
          ([_], rs) -> typeExists dest (Set.fromList rs)
          ([], _)   -> typeNotFound src
          (rs, _)   -> typeConflicted src (Set.fromList rs)
        where
        p = resolveSplit' (HQ'.toName <$> src)
        mdSrc r = BranchUtil.getTypeMetadataAt p r root0

      DeleteI     hq -> delete getHQ'Terms       getHQ'Types       hq
      DeleteTypeI hq -> delete (const Set.empty) getHQ'Types       hq
      DeleteTermI hq -> delete getHQ'Terms       (const Set.empty) hq

      DisplayI outputLoc hq -> displayI outputLoc hq

<<<<<<< HEAD
      ShowDefinitionI outputLoc query -> handleShowDefinition outputLoc query
=======
      ShowDefinitionI outputLoc query -> do
        res <- eval $ GetDefinitionsBySuffixes (Just currentPath'') root' query
        case res of
          Left e -> handleBackendError e
          Right (Backend.DefinitionResults terms types misses) -> do
            let loc = case outputLoc of
                  ConsoleLocation    -> Nothing
                  FileLocation path  -> Just path
                  LatestFileLocation ->
                    fmap fst latestFile' <|> Just "scratch.u"
                printNames =
                  Backend.getCurrentPrettyNames (Backend.AllNames currentPath'') root'
                ppe = PPE.fromNamesDecl hqLength printNames
            unless (null types && null terms) $
              eval . Notify $
                DisplayDefinitions loc ppe types terms
            unless (null misses) $
              eval . Notify $ SearchTermsNotFound misses
            -- We set latestFile to be programmatically generated, if we
            -- are viewing these definitions to a file - this will skip the
            -- next update for that file (which will happen immediately)
            latestFile .= ((, True) <$> loc)
>>>>>>> c5b8d746
      FindPatchI -> do
        let patches =
              [ Path.toName $ Path.snoc p seg
              | (p, b) <- Branch.toList0 currentBranch0
              , (seg, _) <- Map.toList (Branch._edits b) ]
        respond $ ListOfPatches $ Set.fromList patches
        numberedArgs .= fmap Name.toString patches

      FindShallowI pathArg -> do
        let pathArgAbs = resolveToAbsolute pathArg
            ppe = Backend.basicSuffixifiedNames
                           sbhLength
                           root'
                           (Backend.AllNames $ Path.fromPath' pathArg)
        res <- eval $ FindShallow pathArgAbs
        case res of
          Left e -> handleBackendError e
          Right entries -> do
            -- caching the result as an absolute path, for easier jumping around
            numberedArgs .= fmap entryToHQString entries
            respond $ ListShallow ppe entries
            where
              entryToHQString :: ShallowListEntry v Ann -> String
              entryToHQString e =
                fixup $ case e of
                  ShallowTypeEntry (TypeEntry _ hq _)    -> HQ'.toString hq
                  ShallowTermEntry (TermEntry _ hq _ _)  -> HQ'.toString hq
                  ShallowBranchEntry ns _ _  -> NameSegment.toString ns
                  ShallowPatchEntry ns       -> NameSegment.toString ns
               where
                fixup s = case pathArgStr of
                           "" -> s
                           p | last p == '.' -> p ++ s
                           p -> p ++ "." ++ s
                pathArgStr = show pathArg

      SearchByNameI isVerbose _showAll ws -> do
        let prettyPrintNames = basicPrettyPrintNames
        unlessError do
          results <- case ws of
            -- no query, list everything
            [] -> pure . listBranch $ Branch.head currentBranch'

            -- type query
            ":" : ws ->
              ExceptT (parseSearchType input (unwords ws)) >>= \typ ->
                ExceptT $ do
                  let named = Branch.deepReferents root0
                  matches <-
                    fmap (filter (`Set.member` named) . toList) $
                      eval $ GetTermsOfType typ
                  matches <-
                    if null matches then do
                      respond NoExactTypeMatches
                      fmap (filter (`Set.member` named) . toList) $
                        eval $ GetTermsMentioningType typ
                    else pure matches
                  let results =
                      -- in verbose mode, aliases are shown, so we collapse all
                      -- aliases to a single search result; in non-verbose mode,
                      -- a separate result may be shown for each alias
                        (if isVerbose then uniqueBy SR.toReferent else id) $
                        searchResultsFor prettyPrintNames matches []
                  pure . pure $ results

            -- name query
            (map HQ.unsafeFromString -> qs) -> do
              let ns = basicPrettyPrintNames
              let srs = searchBranchScored ns fuzzyNameDistance qs
              pure $ uniqueBy SR.toReferent srs
          lift do
            numberedArgs .= fmap searchResultToHQString results
            results' <- loadSearchResults results
            ppe <- suffixifiedPPE =<<
              makePrintNamesFromLabeled'
                (foldMap SR'.labeledDependencies results')
            respond $ ListOfDefinitions ppe isVerbose results'

      ResolveTypeNameI hq ->
        zeroOneOrMore (getHQ'Types hq) (typeNotFound hq) go (typeConflicted hq)
        where
        conflicted = getHQ'Types (fmap HQ'.toNameOnly hq)
        makeDelete =
          BranchUtil.makeDeleteTypeName (resolveSplit' (HQ'.toName <$> hq))
        go r = stepManyAt . fmap makeDelete . toList . Set.delete r $ conflicted

      ResolveTermNameI hq -> do
        refs <- getHQ'TermsIncludingHistorical hq
        zeroOneOrMore refs (termNotFound hq) go (termConflicted hq)
        where
        conflicted = getHQ'Terms (fmap HQ'.toNameOnly hq)
        makeDelete =
          BranchUtil.makeDeleteTermName (resolveSplit' (HQ'.toName <$> hq))
        go r = stepManyAt . fmap makeDelete . toList . Set.delete r $ conflicted

      ReplaceI from to patchPath -> do
        let patchPath' = fromMaybe defaultPatchPath patchPath
        patch <- getPatchAt patchPath'
        QueryResult fromMisses' fromHits <- hqNameQuery [from]
        QueryResult toMisses' toHits <- hqNameQuery [to]
        let termsFromRefs = termReferences fromHits
            termsToRefs = termReferences toHits
            typesFromRefs = typeReferences fromHits
            typesToRefs = typeReferences toHits
            --- Here are all the kinds of misses
            --- [X] [X]
            --- [Type] [Term]
            --- [Term] [Type]
            --- [Type] [X]
            --- [Term] [X]
            --- [X] [Type]
            --- [X] [Term]
            -- Type hits are term misses
            termFromMisses = fromMisses'
                       <> (SR.typeName <$> typeResults fromHits)
            termToMisses = toMisses'
                       <> (SR.typeName <$> typeResults toHits)
            -- Term hits are type misses
            typeFromMisses = fromMisses'
                       <> (SR.termName <$> termResults fromHits)
            typeToMisses = toMisses'
                       <> (SR.termName <$> termResults toHits)

            termMisses = termFromMisses <> termToMisses
            typeMisses = typeFromMisses <> typeToMisses

            replaceTerms :: Reference
               -> Reference
               -> Action m (Either Event Input) v ()
            replaceTerms fr tr = do
              mft <- eval $ LoadTypeOfTerm fr
              mtt <- eval $ LoadTypeOfTerm tr
              let termNotFound = respond . TermNotFound'
                                         . SH.take hqLength
                                         . Reference.toShortHash
              case (mft, mtt) of
                (Nothing, _) -> termNotFound fr
                (_, Nothing) -> termNotFound tr
                (Just ft, Just tt) -> do
                  let
                      patch' =
                        -- The modified patch
                        over Patch.termEdits
                          (R.insert fr (Replace tr (TermEdit.typing tt ft))
                           . R.deleteDom fr)
                          patch
                      (patchPath'', patchName) = resolveSplit' patchPath'
                  saveAndApplyPatch patchPath'' patchName patch'

            replaceTypes :: Reference
               -> Reference
               -> Action m (Either Event Input) v ()
            replaceTypes fr tr = do
              let patch' =
                    -- The modified patch
                    over Patch.typeEdits
                      (R.insert fr (TypeEdit.Replace tr) . R.deleteDom fr) patch
                  (patchPath'', patchName) = resolveSplit' patchPath'
              saveAndApplyPatch patchPath'' patchName patch'

            ambiguous t rs =
              let rs' = Set.map Referent.Ref $ Set.fromList rs
              in  case t of
                    HQ.HashOnly h ->
                      hashConflicted h rs'
                    (Path.parseHQSplit' . HQ.toString -> Right n) ->
                      termConflicted n rs'
                    _ -> respond . BadName $ HQ.toString t

            mismatch typeName termName = respond $ TypeTermMismatch typeName termName


        case (termsFromRefs, termsToRefs, typesFromRefs, typesToRefs) of
          ([], [], [], [])     -> respond $ SearchTermsNotFound termMisses
          ([_], [], [], [_])   -> mismatch to from
          ([], [_], [_], [])   -> mismatch from to
          ([_], [], _, _)      -> respond $ SearchTermsNotFound termMisses
          ([], [_], _, _)      -> respond $ SearchTermsNotFound termMisses
          (_, _, [_], [])      -> respond $ SearchTermsNotFound typeMisses
          (_, _, [], [_])      -> respond $ SearchTermsNotFound typeMisses
          ([fr], [tr], [], []) -> replaceTerms fr tr
          ([], [], [fr], [tr]) -> replaceTypes fr tr
          (froms, [_], [], []) -> ambiguous from froms
          ([], [], froms, [_]) -> ambiguous from froms
          ([_], tos, [], [])   -> ambiguous to tos
          ([], [], [_], tos)   -> ambiguous to tos
          (_, _, _, _)         -> error "unpossible"

      LoadI maybePath ->
        case maybePath <|> (fst <$> latestFile') of
          Nothing   -> respond NoUnisonFile
          Just path -> do
            res <- eval . LoadSource . Text.pack $ path
            case res of
              InvalidSourceNameError -> respond $ InvalidSourceName path
              LoadError -> respond $ SourceLoadFailed path
              LoadSuccess contents -> loadUnisonFile (Text.pack path) contents

      AddI hqs ->
        case uf of
          Nothing -> respond NoUnisonFile
          Just uf -> do
            sr <-
              Slurp.disallowUpdates
                . applySelection hqs uf
                . toSlurpResult currentPath' uf
                <$> slurpResultNames
            let adds = Slurp.adds sr
            stepAtNoSync (Path.unabsolute currentPath', doSlurpAdds adds uf)
            eval . AddDefsToCodebase . filterBySlurpResult sr $ uf
            ppe <- prettyPrintEnvDecl =<< displayNames uf
            respond $ SlurpOutput input (PPE.suffixifiedPPE ppe) sr
            addDefaultMetadata adds
            syncRoot

      PreviewAddI hqs -> case (latestFile', uf) of
        (Just (sourceName, _), Just uf) -> do
          sr <-  Slurp.disallowUpdates
                    .  applySelection hqs uf
                    .  toSlurpResult currentPath' uf
                   <$> slurpResultNames
          previewResponse sourceName sr uf
        _ -> respond NoUnisonFile

      UpdateI maybePatchPath hqs -> case uf of
        Nothing -> respond NoUnisonFile
        Just uf -> do
          let patchPath = fromMaybe defaultPatchPath maybePatchPath
          slurpCheckNames <- slurpResultNames
          currentPathNames <- currentPathNames
          let sr = applySelection hqs uf
                 . toSlurpResult currentPath' uf
                 $ slurpCheckNames
              addsAndUpdates = Slurp.updates sr <> Slurp.adds sr
              fileNames = UF.typecheckedToNames uf
              -- todo: display some error if typeEdits or termEdits itself contains a loop
              typeEdits :: Map Name (Reference, Reference)
              typeEdits = Map.fromList $ map f (toList $ SC.types (updates sr)) where
                f v = case (toList (Names.typesNamed slurpCheckNames n)
                           ,toList (Names.typesNamed fileNames n)) of
                  ([old],[new]) -> (n, (old, new))
                  _ -> error $ "Expected unique matches for "
                                  ++ Var.nameStr v ++ " but got: "
                                  ++ show otherwise
                  where n = Name.unsafeFromVar v
              hashTerms :: Map Reference (Type v Ann)
              hashTerms = Map.fromList (toList hashTerms0) where
                hashTerms0 = (\(r, _wk, _tm, typ) -> (r, typ)) <$> UF.hashTerms uf
              termEdits :: Map Name (Reference, Reference)
              termEdits = Map.fromList $ map g (toList $ SC.terms (updates sr)) where
                g v = case ( toList (Names.refTermsNamed slurpCheckNames n)
                           , toList (Names.refTermsNamed fileNames n)) of
                  ([old], [new]) -> (n, (old, new))
                  _ -> error $ "Expected unique matches for "
                                 ++ Var.nameStr v ++ " but got: "
                                 ++ show otherwise
                  where n = Name.unsafeFromVar v
              termDeprecations :: [(Name, Referent)]
              termDeprecations =
                [ (n, r) | (oldTypeRef,_) <- Map.elems typeEdits
                         , (n, r) <- Names.constructorsForType oldTypeRef currentPathNames ]

          ye'ol'Patch <- getPatchAt patchPath
          -- If `uf` updates a -> a', we want to replace all (a0 -> a) in patch
          -- with (a0 -> a') in patch'.
          -- So for all (a0 -> a) in patch, for all (a -> a') in `uf`,
          -- we must know the type of a0, a, a'.
          let
            -- we need:
            -- all of the `old` references from the `new` edits,
            -- plus all of the `old` references for edits from patch we're replacing
            collectOldForTyping :: [(Reference, Reference)] -> Patch -> Set Reference
            collectOldForTyping new old = foldl' f mempty (new ++ fromOld) where
              f acc (r, _r') = Set.insert r acc
              newLHS = Set.fromList . fmap fst $ new
              fromOld :: [(Reference, Reference)]
              fromOld = [ (r,r') | (r, TermEdit.Replace r' _) <- R.toList . Patch._termEdits $ old
                                 , Set.member r' newLHS ]
            neededTypes = collectOldForTyping (toList termEdits) ye'ol'Patch

          allTypes :: Map Reference (Type v Ann) <-
            fmap Map.fromList . for (toList neededTypes) $ \r ->
              (r,) . fromMaybe (Type.builtin External "unknown type")
              <$> (eval . LoadTypeOfTerm) r

          let typing r1 r2 = case (Map.lookup r1 allTypes, Map.lookup r2 hashTerms) of
                (Just t1, Just t2)
                  | Typechecker.isEqual t1 t2 -> TermEdit.Same
                  | Typechecker.isSubtype t1 t2 -> TermEdit.Subtype
                  | otherwise -> TermEdit.Different
                e -> error $ "compiler bug: typing map not constructed properly\n" <>
                  "typing " <> show r1 <> " " <> show r2 <> " : " <> show e

          let updatePatch :: Patch -> Patch
              updatePatch p = foldl' step2 p' termEdits
                where
                p' = foldl' step1 p typeEdits
                step1 p (r,r') = Patch.updateType r (TypeEdit.Replace r') p
                step2 p (r,r') = Patch.updateTerm typing r (TermEdit.Replace r' (typing r r')) p
              (p, seg) = Path.toAbsoluteSplit currentPath' patchPath
              updatePatches :: Branch0 m -> m (Branch0 m)
              updatePatches = Branch.modifyPatches seg updatePatch

          when (Slurp.isNonempty sr) $ do
          -- take a look at the `updates` from the SlurpResult
          -- and make a patch diff to record a replacement from the old to new references
            stepManyAtMNoSync
              [( Path.unabsolute currentPath'
               , pure . doSlurpUpdates typeEdits termEdits termDeprecations)
              ,( Path.unabsolute currentPath'
               , pure . doSlurpAdds addsAndUpdates uf)
              ,( Path.unabsolute p, updatePatches )]
            eval . AddDefsToCodebase . filterBySlurpResult sr $ uf
          ppe <- prettyPrintEnvDecl =<< displayNames uf
          respond $ SlurpOutput input (PPE.suffixifiedPPE ppe) sr
          -- propagatePatch prints TodoOutput
          void $ propagatePatchNoSync (updatePatch ye'ol'Patch) currentPath'
          addDefaultMetadata addsAndUpdates
          syncRoot

      PreviewUpdateI hqs -> case (latestFile', uf) of
        (Just (sourceName, _), Just uf) -> do
          sr <-  applySelection hqs uf
                    .  toSlurpResult currentPath' uf
                   <$> slurpResultNames
          previewResponse sourceName sr uf
        _ -> respond NoUnisonFile

      TodoI patchPath branchPath' -> do
        patch <- getPatchAt (fromMaybe defaultPatchPath patchPath)
        doShowTodoOutput patch $ resolveToAbsolute branchPath'

      TestI showOk showFail -> do
        let
          testTerms = Map.keys . R4.d1 . uncurry R4.selectD34 isTest
                    . Branch.deepTermMetadata $ currentBranch0
          testRefs = Set.fromList [ r | Referent.Ref r <- toList testTerms ]
          oks results =
            [ (r, msg)
            | (r, Term.List' ts) <- Map.toList results
            , Term.App' (Term.Constructor' ref cid) (Term.Text' msg) <- toList ts
            , cid == DD.okConstructorId && ref == DD.testResultRef ]
          fails results =
            [ (r, msg)
            | (r, Term.List' ts) <- Map.toList results
            , Term.App' (Term.Constructor' ref cid) (Term.Text' msg) <- toList ts
            , cid == DD.failConstructorId && ref == DD.testResultRef ]
        cachedTests <- fmap Map.fromList . eval $ LoadWatches WK.TestWatch testRefs
        let stats = Output.CachedTests (Set.size testRefs) (Map.size cachedTests)
        names <- makePrintNamesFromLabeled' $
          LD.referents testTerms <>
          LD.referents [ DD.okConstructorReferent, DD.failConstructorReferent ]
        ppe <- fqnPPE names
        respond $ TestResults stats ppe showOk showFail
                    (oks cachedTests) (fails cachedTests)
        let toCompute = Set.difference testRefs (Map.keysSet cachedTests)
        unless (Set.null toCompute) $ do
          let total = Set.size toCompute
          computedTests <- fmap join . for (toList toCompute `zip` [1..]) $ \(r,n) ->
            case r of
              Reference.DerivedId rid -> do
                tm <- eval $ LoadTerm rid
                case tm of
                  Nothing -> [] <$ respond (TermNotFound' . SH.take hqLength . Reference.toShortHash $ Reference.DerivedId rid)
                  Just tm -> do
                    respond $ TestIncrementalOutputStart ppe (n,total) r tm
                    --                          v don't cache; test cache populated below
                    tm' <- eval $ Evaluate1 ppe False tm
                    case tm' of
                      Left e -> respond (EvaluationFailure e) $> []
                      Right tm' -> do
                        -- After evaluation, cache the result of the test
                        eval $ PutWatch WK.TestWatch rid tm'
                        respond $ TestIncrementalOutputEnd ppe (n,total) r tm'
                        pure [(r, tm')]
              r -> error $ "unpossible, tests can't be builtins: " <> show r

          let m = Map.fromList computedTests
          respond $ TestResults Output.NewlyComputed ppe showOk showFail (oks m) (fails m)

      -- ListBranchesI ->
      --   eval ListBranches >>= respond . ListOfBranches currentBranchName'
      -- DeleteBranchI branchNames -> withBranches branchNames $ \bnbs -> do
      --   uniqueToDelete <- prettyUniqueDefinitions bnbs
      --   let deleteBranches b =
      --         traverse (eval . DeleteBranch) b >> respond (Success input)
      --   if (currentBranchName' `elem` branchNames)
      --     then respond DeletingCurrentBranch
      --     else if null uniqueToDelete
      --       then deleteBranches branchNames
      --       else ifM (confirmedCommand input)
      --                (deleteBranches branchNames)
      --                (respond . DeleteBranchConfirmation $ uniqueToDelete)

      PropagatePatchI patchPath scopePath -> do
        patch <- getPatchAt patchPath
        updated <- propagatePatch inputDescription patch (resolveToAbsolute scopePath)
        unless updated (respond $ NothingToPatch patchPath scopePath)

      ExecuteI main -> addRunMain main uf >>= \case
        NoTermWithThatName -> do
          ppe <- suffixifiedPPE (NamesWithHistory.NamesWithHistory basicPrettyPrintNames mempty)
          mainType <- eval RuntimeMain
          respond $ NoMainFunction main ppe [mainType]
        TermHasBadType ty -> do
          ppe <- suffixifiedPPE (NamesWithHistory.NamesWithHistory basicPrettyPrintNames mempty)
          mainType <- eval RuntimeMain
          respond $ BadMainFunction main ty ppe [mainType]
        RunMainSuccess unisonFile -> do
          ppe <- executePPE unisonFile
          e <- eval $ Execute ppe unisonFile

          case e of
            Left e -> respond $ EvaluationFailure e
            Right _ -> pure () -- TODO

      MakeStandaloneI output main -> do
        mainType <- eval RuntimeMain
        parseNames <-
          flip NamesWithHistory.NamesWithHistory mempty <$> basicPrettyPrintNamesA
        ppe <- suffixifiedPPE parseNames
        let resolved = toList $ NamesWithHistory.lookupHQTerm main parseNames
            smain = HQ.toString main
        filtered <- catMaybes <$>
          traverse (\r -> fmap (r,) <$> loadTypeOfTerm r) resolved
        case filtered of
          [(Referent.Ref ref, ty)]
            | Typechecker.isSubtype ty mainType ->
              eval (MakeStandalone ppe ref output) >>= \case
                Just err -> respond $ EvaluationFailure err
                Nothing -> pure ()
            | otherwise ->
              respond $ BadMainFunction smain ty ppe [mainType]
          _ -> respond $ NoMainFunction smain ppe [mainType]

      IOTestI main -> do
        -- todo - allow this to run tests from scratch file, using addRunMain
        testType <- eval RuntimeTest
        parseNames <- (`NamesWithHistory.NamesWithHistory` mempty) <$> basicPrettyPrintNamesA
        ppe <- suffixifiedPPE parseNames
        -- use suffixed names for resolving the argument to display
        let
            oks results =
              [ (r, msg)
              | (r, Term.List' ts) <- results
              , Term.App' (Term.Constructor' ref cid) (Term.Text' msg) <- toList ts
              , cid == DD.okConstructorId && ref == DD.testResultRef ]
            fails results =
              [ (r, msg)
              | (r, Term.List' ts) <- results
              , Term.App' (Term.Constructor' ref cid) (Term.Text' msg) <- toList ts
              , cid == DD.failConstructorId && ref == DD.testResultRef ]

            results = NamesWithHistory.lookupHQTerm main parseNames in
            case toList results of
               [Referent.Ref ref] -> do
                 typ <- loadTypeOfTerm (Referent.Ref ref)
                 case typ of
                   Just typ | Typechecker.isSubtype typ testType -> do
                     let a = ABT.annotation tm
                         tm = DD.forceTerm a a (Term.ref a ref) in do
                         --                          v Don't cache IO tests
                         tm' <- eval $ Evaluate1 ppe False tm
                         case tm' of
                           Left e -> respond (EvaluationFailure e)
                           Right tm' ->
                               respond $ TestResults Output.NewlyComputed ppe True True (oks [(ref, tm')]) (fails [(ref, tm')])
                   _ -> respond $ NoMainFunction (HQ.toString main) ppe [testType]
               _ -> respond $ NoMainFunction (HQ.toString main) ppe [testType]

      -- UpdateBuiltinsI -> do
      --   stepAt updateBuiltins
      --   checkTodo

      MergeBuiltinsI -> do
        -- these were added once, but maybe they've changed and need to be
        -- added again.
        let uf = UF.typecheckedUnisonFile (Map.fromList Builtin.builtinDataDecls)
                                          (Map.fromList Builtin.builtinEffectDecls)
                                          [Builtin.builtinTermsSrc Intrinsic]
                                          mempty
        eval $ AddDefsToCodebase uf
        -- add the names; note, there are more names than definitions
        -- due to builtin terms; so we don't just reuse `uf` above.
        let srcb = BranchUtil.fromNames Builtin.names0
        _ <- updateAtM (currentPath' `snoc` "builtin") $ \destb ->
               eval $ Merge Branch.RegularMerge srcb destb
        success

      MergeIOBuiltinsI -> do
        -- these were added once, but maybe they've changed and need to be
        -- added again.
        let uf = UF.typecheckedUnisonFile (Map.fromList Builtin.builtinDataDecls)
                                          (Map.fromList Builtin.builtinEffectDecls)
                                          [Builtin.builtinTermsSrc Intrinsic]
                                          mempty
        eval $ AddDefsToCodebase uf
        -- these have not necessarily been added yet
        eval $ AddDefsToCodebase IOSource.typecheckedFile'

        -- add the names; note, there are more names than definitions
        -- due to builtin terms; so we don't just reuse `uf` above.
        let names0 = Builtin.names0
                     <> UF.typecheckedToNames @v IOSource.typecheckedFile'
        let srcb = BranchUtil.fromNames names0
        _ <- updateAtM (currentPath' `snoc` "builtin") $ \destb ->
               eval $ Merge Branch.RegularMerge srcb destb

        success

      ListEditsI maybePath -> do
        let (p, seg) =
              maybe (Path.toAbsoluteSplit currentPath' defaultPatchPath)
                    (Path.toAbsoluteSplit currentPath')
                    maybePath
        patch <- eval . Eval . Branch.getPatch seg . Branch.head =<< getAt p
        ppe <- suffixifiedPPE =<<
          makePrintNamesFromLabeled' (Patch.labeledDependencies patch)
        respond $ ListEdits patch ppe

      PullRemoteBranchI mayRepo path syncMode verbosity -> unlessError do
        ns <- maybe (writePathToRead <$> resolveConfiguredGitUrl Pull path) pure mayRepo
        lift $ unlessGitError do
          b <- importRemoteBranch ns syncMode
          let msg = Just $ PullAlreadyUpToDate ns path
          let destAbs = resolveToAbsolute path
          let printDiffPath = if Verbosity.isSilent verbosity then Nothing else Just path
          lift $ mergeBranchAndPropagateDefaultPatch Branch.RegularMerge inputDescription msg b printDiffPath destAbs

      PushRemoteBranchI mayRepo path syncMode -> do
        let srcAbs = resolveToAbsolute path
        srcb <- getAt srcAbs
        unlessError do
          (repo, remotePath) <- maybe (resolveConfiguredGitUrl Push path) pure mayRepo
          lift $ unlessGitError do
            (cleanup, remoteRoot) <- unsafeTime "Push viewRemoteBranch" $
              viewRemoteBranch (writeToRead repo, Nothing, Path.empty)
            -- We don't merge `srcb` with the remote namespace, `r`, we just
            -- replace it. The push will be rejected if this rewinds time
            -- or misses any new updates in `r` that aren't in `srcb` already.
            let newRemoteRoot = Branch.modifyAt remotePath (const srcb) remoteRoot
            unsafeTime "Push syncRemoteRootBranch" $
              syncRemoteRootBranch repo newRemoteRoot syncMode
            lift . eval $ Eval cleanup
            lift $ respond Success
      ListDependentsI hq -> -- todo: add flag to handle transitive efficiently
        resolveHQToLabeledDependencies hq >>= \lds ->
          if null lds
          then respond $ LabeledReferenceNotFound hq
          else for_ lds $ \ld -> do
            dependents <- let
              tp r = eval $ GetDependents r
              tm (Referent.Ref r) = eval $ GetDependents r
              tm (Referent.Con r _i _ct) = eval $ GetDependents r
              in LD.fold tp tm ld
            (missing, names0) <- eval . Eval $ Branch.findHistoricalRefs' dependents root'
            let types = R.toList $ Names.types names0
            let terms = fmap (second Referent.toReference) $ R.toList $ Names.terms names0
            let names = types <> terms
            numberedArgs .= fmap (Text.unpack . Reference.toText) ((fmap snd names) <> toList missing)
            respond $ ListDependents hqLength ld names missing
      ListDependenciesI hq -> -- todo: add flag to handle transitive efficiently
        resolveHQToLabeledDependencies hq >>= \lds ->
          if null lds
          then respond $ LabeledReferenceNotFound hq
          else for_ lds $ \ld -> do
            dependencies :: Set Reference <- let
              tp r@(Reference.DerivedId i) = eval (LoadType i) <&> \case
                Nothing -> error $ "What happened to " ++ show i ++ "?"
                Just decl -> Set.delete r . DD.dependencies $ DD.asDataDecl decl
              tp _ = pure mempty
              tm (Referent.Ref r@(Reference.DerivedId i)) = eval (LoadTerm i) <&> \case
                Nothing -> error $ "What happened to " ++ show i ++ "?"
                Just tm -> Set.delete r $ Term.dependencies tm
              tm con@(Referent.Con (Reference.DerivedId i) cid _ct) = eval (LoadType i) <&> \case
                Nothing -> error $ "What happened to " ++ show i ++ "?"
                Just decl -> case DD.typeOfConstructor (DD.asDataDecl decl) cid of
                  Nothing -> error $ "What happened to " ++ show con ++ "?"
                  Just tp -> Type.dependencies tp
              tm _ = pure mempty
              in LD.fold tp tm ld
            (missing, names0) <- eval . Eval $ Branch.findHistoricalRefs' dependencies root'
            let types = R.toList $ Names.types names0
            let terms = fmap (second Referent.toReference) $ R.toList $ Names.terms names0
            let names = types <> terms
            numberedArgs .= fmap (Text.unpack . Reference.toText) ((fmap snd names) <> toList missing)
            respond $ ListDependencies hqLength ld names missing
      DebugNumberedArgsI -> use numberedArgs >>= respond . DumpNumberedArgs
      DebugTypecheckedUnisonFileI -> case uf of
        Nothing -> respond NoUnisonFile
        Just uf -> let
          datas, effects, terms :: [(Name, Reference.Id)]
          datas = [ (Name.unsafeFromVar v, r) | (v, (r, _d)) <- Map.toList $ UF.dataDeclarationsId' uf ]
          effects = [ (Name.unsafeFromVar v, r) | (v, (r, _e)) <- Map.toList $ UF.effectDeclarationsId' uf ]
          terms = [ (Name.unsafeFromVar v, r) | (v, (r, _wk, _tm, _tp)) <- Map.toList $ UF.hashTermsId uf ]
          in eval . Notify $ DumpUnisonFileHashes hqLength datas effects terms
      DebugDumpNamespacesI -> do
        let seen h = State.gets (Set.member h)
            set h = State.modify (Set.insert h)
            getCausal b = (Branch.headHash b, pure $ Branch._history b)
            goCausal :: forall m. Monad m => [(Branch.Hash, m (Branch.UnwrappedBranch m))] -> StateT (Set Branch.Hash) m ()
            goCausal [] = pure ()
            goCausal ((h, mc) : queue) = do
              ifM (seen h) (goCausal queue) do
                lift mc >>= \case
                  Causal.One h b -> goBranch h b mempty queue
                  Causal.Cons h b tail -> goBranch h b [fst tail] (tail : queue)
                  Causal.Merge h b (Map.toList -> tails) -> goBranch h b (map fst tails) (tails ++ queue)
            goBranch :: forall m. Monad m => Branch.Hash -> Branch0 m -> [Branch.Hash] -> [(Branch.Hash, m (Branch.UnwrappedBranch m))] -> StateT (Set Branch.Hash) m ()
            goBranch h b (Set.fromList -> causalParents) queue = case b of
              Branch0 terms0 types0 children0 patches0 _ _ _ _ _ _ -> let
                wrangleMetadata :: (Ord r, Ord n) => Metadata.Star r n -> r -> (r, (Set n, Set Metadata.Value))
                wrangleMetadata s r =
                  (r, (R.lookupDom r $ Star3.d1 s, Set.map snd . R.lookupDom r $ Star3.d3 s))
                terms = Map.fromList . map (wrangleMetadata terms0) . Foldable.toList $ Star3.fact terms0
                types = Map.fromList . map (wrangleMetadata types0) . Foldable.toList $ Star3.fact types0
                patches = fmap fst patches0
                children = fmap Branch.headHash children0
                in do
                  let d = Output.DN.DumpNamespace terms types patches children causalParents
                  -- the alternate implementation that doesn't rely on `traceM` blows up
                  traceM $ P.toPlain 200 (prettyDump (h, d))
                  set h
                  goCausal (map getCausal (Foldable.toList children0) ++ queue)
            prettyDump (h, Output.DN.DumpNamespace terms types patches children causalParents) =
              P.lit "Namespace " <> P.shown h <> P.newline <> (P.indentN 2 $ P.linesNonEmpty [
                Monoid.unlessM (null causalParents) $ P.lit "Causal Parents:" <> P.newline <> P.indentN 2 (P.lines (map P.shown $ Set.toList causalParents))
              , Monoid.unlessM (null terms) $ P.lit "Terms:" <> P.newline <> P.indentN 2 (P.lines (map (prettyDefn Referent.toText) $ Map.toList terms))
              , Monoid.unlessM (null types) $ P.lit "Types:" <> P.newline <> P.indentN 2 (P.lines (map (prettyDefn Reference.toText) $ Map.toList types))
              , Monoid.unlessM (null patches) $ P.lit "Patches:" <> P.newline <> P.indentN 2 (P.column2 (map (bimap P.shown P.shown) $ Map.toList patches))
              , Monoid.unlessM (null children) $ P.lit "Children:" <> P.newline <> P.indentN 2 (P.column2 (map (bimap P.shown P.shown) $ Map.toList children))
              ])
              where
                prettyLinks renderR r [] = P.indentN 2 $ P.text (renderR r)
                prettyLinks renderR r links = P.indentN 2 (P.lines (P.text (renderR r) : (links <&> \r -> "+ " <> P.text (Reference.toText r))))
                prettyDefn renderR (r, (Foldable.toList -> names, Foldable.toList -> links)) =
                  P.lines (P.shown <$> if null names then [NameSegment "<unnamed>"] else names) <> P.newline <> prettyLinks renderR r links
        void . eval . Eval . flip State.execStateT mempty $ goCausal [getCausal root']
      DebugDumpNamespaceSimpleI -> do
        for_ (Relation.toList . Branch.deepTypes . Branch.head $ root') \(r, name) ->
          traceM $ show name ++ ",Type," ++ Text.unpack (Reference.toText r)
        for_ (Relation.toList . Branch.deepTerms . Branch.head $ root') \(r, name) ->
          traceM $ show name ++ ",Term," ++ Text.unpack (Referent.toText r)
      DebugClearWatchI {} -> eval ClearWatchCache
      DeprecateTermI {} -> notImplemented
      DeprecateTypeI {} -> notImplemented
      RemoveTermReplacementI from patchPath ->
        doRemoveReplacement from patchPath True
      RemoveTypeReplacementI from patchPath ->
        doRemoveReplacement from patchPath False
      ShowDefinitionByPrefixI {} -> notImplemented
      UpdateBuiltinsI -> notImplemented
      QuitI -> MaybeT $ pure Nothing
     where
      notImplemented = eval $ Notify NotImplemented
      success = respond Success

      resolveDefaultMetadata :: Path.Absolute -> Action' m v [String]
      resolveDefaultMetadata path = do
        let superpaths = Path.ancestors path
        xs <- for
          superpaths
          (\path -> do
            mayNames <-
              eval . ConfigLookup @[String] $ configKey "DefaultMetadata" path
            pure . join $ toList mayNames
          )
        pure . join $ toList xs

      configKey k p =
        Text.intercalate "." . toList $ k :<| fmap
          NameSegment.toText
          (Path.toSeq $ Path.unabsolute p)

      -- Takes a maybe (namespace address triple); returns it as-is if `Just`;
      -- otherwise, tries to load a value from .unisonConfig, and complains
      -- if needed.
      resolveConfiguredGitUrl
        :: PushPull
        -> Path'
        -> ExceptT (Output v) (Action' m v) WriteRemotePath
      resolveConfiguredGitUrl pushPull destPath' = ExceptT do
        let destPath = resolveToAbsolute destPath'
        let configKey = gitUrlKey destPath
        (eval . ConfigLookup) configKey >>= \case
          Just url ->
            case P.parse UriParser.writeRepoPath (Text.unpack configKey) url of
              Left e ->
                pure . Left $
                  ConfiguredGitUrlParseError pushPull destPath' url (show e)
              Right ns ->
                pure . Right $ ns
          Nothing ->
            pure . Left $ NoConfiguredGitUrl pushPull destPath'

      gitUrlKey = configKey "GitUrl"

  case e of
    Right input -> lastInput .= Just input
    _ -> pure ()

handleShowDefinition :: OutputLocation -> [HQ.HashQualified Name] -> Action' m v ()
handleShowDefinition outputLoc query = do
  currentPath' <- use currentPath
  root' <- use root
  latestFile' <- use latestFile
  hqLength <- eval CodebaseHashLength
  let currentPath'' = Path.unabsolute currentPath'
  -- `view`: don't include cycles; `edit`: include cycles
  let includeCycles =
        case outputLoc of
          ConsoleLocation -> Backend.DontIncludeCycles
          FileLocation _ -> Backend.IncludeCycles
          LatestFileLocation -> Backend.IncludeCycles
  Backend.DefinitionResults terms types misses <-
    eval (GetDefinitionsBySuffixes (Just currentPath'') root' includeCycles query)
  let loc = case outputLoc of
        ConsoleLocation -> Nothing
        FileLocation path -> Just path
        LatestFileLocation -> fmap fst latestFile' <|> Just "scratch.u"
      printNames = Backend.getCurrentPrettyNames currentPath'' root'
      ppe = PPE.fromNamesDecl hqLength printNames
  when (not (null types && null terms)) $
    eval . Notify $
      DisplayDefinitions loc ppe types terms
  when (not (null misses)) $
    eval . Notify $ SearchTermsNotFound misses
  -- We set latestFile to be programmatically generated, if we
  -- are viewing these definitions to a file - this will skip the
  -- next update for that file (which will happen immediately)
  latestFile .= ((,True) <$> loc)

-- todo: compare to `getHQTerms` / `getHQTypes`.  Is one universally better?
resolveHQToLabeledDependencies :: Functor m => HQ.HashQualified Name -> Action' m v (Set LabeledDependency)
resolveHQToLabeledDependencies = \case
  HQ.NameOnly n -> do
    parseNames <- basicParseNames
    let terms, types :: Set LabeledDependency
        terms = Set.map LD.referent . Name.searchBySuffix n $ Names.terms parseNames
        types = Set.map LD.typeRef  . Name.searchBySuffix n $ Names.types parseNames
    pure $ terms <> types
  -- rationale: the hash should be unique enough that the name never helps
  HQ.HashQualified _n sh -> resolveHashOnly sh
  HQ.HashOnly sh -> resolveHashOnly sh
  where
  resolveHashOnly sh = do
    terms <- eval $ TermReferentsByShortHash sh
    types <- eval $ TypeReferencesByShortHash sh
    pure $ Set.map LD.referent terms <> Set.map LD.typeRef types

doDisplay :: Var v => OutputLocation -> NamesWithHistory -> Term v () -> Action' m v ()
doDisplay outputLoc names tm = do
  ppe <- prettyPrintEnvDecl names
  tf <- use latestTypecheckedFile
  let (tms, typs) = maybe mempty UF.indexByReference tf
  latestFile' <- use latestFile
  let
    loc = case outputLoc of
      ConsoleLocation    -> Nothing
      FileLocation path  -> Just path
      LatestFileLocation -> fmap fst latestFile' <|> Just "scratch.u"
    useCache = True
    evalTerm tm = fmap ErrorUtil.hush . fmap (fmap Term.unannotate) . eval $
      Evaluate1 (PPE.suffixifiedPPE ppe) useCache (Term.amap (const External) tm)
    loadTerm (Reference.DerivedId r) = case Map.lookup r tms of
      Nothing -> fmap (fmap Term.unannotate) . eval $ LoadTerm r
      Just (tm,_) -> pure (Just $ Term.unannotate tm)
    loadTerm _ = pure Nothing
    loadDecl (Reference.DerivedId r) = case Map.lookup r typs of
      Nothing -> fmap (fmap $ DD.amap (const ())) . eval $ LoadType r
      Just decl -> pure (Just $ DD.amap (const ()) decl)
    loadDecl _ = pure Nothing
    loadTypeOfTerm' (Referent.Ref (Reference.DerivedId r))
        | Just (_,ty) <- Map.lookup r tms = pure $ Just (void ty)
    loadTypeOfTerm' r = fmap (fmap void) . loadTypeOfTerm $ r
  rendered <- DisplayValues.displayTerm ppe loadTerm loadTypeOfTerm' evalTerm loadDecl tm
  respond $ DisplayRendered loc rendered

getLinks :: (Var v, Monad m)
         => Input
         -> Path.HQSplit'
         -> Either (Set Reference) (Maybe String)
         -> ExceptT (Output v)
                    (Action' m v)
                    (PPE.PrettyPrintEnv,
                       --  e.g. ("Foo.doc", #foodoc, Just (#builtin.Doc)
                       [(HQ.HashQualified Name, Reference, Maybe (Type v Ann))])
getLinks input src mdTypeStr = ExceptT $ do
  let go = fmap Right . getLinks' src
  case mdTypeStr of
    Left s -> go (Just s)
    Right Nothing -> go Nothing
    Right (Just mdTypeStr) -> parseType input mdTypeStr >>= \case
      Left e -> pure $ Left e
      Right typ -> go . Just . Set.singleton $ Hashing.typeToReference typ

getLinks' :: (Var v, Monad m)
         => Path.HQSplit'         -- definition to print metadata of
         -> Maybe (Set Reference) -- return all metadata if empty
         -> Action' m v (PPE.PrettyPrintEnv,
                          --  e.g. ("Foo.doc", #foodoc, Just (#builtin.Doc)
                         [(HQ.HashQualified Name, Reference, Maybe (Type v Ann))])
getLinks' src selection0 = do
  root0 <- Branch.head <$> use root
  currentPath' <- use currentPath
  let resolveSplit' = Path.fromAbsoluteSplit . Path.toAbsoluteSplit currentPath'
      p = resolveSplit' src -- ex: the (parent,hqsegment) of `List.map` - `List`
      -- all metadata (type+value) associated with name `src`
      allMd = R4.d34 (BranchUtil.getTermMetadataHQNamed p root0)
           <> R4.d34 (BranchUtil.getTypeMetadataHQNamed p root0)
      allMd' = maybe allMd (`R.restrictDom` allMd) selection0
      -- then list the values after filtering by type
      allRefs :: Set Reference = R.ran allMd'
  sigs <- for (toList allRefs) (loadTypeOfTerm . Referent.Ref)
  let deps = Set.map LD.termRef allRefs <>
             Set.unions [ Set.map LD.typeRef . Type.dependencies $ t | Just t <- sigs ]
  ppe <- prettyPrintEnvDecl =<< makePrintNamesFromLabeled' deps
  let ppeDecl = PPE.unsuffixifiedPPE ppe
  let sortedSigs = sortOn snd (toList allRefs `zip` sigs)
  let out = [(PPE.termName ppeDecl (Referent.Ref r), r, t) | (r, t) <- sortedSigs ]
  pure (PPE.suffixifiedPPE ppe, out)

resolveShortBranchHash ::
  ShortBranchHash -> ExceptT (Output v) (Action' m v) (Branch m)
resolveShortBranchHash hash = ExceptT do
  hashSet <- eval $ BranchHashesByPrefix hash
  len <- eval BranchHashLength
  case Set.toList hashSet of
    []  -> pure . Left $ NoBranchWithHash hash
    [h] -> fmap Right . eval $ LoadLocalBranch h
    _   -> pure . Left $ BranchHashAmbiguous hash (Set.map (SBH.fromHash len) hashSet)

-- Returns True if the operation changed the namespace, False otherwise.
propagatePatchNoSync
  :: (Monad m, Var v)
  => Patch
  -> Path.Absolute
  -> Action' m v Bool
propagatePatchNoSync patch scopePath = do
  r <- use root
  let nroot = Branch.toNames (Branch.head r)
  stepAtMNoSync' (Path.unabsolute scopePath,
                  lift . lift . Propagate.propagateAndApply nroot patch)

-- Returns True if the operation changed the namespace, False otherwise.
propagatePatch :: (Monad m, Var v) =>
  InputDescription -> Patch -> Path.Absolute -> Action' m v Bool
propagatePatch inputDescription patch scopePath = do
  r <- use root
  let nroot = Branch.toNames (Branch.head r)
  stepAtM' (inputDescription <> " (applying patch)")
           (Path.unabsolute scopePath,
              lift . lift . Propagate.propagateAndApply nroot patch)

-- | Create the args needed for showTodoOutput and call it
doShowTodoOutput :: Monad m => Patch -> Path.Absolute -> Action' m v ()
doShowTodoOutput patch scopePath = do
  scope <- getAt scopePath
  let names0 = Branch.toNames (Branch.head scope)
  -- only needs the local references to check for obsolete defs
  let getPpe = do
        names <- makePrintNamesFromLabeled' (Patch.labeledDependencies patch)
        prettyPrintEnvDecl names
  showTodoOutput getPpe patch names0

-- | Show todo output if there are any conflicts or edits.
showTodoOutput
  :: Action' m v PPE.PrettyPrintEnvDecl
     -- ^ Action that fetches the pretty print env. It's expensive because it
     -- involves looking up historical names, so only call it if necessary.
  -> Patch
  -> Names
  -> Action' m v ()
showTodoOutput getPpe patch names0 = do
  todo <- checkTodo patch names0
  if TO.noConflicts todo && TO.noEdits todo
    then respond NoConflictsOrEdits
    else do
      numberedArgs .=
        (Text.unpack . Reference.toText . view _2 <$>
          fst (TO.todoFrontierDependents todo))
      ppe <- getPpe
      respond $ TodoOutput ppe todo

checkTodo :: Patch -> Names -> Action m i v (TO.TodoOutput v Ann)
checkTodo patch names0 = do
  f <- computeFrontier (eval . GetDependents) patch names0
  let dirty = R.dom f
      frontier = R.ran f
  (frontierTerms, frontierTypes) <- loadDisplayInfo frontier
  (dirtyTerms, dirtyTypes) <- loadDisplayInfo dirty
  -- todo: something more intelligent here?
  let scoreFn = const 1
  remainingTransitive <-
    frontierTransitiveDependents (eval . GetDependents) names0 frontier
  let
    scoredDirtyTerms =
      List.sortOn (view _1) [ (scoreFn r, r, t) | (r,t) <- dirtyTerms ]
    scoredDirtyTypes =
      List.sortOn (view _1) [ (scoreFn r, r, t) | (r,t) <- dirtyTypes ]
  pure $
    TO.TodoOutput
      (Set.size remainingTransitive)
      (frontierTerms, frontierTypes)
      (scoredDirtyTerms, scoredDirtyTypes)
      (Names.conflicts names0)
      (Patch.conflicts patch)
  where
  frontierTransitiveDependents ::
    Monad m => (Reference -> m (Set Reference)) -> Names -> Set Reference -> m (Set Reference)
  frontierTransitiveDependents dependents names0 rs = do
    let branchDependents r = Set.filter (Names.contains names0) <$> dependents r
    tdeps <- transitiveClosure branchDependents rs
    -- we don't want the frontier in the result
    pure $ tdeps `Set.difference` rs

-- (d, f) when d is "dirty" (needs update),
--             f is in the frontier (an edited dependency of d),
--         and d depends on f
-- a ⋖ b = a depends directly on b
-- dirty(d) ∧ frontier(f) <=> not(edited(d)) ∧ edited(f) ∧ d ⋖ f
--
-- The range of this relation is the frontier, and the domain is
-- the set of dirty references.
computeFrontier :: forall m . Monad m
         => (Reference -> m (Set Reference)) -- eg Codebase.dependents codebase
         -> Patch
         -> Names
         -> m (R.Relation Reference Reference)
computeFrontier getDependents patch names = let
  edited :: Set Reference
  edited = R.dom (Patch._termEdits patch) <> R.dom (Patch._typeEdits patch)
  addDependents :: R.Relation Reference Reference -> Reference -> m (R.Relation Reference Reference)
  addDependents dependents ref =
    (\ds -> R.insertManyDom ds ref dependents) . Set.filter (Names.contains names)
      <$> getDependents ref
  in do
    -- (r,r2) ∈ dependsOn if r depends on r2
    dependsOn <- foldM addDependents R.empty edited
    -- Dirty is everything that `dependsOn` Frontier, minus already edited defns
    pure $ R.filterDom (not . flip Set.member edited) dependsOn

eval :: Command m i v a -> Action m i v a
eval = lift . lift . Free.eval

confirmedCommand :: Input -> Action m i v Bool
confirmedCommand i = do
  i0 <- use lastInput
  pure $ Just i == i0

listBranch :: Branch0 m -> [SearchResult]
listBranch (Branch.toNames -> b) =
  List.sortOn (\s -> (SR.name s, s)) (SR.fromNames b)

-- | restores the full hash to these search results, for _numberedArgs purposes
searchResultToHQString :: SearchResult -> String
searchResultToHQString = \case
  SR.Tm' n r _ -> HQ.toString $ HQ.requalify n r
  SR.Tp' n r _ -> HQ.toString $ HQ.requalify n (Referent.Ref r)
  _ -> error "impossible match failure"

-- Return a list of definitions whose names fuzzy match the given queries.
fuzzyNameDistance :: Name -> Name -> Maybe Int
fuzzyNameDistance (Name.toString -> q) (Name.toString -> n) =
  Find.simpleFuzzyScore q n

-- return `name` and `name.<everything>...`
_searchBranchPrefix :: Branch m -> Name -> [SearchResult]
_searchBranchPrefix b n = case Path.unsnoc (Path.fromName n) of
  Nothing -> []
  Just (init, last) -> case Branch.getAt init b of
    Nothing -> []
    Just b -> SR.fromNames . Names.prefix0 n $ names0
      where
      lastName = Path.toName (Path.singleton last)
      subnames = Branch.toNames . Branch.head $
                   Branch.getAt' (Path.singleton last) b
      rootnames =
        Names.filter (== lastName) .
        Branch.toNames . set Branch.children mempty $ Branch.head b
      names0 = rootnames <> Names.prefix0 lastName subnames

searchResultsFor :: Names -> [Referent] -> [Reference] -> [SearchResult]
searchResultsFor ns terms types =
  [ SR.termSearchResult ns name ref
  | ref <- terms
  , name <- toList (Names.namesForReferent ns ref)
  ] <>
  [ SR.typeSearchResult ns name ref
  | ref <- types
  , name <- toList (Names.namesForReference ns ref)
  ]

searchBranchScored :: forall score. (Ord score)
              => Names
              -> (Name -> Name -> Maybe score)
              -> [HQ.HashQualified Name]
              -> [SearchResult]
searchBranchScored names0 score queries =
  nubOrd . fmap snd . toList $ searchTermNamespace <> searchTypeNamespace
  where
  searchTermNamespace = foldMap do1query queries
    where
    do1query :: HQ.HashQualified Name -> Set (Maybe score, SearchResult)
    do1query q = foldMap (score1hq q) (R.toList . Names.terms $ names0)
    score1hq :: HQ.HashQualified Name -> (Name, Referent) -> Set (Maybe score, SearchResult)
    score1hq query (name, ref) = case query of
      HQ.NameOnly qn ->
        pair qn
      HQ.HashQualified qn h | h `SH.isPrefixOf` Referent.toShortHash ref ->
        pair qn
      HQ.HashOnly h | h `SH.isPrefixOf` Referent.toShortHash ref ->
        Set.singleton (Nothing, result)
      _ -> mempty
      where
      result = SR.termSearchResult names0 name ref
      pair qn = case score qn name of
        Just score -> Set.singleton (Just score, result)
        Nothing -> mempty
  searchTypeNamespace = foldMap do1query queries
    where
    do1query :: HQ.HashQualified Name -> Set (Maybe score, SearchResult)
    do1query q = foldMap (score1hq q) (R.toList . Names.types $ names0)
    score1hq :: HQ.HashQualified Name -> (Name, Reference) -> Set (Maybe score, SearchResult)
    score1hq query (name, ref) = case query of
      HQ.NameOnly qn ->
        pair qn
      HQ.HashQualified qn h | h `SH.isPrefixOf` Reference.toShortHash ref ->
        pair qn
      HQ.HashOnly h | h `SH.isPrefixOf` Reference.toShortHash ref ->
        Set.singleton (Nothing, result)
      _ -> mempty
      where
      result = SR.typeSearchResult names0 name ref
      pair qn = case score qn name of
        Just score -> Set.singleton (Just score, result)
        Nothing -> mempty

handleBackendError :: Backend.BackendError -> Action m i v ()
handleBackendError = \case
  Backend.NoSuchNamespace path ->
    respond . BranchNotFound $ Path.absoluteToPath' path
  Backend.BadRootBranch   e -> respond $ BadRootBranch e
  Backend.NoBranchForHash h -> do
    sbhLength <- eval BranchHashLength
    respond . NoBranchWithHash $ SBH.fromHash sbhLength h
  Backend.CouldntLoadBranch h -> do
    respond . CouldntLoadBranch $ h
  Backend.CouldntExpandBranchHash sbh -> respond $ NoBranchWithHash sbh
  Backend.AmbiguousBranchHash h hashes ->
    respond $ BranchHashAmbiguous h hashes
  Backend.MissingSignatureForTerm r ->
    respond $ TermMissingType r

respond :: Output v -> Action m i v ()
respond output = eval $ Notify output

respondNumbered :: NumberedOutput v -> Action m i v ()
respondNumbered output = do
  args <- eval $ NotifyNumbered output
  unless (null args) $
    numberedArgs .= toList args

unlessError :: ExceptT (Output v) (Action' m v) () -> Action' m v ()
unlessError ma = runExceptT ma >>= either (eval . Notify) pure

unlessError' :: (e -> Output v) -> ExceptT e (Action' m v) () -> Action' m v ()
unlessError' f ma = unlessError $ withExceptT f ma

-- | supply `dest0` if you want to print diff messages
--   supply unchangedMessage if you want to display it if merge had no effect
mergeBranchAndPropagateDefaultPatch :: (Monad m, Var v) => Branch.MergeMode ->
  InputDescription -> Maybe (Output v) -> Branch m -> Maybe Path.Path' -> Path.Absolute -> Action' m v ()
mergeBranchAndPropagateDefaultPatch mode inputDescription unchangedMessage srcb dest0 dest =
  ifM (mergeBranch mode inputDescription srcb dest0 dest)
      (loadPropagateDiffDefaultPatch inputDescription dest0 dest)
      (for_ unchangedMessage respond)
  where
  mergeBranch :: (Monad m, Var v) =>
    Branch.MergeMode -> InputDescription -> Branch m -> Maybe Path.Path' -> Path.Absolute -> Action' m v Bool
  mergeBranch mode inputDescription srcb dest0 dest = unsafeTime "Merge Branch" $ do
    destb <- getAt dest
    merged <- eval $ Merge mode srcb destb
    b <- updateAtM inputDescription dest (const $ pure merged)
    for_ dest0 $ \dest0 ->
      diffHelper (Branch.head destb) (Branch.head merged) >>=
        respondNumbered . uncurry (ShowDiffAfterMerge dest0 dest)
    pure b

loadPropagateDiffDefaultPatch :: (Monad m, Var v) =>
  InputDescription -> Maybe Path.Path' -> Path.Absolute -> Action' m v ()
loadPropagateDiffDefaultPatch inputDescription dest0 dest = unsafeTime "Propagate Default Patch" $ do
    original <- getAt dest
    patch <- eval . Eval $ Branch.getPatch defaultPatchNameSegment (Branch.head original)
    patchDidChange <- propagatePatch inputDescription patch dest
    when patchDidChange . for_ dest0 $ \dest0 -> do
      patched <- getAt dest
      let patchPath = snoc dest0 defaultPatchNameSegment
      diffHelper (Branch.head original) (Branch.head patched) >>=
        respondNumbered . uncurry (ShowDiffAfterMergePropagate dest0 dest patchPath)

-- | Get metadata type/value from a name.
--
-- May fail with either:
--
--   * 'MetadataMissingType', if the given name is associated with a single reference, but that reference doesn't have a
--     type.
--   * 'MetadataAmbiguous', if the given name is associated with more than one reference.
getMetadataFromName ::
  Var v =>
  HQ.HashQualified Name ->
  Action m (Either Event Input) v (Either (Output v) (Metadata.Type, Metadata.Value))
getMetadataFromName name = do
  (Set.toList <$> getHQTerms name) >>= \case
    [ref@(Referent.Ref val)] ->
      eval (LoadTypeOfTerm val) >>= \case
        Nothing -> do
          ppe <- getPPE
          pure (Left (MetadataMissingType ppe ref))
        Just ty -> pure (Right (Hashing.typeToReference ty, val))
    -- FIXME: we want a different error message if the given name is associated with a data constructor (`Con`).
    refs -> do
      ppe <- getPPE
      pure (Left (MetadataAmbiguous name ppe refs))
  where
    getPPE :: Action m (Either Event Input) v PPE.PrettyPrintEnv
    getPPE = do
      currentPath' <- use currentPath
      sbhLength <- eval BranchHashLength
      Backend.basicSuffixifiedNames sbhLength <$> use root <*> pure (Backend.AllNames $ Path.unabsolute currentPath')

-- | Get the set of terms related to a hash-qualified name.
getHQTerms :: HQ.HashQualified Name -> Action' m v (Set Referent)
getHQTerms = \case
  HQ.NameOnly n -> do
    root0 <- Branch.head <$> use root
    currentPath' <- use currentPath
    -- absolute-ify the name, then lookup in deepTerms of root
    let path =
          n
            & Path.fromName'
            & Path.resolve currentPath'
            & Path.unabsolute
            & Path.toName
    pure $ R.lookupRan path (Branch.deepTerms root0)
  HQ.HashOnly sh -> hashOnly sh
  HQ.HashQualified _ sh -> hashOnly sh
  where
    hashOnly sh = eval $ TermReferentsByShortHash sh


getAt :: Functor m => Path.Absolute -> Action m i v (Branch m)
getAt (Path.Absolute p) =
  use root <&> fromMaybe Branch.empty . Branch.getAt p

-- Update a branch at the given path, returning `True` if
-- an update occurred and false otherwise
updateAtM :: Applicative m
          => InputDescription
          -> Path.Absolute
          -> (Branch m -> Action m i v (Branch m))
          -> Action m i v Bool
updateAtM reason (Path.Absolute p) f = do
  b  <- use lastSavedRoot
  b' <- Branch.modifyAtM p f b
  updateRoot b' reason
  pure $ b /= b'

stepAt
  :: forall m i v
   . Monad m
  => InputDescription
  -> (Path, Branch0 m -> Branch0 m)
  -> Action m i v ()
stepAt cause = stepManyAt @m @[] cause . pure

stepAtNoSync :: forall m i v. Monad m
       => (Path, Branch0 m -> Branch0 m)
       -> Action m i v ()
stepAtNoSync = stepManyAtNoSync @m @[] . pure

stepAtM :: forall m i v. Monad m
        => InputDescription
        -> (Path, Branch0 m -> m (Branch0 m))
        -> Action m i v ()
stepAtM cause = stepManyAtM @m @[] cause . pure

stepAtM'
  :: forall m i v
   . Monad m
  => InputDescription
  -> (Path, Branch0 m -> Action m i v (Branch0 m))
  -> Action m i v Bool
stepAtM' cause = stepManyAtM' @m @[] cause . pure

stepAtMNoSync'
  :: forall m i v
   . Monad m
  => (Path, Branch0 m -> Action m i v (Branch0 m))
  -> Action m i v Bool
stepAtMNoSync' = stepManyAtMNoSync' @m @[] . pure

stepManyAt
  :: (Monad m, Foldable f)
  => InputDescription
  -> f (Path, Branch0 m -> Branch0 m)
  -> Action m i v ()
stepManyAt reason actions = do
  stepManyAtNoSync actions
  b <- use root
  updateRoot b reason

-- Like stepManyAt, but doesn't update the root
stepManyAtNoSync
  :: (Monad m, Foldable f)
  => f (Path, Branch0 m -> Branch0 m)
  -> Action m i v ()
stepManyAtNoSync actions = do
  b <- use root
  let new = Branch.stepManyAt actions b
  root .= new

stepManyAtM :: (Monad m, Foldable f)
           => InputDescription
           -> f (Path, Branch0 m -> m (Branch0 m))
           -> Action m i v ()
stepManyAtM reason actions = do
    stepManyAtMNoSync actions
    b <- use root
    updateRoot b reason

stepManyAtMNoSync :: (Monad m, Foldable f)
           => f (Path, Branch0 m -> m (Branch0 m))
           -> Action m i v ()
stepManyAtMNoSync actions = do
    b <- use root
    b' <- eval . Eval $ Branch.stepManyAtM actions b
    root .= b'

stepManyAtM' :: (Monad m, Foldable f)
           => InputDescription
           -> f (Path, Branch0 m -> Action m i v (Branch0 m))
           -> Action m i v Bool
stepManyAtM' reason actions = do
    b <- use root
    b' <- Branch.stepManyAtM actions b
    updateRoot b' reason
    pure (b /= b')

stepManyAtMNoSync' :: (Monad m, Foldable f)
           => f (Path, Branch0 m -> Action m i v (Branch0 m))
           -> Action m i v Bool
stepManyAtMNoSync' actions = do
    b <- use root
    b' <- Branch.stepManyAtM actions b
    root .= b'
    pure (b /= b')

updateRoot :: Branch m -> InputDescription -> Action m i v ()
updateRoot new reason = do
  old <- use lastSavedRoot
  when (old /= new) $ do
    root .= new
    eval $ SyncLocalRootBranch new
    eval $ AppendToReflog reason old new
    lastSavedRoot .= new

-- cata for 0, 1, or more elements of a Foldable
-- tries to match as lazily as possible
zeroOneOrMore :: Foldable f => f a -> b -> (a -> b) -> (f a -> b) -> b
zeroOneOrMore f zero one more = case toList f of
  _ : _ : _ -> more f
  a : _ -> one a
  _ -> zero

-- Goal: If `remaining = root - toBeDeleted` contains definitions X which
-- depend on definitions Y not in `remaining` (which should also be in
-- `toBeDeleted`), then complain by returning (Y, X).
getEndangeredDependents :: forall m. Monad m
                        => (Reference -> m (Set Reference))
                        -> Names
                        -> Names
                        -> m (Names, Names)
getEndangeredDependents getDependents toDelete root = do
  let remaining  = root `Names.difference` toDelete
      toDelete', remaining', extinct :: Set Reference
      toDelete'  = Names.allReferences toDelete
      remaining' = Names.allReferences remaining          -- left over after delete
      extinct    = toDelete'  `Set.difference` remaining' -- deleting and not left over
      accumulateDependents m r = getDependents r <&> \ds -> Map.insert r ds m
  dependentsOfExtinct :: Map Reference (Set Reference) <-
    foldM accumulateDependents mempty extinct
  let orphaned, endangered, failed :: Set Reference
      orphaned   = fold dependentsOfExtinct
      endangered = orphaned `Set.intersection` remaining'
      failed = Set.filter hasEndangeredDependent extinct
      hasEndangeredDependent r = any (`Set.member` endangered)
                                     (dependentsOfExtinct Map.! r)
  pure ( Names.restrictReferences failed toDelete
       , Names.restrictReferences endangered root `Names.difference` toDelete)

-- Applies the selection filter to the adds/updates of a slurp result,
-- meaning that adds/updates should only contain the selection or its transitive
-- dependencies, any unselected transitive dependencies of the selection will
-- be added to `extraDefinitions`.
applySelection
  :: forall v a
   . Var v
  => [HQ'.HashQualified Name]
  -> UF.TypecheckedUnisonFile v a
  -> SlurpResult v
  -> SlurpResult v
applySelection [] _ = id
applySelection hqs file = \sr@SlurpResult{..} ->
  sr { adds = adds `SC.intersection` closed
     , updates = updates `SC.intersection` closed
     , extraDefinitions = closed `SC.difference` selection
     }
  where
  selectedNames =
    Names.filterByHQs (Set.fromList hqs) (UF.typecheckedToNames file)
  selection, closed :: SlurpComponent v
  selection = SlurpComponent selectedTypes selectedTerms
  closed = SC.closeWithDependencies file selection
  selectedTypes, selectedTerms :: Set v
  selectedTypes = Set.map var $ R.dom (Names.types selectedNames)
  selectedTerms = Set.map var $ R.dom (Names.terms selectedNames)

var :: Var v => Name -> v
var name = Var.named (Name.toText name)

toSlurpResult
  :: forall v
   . Var v
  => Path.Absolute
  -> UF.TypecheckedUnisonFile v Ann
  -> Names
  -> SlurpResult v
toSlurpResult currentPath uf existingNames =
  Slurp.subtractComponent (conflicts <> ctorCollisions) $ SlurpResult
    uf
    mempty
    adds
    dups
    mempty
    conflicts
    updates
    termCtorCollisions
    ctorTermCollisions
    termAliases
    typeAliases
    mempty
  where
  fileNames = UF.typecheckedToNames uf

  sc :: R.Relation Name Referent -> R.Relation Name Reference -> SlurpComponent v
  sc terms types = SlurpComponent { terms = Set.map var (R.dom terms)
                                  , types = Set.map var (R.dom types) }

  -- conflict (n,r) if n is conflicted in names0
  conflicts :: SlurpComponent v
  conflicts = sc terms types where
    terms = R.filterDom (conflicted . Names.termsNamed existingNames)
                        (Names.terms fileNames)
    types = R.filterDom (conflicted . Names.typesNamed existingNames)
                        (Names.types fileNames)
    conflicted s = Set.size s > 1

  ctorCollisions :: SlurpComponent v
  ctorCollisions =
    mempty { SC.terms = termCtorCollisions <> ctorTermCollisions }

  -- termCtorCollision (n,r) if (n, r' /= r) exists in existingNames and
  -- r is Ref and r' is Con
  termCtorCollisions :: Set v
  termCtorCollisions = Set.fromList
    [ var n
    | (n, Referent.Ref{}) <- R.toList (Names.terms fileNames)
    , [r@Referent.Con{}]  <- [toList $ Names.termsNamed existingNames n]
    -- ignore collisions w/ ctors of types being updated
    , Set.notMember (Referent.toReference r) typesToUpdate
    ]

  -- the set of typerefs that are being updated by this file
  typesToUpdate :: Set Reference
  typesToUpdate = Set.fromList
    [ r
    | (n, r') <- R.toList (Names.types fileNames)
    , r       <- toList (Names.typesNamed existingNames n)
    , r /= r'
    ]

  -- ctorTermCollisions (n,r) if (n, r' /= r) exists in names0 and r is Con
  -- and r' is Ref except we relaxed it to where r' can be Con or Ref
  -- what if (n,r) and (n,r' /= r) exists in names and r, r' are Con
  ctorTermCollisions :: Set v
  ctorTermCollisions = Set.fromList
    [ var n
    | (n, Referent.Con{}) <- R.toList (Names.terms fileNames)
    , r                   <- toList $ Names.termsNamed existingNames n
    -- ignore collisions w/ ctors of types being updated
    , Set.notMember (Referent.toReference r) typesToUpdate
    , Set.notMember (var n) (terms dups)
    ]

  -- duplicate (n,r) if (n,r) exists in names0
  dups :: SlurpComponent v
  dups = sc terms types where
    terms = R.intersection (Names.terms existingNames) (Names.terms fileNames)
    types = R.intersection (Names.types existingNames) (Names.types fileNames)

  -- update (n,r) if (n,r' /= r) exists in existingNames and r, r' are Ref
  updates :: SlurpComponent v
  updates = SlurpComponent (Set.fromList types) (Set.fromList terms) where
    terms =
      [ var n
      | (n, r'@Referent.Ref{}) <- R.toList (Names.terms fileNames)
      , [r@Referent.Ref{}]     <- [toList $ Names.termsNamed existingNames n]
      , r' /= r
      ]
    types =
      [ var n
      | (n, r') <- R.toList (Names.types fileNames)
      , [r]     <- [toList $ Names.typesNamed existingNames n]
      , r' /= r
      ]

  buildAliases
    :: R.Relation Name Referent
    -> R.Relation Name Referent
    -> Set v
    -> Map v Slurp.Aliases
  buildAliases existingNames namesFromFile duplicates = Map.fromList
    [ ( var n
      , if null aliasesOfOld
        then Slurp.AddAliases aliasesOfNew
        else Slurp.UpdateAliases aliasesOfOld aliasesOfNew
      )
    | (n, r@Referent.Ref{}) <- R.toList namesFromFile
  -- All the refs whose names include `n`, and are not `r`
    , let
      refs = Set.delete r $ R.lookupDom n existingNames
      aliasesOfNew =
        Set.map (Path.unprefixName currentPath) . Set.delete n $
          R.lookupRan r existingNames
      aliasesOfOld =
        Set.map (Path.unprefixName currentPath) . Set.delete n . R.dom $
          R.restrictRan existingNames refs
    , not (null aliasesOfNew && null aliasesOfOld)
    , Set.notMember (var n) duplicates
    ]

  termAliases :: Map v Slurp.Aliases
  termAliases = buildAliases (Names.terms existingNames)
                             (Names.terms fileNames)
                             (SC.terms dups)

  typeAliases :: Map v Slurp.Aliases
  typeAliases = buildAliases (R.mapRan Referent.Ref $ Names.types existingNames)
                             (R.mapRan Referent.Ref $ Names.types fileNames)
                             (SC.types dups)

  -- (n,r) is in `adds` if n isn't in existingNames
  adds = sc terms types where
    terms = addTerms (Names.terms existingNames) (Names.terms fileNames)
    types = addTypes (Names.types existingNames) (Names.types fileNames)
    addTerms existingNames = R.filter go where
      go (n, Referent.Ref{}) = (not . R.memberDom n) existingNames
      go _ = False
    addTypes existingNames = R.filter go where
      go (n, _) = (not . R.memberDom n) existingNames

filterBySlurpResult :: Ord v
           => SlurpResult v
           -> UF.TypecheckedUnisonFile v Ann
           -> UF.TypecheckedUnisonFile v Ann
filterBySlurpResult SlurpResult{..}
                    (UF.TypecheckedUnisonFileId
                      dataDeclarations'
                      effectDeclarations'
                      topLevelComponents'
                      watchComponents
                      hashTerms) =
  UF.TypecheckedUnisonFileId datas effects tlcs watches hashTerms'
  where
  keep = updates <> adds
  keepTerms = SC.terms keep
  keepTypes = SC.types keep
  hashTerms' = Map.restrictKeys hashTerms keepTerms
  datas = Map.restrictKeys dataDeclarations' keepTypes
  effects = Map.restrictKeys effectDeclarations' keepTypes
  tlcs = filter (not.null) $ fmap (List.filter filterTLC) topLevelComponents'
  watches = filter (not.null.snd) $ fmap (second (List.filter filterTLC)) watchComponents
  filterTLC (v,_,_) = Set.member v keepTerms

-- updates the namespace for adding `slurp`
doSlurpAdds :: forall m v. (Monad m, Var v)
            => SlurpComponent v
            -> UF.TypecheckedUnisonFile v Ann
            -> (Branch0 m -> Branch0 m)
doSlurpAdds slurp uf = Branch.stepManyAt0 (typeActions <> termActions)
  where
  typeActions = map doType . toList $ SC.types slurp
  termActions = map doTerm . toList $
    SC.terms slurp <> Slurp.constructorsFor (SC.types slurp) uf
  names = UF.typecheckedToNames uf
  tests = Set.fromList $ fst <$> UF.watchesOfKind WK.TestWatch (UF.discardTypes uf)
  (isTestType, isTestValue) = isTest
  md v =
    if Set.member v tests then Metadata.singleton isTestType isTestValue
    else Metadata.empty
  doTerm :: v -> (Path, Branch0 m -> Branch0 m)
  doTerm v = case toList (Names.termsNamed names (Name.unsafeFromVar v)) of
    [] -> errorMissingVar v
    [r] -> case Path.splitFromName (Name.unsafeFromVar v) of
      Nothing -> errorEmptyVar
      Just split -> BranchUtil.makeAddTermName split r (md v)
    wha -> error $ "Unison bug, typechecked file w/ multiple terms named "
                <> Var.nameStr v <> ": " <> show wha
  doType :: v -> (Path, Branch0 m -> Branch0 m)
  doType v = case toList (Names.typesNamed names (Name.unsafeFromVar v)) of
    [] -> errorMissingVar v
    [r] -> case Path.splitFromName (Name.unsafeFromVar v) of
      Nothing -> errorEmptyVar
      Just split -> BranchUtil.makeAddTypeName split r Metadata.empty
    wha -> error $ "Unison bug, typechecked file w/ multiple types named "
                <> Var.nameStr v <> ": " <> show wha
  errorEmptyVar = error "encountered an empty var name"
  errorMissingVar v = error $ "expected to find " ++ show v ++ " in " ++ show uf

doSlurpUpdates :: Monad m
               => Map Name (Reference, Reference)
               -> Map Name (Reference, Reference)
               -> [(Name, Referent)]
               -> (Branch0 m -> Branch0 m)
doSlurpUpdates typeEdits termEdits deprecated b0 =
  Branch.stepManyAt0 (typeActions <> termActions <> deprecateActions) b0
  where
  typeActions = join . map doType . Map.toList $ typeEdits
  termActions = join . map doTerm . Map.toList $ termEdits
  deprecateActions = join . map doDeprecate $ deprecated where
    doDeprecate (n, r) = case Path.splitFromName n of
      Nothing -> errorEmptyVar
      Just split -> [BranchUtil.makeDeleteTermName split r]

  -- we copy over the metadata on the old thing
  -- todo: if the thing being updated, m, is metadata for something x in b0
  -- update x's md to reference `m`
  doType, doTerm ::
    (Name, (Reference, Reference)) -> [(Path, Branch0 m -> Branch0 m)]
  doType (n, (old, new)) = case Path.splitFromName n of
    Nothing -> errorEmptyVar
    Just split -> [ BranchUtil.makeDeleteTypeName split old
                  , BranchUtil.makeAddTypeName split new oldMd ]
      where
      oldMd = BranchUtil.getTypeMetadataAt split old b0
  doTerm (n, (old, new)) = case Path.splitFromName n of
    Nothing -> errorEmptyVar
    Just split -> [ BranchUtil.makeDeleteTermName split (Referent.Ref old)
                  , BranchUtil.makeAddTermName split (Referent.Ref new) oldMd ]
      where
      -- oldMd is the metadata linked to the old definition
      -- we relink it to the new definition
      oldMd = BranchUtil.getTermMetadataAt split (Referent.Ref old) b0
  errorEmptyVar = error "encountered an empty var name"

loadDisplayInfo ::
  Set Reference -> Action m i v ([(Reference, Maybe (Type v Ann))]
                                ,[(Reference, DisplayObject () (DD.Decl v Ann))])
loadDisplayInfo refs = do
  termRefs <- filterM (eval . IsTerm) (toList refs)
  typeRefs <- filterM (eval . IsType) (toList refs)
  terms <- forM termRefs $ \r -> (r,) <$> eval (LoadTypeOfTerm r)
  types <- forM typeRefs $ \r -> (r,) <$> loadTypeDisplayObject r
  pure (terms, types)

-- Any absolute names in the input which have `currentPath` as a prefix
-- are converted to names relative to current path. all other names are
-- converted to absolute names. For example:
--
-- e.g. if currentPath = .foo.bar
--      then name foo.bar.baz becomes baz
--           name cat.dog     becomes .cat.dog
fixupNamesRelative :: Path.Absolute -> Names -> Names
fixupNamesRelative currentPath' = Names.map fixName where
  prefix = Path.toName (Path.unabsolute currentPath')
  fixName n = if currentPath' == Path.absoluteEmpty then n else
    fromMaybe (Name.makeAbsolute n) (Name.stripNamePrefix prefix n)

makeHistoricalParsingNames ::
  Monad m => Set (HQ.HashQualified Name) -> Action' m v NamesWithHistory
makeHistoricalParsingNames lexedHQs = do
  rawHistoricalNames <- findHistoricalHQs lexedHQs
  basicNames <- basicParseNames
  currentPath <- use currentPath
  pure $ NamesWithHistory basicNames
               (Names.makeAbsolute rawHistoricalNames <>
                 fixupNamesRelative currentPath rawHistoricalNames)

loadTypeDisplayObject
  :: Reference -> Action m i v (DisplayObject () (DD.Decl v Ann))
loadTypeDisplayObject = \case
  Reference.Builtin _ -> pure (BuiltinObject ())
  Reference.DerivedId id ->
    maybe (MissingObject $ Reference.idToShortHash id) UserObject
      <$> eval (LoadType id)

lexedSource :: Monad m => SourceName -> Source -> Action' m v (NamesWithHistory, LexedSource)
lexedSource name src = do
  let tokens = L.lexer (Text.unpack name) (Text.unpack src)
      getHQ = \case
        L.Backticks s (Just sh) -> Just (HQ.HashQualified (Name.unsafeFromString s) sh)
        L.WordyId   s (Just sh) -> Just (HQ.HashQualified (Name.unsafeFromString s) sh)
        L.SymbolyId s (Just sh) -> Just (HQ.HashQualified (Name.unsafeFromString s) sh)
        L.Hash      sh          -> Just (HQ.HashOnly sh)
        _                       -> Nothing
      hqs = Set.fromList . mapMaybe (getHQ . L.payload) $ tokens
  parseNames <- makeHistoricalParsingNames hqs
  pure (parseNames, (src, tokens))

suffixifiedPPE :: NamesWithHistory -> Action' m v PPE.PrettyPrintEnv
suffixifiedPPE ns = eval CodebaseHashLength <&> (`PPE.fromSuffixNames` ns)

fqnPPE :: NamesWithHistory -> Action' m v PPE.PrettyPrintEnv
fqnPPE ns = eval CodebaseHashLength <&> (`PPE.fromNames` ns)

parseSearchType :: (Monad m, Var v)
  => Input -> String -> Action' m v (Either (Output v) (Type v Ann))
parseSearchType input typ = fmap Type.removeAllEffectVars <$> parseType input typ

parseType :: (Monad m, Var v)
  => Input -> String -> Action' m v (Either (Output v) (Type v Ann))
parseType input src = do
  -- `show Input` is the name of the "file" being lexed
  (names0, lexed) <- lexedSource (Text.pack $ show input) (Text.pack src)
  parseNames <- basicParseNames
  let names = NamesWithHistory.push (NamesWithHistory.currentNames names0)
                          (NamesWithHistory.NamesWithHistory parseNames (NamesWithHistory.oldNames names0))
  e <- eval $ ParseType names lexed
  pure $ case e of
    Left err -> Left $ TypeParseError src err
    Right typ -> case Type.bindNames mempty (NamesWithHistory.currentNames names)
                    $ Type.generalizeLowercase mempty typ of
      Left es -> Left $ ParseResolutionFailures src (toList es)
      Right typ -> Right typ

makeShadowedPrintNamesFromLabeled
  :: Monad m => Set LabeledDependency -> Names -> Action' m v NamesWithHistory
makeShadowedPrintNamesFromLabeled deps shadowing =
  NamesWithHistory.shadowing shadowing <$> makePrintNamesFromLabeled' deps

makePrintNamesFromLabeled'
  :: Monad m => Set LabeledDependency -> Action' m v NamesWithHistory
makePrintNamesFromLabeled' deps = do
  root                           <- use root
  currentPath                    <- use currentPath
  (_missing, rawHistoricalNames) <- eval . Eval $ Branch.findHistoricalRefs
    deps
    root
  basicNames <- basicPrettyPrintNamesA
  pure $ NamesWithHistory basicNames (fixupNamesRelative currentPath rawHistoricalNames)

getTermsIncludingHistorical
  :: Monad m => Path.HQSplit -> Branch0 m -> Action' m v (Set Referent)
getTermsIncludingHistorical (p, hq) b = case Set.toList refs of
  [] -> case hq of
    HQ'.HashQualified n hs -> do
      names <- findHistoricalHQs
        $ Set.fromList [HQ.HashQualified (Name.unsafeFromText (NameSegment.toText n)) hs]
      pure . R.ran $ Names.terms names
    _ -> pure Set.empty
  _ -> pure refs
  where refs = BranchUtil.getTerm (p, hq) b

-- discards inputs that aren't hashqualified;
-- I'd enforce it with finer-grained types if we had them.
findHistoricalHQs :: Monad m => Set (HQ.HashQualified Name) -> Action' m v Names
findHistoricalHQs lexedHQs0 = do
  root <- use root
  currentPath <- use currentPath
  let
    -- omg this nightmare name-to-path parsing code is littered everywhere.
    -- We need to refactor so that the absolute-ness of a name isn't represented
    -- by magical text combinations.
    -- Anyway, this function takes a name, tries to determine whether it is
    -- relative or absolute, and tries to return the corresponding name that is
    -- /relative/ to the root.
    preprocess n = case Name.toString n of
      -- some absolute name that isn't just "."
      '.' : t@(_:_)  -> Name.unsafeFromString t
      -- something in current path
      _ ->  if Path.isRoot currentPath then n
            else Name.joinDot (Path.toName . Path.unabsolute $ currentPath) n

    lexedHQs = Set.map (fmap preprocess) . Set.filter HQ.hasHash $ lexedHQs0
  (_missing, rawHistoricalNames) <- eval . Eval $ Branch.findHistoricalHQs lexedHQs root
  pure rawHistoricalNames

basicPrettyPrintNamesA :: Functor m => Action' m v Names
basicPrettyPrintNamesA = snd <$> basicNames'

makeShadowedPrintNamesFromHQ :: Monad m => Set (HQ.HashQualified Name) -> Names -> Action' m v NamesWithHistory
makeShadowedPrintNamesFromHQ lexedHQs shadowing = do
  rawHistoricalNames <- findHistoricalHQs lexedHQs
  basicNames <- basicPrettyPrintNamesA
  currentPath <- use currentPath
  -- The basic names go into "current", but are shadowed by "shadowing".
  -- They go again into "historical" as a hack that makes them available HQ-ed.
  pure $
    NamesWithHistory.shadowing
      shadowing
      (NamesWithHistory basicNames (fixupNamesRelative currentPath rawHistoricalNames))

basicParseNames, slurpResultNames :: Functor m => Action' m v Names
basicParseNames = fst <$> basicNames'
-- we check the file against everything in the current path
slurpResultNames = currentPathNames

currentPathNames :: Functor m => Action' m v Names
currentPathNames = do
  currentPath' <- use currentPath
  currentBranch' <- getAt currentPath'
  pure $ Branch.toNames (Branch.head currentBranch')

-- implementation detail of basicParseNames and basicPrettyPrintNames
basicNames' :: Functor m => Action' m v (Names, Names)
basicNames' = do
  root' <- use root
  currentPath' <- use currentPath
  pure $ Backend.basicNames' root' (Backend.AllNames $ Path.unabsolute currentPath')

data AddRunMainResult v
  = NoTermWithThatName
  | TermHasBadType (Type v Ann)
  | RunMainSuccess (TypecheckedUnisonFile  v Ann)

-- Adds a watch expression of the given name to the file, if
-- it would resolve to a TLD in the file. Returns the freshened
-- variable name and the new typechecked file.
--
-- Otherwise, returns `Nothing`.
addWatch
  :: (Monad m, Var v)
  => String
  -> Maybe (TypecheckedUnisonFile v Ann)
  -> Action' m v (Maybe (v, TypecheckedUnisonFile v Ann))
addWatch _watchName Nothing = pure Nothing
addWatch watchName (Just uf) = do
  let components = join $ UF.topLevelComponents uf
  let mainComponent = filter ((\v -> Var.nameStr v == watchName) . view _1) components
  case mainComponent of
    [(v, tm, ty)] -> pure . pure $ let
      v2 = Var.freshIn (Set.fromList [v]) v
      a = ABT.annotation tm
      in (v2, UF.typecheckedUnisonFile
           (UF.dataDeclarationsId' uf)
           (UF.effectDeclarationsId' uf)
           (UF.topLevelComponents' uf)
           (UF.watchComponents uf <> [(WK.RegularWatch, [(v2, Term.var a v, ty)])]))
    _ -> addWatch watchName Nothing

-- Given a typechecked file with a main function called `mainName`
-- of the type `'{IO} ()`, adds an extra binding which
-- forces the `main` function.
--
-- If that function doesn't exist in the typechecked file, the
-- codebase is consulted.
addRunMain
  :: (Monad m, Var v)
  => String
  -> Maybe (TypecheckedUnisonFile v Ann)
  -> Action' m v (AddRunMainResult v)
addRunMain mainName Nothing = do
  parseNames <- basicParseNames
  let loadTypeOfTerm ref = eval $ LoadTypeOfTerm ref
  mainType <- eval RuntimeMain
  mainToFile <$>
    MainTerm.getMainTerm loadTypeOfTerm parseNames mainName mainType
  where
    mainToFile (MainTerm.NotAFunctionName _) = NoTermWithThatName
    mainToFile (MainTerm.NotFound _) = NoTermWithThatName
    mainToFile (MainTerm.BadType _ ty) = maybe NoTermWithThatName TermHasBadType ty
    mainToFile (MainTerm.Success hq tm typ) = RunMainSuccess $
      let v = Var.named (HQ.toText hq) in
      UF.typecheckedUnisonFile mempty mempty mempty [("main",[(v, tm, typ)])] -- mempty
addRunMain mainName (Just uf) = do
  let components = join $ UF.topLevelComponents uf
  let mainComponent = filter ((\v -> Var.nameStr v == mainName) . view _1) components
  mainType <- eval RuntimeMain
  case mainComponent of
    [(v, tm, ty)] -> pure $ let
      v2 = Var.freshIn (Set.fromList [v]) v
      a = ABT.annotation tm
      in
      if Typechecker.isSubtype ty mainType then RunMainSuccess $ let
        runMain = DD.forceTerm a a (Term.var a v)
        in UF.typecheckedUnisonFile
             (UF.dataDeclarationsId' uf)
             (UF.effectDeclarationsId' uf)
             (UF.topLevelComponents' uf)
             (UF.watchComponents uf <> [("main", [(v2, runMain, mainType)])])
      else TermHasBadType ty
    _ -> addRunMain mainName Nothing

executePPE
  :: (Var v, Monad m)
  => TypecheckedUnisonFile v a
  -> Action' m v PPE.PrettyPrintEnv
executePPE unisonFile =
  suffixifiedPPE =<< displayNames unisonFile

-- Produce a `Names` needed to display all the hashes used in the given file.
displayNames :: (Var v, Monad m)
  => TypecheckedUnisonFile v a
  -> Action' m v NamesWithHistory
displayNames unisonFile =
  -- voodoo
  makeShadowedPrintNamesFromLabeled
    (UF.termSignatureExternalLabeledDependencies unisonFile)
    (UF.typecheckedToNames unisonFile)

diffHelper :: Monad m
  => Branch0 m
  -> Branch0 m
  -> Action' m v (PPE.PrettyPrintEnv, OBranchDiff.BranchDiffOutput v Ann)
diffHelper before after = do
  hqLength <- eval CodebaseHashLength
  diff     <- eval . Eval $ BranchDiff.diff0 before after
  names0 <- basicPrettyPrintNamesA
  ppe <- PPE.suffixifiedPPE <$> prettyPrintEnvDecl (NamesWithHistory names0 mempty)
  (ppe,) <$>
    OBranchDiff.toOutput
      loadTypeOfTerm
      declOrBuiltin
      hqLength
      (Branch.toNames before)
      (Branch.toNames after)
      ppe
      diff

loadTypeOfTerm :: Referent -> Action m i v (Maybe (Type v Ann))
loadTypeOfTerm (Referent.Ref r) = eval $ LoadTypeOfTerm r
loadTypeOfTerm (Referent.Con (Reference.DerivedId r) cid _) = do
  decl <- eval $ LoadType r
  case decl of
    Just (either DD.toDataDecl id -> dd) -> pure $ DD.typeOfConstructor dd cid
    Nothing -> pure Nothing
loadTypeOfTerm Referent.Con{} = error $
  reportBug "924628772" "Attempt to load a type declaration which is a builtin!"

declOrBuiltin :: Reference -> Action m i v (Maybe (DD.DeclOrBuiltin v Ann))
declOrBuiltin r = case r of
  Reference.Builtin{} ->
    pure . fmap DD.Builtin $ Map.lookup r Builtin.builtinConstructorType
  Reference.DerivedId id ->
    fmap DD.Decl <$> eval (LoadType id)
<|MERGE_RESOLUTION|>--- conflicted
+++ resolved
@@ -1161,32 +1161,7 @@
 
       DisplayI outputLoc hq -> displayI outputLoc hq
 
-<<<<<<< HEAD
       ShowDefinitionI outputLoc query -> handleShowDefinition outputLoc query
-=======
-      ShowDefinitionI outputLoc query -> do
-        res <- eval $ GetDefinitionsBySuffixes (Just currentPath'') root' query
-        case res of
-          Left e -> handleBackendError e
-          Right (Backend.DefinitionResults terms types misses) -> do
-            let loc = case outputLoc of
-                  ConsoleLocation    -> Nothing
-                  FileLocation path  -> Just path
-                  LatestFileLocation ->
-                    fmap fst latestFile' <|> Just "scratch.u"
-                printNames =
-                  Backend.getCurrentPrettyNames (Backend.AllNames currentPath'') root'
-                ppe = PPE.fromNamesDecl hqLength printNames
-            unless (null types && null terms) $
-              eval . Notify $
-                DisplayDefinitions loc ppe types terms
-            unless (null misses) $
-              eval . Notify $ SearchTermsNotFound misses
-            -- We set latestFile to be programmatically generated, if we
-            -- are viewing these definitions to a file - this will skip the
-            -- next update for that file (which will happen immediately)
-            latestFile .= ((, True) <$> loc)
->>>>>>> c5b8d746
       FindPatchI -> do
         let patches =
               [ Path.toName $ Path.snoc p seg
@@ -1907,7 +1882,7 @@
         ConsoleLocation -> Nothing
         FileLocation path -> Just path
         LatestFileLocation -> fmap fst latestFile' <|> Just "scratch.u"
-      printNames = Backend.getCurrentPrettyNames currentPath'' root'
+      printNames = Backend.getCurrentPrettyNames (Backend.AllNames currentPath'') root'
       ppe = PPE.fromNamesDecl hqLength printNames
   when (not (null types && null terms)) $
     eval . Notify $
