--- conflicted
+++ resolved
@@ -1394,20 +1394,12 @@
         \r -> loadTypeOfTerm (Referent.Ref r)
       let deps = Set.map LD.termRef results <>
                  Set.unions [ Set.map LD.typeRef . Type.dependencies $ t | Just t <- sigs ]
-<<<<<<< HEAD
       ppe <- prettyPrintEnvDecl =<< makePrintNamesFromLabeled' deps 
       let ppeDecl = PPE.unsuffixifiedPPE ppe
       let sortedSigs = sortOn snd (toList results `zip` sigs)  
       let out = [(PPE.termName ppeDecl (Referent.Ref r), r, t) | (r, t) <- sortedSigs ] 
       pure (Right (PPE.suffixifiedPPE ppe, out))
-            
-=======
-      ppe <- prettyPrintEnv =<< makePrintNamesFromLabeled' deps
-      let sortedSigs = sortOn snd (toList results `zip` sigs)
-      let out = [(PPE.termName ppe (Referent.Ref r), r, t) | (r, t) <- sortedSigs ]
-      pure (Right (ppe, out))
-
->>>>>>> bd81a46e
+
 resolveShortBranchHash ::
   Input -> ShortBranchHash -> Action' m v (Either (Output v) (Branch m))
 resolveShortBranchHash input hash = do
