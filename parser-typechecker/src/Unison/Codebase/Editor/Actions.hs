{-# LANGUAGE OverloadedStrings #-}
{-# LANGUAGE DoAndIfThenElse     #-}
{-# LANGUAGE GADTs               #-}
{-# LANGUAGE PatternSynonyms     #-}
{-# LANGUAGE ScopedTypeVariables #-}
{-# LANGUAGE TemplateHaskell     #-}
{-# LANGUAGE TupleSections       #-}
{-# LANGUAGE ViewPatterns        #-}
module Unison.Codebase.Editor.Actions where

import           Control.Applicative
import           Control.Lens
import           Control.Lens.TH                ( makeLenses )
import           Control.Monad                  ( unless, when )
import           Control.Monad.Extra            ( ifM )
import           Control.Monad.State            ( StateT
                                                , get
                                                )
import           Control.Monad.Trans            ( lift )
import           Control.Monad.Trans.Maybe      ( MaybeT(..))
import           Data.Foldable                  ( foldl'
                                                , toList
                                                )
import           Data.Maybe                     ( catMaybes, fromMaybe )
import qualified Data.Map as Map
import qualified Data.Text                     as Text
import           Data.Traversable               ( for )
import qualified Data.Set as Set
import           Data.Set (Set)
import qualified Unison.ABT as ABT
import           Unison.Codebase.Branch         ( Branch
                                                , Branch0
                                                )
import qualified Unison.Codebase.Branch        as Branch
import           Unison.Codebase.Editor         ( Command(..)
                                                , BranchName
                                                , Input(..)
                                                , Output(..)
                                                , Event(..)
                                                , SlurpResult(..)
                                                , DisplayThing(..)
                                                , NameChangeResult
                                                  ( NameChangeResult)
                                                , collateReferences
                                                )
import qualified Unison.Codebase.Editor        as Editor
import qualified Unison.Codebase.TermEdit      as TermEdit
import qualified Unison.Codebase.TypeEdit      as TypeEdit
import qualified Unison.DataDeclaration        as DD
import qualified Unison.HashQualified          as HQ
import           Unison.Name                    ( Name )
import           Unison.Names                   ( NameTarget )
import qualified Unison.Names                  as Names
import           Unison.Parser                  ( Ann(..) )
import qualified Unison.PrettyPrintEnv         as PPE
import           Unison.Reference               ( Reference )
import qualified Unison.Reference              as Reference
import qualified Unison.Referent               as Referent
import           Unison.Result                  (pattern Result)
import qualified Unison.Term                   as Term
import qualified Unison.Type                   as Type
import qualified Unison.Result                 as Result
import qualified Unison.UnisonFile             as UF
import           Unison.Util.Free               ( Free )
import qualified Unison.Util.Free              as Free
import qualified Unison.Util.Relation          as Relation
import           Unison.Var                     ( Var )
-- import Debug.Trace

type Action i v a = MaybeT (StateT (LoopState v) (Free (Command i v))) a

data LoopState v
  = LoopState
      { _currentBranch :: Branch
      , _currentBranchName :: BranchName
      -- The file name last modified, and whether to skip the next file
      -- change event for that path (we skip file changes if the file has
      -- just been modified programmatically)
      , _latestFile :: Maybe (FilePath, SkipNextUpdate)
      , _latestTypecheckedFile :: Maybe (UF.TypecheckedUnisonFile v Ann) }

type SkipNextUpdate = Bool

makeLenses ''LoopState

loopState0 :: Branch -> BranchName -> LoopState v
loopState0 b bn = LoopState b bn Nothing Nothing

loop :: forall v . Var v => Action (Either Event Input) v ()
loop = do
    s <- get
    uf                 <- use latestTypecheckedFile
    currentBranchName' <- use currentBranchName
    latestFile'        <- use latestFile
    currentBranch'     <- use currentBranch
    e                  <- eval Input
    let withFile ambient sourceName text k = do
          Result notes r <- eval $
            Typecheck ambient (view currentBranch s) sourceName text
          case r of
            -- Parsing failed
            Nothing ->
              respond $ ParseErrors
                text
                [ err | Result.Parsing err <- toList notes ]
            Just (errorEnv, r) ->
              let h = respond $ TypeErrors
                        text
                        errorEnv
                        [ err | Result.TypeError err <- toList notes ]
               in maybe h (k errorEnv) r
    case e of
      Left (UnisonBranchChanged names) ->
        when (Set.member currentBranchName' names)
          $ switchBranch currentBranchName'
      Left (UnisonFileChanged sourceName text) ->
        -- We skip this update if it was programmatically generated
        if fromMaybe False . fmap snd $ latestFile'
          then modifying latestFile $ (fmap (const False) <$>)
          else do
            eval (Notify $ FileChangeEvent sourceName text)
            withFile [] sourceName text $ \errorEnv unisonFile -> do
              eval (Notify $ Typechecked sourceName errorEnv unisonFile)
              (bindings, e) <-
                eval . Evaluate (view currentBranch s) $ UF.discardTypes unisonFile
              let e' = Map.map go e
                  go (ann, _hash, _uneval, eval, isHit) = (ann, eval, isHit)
              -- todo: this would be a good spot to update the cache
              -- with all the (hash, eval) pairs, even if it's just an
              -- in-memory cache
              eval . Notify $ Evaluated text
                (errorEnv <> Branch.prettyPrintEnv (Branch.head currentBranch'))
                bindings
                e'
              latestFile .= Just (Text.unpack sourceName, False)
              latestTypecheckedFile .= Just unisonFile
      Right input -> case input of
        -- ls with no arguments
        SearchByNameI [] ->
          (eval $ ListBranch currentBranch') >>=
            respond . ListOfDefinitions currentBranch' False
        SearchByNameI ["-l"] ->
          (eval $ ListBranch currentBranch') >>=
            respond . ListOfDefinitions currentBranch' True
        -- ls with arguments
        SearchByNameI ("-l" : (fmap HQ.fromString -> qs)) ->
            (eval $ SearchBranch currentBranch' qs Editor.FuzzySearch)
              >>= respond . ListOfDefinitions currentBranch' True
        SearchByNameI (map HQ.fromString -> qs) ->
            (eval $ SearchBranch currentBranch' qs Editor.FuzzySearch)
              >>= respond . ListOfDefinitions currentBranch' False
        ShowDefinitionI outputLoc (fmap HQ.fromString -> qs) -> do
          results <- eval $ SearchBranch currentBranch' qs Editor.ExactSearch
          let termTypes :: Map.Map Reference (Editor.Type v Ann)
              termTypes = Map.fromList
                [ (r, t)
                | Editor.Tm _ (Just t) (Referent.Ref r) _ <- results ]
              termReferent (Editor.Tm _ _ r _) = Just r
              termReferent _ = Nothing
              typeReference (Editor.Tp _ _ r _) = Just r
              typeReference _ = Nothing
              (collatedTerms, collatedTypes) =
                collateReferences (catMaybes . map termReferent $ results)
                                  (catMaybes . map typeReference $ results)
          loadedTerms <- for collatedTerms $ \r -> case r of
            Reference.DerivedId i -> do
              tm <- eval (LoadTerm i)
              -- We add a type annotation to the term using if it doesn't
              -- already have one that the user provided
              pure . (r, ) $ case liftA2 (,) tm (Map.lookup r termTypes) of
                Nothing        -> MissingThing i
                Just (tm, typ) -> case tm of
                  Term.Ann' _ _ -> RegularThing tm
                  _ -> RegularThing (Term.ann (ABT.annotation tm) tm typ)
            Reference.Builtin _ -> pure (r, BuiltinThing)
          loadedTypes <- for collatedTypes $ \r -> case r of
            Reference.DerivedId i ->
              (r, ) . maybe (MissingThing i) RegularThing <$> eval (LoadType i)
            Reference.Builtin _ -> pure (r, BuiltinThing)
          -- makes sure that the user search terms get used as the names
          -- in the pretty-printer
          let
            ppe =
              PPE.fromTermNames [ (r, n) | Editor.Tm n _ r _ <- results ] <>
              PPE.fromTypeNames [ (r, n) | Editor.Tp n _ r _ <- results ] <>
              Branch.prettyPrintEnv (Branch.head currentBranch')
            loc = case outputLoc of
              Editor.ConsoleLocation    -> Nothing
              Editor.FileLocation path  -> Just path
              Editor.LatestFileLocation -> fmap fst latestFile'
                <|> Just (Text.unpack currentBranchName' <> ".u")
          do
            eval . Notify $ DisplayDefinitions loc ppe loadedTerms loadedTypes
            -- We set latestFile to be programmatically generated, if we
            -- are viewing these definitions to a file - this will skip the
            -- next update for that file (which will happen immediately)
            latestFile .= ((, True) <$> loc)
        RemoveAllTermUpdatesI _t       -> error "todo"
        RemoveAllTypeUpdatesI _t       -> error "todo"
        ChooseUpdateForTermI _old _new -> error "todo"
        ChooseUpdateForTypeI _old _new -> error "todo"
        ListAllUpdatesI                -> error "todo"
        AddTermNameI r name -> modifyCurrentBranch0 $
          Branch.addTermName r name
        AddTypeNameI r name -> modifyCurrentBranch0 $
          Branch.addTypeName r name
        RemoveTermNameI r name -> modifyCurrentBranch0 $
          Branch.deleteTermName r name
        RemoveTypeNameI r name -> modifyCurrentBranch0 $
          Branch.deleteTypeName r name
        ChooseTermForNameI r name -> modifyCurrentBranch0 $
          Branch.addTermName r name . Branch.unnameAll Names.TermName name
        ChooseTypeForNameI r name -> modifyCurrentBranch0 $
          Branch.addTypeName r name . Branch.unnameAll Names.TypeName name
        AliasUnconflictedI targets existingName newName ->
          aliasUnconflicted targets existingName newName
        RenameUnconflictedI targets oldName newName ->
          renameUnconflicted targets oldName newName
        UnnameAllI nameTarget name -> modifyCurrentBranch0 $
          Branch.unnameAll nameTarget name
        SlurpFileI allowUpdates -> case uf of
          Nothing -> respond NoUnisonFile
          Just uf' -> do
            let collisionHandler = if allowUpdates
                  then Editor.updateCollisionHandler
                  else Editor.addCollisionHandler
            updateo <- eval $ SlurpFile collisionHandler currentBranch' uf'
            let branch' = updatedBranch updateo
            -- Don't bother doing anything if the branch is unchanged by the slurping
            when (branch' /= currentBranch') $ doMerge currentBranchName' branch'
            eval . Notify $ SlurpOutput updateo
            currentBranch .= branch'
        ListBranchesI ->
          eval ListBranches >>= respond . ListOfBranches currentBranchName'
        SwitchBranchI branchName       -> switchBranch branchName
        ForkBranchI   targetBranchName -> ifM
          (eval $ NewBranch currentBranch' targetBranchName)
          (outputSuccess *> switchBranch targetBranchName)
          (respond $ BranchAlreadyExists targetBranchName)
        MergeBranchI inputBranchName ->
          withBranch inputBranchName $ \branch -> do
            let merged0 = branch <> currentBranch'
            merged <- eval $ Propagate merged0
            ok     <- eval $ SyncBranch currentBranchName' merged
            if ok
              then do
                currentBranch .= merged
                checkTodo
              else respond (UnknownBranch inputBranchName)
        TodoI -> checkTodo
        PropagateI -> do
          b <- eval . Propagate $ currentBranch'
          _ <- eval $ SyncBranch currentBranchName' b
          _ <- success
          currentBranch .= b
        ExecuteI input ->
          withFile [Type.ref External $ Reference.DerivedId DD.ioHash]
                   "execute command"
                   ("main_ = " <> Text.pack input) $
                     \_ unisonFile ->
                        eval . Execute (view currentBranch s) $
                          UF.discardTypes unisonFile
        UpdateBuiltinsI -> do
          modifyCurrentBranch0 updateBuiltins
          checkTodo
        ListEditsI -> do
          (Branch.head -> b) <- use currentBranch
          respond $ ListEdits b
        QuitI -> quit
       where
        success       = respond $ Success input
        outputSuccess = eval . Notify $ Success input
   where
    doMerge branchName b = do
      updated <- eval $ SyncBranch branchName b
      -- updated is False if `branchName` doesn't exist.
      -- Not sure why you were updating a nonexistent branch, but under the
      -- assumption that it just got deleted somehow, I guess, we'll write
      -- it to disk now.
      unless updated $ do
        written <- eval $ NewBranch b branchName
        unless written (disappearingBranchBomb branchName)
    disappearingBranchBomb branchName =
      error
        $  "The branch named "
        <> Text.unpack branchName
        <> " disappeared from storage. "
        <> "I tried to put it back, but couldn't. Everybody panic!"
    -- todo: when `branch` becomes purely switchBranch and not newBranch, fix this up.
    switchBranch branchName = do
      branch <- eval $ LoadBranch branchName
      case branch of
        Nothing -> do
          let newBranch = Editor.builtinBranch
          _ <- eval $ NewBranch newBranch branchName
          currentBranch .= newBranch
          currentBranchName .= branchName
          respond $ CreatedBranch $ branchName
        Just branch -> do
          currentBranch .= branch
          currentBranchName .= branchName
<<<<<<< HEAD
      checkForBuiltinsMismatch
=======
          respond $ SwitchedBranch $ branchName
>>>>>>> 71753be1
    quit = MaybeT $ pure Nothing

eval :: Command i v a -> Action i v a
eval = lift . lift . Free.eval

loadBranch :: BranchName -> Action i v (Maybe Branch)
loadBranch = eval . LoadBranch

withBranch :: BranchName -> (Branch -> Action i v ()) -> Action i v ()
withBranch b f = loadBranch b >>= maybe (respond $ UnknownBranch b) f

respond :: Output v -> Action i v ()
respond output = eval $ Notify output

updateBuiltins :: Branch0 -> Branch0
updateBuiltins b
  -- This branch should include:
  --   names for all refs missing from existing branch
  --   ~~deprecations for the missing references~~
  --   no, can't just be deprecations for the missing references,
  --      they would never be able to come back. :-\
  --   ok, we'll fix the story for neverending edits later;
  --   todo: reevaluate this after that.
  = over (Branch.namespaceL . Branch.terms) (Relation.||> oldRefts)
  . over (Branch.namespaceL . Branch.types) (Relation.||> oldRefs)
  . over (Branch.namespaceL . Branch.terms) (<> newTerms)
  . over (Branch.namespaceL . Branch.types) (<> newTypes)
  . over (Branch.editedTermsL) (<> deprecatedTerms)
  . over (Branch.editedTypesL) (<> deprecatedTypes)
  $ b
  where
  newTerms =
    (Branch.termNamespace . Branch.head) Editor.builtinBranch
      Relation.|> (Set.map Referent.Ref newRefs)
  newTypes =
    (Branch.typeNamespace . Branch.head) Editor.builtinBranch
      Relation.|> newRefs
  deprecatedTerms =
    Relation.fromList [ (r, TermEdit.Deprecate) | r <- toList oldRefs ]
  deprecatedTypes =
    Relation.fromList [ (r, TypeEdit.Deprecate) | r <- toList oldRefs ]

  -- Builtin references in the "empty" branch, but not in the current branch
  newRefs = refs Editor.builtinBranch0 `Set.difference` refs b
  -- Builtin references in the current branch, but not in the empty branch
  -- Todo: filter away the structural types from this list; they don't need
  -- to be deleted.  For nominal / unique types, let's think about it?
  oldRefts = Set.map (Referent.Ref) oldRefs
  oldRefs = Set.fromList [r | r@(Reference.Builtin _) <- toList $ oldRefs']
  oldRefs' = refs b `Set.difference` refs Editor.builtinBranch0
  refs = Branch.allNamedReferences


checkForBuiltinsMismatch :: Action i v ()
checkForBuiltinsMismatch = do
  b <- use currentBranch
  when (not $ all null [new b, old b]) $
    respond $ BustedBuiltins (new b) (old b)
  where
  -- Builtin references in the "empty" branch, but not in the current branch
  new b = refs Editor.builtinBranch `Set.difference` refs b
  -- Builtin references in the current branch, but not in the empty branch
  -- Todo: filter away the structural types from this list; they don't need
  -- to be deleted.  For nominal / unique types, let's think about it.
  old b = Set.fromList [r | r@(Reference.Builtin _) <- toList $ old' b]
  old' b = refs b `Set.difference` refs Editor.builtinBranch
  refs = Branch.allNamedReferences . Branch.head

checkTodo :: Action i v ()
checkTodo = do
  b <- use currentBranch
  eval (Todo b) >>= respond . TodoOutput b


aliasUnconflicted
  :: forall i v . Set NameTarget -> Name -> Name -> Action i v ()
aliasUnconflicted nameTargets oldName newName =
  modifyCurrentBranchM $ \branch ->
    let (branch', result) = foldl' go (branch, mempty) nameTargets
    in do
      respond $ AliasOutput oldName newName result
      pure $ branch'
  where
  go (branch, result) nameTarget = (result <>) <$> case nameTarget of
     Names.TermName ->
       alias nameTarget Branch.termsNamed Branch.addTermName branch
     Names.TypeName ->
       alias nameTarget Branch.typesNamed Branch.addTypeName branch
                       -- the RenameOutput action and setting the loop state
  alias
    :: Foldable f
    => NameTarget
    -> (Name -> Branch0 -> f a)
    -> (a -> Name -> Branch0 -> Branch0)
    -> Branch
    -> (Branch, NameChangeResult)
  alias nameTarget named alias' branch =
    let oldMatches        = toList . named oldName $ Branch.head branch
        oldNameMatchCount = length oldMatches
        newNameExists     = (not . null) (named newName $ Branch.head branch)
    in  case oldMatches of
          [oldMatch] | not newNameExists ->
            ( Branch.modify (alias' oldMatch newName) branch
            , NameChangeResult mempty mempty (Set.singleton nameTarget)
            )
          _ -> (branch, NameChangeResult a b mempty)
           where
            a =
              if oldNameMatchCount > 1 then Set.singleton nameTarget else mempty
            b = if newNameExists then Set.singleton nameTarget else mempty

renameUnconflicted
  :: forall i v . Set NameTarget -> Name -> Name -> Action i v ()
renameUnconflicted nameTargets oldName newName =
  modifyCurrentBranchM $ \branch ->
    let (branch', result) = foldl' go (branch, mempty) nameTargets
    in do
      respond $ RenameOutput oldName newName result
      pure branch'
  where
  go (branch, result) nameTarget = (result <>) <$> case nameTarget of
    Names.TermName ->
      rename nameTarget Branch.termsNamed Branch.renameTerm branch
    Names.TypeName ->
      rename nameTarget Branch.typesNamed Branch.renameType branch
  rename
    :: Foldable f
    => NameTarget
    -> (Name -> Branch0 -> f a)
    -> (Name -> Name -> Branch0 -> Branch0)
    -> Branch
    -> (Branch, NameChangeResult)
  rename nameTarget named rename' branch =
    let oldNameMatchCount = length . named oldName $ Branch.head branch
        newNameExists     = (not . null) (named newName $ Branch.head branch)
    in  if (oldNameMatchCount == 1 && not newNameExists)
          then
            ( Branch.modify (rename' oldName newName) branch
            , NameChangeResult mempty mempty (Set.singleton nameTarget)
            )
          else
            ( branch
            , NameChangeResult
              (if oldNameMatchCount > 1
                then Set.singleton nameTarget
                else mempty
              )
              (if newNameExists then Set.singleton nameTarget else mempty)
              mempty
            )

-- todo: should this go away?
merging :: BranchName -> Branch -> Action i v () -> Action i v ()
merging targetBranchName b success =
  ifM (eval $ SyncBranch targetBranchName b) success . respond $ UnknownBranch
    targetBranchName

modifyCurrentBranch0 :: (Branch0 -> Branch0) -> Action i v ()
modifyCurrentBranch0 f = modifyCurrentBranchM (\b -> pure $ Branch.modify f b)

modifyCurrentBranchM :: (Branch -> Action i v Branch) -> Action i v ()
modifyCurrentBranchM f = do
  b <- use currentBranch
  b' <- f b
  when (b /= b') $ do
    branchName <- use currentBranchName
    worked <- eval $ SyncBranch branchName b'
    when worked (currentBranch .= b')<|MERGE_RESOLUTION|>--- conflicted
+++ resolved
@@ -299,11 +299,8 @@
         Just branch -> do
           currentBranch .= branch
           currentBranchName .= branchName
-<<<<<<< HEAD
+          respond $ SwitchedBranch $ branchName
       checkForBuiltinsMismatch
-=======
-          respond $ SwitchedBranch $ branchName
->>>>>>> 71753be1
     quit = MaybeT $ pure Nothing
 
 eval :: Command i v a -> Action i v a
