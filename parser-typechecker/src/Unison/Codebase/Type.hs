--- conflicted
+++ resolved
@@ -168,14 +168,6 @@
     --
     --  Use `Codebase.before` which wraps this in a nice API.
     beforeImpl :: Maybe (Branch.Hash -> Branch.Hash -> m Bool),
-<<<<<<< HEAD
-    -- | The SQLite connection this codebase closes over.
-    --
-    -- At one time the codebase was meant to abstract over the storage layer, but it has been cumbersome. Now we prefer
-    -- to interact with SQLite directly, and so provide this temporary escape hatch, until we can eliminate this
-    -- interface entirely.
-    connection :: Sqlite.Connection
-=======
     -- Use the name lookup index to build a 'Names' for all names found within 'Path' of the current root namespace.
     --
     -- NOTE: this method requires an up-to-date name lookup index, which is
@@ -183,8 +175,13 @@
     namesAtPath :: Path -> m ScopedNames,
     -- Updates the root namespace names index.
     -- This isn't run automatically because it can be a bit slow.
-    updateNameLookup :: m ()
->>>>>>> 86bb6dfb
+    updateNameLookup :: m (),
+    -- | The SQLite connection this codebase closes over.
+    --
+    -- At one time the codebase was meant to abstract over the storage layer, but it has been cumbersome. Now we prefer
+    -- to interact with SQLite directly, and so provide this temporary escape hatch, until we can eliminate this
+    -- interface entirely.
+    connection :: Sqlite.Connection
   }
 
 -- | Whether a codebase is local or remote.
