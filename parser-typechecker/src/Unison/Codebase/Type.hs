{- ORMOLU_DISABLE -} -- Remove this when the file is ready to be auto-formatted
{-# LANGUAGE OverloadedStrings #-}
{-# LANGUAGE ViewPatterns #-}

module Unison.Codebase.Type
  ( Codebase (..),
    CodebasePath,
    PushGitBranchOpts (..),
    GitError (..),
    GetRootBranchError (..),
    SyncToDir,
  )
where

import Unison.Codebase.Branch (Branch)
import qualified Unison.Codebase.Branch as Branch
import Unison.Codebase.Editor.RemoteRepo (ReadRemoteNamespace, WriteRepo)
import Unison.Codebase.GitError (GitCodebaseError, GitProtocolError)
import Unison.Codebase.Patch (Patch)
import qualified Unison.Codebase.Reflog as Reflog
import Unison.Codebase.ShortBranchHash (ShortBranchHash)
import Unison.Codebase.SqliteCodebase.GitError (GitSqliteCodebaseError)
import Unison.Codebase.SyncMode (SyncMode)
import Unison.CodebasePath (CodebasePath)
import Unison.DataDeclaration (Decl)
import Unison.Prelude
import Unison.Reference (Reference)
import qualified Unison.Reference as Reference
import qualified Unison.Referent as Referent
import Unison.ShortHash (ShortHash)
import Unison.Term (Term)
import Unison.Type (Type)
import qualified Unison.WatchKind as WK

type SyncToDir m =
  CodebasePath -> -- dest codebase
  SyncMode ->
  Branch m -> -- branch to sync to dest codebase
  m ()

-- | Abstract interface to a user's codebase.
data Codebase m v a = Codebase
  { -- | Get a user-defined term from the codebase.
    --
    -- Note that it is possible to call 'putTerm', then 'getTerm', and receive @Nothing@, per the semantics of
    -- 'putTerm'.
    getTerm :: Reference.Id -> m (Maybe (Term v a)),
    -- | Get the type of a user-defined term.
    --
    -- Note that it is possible to call 'putTerm', then 'getTypeOfTermImpl', and receive @Nothing@, per the semantics of
    -- 'putTerm'.
    getTypeOfTermImpl :: Reference.Id -> m (Maybe (Type v a)),
    -- | Get a type declaration.
    --
    -- Note that it is possible to call 'putTypeDeclaration', then 'getTypeDeclaration', and receive @Nothing@, per the
    -- semantics of 'putTypeDeclaration'.
    getTypeDeclaration :: Reference.Id -> m (Maybe (Decl v a)),
    -- | Enqueue the put of a user-defined term (with its type) into the codebase, if it doesn't already exist. The
    -- implementation may choose to delay the put until all of the term's (and its type's) references are stored as
    -- well.
    putTerm :: Reference.Id -> Term v a -> Type v a -> m (),
    -- | Enqueue the put of a type declaration into the codebase, if it doesn't already exist. The implementation may
    -- choose to delay the put until all of the type declaration's references are stored as well.
    putTypeDeclaration :: Reference.Id -> Decl v a -> m (),
    -- | Get the root branch.
    getRootBranch :: m (Either GetRootBranchError (Branch m)),
    -- | Like 'putBranch', but also adjusts the root branch pointer afterwards.
    putRootBranch :: Branch m -> m (),
    rootBranchUpdates :: m (IO (), IO (Set Branch.Hash)),
    getBranchForHashImpl :: Branch.Hash -> m (Maybe (Branch m)),
    -- | Put a branch into the codebase, which includes its children, its patches, and the branch itself, if they don't
    -- already exist.
    --
    -- The terms and type declarations that a branch references must already exist in the codebase.
    putBranch :: Branch m -> m (),
    -- | Check whether the given branch exists in the codebase.
    branchExists :: Branch.Hash -> m Bool,
    -- | Get a patch from the codebase.
    getPatch :: Branch.EditHash -> m (Maybe Patch),
    -- | Put a patch into the codebase.
    --
    -- Note that 'putBranch' may also put patches.
    putPatch :: Branch.EditHash -> Patch -> m (),
    -- | Check whether the given patch exists in the codebase.
    patchExists :: Branch.EditHash -> m Bool,
    -- | Get the set of user-defined terms and type declarations that depend on the given term, type declaration, or
    -- builtin type.
    dependentsImpl :: Reference -> m (Set Reference.Id),
    -- | Copy a branch and all of its dependencies from the given codebase into this one.
    syncFromDirectory :: CodebasePath -> SyncMode -> Branch m -> m (),
    -- | Copy a branch and all of its dependencies from this codebase into the given codebase.
    syncToDirectory :: CodebasePath -> SyncMode -> Branch m -> m (),
<<<<<<< HEAD
    viewRemoteBranch' :: forall r. ReadRemoteNamespace -> ((Branch m, CodebasePath) -> m r) -> m (Either GitError r),
    -- | Push the given branch to the given repo, and set it as the root branch.
    pushGitRootBranch :: Branch m -> WriteRepo -> SyncMode -> m (Either GitError ()),
=======
    viewRemoteBranch' :: ReadRemoteNamespace -> m (Either GitError (m (), Branch m, CodebasePath)),
    -- | Push the given branch to the given repo, and optionally set it as the root branch.
    pushGitBranch :: Branch m -> WriteRepo -> PushGitBranchOpts -> m (Either GitError ()),
>>>>>>> dcff649f
    -- | @watches k@ returns all of the references @r@ that were previously put by a @putWatch k r t@. @t@ can be
    -- retrieved by @getWatch k r@.
    watches :: WK.WatchKind -> m [Reference.Id],
    -- | @getWatch k r@ returns watch result @t@ that was previously put by @putWatch k r t@.
    getWatch :: WK.WatchKind -> Reference.Id -> m (Maybe (Term v a)),
    -- | @putWatch k r t@ puts a watch of kind @k@, with hash-of-expression @r@ and decompiled result @t@ into the
    -- codebase.
    --
    -- For example, in the watch expression below, @k@ is 'WK.Regular', @r@ is the hash of @x@, and @t@ is @7@.
    --
    -- @
    -- > x = 3 + 4
    --   ⧩
    --   7
    -- @
    putWatch :: WK.WatchKind -> Reference.Id -> Term v a -> m (),
    -- | Delete all watches that were put by 'putWatch'.
    clearWatches :: m (),
    -- | Get the entire reflog.
    getReflog :: m [Reflog.Entry Branch.Hash],
    -- | @appendReflog reason before after@ appends a reflog entry.
    --
    -- FIXME: this could have type
    --
    -- @
    -- appendReflog :: Reflog.Entry (Branch m) -> m ()
    -- @
    appendReflog :: Text -> Branch m -> Branch m -> m (),
    -- | Get the set of user-defined terms-or-constructors that have the given type.
    termsOfTypeImpl :: Reference -> m (Set Referent.Id),
    -- | Get the set of user-defined terms-or-constructors mention the given type anywhere in their signature.
    termsMentioningTypeImpl :: Reference -> m (Set Referent.Id),
    -- | The number of base32 characters needed to distinguish any two references in the codebase.
    hashLength :: m Int,
    -- | Get the set of user-defined terms whose hash matches the given prefix.
    termReferencesByPrefix :: ShortHash -> m (Set Reference.Id),
    -- | Get the set of type declarations whose hash matches the given prefix.
    typeReferencesByPrefix :: ShortHash -> m (Set Reference.Id),
    -- | Get the set of user-defined terms-or-constructors whose hash matches the given prefix.
    termReferentsByPrefix :: ShortHash -> m (Set Referent.Id),
    -- | The number of base32 characters needed to distinguish any two branch in the codebase.
    branchHashLength :: m Int,
    -- | Get the set of branches whose hash matches the given prefix.
    branchHashesByPrefix :: ShortBranchHash -> m (Set Branch.Hash),
    -- returns `Nothing` to not implemented, fallback to in-memory
    --    also `Nothing` if no LCA
    -- The result is undefined if the two hashes are not in the codebase.
    -- Use `Codebase.lca` which wraps this in a nice API.
    lcaImpl :: Maybe (Branch.Hash -> Branch.Hash -> m (Maybe Branch.Hash)),
    -- `beforeImpl` returns `Nothing` if not implemented by the codebase
    -- `beforeImpl b1 b2` is undefined if `b2` not in the codebase
    --
    --  Use `Codebase.before` which wraps this in a nice API.
    beforeImpl :: Maybe (Branch.Hash -> Branch.Hash -> m Bool)
  }

data PushGitBranchOpts = PushGitBranchOpts
  { -- | Set the branch as root?
    setRoot :: Bool,
    syncMode :: SyncMode
  }

data GetRootBranchError
  = NoRootBranch
  | CouldntParseRootBranch String
  | CouldntLoadRootBranch Branch.Hash
  deriving (Show)

data GitError
  = GitProtocolError GitProtocolError
  | GitCodebaseError (GitCodebaseError Branch.Hash)
  | GitSqliteCodebaseError GitSqliteCodebaseError
<<<<<<< HEAD
  deriving Show

instance Exception GitError
=======
  deriving (Show)
>>>>>>> dcff649f
<|MERGE_RESOLUTION|>--- conflicted
+++ resolved
@@ -90,15 +90,9 @@
     syncFromDirectory :: CodebasePath -> SyncMode -> Branch m -> m (),
     -- | Copy a branch and all of its dependencies from this codebase into the given codebase.
     syncToDirectory :: CodebasePath -> SyncMode -> Branch m -> m (),
-<<<<<<< HEAD
     viewRemoteBranch' :: forall r. ReadRemoteNamespace -> ((Branch m, CodebasePath) -> m r) -> m (Either GitError r),
-    -- | Push the given branch to the given repo, and set it as the root branch.
-    pushGitRootBranch :: Branch m -> WriteRepo -> SyncMode -> m (Either GitError ()),
-=======
-    viewRemoteBranch' :: ReadRemoteNamespace -> m (Either GitError (m (), Branch m, CodebasePath)),
     -- | Push the given branch to the given repo, and optionally set it as the root branch.
     pushGitBranch :: Branch m -> WriteRepo -> PushGitBranchOpts -> m (Either GitError ()),
->>>>>>> dcff649f
     -- | @watches k@ returns all of the references @r@ that were previously put by a @putWatch k r t@. @t@ can be
     -- retrieved by @getWatch k r@.
     watches :: WK.WatchKind -> m [Reference.Id],
@@ -171,10 +165,6 @@
   = GitProtocolError GitProtocolError
   | GitCodebaseError (GitCodebaseError Branch.Hash)
   | GitSqliteCodebaseError GitSqliteCodebaseError
-<<<<<<< HEAD
-  deriving Show
+  deriving (Show)
 
-instance Exception GitError
-=======
-  deriving (Show)
->>>>>>> dcff649f
+instance Exception GitError