--- conflicted
+++ resolved
@@ -101,12 +101,8 @@
 import qualified Unison.Codebase.Metadata      as Metadata
 import           Unison.Hashable                ( Hashable )
 import qualified Unison.Hashable               as H
-<<<<<<< HEAD
 import qualified Unison.Hashing.V2.Convert as H
-import           Unison.Name                    ( Name(..) )
-=======
 import           Unison.Name                    ( Name )
->>>>>>> c610155f
 import qualified Unison.Name                   as Name
 import           Unison.Reference               ( Reference )
 import           Unison.Referent                ( Referent )
@@ -114,6 +110,7 @@
 import qualified Unison.Util.Relation4         as R4
 import qualified Unison.Util.Star3             as Star3
 import qualified Unison.Util.List as List
+import Unison.Util.Relation (Relation)
 
 deepReferents :: Branch0 m -> Set Referent
 deepReferents = R.dom . deepTerms
