--- conflicted
+++ resolved
@@ -71,15 +71,7 @@
     -- ** Term/type queries
   , deepReferents
   , deepTypeReferences
-<<<<<<< HEAD
-=======
-  -- * Branch serialization
-  , cachedRead
-  , Cache
-  , sync
-
   , consBranchSnapshot
->>>>>>> 03a3877b
   ) where
 
 import Unison.Prelude hiding (empty)
@@ -127,91 +119,6 @@
 import Data.These (These(..))
 import qualified Unison.Util.Relation as Relation
 
-<<<<<<< HEAD
-=======
--- | A node in the Unison namespace hierarchy
--- along with its history.
-newtype Branch m = Branch { _history :: UnwrappedBranch m }
-  deriving (Eq, Ord)
-
-history :: Iso' (Branch m) (UnwrappedBranch m)
-history = iso _history Branch
-
-instance AsEmpty (Branch m) where
-  _Empty = prism' (const empty) matchEmpty
-    where
-      matchEmpty b0
-        | b0 == empty = Just ()
-        | otherwise = Nothing
-
-type UnwrappedBranch m = Causal m Raw (Branch0 m)
-
-type Hash = Causal.RawHash Raw
-type EditHash = Hash.Hash
-
-type Star r n = Metadata.Star r n
-
--- | A node in the Unison namespace hierarchy.
---
--- '_terms' and '_types' are the declarations at this level.
--- '_children' are the nodes one level below us.
--- '_edits' are the 'Patch's stored at this node in the code.
---
--- The @deep*@ fields are derived from the four above.
-data Branch0 m = Branch0
-  { _terms :: Star Referent NameSegment
-  , _types :: Star TypeReference NameSegment
-  , _children :: Map NameSegment (Branch m)
-    -- ^ Note the 'Branch' here, not 'Branch0'.
-    -- Every level in the tree has a history.
-  , _edits :: Map NameSegment (EditHash, m Patch)
-  -- names and metadata for this branch and its children
-  -- (ref, (name, value)) iff ref has metadata `value` at name `name`
-  , deepTerms :: Relation Referent Name
-  , deepTypes :: Relation TypeReference Name
-  , deepTermMetadata :: Metadata.R4 Referent Name
-  , deepTypeMetadata :: Metadata.R4 TypeReference Name
-  , deepPaths :: Set Path
-  , deepEdits :: Map Name EditHash
-  }
-
-edits :: Lens' (Branch0 m) (Map NameSegment (EditHash, m Patch))
-edits = lens _edits (\b0 e -> b0{_edits=e})
-
--- Represents a shallow diff of a Branch0.
--- Each of these `Star`s contain metadata as well, so an entry in
--- `added` or `removed` could be an update to the metadata.
-data BranchDiff = BranchDiff
-  { addedTerms :: Star Referent NameSegment
-  , removedTerms :: Star Referent NameSegment
-  , addedTypes :: Star TypeReference NameSegment
-  , removedTypes :: Star TypeReference NameSegment
-  , changedPatches :: Map NameSegment Patch.PatchDiff
-  } deriving (Eq, Ord, Show)
-
-instance Semigroup BranchDiff where
-  left <> right = BranchDiff
-    { addedTerms     = addedTerms left <> addedTerms right
-    , removedTerms   = removedTerms left <> removedTerms right
-    , addedTypes     = addedTypes left <> addedTypes right
-    , removedTypes   = removedTypes left <> removedTypes right
-    , changedPatches =
-        Map.unionWith (<>) (changedPatches left) (changedPatches right)
-    }
-
-instance Monoid BranchDiff where
-  mappend = (<>)
-  mempty = BranchDiff mempty mempty mempty mempty mempty
-
--- The raw Branch
-data Raw = Raw
-  { _termsR :: Star Referent NameSegment
-  , _typesR :: Star TypeReference NameSegment
-  , _childrenR :: Map NameSegment Hash
-  , _editsR :: Map NameSegment EditHash
-  }
-
->>>>>>> 03a3877b
 deepReferents :: Branch0 m -> Set Referent
 deepReferents = R.dom . deepTerms
 
@@ -352,20 +259,11 @@
         go n b =
           Map.mapKeys (Name.cons n) (deepEdits $ head b)
 
-<<<<<<< HEAD
-=======
-head :: Branch m -> Branch0 m
-head (Branch c) = Causal.head c
-
 -- | Update the head of the current causal.
 -- This re-hashes the current causal head after modifications.
 head_ :: Lens' (Branch m) (Branch0 m)
 head_ = history . Causal.head_
 
-headHash :: Branch m -> Hash
-headHash (Branch c) = Causal.currentHash c
-
->>>>>>> 03a3877b
 -- | a version of `deepEdits` that returns the `m Patch` as well.
 deepEdits' :: Branch0 m -> Map Name (EditHash, m Patch)
 deepEdits' = go id where
@@ -638,6 +536,13 @@
 instance Hashable (Branch0 m) where
   tokens = H.tokensBranch0
 
+instance AsEmpty (Branch m) where
+  _Empty = prism' (const empty) matchEmpty
+    where
+      matchEmpty b0
+        | b0 == empty = Just ()
+        | otherwise = Nothing
+
 -- todo: consider inlining these into Actions2
 addTermName
   :: Referent -> NameSegment -> Metadata.Metadata -> Branch0 m -> Branch0 m
