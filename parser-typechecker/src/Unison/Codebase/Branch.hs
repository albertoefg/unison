--- conflicted
+++ resolved
@@ -113,80 +113,6 @@
 import qualified Unison.Util.Star3             as Star3
 import qualified Unison.Util.List as List
 
-<<<<<<< HEAD
-=======
--- | A node in the Unison namespace hierarchy
--- along with its history.
-newtype Branch m = Branch { _history :: UnwrappedBranch m }
-  deriving (Eq, Ord)
-type UnwrappedBranch m = Causal m Raw (Branch0 m)
-
-type Hash = Causal.RawHash Raw
-type EditHash = Hash.Hash
-
-type Star r n = Metadata.Star r n
-
--- | A node in the Unison namespace hierarchy.
---
--- '_terms' and '_types' are the declarations at this level.
--- '_children' are the nodes one level below us.
--- '_edits' are the 'Patch's stored at this node in the code.
---
--- The @deep*@ fields are derived from the four above.
-data Branch0 m = Branch0
-  { _terms :: Star Referent NameSegment
-  , _types :: Star TypeReference NameSegment
-  , _children :: Map NameSegment (Branch m)
-    -- ^ Note the 'Branch' here, not 'Branch0'.
-    -- Every level in the tree has a history.
-  , _edits :: Map NameSegment (EditHash, m Patch)
-  -- names and metadata for this branch and its children
-  -- (ref, (name, value)) iff ref has metadata `value` at name `name`
-  , deepTerms :: Relation Referent Name
-  , deepTypes :: Relation TypeReference Name
-  , deepTermMetadata :: Metadata.R4 Referent Name
-  , deepTypeMetadata :: Metadata.R4 TypeReference Name
-  , deepPaths :: Set Path
-  , deepEdits :: Map Name EditHash
-  }
-
--- Represents a shallow diff of a Branch0.
--- Each of these `Star`s contain metadata as well, so an entry in
--- `added` or `removed` could be an update to the metadata.
-data BranchDiff = BranchDiff
-  { addedTerms :: Star Referent NameSegment
-  , removedTerms :: Star Referent NameSegment
-  , addedTypes :: Star TypeReference NameSegment
-  , removedTypes :: Star TypeReference NameSegment
-  , changedPatches :: Map NameSegment Patch.PatchDiff
-  } deriving (Eq, Ord, Show)
-
-instance Semigroup BranchDiff where
-  left <> right = BranchDiff
-    { addedTerms     = addedTerms left <> addedTerms right
-    , removedTerms   = removedTerms left <> removedTerms right
-    , addedTypes     = addedTypes left <> addedTypes right
-    , removedTypes   = removedTypes left <> removedTypes right
-    , changedPatches =
-        Map.unionWith (<>) (changedPatches left) (changedPatches right)
-    }
-
-instance Monoid BranchDiff where
-  mappend = (<>)
-  mempty = BranchDiff mempty mempty mempty mempty mempty
-
--- The raw Branch
-data Raw = Raw
-  { _termsR :: Star Referent NameSegment
-  , _typesR :: Star TypeReference NameSegment
-  , _childrenR :: Map NameSegment Hash
-  , _editsR :: Map NameSegment EditHash
-  }
-
-makeLenses ''Branch
-makeLensesFor [("_edits", "edits")] ''Branch0
-
->>>>>>> f19cf4c3
 deepReferents :: Branch0 m -> Set Referent
 deepReferents = R.dom . deepTerms
 
