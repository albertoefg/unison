--- conflicted
+++ resolved
@@ -202,13 +202,8 @@
           deepTermMetadata' deepTypeMetadata'
           deepPaths' deepEdits'
   where
-<<<<<<< HEAD
-  nameSegToName = Name . NameSegment.toText
+  nameSegToName = Name.unsafeFromText . NameSegment.toText
   deepTerms' = (R.mapRan nameSegToName . Star3.d1) terms
-=======
-  nameSegToName = Name.unsafeFromText . NameSegment.toText
-  deepTerms' = Star3.mapD1 nameSegToName terms
->>>>>>> 67254cc3
     <> foldMap go (Map.toList children)
    where
     go (nameSegToName -> n, b) =
