--- conflicted
+++ resolved
@@ -1,8 +1,4 @@
-<<<<<<< HEAD
-=======
 {- ORMOLU_DISABLE -} -- Remove this when the file is ready to be auto-formatted
-{-# LANGUAGE TemplateHaskell #-}
->>>>>>> 3bfbcc9d
 {-# LANGUAGE RecordWildCards #-}
 {-# LANGUAGE PatternSynonyms #-}
 {-# LANGUAGE ViewPatterns #-}
