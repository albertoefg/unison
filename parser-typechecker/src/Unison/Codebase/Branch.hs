--- conflicted
+++ resolved
@@ -81,7 +81,9 @@
 import Control.Lens hiding (children, cons, transform, uncons)
 import Data.Bifunctor (second)
 import qualified Data.Map as Map
+import qualified Data.Semialign as Align
 import qualified Data.Set as Set
+import Data.These (These (..))
 import Unison.Codebase.Branch.Raw (Raw (Raw))
 import Unison.Codebase.Branch.Type
   ( Branch (..),
@@ -103,23 +105,28 @@
 import Unison.Codebase.Path (Path (..))
 import qualified Unison.Codebase.Path as Path
 import qualified Unison.Hashing.V2.Convert as H
+import qualified Unison.Hashing.V2.Hashable as H
 import Unison.Name (Name)
 import qualified Unison.Name as Name
 import Unison.NameSegment (NameSegment)
 import Unison.Reference (TypeReference)
 import Unison.Referent (Referent)
 import qualified Unison.Util.List as List
-<<<<<<< HEAD
 import Unison.Util.Relation (Relation)
 import qualified Unison.Util.Relation as R
+import qualified Unison.Util.Relation as Relation
 import qualified Unison.Util.Relation4 as R4
 import qualified Unison.Util.Star3 as Star3
-import qualified Unison.Hashing.V2.Hashable as H
-=======
-import qualified Data.Semialign as Align
-import Data.These (These(..))
-import qualified Unison.Util.Relation as Relation
->>>>>>> f3ba7bec
+
+instance AsEmpty (Branch m) where
+  _Empty = prism' (const empty) matchEmpty
+    where
+      matchEmpty b0
+        | b0 == empty = Just ()
+        | otherwise = Nothing
+
+instance H.Hashable (Branch0 m) where
+  hash = H.hashBranch0
 
 deepReferents :: Branch0 m -> Set Referent
 deepReferents = R.dom . deepTerms
@@ -535,19 +542,6 @@
     pathLocation (Path Empty) = HereActions
     pathLocation _ = ChildActions
 
-<<<<<<< HEAD
-=======
-instance Hashable (Branch0 m) where
-  tokens = H.tokensBranch0
-
-instance AsEmpty (Branch m) where
-  _Empty = prism' (const empty) matchEmpty
-    where
-      matchEmpty b0
-        | b0 == empty = Just ()
-        | otherwise = Nothing
-
->>>>>>> f3ba7bec
 -- todo: consider inlining these into Actions2
 addTermName
   :: Referent -> NameSegment -> Metadata.Metadata -> Branch0 m -> Branch0 m
@@ -591,11 +585,6 @@
 -- The index of the traversal is the name of that child branch according to the parent.
 children0 :: IndexedTraversal' NameSegment (Branch0 m) (Branch0 m)
 children0 = children .> itraversed <. (history . Causal.head_)
-
-<<<<<<< HEAD
-instance H.Hashable (Branch0 m) where
-  hash = H.hashBranch0
-=======
 
 -- | @head `consBranchSnapshot` base@ Cons's the current state of @head@ onto @base@ as-is.
 -- Consider whether you really want this behaviour or the behaviour of 'Causal.squashMerge'
@@ -633,5 +622,4 @@
         Align.alignWith
           combineChildren
           (head baseBranch ^. children)
-          (head headBranch ^. children)
->>>>>>> f3ba7bec
+          (head headBranch ^. children)