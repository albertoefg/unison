module Unison.Codebase.SqliteCodebase.Migrations where

import Control.Concurrent.STM (TVar)
import Control.Monad.Reader
import qualified Data.Map as Map
import Data.Time.Clock.POSIX (getPOSIXTime)
import System.Directory (copyFile)
import System.FilePath ((</>))
import qualified U.Codebase.Reference as C.Reference
import U.Codebase.Sqlite.DbId (SchemaVersion (..))
import qualified U.Codebase.Sqlite.Queries as Q
import Unison.Codebase (CodebasePath)
import Unison.Codebase.Init.OpenCodebaseError (OpenCodebaseError (OpenCodebaseUnknownSchemaVersion))
import qualified Unison.Codebase.Init.OpenCodebaseError as Codebase
import Unison.Codebase.SqliteCodebase.Migrations.MigrateSchema1To2 (migrateSchema1To2)
import Unison.Codebase.SqliteCodebase.Migrations.MigrateSchema2To3 (migrateSchema2To3)
<<<<<<< HEAD
import Unison.Codebase.SqliteCodebase.Migrations.MigrateSchema3To4 (migrateSchema3To4)
=======
import qualified Unison.Codebase.SqliteCodebase.Operations as Ops2
>>>>>>> 8d26e162
import Unison.Codebase.SqliteCodebase.Paths
import Unison.Codebase.Type (LocalOrRemote (..))
import qualified Unison.ConstructorType as CT
import Unison.Hash (Hash)
import Unison.Prelude
import qualified Unison.Sqlite as Sqlite
import qualified Unison.Sqlite.Connection as Sqlite.Connection
import qualified UnliftIO

-- | Mapping from schema version to the migration required to get there.
-- Each migration may only be run on a schema of its immediate predecessor,
-- E.g. The migration at index 2 must be run on a codebase at version 1.
migrations ::
  -- | A 'getDeclType'-like lookup, possibly backed by a cache.
  (C.Reference.Reference -> Sqlite.Transaction CT.ConstructorType) ->
  TVar (Map Hash Ops2.TermBufferEntry) ->
  TVar (Map Hash Ops2.DeclBufferEntry) ->
  Map SchemaVersion (Sqlite.Transaction ())
migrations getDeclType termBuffer declBuffer =
  Map.fromList
<<<<<<< HEAD
    [ (2, migrateSchema1To2),
      (3, migrateSchema2To3),
      (4, migrateSchema3To4)
=======
    [ (2, migrateSchema1To2 getDeclType termBuffer declBuffer),
      (3, migrateSchema2To3)
>>>>>>> 8d26e162
    ]

-- | Migrates a codebase up to the most recent version known to ucm.
-- This is a No-op if it's up to date
-- Returns an error if the schema version is newer than this ucm knows about.
ensureCodebaseIsUpToDate ::
  MonadUnliftIO m =>
  LocalOrRemote ->
  CodebasePath ->
  -- | A 'getDeclType'-like lookup, possibly backed by a cache.
  (C.Reference.Reference -> Sqlite.Transaction CT.ConstructorType) ->
  TVar (Map Hash Ops2.TermBufferEntry) ->
  TVar (Map Hash Ops2.DeclBufferEntry) ->
  Sqlite.Connection ->
  m (Either Codebase.OpenCodebaseError ())
ensureCodebaseIsUpToDate localOrRemote root getDeclType termBuffer declBuffer conn =
  UnliftIO.try do
    liftIO do
      ranMigrations <-
        Sqlite.runWriteTransaction conn \run -> do
          schemaVersion <- run Q.schemaVersion
          let migs = migrations getDeclType termBuffer declBuffer
          -- The highest schema that this ucm knows how to migrate to.
          let currentSchemaVersion = fst . head $ Map.toDescList migs
          when (schemaVersion > currentSchemaVersion) $ UnliftIO.throwIO $ OpenCodebaseUnknownSchemaVersion (fromIntegral schemaVersion)
          let migrationsToRun =
                Map.filterWithKey (\v _ -> v > schemaVersion) migs
          when (localOrRemote == Local && (not . null) migrationsToRun) $ backupCodebase root
          for_ (Map.toAscList migrationsToRun) $ \(SchemaVersion v, migration) -> do
            putStrLn $ "🔨 Migrating codebase to version " <> show v <> "..."
            run migration
          pure (not (null migrationsToRun))
      when ranMigrations do
        -- Vacuum once now that any migrations have taken place.
        putStrLn $ "Cleaning up..."
        Sqlite.Connection.vacuum conn
        putStrLn $ "🏁 Migration complete. 🏁"

-- | Copy the sqlite database to a new file with a unique name based on current time.
backupCodebase :: CodebasePath -> IO ()
backupCodebase root = do
  backupPath <- backupCodebasePath <$> getPOSIXTime
  copyFile (root </> codebasePath) (root </> backupPath)
  putStrLn ("📋 I backed up your codebase to " ++ (root </> backupPath))
  putStrLn "⚠️  Please close all other ucm processes and wait for the migration to complete before interacting with your codebase."
  putStrLn "Press <enter> to start the migration once all other ucm processes are shutdown..."
  void $ liftIO getLine<|MERGE_RESOLUTION|>--- conflicted
+++ resolved
@@ -14,11 +14,8 @@
 import qualified Unison.Codebase.Init.OpenCodebaseError as Codebase
 import Unison.Codebase.SqliteCodebase.Migrations.MigrateSchema1To2 (migrateSchema1To2)
 import Unison.Codebase.SqliteCodebase.Migrations.MigrateSchema2To3 (migrateSchema2To3)
-<<<<<<< HEAD
 import Unison.Codebase.SqliteCodebase.Migrations.MigrateSchema3To4 (migrateSchema3To4)
-=======
 import qualified Unison.Codebase.SqliteCodebase.Operations as Ops2
->>>>>>> 8d26e162
 import Unison.Codebase.SqliteCodebase.Paths
 import Unison.Codebase.Type (LocalOrRemote (..))
 import qualified Unison.ConstructorType as CT
@@ -39,14 +36,9 @@
   Map SchemaVersion (Sqlite.Transaction ())
 migrations getDeclType termBuffer declBuffer =
   Map.fromList
-<<<<<<< HEAD
-    [ (2, migrateSchema1To2),
+    [ (2, migrateSchema1To2 getDeclType termBuffer declBuffer),
       (3, migrateSchema2To3),
       (4, migrateSchema3To4)
-=======
-    [ (2, migrateSchema1To2 getDeclType termBuffer declBuffer),
-      (3, migrateSchema2To3)
->>>>>>> 8d26e162
     ]
 
 -- | Migrates a codebase up to the most recent version known to ucm.
