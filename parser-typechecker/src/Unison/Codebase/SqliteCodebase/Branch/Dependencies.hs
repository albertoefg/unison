--- conflicted
+++ resolved
@@ -78,11 +78,7 @@
       [ h | Referent.Ref (Derived h _) <- references s] ++
       [ h | (Derived h _) <- mdValues s]
     decls = Set.fromList $
-<<<<<<< HEAD
-      [ h | Referent.Con (Derived h _i) _ _ <- references s ]
-=======
-      [ h | Referent.Con (ConstructorReference (Derived h _i _n) _) _ <- references s ]
->>>>>>> 315db022
+      [ h | Referent.Con (ConstructorReference (Derived h _i) _) _ <- references s ]
   fromTypesStar :: Branch.Star Reference NameSegment -> Dependencies
   fromTypesStar s = Dependencies mempty terms decls where
     terms = Set.fromList [ h | (Derived h _) <- mdValues s ]
