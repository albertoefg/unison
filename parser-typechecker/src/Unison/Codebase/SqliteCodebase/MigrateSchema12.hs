{-# LANGUAGE DataKinds #-}
{-# LANGUAGE RankNTypes #-}
{-# LANGUAGE RecordWildCards #-}
{-# LANGUAGE ViewPatterns #-}

module Unison.Codebase.SqliteCodebase.MigrateSchema12 where

import Control.Lens
import Control.Monad.Except (ExceptT, runExceptT)
import Control.Monad.Reader (ReaderT (runReaderT), ask)
import Control.Monad.State.Strict
import Control.Monad.Trans.Except (throwE)
import Control.Monad.Trans.Writer.CPS (Writer, execWriter, tell)
import Data.Generics.Product
import Data.List.Extra (nubOrd)
import qualified Data.Map as Map
<<<<<<< HEAD
import Data.Tuple (swap)
import qualified Data.Zip as Zip
import qualified U.Codebase.Causal as C
import U.Codebase.HashTags (BranchHash (BranchHash), CausalHash)
import qualified U.Codebase.Reference as UReference
import qualified U.Codebase.Referent as UReferent
import qualified U.Codebase.Sqlite.Branch.Format as S.Branch
import qualified U.Codebase.Sqlite.Branch.Full as S (DbBranch)
import qualified U.Codebase.Sqlite.Branch.Full as S.Branch.Full
import U.Codebase.Sqlite.Connection (Connection)
import U.Codebase.Sqlite.DbId (BranchObjectId (..), ObjectId)
=======
import Data.Maybe
import qualified Data.Set as Set
import Data.Tuple (swap)
import qualified Data.Zip as Zip
import qualified U.Codebase.Causal as C
import U.Codebase.HashTags (CausalHash (CausalHash, unCausalHash))
import qualified U.Codebase.Reference as UReference
import qualified U.Codebase.Referent as UReferent
import qualified U.Codebase.Sqlite.Branch.Full as S
import U.Codebase.Sqlite.Causal (DbCausal, GDbCausal (..))
import qualified U.Codebase.Sqlite.Causal as SC
import U.Codebase.Sqlite.Connection (Connection)
import U.Codebase.Sqlite.DbId (BranchHashId (BranchHashId, unBranchHashId), CausalHashId (CausalHashId, unCausalHashId), HashId (HashId), ObjectId)
>>>>>>> 87a80577
import qualified U.Codebase.Sqlite.Operations as Ops
import qualified U.Codebase.Sqlite.Queries as Q
import qualified U.Codebase.Sqlite.Reference as S.Reference
import U.Codebase.Sync (Sync (Sync))
import qualified U.Codebase.Sync as Sync
import qualified U.Codebase.WatchKind as WK
import qualified U.Util.Monoid as Monoid
import qualified Unison.ABT as ABT
import Unison.Codebase (Codebase (Codebase))
import qualified Unison.Codebase as Codebase
import qualified Unison.Codebase.SqliteCodebase.MigrateSchema12.DbHelpers as Hashing
import qualified Unison.DataDeclaration as DD
import Unison.DataDeclaration.ConstructorId (ConstructorId)
import Unison.Hash (Hash)
import qualified Unison.Hash as Unison
import qualified Unison.Hashable as Hashable
import qualified Unison.Hashing.V2.Causal as Hashing
import qualified Unison.Hashing.V2.Convert as Convert
import Unison.Pattern (Pattern)
import Unison.Prelude
import Unison.Reference (Pos)
import qualified Unison.Reference as Reference
import qualified Unison.Referent as Referent
import qualified Unison.Term as Term
import Unison.Type (Type)
import qualified Unison.Type as Type
import Unison.Var (Var)
<<<<<<< HEAD
import qualified Unison.Codebase.SqliteCodebase.Conversions as Cv
=======
>>>>>>> 87a80577

-- lookupCtor :: ConstructorMapping -> ObjectId -> Pos -> ConstructorId -> Maybe (Pos, ConstructorId)
-- lookupCtor (ConstructorMapping cm) oid pos cid =
--   Map.lookup oid cm >>= (Vector.!? fromIntegral pos) >>= (Vector.!? cid)

-- lookupTermRef :: TermLookup -> S.Reference -> Maybe S.Reference
-- lookupTermRef _tl (ReferenceBuiltin t) = Just (ReferenceBuiltin t)
-- lookupTermRef tl (ReferenceDerived id) = ReferenceDerived <$> lookupTermRefId tl id

-- lookupTermRefId :: TermLookup -> S.Reference.Id -> Maybe S.Reference.Id
-- lookupTermRefId tl (Id oid pos) = Id oid <$> lookupTermPos tl oid pos

-- lookupTermPos :: TermLookup -> ObjectId -> Pos -> Maybe Pos
-- lookupTermPos (TermLookup tl) oid pos = Map.lookup oid tl >>= (Vector.!? fromIntegral pos)

-- newtype ConstructorMapping = ConstructorMapping (Map ObjectId (Vector (Vector (Pos, ConstructorId))))
-- newtype TermLookup = TermLookup (Map ObjectId (Vector Pos))

type TypeIdentifier = (ObjectId, Pos)

type Old a = a

type New a = a

type ConstructorName v = v

type ComponentName v = v

data MigrationState = MigrationState
  -- Mapping between old cycle-position -> new cycle-position for a given Decl object.
  { -- declLookup :: Map (Old ObjectId) (Map (Old Pos) (New Pos)),
    referenceMapping :: Map (Old SomeReferenceId) (New SomeReferenceId),
    causalMapping :: Map (Old CausalHashId) (New (CausalHash, CausalHashId)),
    -- Mapping between contructor indexes for the type identified by (ObjectId, Pos)
    ctorLookup :: Map (Old TypeIdentifier) (Map (Old ConstructorId) (New ConstructorId)),
    ctorLookup' :: Map (Old Referent.Id) (New Referent.Id),
    -- This provides the info needed for rewriting a term.  You'll access it with a function :: Old
    termLookup :: Map (Old ObjectId) (New ObjectId, Map (Old Pos) (New Pos)),
    objLookup :: Map (Old ObjectId) (New (ObjectId, HashId, Hash)),
    --
    componentPositionMapping :: Map ObjectId (Map (Old Pos) (New Pos)),
    constructorIDMapping :: Map ObjectId (Map (Old ConstructorId) (New ConstructorId)),
    completed :: Set ObjectId
  }
  deriving (Generic)

-- declLookup :: Map ObjectId (Map Pos (Pos, Map ConstructorId ConstructorId)),

{-
* Load entire codebase as a list
* Pick a term from the codebase
* Look up the references inside the term
* If any haven't been processed, add them to the "to process" stack, push the term you were working on back onto that stack
* Rebuild & rehash the term, store that
* For any data constructor terms inside,
  * Store a map from old ConstructorId to new, based on the old and new reference hashes
* After rebuilding a cycle, map old Pos to new
-}

-- Q: can we plan to hold the whole mapping in memory? ✅
-- Q: a) update database in-place? or b) write to separate database and then overwrite? leaning (b).
-- note: we do need to rebuild namespaces, although we don't need to rehash them.

-- cycle position index `Pos`
-- constructor index `ConstructorId`

{-
data Maybe a = (Just Bar | Nothing X)

-- changes due to missing size from ref(Y)
data X = MkX Y

-- know old hash and old cycle positions
data Y = MkY Int
-}

data Entity
  = TComponent Unison.Hash
  | DComponent Unison.Hash
<<<<<<< HEAD
  | C CausalHash
=======
  | C CausalHashId
>>>>>>> 87a80577
  | -- haven't proven we need these yet
    B ObjectId
  | Patch ObjectId
  | W WK.WatchKind S.Reference.IdH -- Hash Reference.Id
  deriving (Eq, Ord, Show)

data Env m v a = Env {db :: Connection, codebase :: Codebase m v a}

--  -> m (TrySyncResult h)
migrationSync ::
  (MonadIO m, Var v) =>
  Sync (ReaderT (Env m v a) (StateT MigrationState m)) Entity
migrationSync = Sync \case
  -- To sync an object,
  --   * If we have already synced it, we are done.
  --   * Otherwise, read the object from the database and switch on its object type.
  --   * See next steps below v
  --
  -- To sync a decl component object,
  --   * If we have not already synced all dependencies, push syncing them onto the front of the work queue.
  --   * Otherwise, ???
  --
  -- To sync a term component object,
  --   * If we have not already synced all dependencies, push syncing them onto the front of the work queue.
  --   * Otherwise, ???
  --
  -- To sync a namespace object,
  --   * Deserialize it and compute its dependencies (terms, types, patches, children).
  --   * If we have not already synced all of its dependencies, push syncing them onto the front of the work queue.
  --   * To sync a 'BranchFull',
  --     * We need to make a new 'BranchFull' in memory, then insert it into the database under a new object id.
  --       * Wait, we need to preserve the ordering of the types/terms, either by not changing them (but the orderings of the
  --         reference ids used in keys is definitely not preserved by this migration), or by permuting the local id vectors,
  --         but we may be at a level too low or high for us to care?
  --     * Its 'LocalBranch' must have all references changed in-place per the (old (object id, pos) => new (object id, pos)) mapping.
  --     * The local IDs within the body _likely_ don't need to change. (why likely?)
  --     * Its 'BranchLocalIds' must be translated from the old codebase object IDs to the new object IDs,
  --       we can use our MigrationState to look these up, since they must have already been migrated.
  --   * To sync a 'BranchDiff',
  --     * These don't exist in schema v1; we can error if we encounter one.
  --
  -- To sync a patch object
  --   * Rewrite all old hashes in the patch to the new hashes.
  --
  -- To sync a watch expression
  --   * ???
  --
  -- To sync a Causal
  --- * If we haven't yet synced its parents, push them onto the work queue
  --- * If we haven't yet synced the causal's value (namespace), push it onto the work queue.
  --- * Rehash the Causal's valueHash AND CausalHash, and add the new causal, its hashes, and hash objects to the codebase under a fresh object ID
  TComponent hash -> do
    Env {codebase} <- ask
    lift (migrateTermComponent codebase hash)
  DComponent hash -> do
    Env {codebase} <- ask
    lift (migrateDeclComponent codebase hash)
  B objectId -> do
    Env {db} <- ask
    lift (migrateBranch db objectId)
<<<<<<< HEAD
  C causalHash -> do
    Env {db} <- ask
    lift (migrateCausal db causalHash)
=======
  C causalHashId -> do
    Env {db} <- ask
    lift (migrateCausal db causalHashId)
>>>>>>> 87a80577
  -- To sync a watch result,
  --   1. ???
  --   2. Synced
  W _watchKind _idH -> undefined
  Patch {} -> undefined

migratePatch :: Hash -> ByteString -> m (Sync.TrySyncResult Entity)
migratePatch = error "not implemented"

runDB :: MonadIO m => Connection -> ReaderT Connection (ExceptT Ops.Error m) a -> m a
runDB conn = (runExceptT >=> err) . flip runReaderT conn
  where
    err = \case Left err -> error $ show err; Right a -> pure a

-- loadCausalBranchByCausalHash :: EDB m => CausalHash -> m (Maybe (C.Branch.Causal m))
<<<<<<< HEAD
migrateCausal :: MonadIO m => Connection -> CausalHash -> StateT MigrationState m (Sync.TrySyncResult Entity)
migrateCausal conn causalHash = runDB conn $ do
  C.Causal {} <-
    Ops.loadCausalBranchByCausalHash causalHash >>= \case
      Nothing -> error $ "Expected causal to exist but it didn't" <> show causalHash
      Just c -> pure c
  _migratedCausals <- gets causalMapping
=======
--
-- Causal Plan

-- * Load a DbCausal (how do we do this)

-- => new function Queries.localCausalByCausalHashId, can model after loadCausalByCausalHash or factor out of

-- * Add valueHashId's ObjectId as a dependency if unmigrated

-- * Add parent causal hash ids as dependencies if unmigrated

-- => Queries.loadCausalParents

-- * Map over Branch hash IDs

-- * Inside saveDBCausal (new / factored out of original)

--   * Save as a new self-hash
--    ==> Queries.saveCausal
--   * Map over parent causal hash IDs
--    ==> Queries.saveCausalParents
migrateCausal :: MonadIO m => Connection -> CausalHashId -> StateT MigrationState m (Sync.TrySyncResult Entity)
migrateCausal conn _causalHashId = runDB conn . fmap (either id id) . runExceptT $ do
  -- C.Causal{} <- lift $ Ops.loadCausalBranchByCausalHash causalHash >>= \case
  --   Nothing -> error $ "Expected causal to exist but it didn't" <> show causalHash
  --   Just c -> pure c
  let oldCausal :: SC.DbCausal
      oldCausal = undefined

  let branchHashId = (SC.valueHash oldCausal)
  -- This fails if the object for the branch doesn't exist, CHECK: we currently expect
  -- this to always be true?
  branchObjId <-
    Q.maybeObjectIdForPrimaryHashId (unBranchHashId branchHashId) >>= \case
      Nothing -> error $ "Expected branch object ID but didn't exist for hashId:" <> show branchHashId
      Just objId -> pure objId

  migratedObjIds <- gets objLookup
  -- If the branch for this causal hasn't been migrated, migrate it first.
  let unmigratedBranch =
        if (branchObjId `Map.notMember` migratedObjIds)
          then [B branchObjId]
          else []

  migratedCausals <- gets causalMapping
  let unmigratedParents = map C . filter (`Map.member` migratedCausals) . Set.toList . SC.parents $ oldCausal
  let unmigratedEntities = unmigratedBranch <> unmigratedParents
  when (not . null $ unmigratedParents <> unmigratedBranch) (throwE $ Sync.Missing unmigratedEntities)

  (_newBranchObjId, _newBranchHashId, newBranchHash) <- gets (\MigrationState {..} -> objLookup Map.! branchObjId)

  newParentHashes <-
    Set.fromList <$> for (Set.toList . SC.parents $ oldCausal) \oldParentHashId -> do
      unCausalHash . fst <$> gets (\MigrationState {..} -> causalMapping Map.! oldParentHashId)

  let newCausalHash :: Hash
      newCausalHash = Hashable.accumulate $ Hashing.hashCausal (Hashing.Causal {branchHash = newBranchHash, parents = newParentHashes})
  let newCausal =
        case oldCausal of
          DbCausal {..} ->
            DbCausal
              { selfHash = undefined,
                valueHash = BranchHashId $ view _2 (migratedObjIds Map.! branchObjId),
                parents = Set.map (snd . (\old -> migratedCausals Map.! old)) $ parents
              }
  -- let newCausalHash = ???
  Q.saveCausal (SC.selfHash newCausal) (SC.valueHash newCausal)
  Q.saveCausalParents (SC.selfHash newCausal) (Set.toList $ SC.parents newCausal)
  undefined

>>>>>>> 87a80577
  -- Plan:
  --   * Load a C.Causal
  --   * Ensure its parent causals and branch (value hash) have been migrated ✅
  --   * Rewrite the value-hash and parent causal hashes
  --   * Save the new causal (Do we change the self-hash?)
<<<<<<< HEAD
  --
  -- let unMigratedParents =
=======
  --   * Save Causal Hash mapping to skymap
>>>>>>> 87a80577

  undefined

-- data Causal m hc he e = Causal
--   { causalHash :: hc,
--     valueHash  :: he,
--     parents    :: Map hc (m (Causal m hc he e)),
--     value      :: m e
--   }

-- data C.Branch m = Branch
-- { terms    :: Map NameSegment (Map Referent (m MdValues)),
--   types    :: Map NameSegment (Map Reference (m MdValues)),
--   patches  :: Map NameSegment (PatchHash, m Patch),
--   children :: Map NameSegment (Causal m)
-- }

-- data Branch' t h p c = Branch
--   { terms :: Map t (Map (Referent'' t h) (MetadataSetFormat' t h)),
--     types :: Map t (Map (Reference' t h) (MetadataSetFormat' t h)),
--     patches :: Map t p,
--     children :: Map t c
--   }

migrateBranch :: MonadIO m => Connection -> ObjectId -> StateT MigrationState m (Sync.TrySyncResult Entity)
migrateBranch conn oldObjectId = fmap (either id id) . runExceptT $ do
  -- note for tomorrow: we want to just load the (Branch m) instead, forget the DbBranch
  -- dbBranch <- Ops.loadDbBranchByObjectId objectId

  let allMissingTypes = undefined
  let allMissingTerms = undefined
  let allMissingPatches = undefined
  let allMissingChildren = undefined
  let allMissingPredecessors = undefined

  -- Identify dependencies and bail out if they aren't all built
  let allMissingReferences :: [Entity]
      allMissingReferences =
        allMissingTypes
          ++ allMissingTerms
          ++ allMissingPatches
          ++ allMissingChildren
          ++ allMissingPredecessors

  when (not . null $ allMissingReferences) $
    throwE $ Sync.Missing allMissingReferences

<<<<<<< HEAD
  -- Read the old branch
  oldBranch <- runDB conn (Ops.loadDbBranchByObjectId (BranchObjectId oldObjectId))
  -- Remap object id references
  -- TODO: remap sub-namespace causal hashes
  newBranch <- oldBranch & dbBranchObjRefs_ %%~ remapObjIdRefs
  let (localBranchIds, localBranch) = S.Branch.dbToLocalBranch newBranch
  hash <- runDB conn (Ops.liftQ (Hashing.dbBranchHash newBranch))
  newHashId <- runDB conn (Ops.liftQ (Q.saveBranchHash (BranchHash (Cv.hash1to2 hash))))
  newObjectId <- runDB conn (Ops.saveBranchObject newHashId localBranchIds localBranch)
  field @"objLookup" %= Map.insert oldObjectId newObjectId

-- Project an S.Referent'' into its SomeReferenceObjId's
someReferent_ :: Traversal' (S.Branch.Full.Referent'' t ObjectId) SomeReferenceObjId
=======
  -- Migrate branch
  let oldDBBranch :: S.DbBranch = undefined

  _newBranch <- oldDBBranch & dbBranchObjRefs_ %%~ remapObjIdRefs
  -- Need to generalize the traversal, and also generalize the Id backing "SomeReference"
  -- newBranch <- oldDBBranch & dbBranchObjRefs_ %%~ objIdsToHashed

  error "not implemented"

-- Project an S.Referent'' into its SomeReferenceObjId's
someReferent_ :: Traversal' (S.Referent'' t ObjectId) SomeReferenceObjId
>>>>>>> 87a80577
someReferent_ =
  (UReferent._Ref . someReference_)
    `failing` ( UReferent._Con
                  . asPair_ -- Need to unpack the embedded reference AND remap between mismatched Constructor ID types.
                  . unsafeInsidePrism _ConstructorReference
              )
  where
    asPair_ f (UReference.ReferenceDerived id', conId) =
      f (id', fromIntegral conId)
        <&> \(newId, newConId) -> (UReference.ReferenceDerived newId, fromIntegral newConId)
    asPair_ _ (UReference.ReferenceBuiltin x, conId) = pure (UReference.ReferenceBuiltin x, conId)

someReference_ :: Traversal' (UReference.Reference' t ObjectId) SomeReferenceObjId
someReference_ = UReference._ReferenceDerived . unsafeInsidePrism _TermReference

someMetadataSetFormat :: Ord t => Traversal' (S.Branch.Full.MetadataSetFormat' t ObjectId) SomeReferenceObjId
someMetadataSetFormat = S.Branch.Full.metadataSetFormatReferences_ . someReference_

mapReferentMetadata ::
  (Ord k, Ord t) =>
  Traversal' k SomeReferenceObjId ->
  Traversal'
<<<<<<< HEAD
    (Map k (S.Branch.Full.MetadataSetFormat' t ObjectId))
=======
    (Map k (S.MetadataSetFormat' t ObjectId))
>>>>>>> 87a80577
    (SomeReferenceObjId)
mapReferentMetadata keyTraversal f m =
  Map.toList m
    & traversed . beside keyTraversal someMetadataSetFormat %%~ f
    <&> Map.fromList

dbBranchObjRefs_ :: Traversal' S.DbBranch SomeReferenceObjId
<<<<<<< HEAD
dbBranchObjRefs_ f S.Branch.Full.Branch {children, patches, terms, types} = do
=======
dbBranchObjRefs_ f S.Branch {..} = do
>>>>>>> 87a80577
  let newTypesMap = types & traversed . mapReferentMetadata someReference_ %%~ f
  let newTermsMap = terms & traversed . mapReferentMetadata someReferent_ %%~ f
  S.Branch.Full.Branch <$> newTermsMap <*> newTypesMap <*> pure patches <*> pure children

-- convertBranch :: (DB m, MonadState MigrationState m) => DbBranch -> m DbBranch
-- convertBranch dbBranch = _

-- DbBranch -- migrate --> DbBranch -- hydrate for the hash --> Hashing.V2.Branch -- put (Hash, toBranchFormat(DbBranch)) --> COOL

-- function that reads a DbBranch out of codebase

-- Traversal' DbBranch SomeReferenceObjectId
-- DB m => LensLike' m SomeReferenceObjectId SomeReferenceId
-- MonadState MigrationState m => SomeReferenceId -> m SomeReferenceId

-- Traversal' DbBranch (BranchId, CausalHashId)
-- MonadState MigrationState m => (BranchId, CausalHashId) -> m (BranchId, CausalHashId)

-- Traversal' DbBranch PatchId
-- MonadState MigrationState m => PatchObjectId -> m PatchObjectId

--   type DbBranch = Branch' TextId ObjectId PatchObjectId (BranchObjectId, CausalHashId)

-- data Branch' t h p c = Branch
--   { terms :: Map t (Map (Referent'' t h) (MetadataSetFormat' t h)),
--     types :: Map t (Map (Reference' t h) (MetadataSetFormat' t h)),
--     patches :: Map t p,
--     children :: Map t c
--   }

migrateTermComponent :: forall m v a. (Ord v, Var v, Monad m) => Codebase m v a -> Unison.Hash -> StateT MigrationState m (Sync.TrySyncResult Entity)
migrateTermComponent Codebase {..} hash = fmap (either id id) . runExceptT $ do
  component <-
    (lift . lift $ getTermComponentWithTypes hash) >>= \case
      Nothing -> error $ "Hash was missing from codebase: " <> show hash
      Just component -> pure component

  let componentIDMap :: Map (Old Reference.Id) (Term.Term v a, Type v a)
      componentIDMap = Map.fromList $ Reference.componentFor hash component
  let unhashed :: Map (Old Reference.Id) (v, Term.Term v a)
      unhashed = Term.unhashComponent (fst <$> componentIDMap)
  let vToOldReferenceMapping :: Map v (Old Reference.Id)
      vToOldReferenceMapping =
        unhashed
          & Map.toList
          & fmap (\(refId, (v, _trm)) -> (v, refId))
          & Map.fromList

  referencesMap <- gets referenceMapping
  let getMigratedReference :: Old SomeReferenceId -> New SomeReferenceId
      getMigratedReference ref =
        Map.findWithDefault (error "unmigrated reference") ref referencesMap

  let allMissingReferences :: [Old SomeReferenceId]
      allMissingReferences =
        unhashed
          & foldSetter
            ( traversed
                . _2
                . termReferences_
                . filtered (\r -> Map.notMember r referencesMap)
            )

  when (not . null $ allMissingReferences) $
    throwE $ Sync.Missing . nubOrd $ (someReferenceIdToEntity <$> allMissingReferences)

  let remappedReferences :: Map (Old Reference.Id) (v, Term.Term v a, Type v a) =
        Zip.zipWith
          ( \(v, trm) (_, typ) ->
              ( v,
                trm & termReferences_ %~ getMigratedReference,
                typ & typeReferences_ %~ getMigratedReference
              )
          )
          unhashed
          componentIDMap

  let newTermComponents :: Map v (New Reference.Id, Term.Term v a, Type v a)
      newTermComponents =
        remappedReferences
          & Map.elems
          & fmap (\(v, trm, typ) -> (v, (trm, typ)))
          & Map.fromList
          & Convert.hashTermComponents'

  ifor newTermComponents $ \v (newReferenceId, trm, typ) -> do
    let oldReferenceId = vToOldReferenceMapping Map.! v
    field @"referenceMapping" %= Map.insert (TermReference oldReferenceId) (TermReference newReferenceId)
    lift . lift $ putTerm newReferenceId trm typ

  pure Sync.Done

migrateDeclComponent ::
  forall m v a.
  (Ord v, Var v, Monad m) =>
  Codebase m v a ->
  Unison.Hash ->
  StateT MigrationState m (Sync.TrySyncResult Entity)
migrateDeclComponent Codebase {..} hash = fmap (either id id) . runExceptT $ do
  declComponent :: [DD.Decl v a] <-
    (lift . lift $ getDeclComponent hash) >>= \case
      Nothing -> error "handle this" -- not non-fatal!
      Just dc -> pure dc

  let componentIDMap :: Map (Old Reference.Id) (DD.Decl v a)
      componentIDMap = Map.fromList $ Reference.componentFor hash declComponent

  let unhashed :: Map (Old Reference.Id) (v, DD.Decl v a)
      unhashed = DD.unhashComponent componentIDMap

  let allTypes :: [Type v a]
      allTypes =
        unhashed
          ^.. traversed
            . _2
            . beside DD.asDataDecl_ id
            . to DD.constructors'
            . traversed
            . _3

  migratedReferences <- gets referenceMapping
  let unmigratedRefIds :: [SomeReferenceId]
      unmigratedRefIds =
        allTypes
          & foldSetter
            ( traversed -- Every type in the list
                . typeReferences_
                . filtered (\r -> Map.notMember r migratedReferences)
            )

  when (not . null $ unmigratedRefIds) do
    throwE (Sync.Missing (nubOrd . fmap someReferenceIdToEntity $ unmigratedRefIds))

  -- At this point we know we have all the required mappings from old references  to new ones.
  let remapTerm :: Type v a -> Type v a
      remapTerm = typeReferences_ %~ \ref -> Map.findWithDefault (error "unmigrated reference") ref migratedReferences

  let remappedReferences :: Map (Old Reference.Id) (v, DD.Decl v a)
      remappedReferences =
        unhashed
          & traversed -- Traverse map of reference IDs
            . _2 -- Select the DataDeclaration
            . beside DD.asDataDecl_ id -- Unpack effect decls
            . DD.constructors_ -- Get the data constructors
            . traversed -- traverse the list of them
            . _3 -- Select the Type term.
          %~ remapTerm
  let vToOldReference :: Map v (Old Reference.Id)
      vToOldReference = Map.fromList . fmap swap . Map.toList . fmap fst $ remappedReferences

  let newComponent :: [(v, Reference.Id, DD.Decl v a)]
      newComponent =
        remappedReferences
          & Map.elems
          & Map.fromList
          & Convert.hashDecls'
          & fromRight (error "unexpected resolution error")
  for_ newComponent $ \(v, newReferenceId, dd) -> do
    let oldReferenceId = vToOldReference Map.! v
    field @"referenceMapping" %= Map.insert (TypeReference oldReferenceId) (TypeReference newReferenceId)

    let oldConstructorIds :: Map (ConstructorName v) (Old ConstructorId)
        oldConstructorIds =
          (componentIDMap Map.! oldReferenceId)
            & DD.asDataDecl
            & DD.constructors'
            & imap (\(fromIntegral -> constructorId) (_ann, name, _type) -> (name, constructorId))
            & Map.fromList

    ifor_ (DD.constructors' (DD.asDataDecl dd)) \(fromIntegral -> newConstructorId) (_ann, name, _type) -> do
      field @"referenceMapping"
        %= Map.insert
          (ConstructorReference oldReferenceId (oldConstructorIds Map.! name))
          (ConstructorReference newReferenceId newConstructorId)

    lift . lift $ putTypeDeclaration newReferenceId dd
  pure Sync.Done

typeReferences_ :: (Monad m, Ord v) => LensLike' m (Type v a) SomeReferenceId
typeReferences_ =
  ABT.rewriteDown_ -- Focus all terms
    . ABT.baseFunctor_ -- Focus Type.F
    . Type._Ref -- Only the Ref constructor has references
    . Reference._DerivedId
    . unsafeInsidePrism _TypeReference

-- | This is only lawful so long as your changes to 's' won't cause the prism to fail to match.
unsafeInsidePrism :: Prism' s a -> Lens' a s
unsafeInsidePrism p f a = do
  fromMaybe a . preview p <$> f (review p a)

termReferences_ :: (Monad m, Ord v) => LensLike' m (Term.Term v a) SomeReferenceId
termReferences_ =
  ABT.rewriteDown_ -- Focus all terms
    . ABT.baseFunctor_ -- Focus Term.F
    . termFReferences_

termFReferences_ :: (Ord tv, Monad m) => LensLike' m (Term.F tv ta pa a) SomeReferenceId
termFReferences_ f t =
  (t & Term._Ref . Reference._DerivedId . unsafeInsidePrism _TermReference %%~ f)
    >>= Term._Constructor . thing . unsafeInsidePrism _ConstructorReference %%~ f
    >>= Term._Request . thing . unsafeInsidePrism _ConstructorReference %%~ f
    >>= Term._Ann . _2 . typeReferences_ %%~ f
    >>= Term._Match . _2 . traversed . Term.matchPattern_ . patternReferences_ %%~ f
    >>= Term._TermLink . referentReferences %%~ f
    >>= Term._TypeLink . Reference._DerivedId . unsafeInsidePrism _TypeReference %%~ f

-- fixme rename
thing :: Traversal' (Reference.Reference, ConstructorId) (Reference.Id, ConstructorId)
thing f s =
  case s of
    (Reference.Builtin _, _) -> pure s
    (Reference.DerivedId n, c) -> (\(n', c') -> (Reference.DerivedId n', c')) <$> f (n, c)

patternReferences_ :: Traversal' (Pattern loc) SomeReferenceId
patternReferences_ = undefined -- types @Reference.Id

referentReferences :: Traversal' Referent.Referent SomeReferenceId
referentReferences = undefined

-- structural type Ping x = P1 (Pong x)
--   P1 : forall x. Pong x -> Ping x

-- structural type Pong x = P2 (Ping x) | P3 Nat
--   P2 : forall x. Ping x -> Pong x
--   P3 : forall x. Nat -> Pong x

-- end up with
-- decl Ping (Ref.Id #abc pos=0)
-- decl Pong (Ref.Id #abc pos=1)
-- ctor P1: #abc pos=0 cid=0
-- ctor P2: #abc pos=1 cid=0
-- ctor P3: #abc pos=1 cid=1
--
-- we unhashComponent and get:
-- { X -> structural type X x = AAA (Y x)
-- , Y -> structural type Y x = BBB (X x) | CCC Nat }

remapReferences ::
  Map (Old Reference.Id) (New Reference.Id) ->
  Type.F (Type v a) ->
  Type.F (Type v a)
remapReferences declMap = \case
  (Type.Ref (Reference.DerivedId refId)) ->
    Type.Ref . Reference.DerivedId $
      fromMaybe
        (error $ "Expected reference to exist in decl mapping, but it wasn't found: " <> show refId)
        (Map.lookup refId declMap)
  x -> x

type SomeReferenceId = SomeReference Reference.Id

type SomeReferenceObjId = SomeReference (UReference.Id' ObjectId)

objIdsToHashed :: MonadState MigrationState m => SomeReferenceObjId -> m SomeReferenceId
objIdsToHashed =
  someRef_ %%~ \(UReference.Id objId pos) -> do
<<<<<<< HEAD
    objMapping <- gets hashByObj
    case Map.lookup objId objMapping of
      Nothing -> error $ "Expected object mapping for ID: " <> show objId
      Just hash -> pure (Reference.Id hash pos)
=======
    objMapping <- gets objLookup
    case Map.lookup objId objMapping of
      Nothing -> error $ "Expected object mapping for ID: " <> show objId
      Just (_, _, hash) -> pure (Reference.Id hash pos)
>>>>>>> 87a80577

remapObjIdRefs :: MonadState MigrationState m => SomeReferenceObjId -> m SomeReferenceObjId
remapObjIdRefs =
  someRef_ %%~ \(UReference.Id objId pos) -> do
    objMapping <- gets objLookup
    case Map.lookup objId objMapping of
      Nothing -> error $ "Expected object mapping for ID: " <> show objId
<<<<<<< HEAD
      Just newObjId -> pure (UReference.Id newObjId pos)
=======
      Just (newObjId, _, _) -> pure (UReference.Id newObjId pos)
>>>>>>> 87a80577

data SomeReference ref
  = TermReference ref
  | TypeReference ref
  | ConstructorReference ref ConstructorId
  deriving (Eq, Functor, Generic, Ord)

someRef_ :: Traversal (SomeReference ref) (SomeReference ref') ref ref'
someRef_ = param @0

_TermReference :: Prism (SomeReference ref) (SomeReference ref') ref ref'
_TermReference = undefined -- _Ctor @"TermReference"

_TypeReference :: Prism (SomeReference ref) (SomeReference ref') ref ref'
_TypeReference = undefined --_Ctor @"TypeReference"

_ConstructorReference :: Prism (SomeReference ref) (SomeReference ref') (ref, ConstructorId) (ref', ConstructorId)
_ConstructorReference = undefined -- _Ctor @"ConstructorReference"

someReferenceIdToEntity :: SomeReferenceId -> Entity
someReferenceIdToEntity = undefined

-- get references:
--
--   references :: Term f v a -> [Reference.Id]
--
-- are all those references keys in our skymap?
--   yes => migrate term
--   no => returh those references (as Entity, though) as more work to do

-- how to turn Reference.Id into Entity?
--   need its ObjectId,

-- Term f v a -> ValidateT (Seq Reference.Id) m (Term f v a)
--
-- recordRefsInType :: MonadState MigrationState m => Type v a -> WriterT [Reference.Id] m (Type v a)
-- recordRefsInType = _

-- findMissingReferencesInTermF ::
--   (Generic typeVar, Generic typeAnn, Generic patternAnn) =>
--   Term.F typeVar typeAnn patternAnn () ->
--   [Reference.Id]
-- findMissingReferencesInTermF t =
--   -- TODO: Test that this descends into Match cases and finds everything it needs to.
--   t ^.. types @Reference.Id

-- compute correspondence between `v`s in `fst <$> named` compared to `fst <$> new_references` to get a Reference.Id -> Reference.Id mapping
-- mitchell tapped out before understanding the following line
-- compute correspondence between constructors names & constructor indices in corresponding decls
-- submit/mappend these two correspondences to sky mapping

-- Swap the Reference positions according to our map of already computed swaps
-- Hydrate into the parser-typechecker version, get the new hash
-- reserialize it into the sqlite format
-- Compare the old and new sqlite versions to add those ConstructorID/Pos mappings to our context.

-- unrelated Q:
--   do we kinda have circular dependency issues here?
--   parser-typechecker depends on codebase2, but we are talking about doing things at the parser-typechecker level in this migration
--   answer: no

-- unhashComponent
-- :: forall v a. Var v => Map Reference.Id (Decl v a) -> Map Reference.Id (v, Decl v a)

-- DD.unhashComponent

-- [OldDecl] ==map==> [NewDecl] ==number==> [(NewDecl, Int)] ==sort==> [(NewDecl, Int)] ==> permutation is map snd of that

-- type List a = Nil | Cons (List a)

-- unique type Thunk = Thunk (Int ->{MakeThunk} Int)
-- ability MakeThunk where go : (Int -> Int) -> Thunk

-- What mitchell thinks unhashComponent is doing:
--
--  Take a recursive type like
--
--     Fix \myself -> Alternatives [Nil, Cons a myself]
--
--  And write it with variables in place of recursive mentions like
--
--     (Var 1, Alternatives [Nil, Cons a (Var 1)]

-- can derive `original` from Hash + [OldDecl]
-- original :: Map Reference.Id (Decl v a)

-- named, rewritten_dependencies :: Map (Reference.Id {old}) (v, Decl v a {old pos in references})
-- named = Decl.unhashComponent original

-- Mapping from the sky: (Reference.Id -> Reference.Id)

-- rewritten_dependencies = replace_dependency_pos's skymap named

-- new_references :: Map v (Reference.Id {new}, DataDeclaration v a)
-- new_references = Unison.Hashing.V2.Convert.hashDecls $ Map.toList $ Foldable.toList rewritten_dependencies

-- let DeclFormat locallyIndexedComponent = case runGetS S.getDeclFormat declFormatBytes of
--   Left err -> error "something went wrong"
--   Right declFormat -> declFormat

-- Operations.hs converts from S level to C level
-- SqliteCodebase.hs converts from C level to

-- | migrate sqlite codebase from version 1 to 2, return False and rollback on failure
migrateSchema12 :: Applicative m => Connection -> m Bool
migrateSchema12 _db = do
  -- todo: drop and recreate corrected type/mentions index schema
  -- do we want to garbage collect at this time? ✅
  -- or just convert everything without going in dependency order? ✅
  error "todo: go through "
  -- todo: double-hash all the types and produce an constructor mapping
  -- object ids will stay the same
  -- todo: rehash all the terms using the new constructor mapping
  -- and adding the type to the term
  -- do we want to diff namespaces at this time? ❌
  -- do we want to look at supporting multiple simultaneous representations of objects at this time?
  pure "todo: migrate12"
  pure True

-- -- remember that the component order might be different
-- rehashDeclComponent :: [Decl v a] -> (Hash, ConstructorMappings)
-- rehashDeclComponent decls = fmap decls <&> \case
--
--     --
--     error "todo: rehashDeclComponent"

-- rewriteDeclComponent :: DeclFormat.LocallyIndexedComponent -> (Hash, DeclFormat.LocallyIndexedComponent, ConstructorMappings)
-- rewriteDeclComponent =
--     --
--     error "todo: rehashDeclComponent"

-- rehashDeclComponent :: [Decl v a] -> (Hash, DeclFormat.LocallyIndexedComponent, ConstructorMappings)

-- rehashTermComponent :: ConstructorMappings -> TermFormat.LocallyIndexedComponent -> (Hash, TermFormat.LocallyIndexedComponent)
-- rehashTermComponent = error "todo: rehashTermComponent"

-- -- getConstructor :: ConstructorMappings -> ObjectId -> Pos -> ConstructorId
-- -- getConstructor cm

foldSetter :: LensLike (Writer [a]) s t a a -> s -> [a]
foldSetter t s = execWriter (s & t %%~ \a -> tell [a] *> pure a)<|MERGE_RESOLUTION|>--- conflicted
+++ resolved
@@ -14,33 +14,22 @@
 import Data.Generics.Product
 import Data.List.Extra (nubOrd)
 import qualified Data.Map as Map
-<<<<<<< HEAD
-import Data.Tuple (swap)
-import qualified Data.Zip as Zip
-import qualified U.Codebase.Causal as C
-import U.Codebase.HashTags (BranchHash (BranchHash), CausalHash)
-import qualified U.Codebase.Reference as UReference
-import qualified U.Codebase.Referent as UReferent
-import qualified U.Codebase.Sqlite.Branch.Format as S.Branch
-import qualified U.Codebase.Sqlite.Branch.Full as S (DbBranch)
-import qualified U.Codebase.Sqlite.Branch.Full as S.Branch.Full
-import U.Codebase.Sqlite.Connection (Connection)
-import U.Codebase.Sqlite.DbId (BranchObjectId (..), ObjectId)
-=======
 import Data.Maybe
 import qualified Data.Set as Set
 import Data.Tuple (swap)
 import qualified Data.Zip as Zip
 import qualified U.Codebase.Causal as C
-import U.Codebase.HashTags (CausalHash (CausalHash, unCausalHash))
+import U.Codebase.HashTags (CausalHash (CausalHash, unCausalHash), BranchHash (BranchHash), CausalHash)
 import qualified U.Codebase.Reference as UReference
 import qualified U.Codebase.Referent as UReferent
+import qualified U.Codebase.Sqlite.Branch.Format as S.Branch
 import qualified U.Codebase.Sqlite.Branch.Full as S
+import qualified U.Codebase.Sqlite.Branch.Full as S (DbBranch)
+import qualified U.Codebase.Sqlite.Branch.Full as S.Branch.Full
+import U.Codebase.Sqlite.Connection (Connection)
+import qualified U.Codebase.Sqlite.Causal as SC
 import U.Codebase.Sqlite.Causal (DbCausal, GDbCausal (..))
-import qualified U.Codebase.Sqlite.Causal as SC
-import U.Codebase.Sqlite.Connection (Connection)
 import U.Codebase.Sqlite.DbId (BranchHashId (BranchHashId, unBranchHashId), CausalHashId (CausalHashId, unCausalHashId), HashId (HashId), ObjectId)
->>>>>>> 87a80577
 import qualified U.Codebase.Sqlite.Operations as Ops
 import qualified U.Codebase.Sqlite.Queries as Q
 import qualified U.Codebase.Sqlite.Reference as S.Reference
@@ -68,10 +57,7 @@
 import Unison.Type (Type)
 import qualified Unison.Type as Type
 import Unison.Var (Var)
-<<<<<<< HEAD
 import qualified Unison.Codebase.SqliteCodebase.Conversions as Cv
-=======
->>>>>>> 87a80577
 
 -- lookupCtor :: ConstructorMapping -> ObjectId -> Pos -> ConstructorId -> Maybe (Pos, ConstructorId)
 -- lookupCtor (ConstructorMapping cm) oid pos cid =
@@ -151,11 +137,7 @@
 data Entity
   = TComponent Unison.Hash
   | DComponent Unison.Hash
-<<<<<<< HEAD
-  | C CausalHash
-=======
   | C CausalHashId
->>>>>>> 87a80577
   | -- haven't proven we need these yet
     B ObjectId
   | Patch ObjectId
@@ -216,15 +198,9 @@
   B objectId -> do
     Env {db} <- ask
     lift (migrateBranch db objectId)
-<<<<<<< HEAD
-  C causalHash -> do
-    Env {db} <- ask
-    lift (migrateCausal db causalHash)
-=======
   C causalHashId -> do
     Env {db} <- ask
     lift (migrateCausal db causalHashId)
->>>>>>> 87a80577
   -- To sync a watch result,
   --   1. ???
   --   2. Synced
@@ -240,15 +216,6 @@
     err = \case Left err -> error $ show err; Right a -> pure a
 
 -- loadCausalBranchByCausalHash :: EDB m => CausalHash -> m (Maybe (C.Branch.Causal m))
-<<<<<<< HEAD
-migrateCausal :: MonadIO m => Connection -> CausalHash -> StateT MigrationState m (Sync.TrySyncResult Entity)
-migrateCausal conn causalHash = runDB conn $ do
-  C.Causal {} <-
-    Ops.loadCausalBranchByCausalHash causalHash >>= \case
-      Nothing -> error $ "Expected causal to exist but it didn't" <> show causalHash
-      Just c -> pure c
-  _migratedCausals <- gets causalMapping
-=======
 --
 -- Causal Plan
 
@@ -319,18 +286,12 @@
   Q.saveCausalParents (SC.selfHash newCausal) (Set.toList $ SC.parents newCausal)
   undefined
 
->>>>>>> 87a80577
   -- Plan:
   --   * Load a C.Causal
   --   * Ensure its parent causals and branch (value hash) have been migrated ✅
   --   * Rewrite the value-hash and parent causal hashes
   --   * Save the new causal (Do we change the self-hash?)
-<<<<<<< HEAD
-  --
-  -- let unMigratedParents =
-=======
   --   * Save Causal Hash mapping to skymap
->>>>>>> 87a80577
 
   undefined
 
@@ -378,7 +339,6 @@
   when (not . null $ allMissingReferences) $
     throwE $ Sync.Missing allMissingReferences
 
-<<<<<<< HEAD
   -- Read the old branch
   oldBranch <- runDB conn (Ops.loadDbBranchByObjectId (BranchObjectId oldObjectId))
   -- Remap object id references
@@ -392,19 +352,6 @@
 
 -- Project an S.Referent'' into its SomeReferenceObjId's
 someReferent_ :: Traversal' (S.Branch.Full.Referent'' t ObjectId) SomeReferenceObjId
-=======
-  -- Migrate branch
-  let oldDBBranch :: S.DbBranch = undefined
-
-  _newBranch <- oldDBBranch & dbBranchObjRefs_ %%~ remapObjIdRefs
-  -- Need to generalize the traversal, and also generalize the Id backing "SomeReference"
-  -- newBranch <- oldDBBranch & dbBranchObjRefs_ %%~ objIdsToHashed
-
-  error "not implemented"
-
--- Project an S.Referent'' into its SomeReferenceObjId's
-someReferent_ :: Traversal' (S.Referent'' t ObjectId) SomeReferenceObjId
->>>>>>> 87a80577
 someReferent_ =
   (UReferent._Ref . someReference_)
     `failing` ( UReferent._Con
@@ -427,11 +374,7 @@
   (Ord k, Ord t) =>
   Traversal' k SomeReferenceObjId ->
   Traversal'
-<<<<<<< HEAD
     (Map k (S.Branch.Full.MetadataSetFormat' t ObjectId))
-=======
-    (Map k (S.MetadataSetFormat' t ObjectId))
->>>>>>> 87a80577
     (SomeReferenceObjId)
 mapReferentMetadata keyTraversal f m =
   Map.toList m
@@ -439,11 +382,7 @@
     <&> Map.fromList
 
 dbBranchObjRefs_ :: Traversal' S.DbBranch SomeReferenceObjId
-<<<<<<< HEAD
 dbBranchObjRefs_ f S.Branch.Full.Branch {children, patches, terms, types} = do
-=======
-dbBranchObjRefs_ f S.Branch {..} = do
->>>>>>> 87a80577
   let newTypesMap = types & traversed . mapReferentMetadata someReference_ %%~ f
   let newTermsMap = terms & traversed . mapReferentMetadata someReferent_ %%~ f
   S.Branch.Full.Branch <$> newTermsMap <*> newTypesMap <*> pure patches <*> pure children
@@ -701,17 +640,10 @@
 objIdsToHashed :: MonadState MigrationState m => SomeReferenceObjId -> m SomeReferenceId
 objIdsToHashed =
   someRef_ %%~ \(UReference.Id objId pos) -> do
-<<<<<<< HEAD
-    objMapping <- gets hashByObj
-    case Map.lookup objId objMapping of
-      Nothing -> error $ "Expected object mapping for ID: " <> show objId
-      Just hash -> pure (Reference.Id hash pos)
-=======
     objMapping <- gets objLookup
     case Map.lookup objId objMapping of
       Nothing -> error $ "Expected object mapping for ID: " <> show objId
       Just (_, _, hash) -> pure (Reference.Id hash pos)
->>>>>>> 87a80577
 
 remapObjIdRefs :: MonadState MigrationState m => SomeReferenceObjId -> m SomeReferenceObjId
 remapObjIdRefs =
@@ -719,11 +651,7 @@
     objMapping <- gets objLookup
     case Map.lookup objId objMapping of
       Nothing -> error $ "Expected object mapping for ID: " <> show objId
-<<<<<<< HEAD
-      Just newObjId -> pure (UReference.Id newObjId pos)
-=======
       Just (newObjId, _, _) -> pure (UReference.Id newObjId pos)
->>>>>>> 87a80577
 
 data SomeReference ref
   = TermReference ref
