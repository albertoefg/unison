--- conflicted
+++ resolved
@@ -23,24 +23,18 @@
 import qualified U.Codebase.Referent as UReferent
 import qualified U.Codebase.Sqlite.Branch.Full as S
 import qualified U.Codebase.Sqlite.Branch.Full as S.Branch.Full
-<<<<<<< HEAD
-import U.Codebase.Sqlite.Causal (DbCausal, GDbCausal (..))
-import qualified U.Codebase.Sqlite.Causal as SC
-import U.Codebase.Sqlite.Connection (Connection)
-import U.Codebase.Sqlite.DbId (BranchHashId (BranchHashId, unBranchHashId), CausalHashId (CausalHashId, unCausalHashId), HashId (HashId), ObjectId)
-import qualified U.Codebase.Sqlite.LocalizeObject as S.LocalizeObject
-import U.Codebase.Sqlite.Connection (Connection)
-import qualified U.Codebase.Sqlite.Causal as SC
-import U.Codebase.Sqlite.Causal (DbCausal, GDbCausal (..))
-import U.Codebase.Sqlite.DbId (PatchObjectId(..), BranchHashId (BranchHashId, unBranchHashId), CausalHashId (CausalHashId, unCausalHashId), HashId (HashId), ObjectId)
-=======
->>>>>>> 2a15cfd9
 import U.Codebase.Sqlite.Causal (GDbCausal (..))
 import qualified U.Codebase.Sqlite.Causal as SC
 import U.Codebase.Sqlite.Connection (Connection)
-import U.Codebase.Sqlite.DbId (BranchHashId (BranchHashId, unBranchHashId), ObjectId, CausalHashId, HashId)
+import U.Codebase.Sqlite.DbId
+  ( BranchHashId (..),
+    BranchObjectId (BranchObjectId, unBranchObjectId),
+    CausalHashId (..),
+    HashId,
+    ObjectId,
+    PatchObjectId (..),
+  )
 import qualified U.Codebase.Sqlite.LocalizeObject as S.LocalizeObject
-import U.Codebase.Sqlite.DbId (BranchObjectId (BranchObjectId, unBranchObjectId))
 import qualified U.Codebase.Sqlite.Operations as Ops
 import qualified U.Codebase.Sqlite.Queries as Q
 import U.Codebase.Sync (Sync (Sync))
@@ -213,20 +207,12 @@
   -- To sync a watch result,
   --   1. ???
   --   2. Synced
-<<<<<<< HEAD
-  W _watchKind _idH -> undefined
   Patch objectId -> do
-    Env{db} <- ask
+    Env {db} <- ask
     lift (migratePatch db (PatchObjectId objectId))
-=======
   W watchKind watchId -> do
     Env {codebase} <- ask
     lift (migrateWatch codebase watchKind watchId)
-  Patch {} -> undefined
-
-migratePatch :: Hash -> ByteString -> m (Sync.TrySyncResult Entity)
-migratePatch = error "not implemented"
->>>>>>> 2a15cfd9
 
 runDB :: MonadIO m => Connection -> ReaderT Connection (ExceptT Ops.Error (ExceptT Q.Integrity m)) a -> m a
 runDB conn = (runExceptT >=> err) . (runExceptT >=> err) . flip runReaderT conn
@@ -370,9 +356,8 @@
   field @"objLookup" %= Map.insert oldObjectId (unBranchObjectId newObjectId, unBranchHashId newHashId, hash)
   pure Sync.Done
 
-<<<<<<< HEAD
 migratePatch :: MonadIO m => Connection -> Old PatchObjectId -> StateT MigrationState m (Sync.TrySyncResult Entity)
-migratePatch conn oldObjectId = do
+migratePatch _conn _oldObjectId = do
   -- 1. Read old patch out of the codebase.
   -- 2. Determine whether all things the patch refers to are built.
   -- 3. If not, return those as a `Missing`.
@@ -381,7 +366,7 @@
   -- 6. Store it.
   -- 7. Update migratation state, recording old->new patch mapping.
   undefined
-=======
+
 -- | PLAN
 -- *
 -- NOTE: this implementation assumes that watches will be migrated AFTER everything else is finished.
@@ -415,7 +400,6 @@
     Just remappedTerm -> do
       lift . lift $ putWatch watchKindV1 newWatchId remappedTerm
       pure Sync.Done
->>>>>>> 2a15cfd9
 
 -- Project an S.Referent'' into its SomeReferenceObjId's
 someReferent_ :: Traversal' (S.Branch.Full.Referent'' t ObjectId) SomeReferenceObjId
