--{-# OPTIONS_GHC -Wno-unused-top-binds #-} -- todo: delete
{-# LANGUAGE TemplateHaskell #-}
{-# LANGUAGE RankNTypes #-}
{-# LANGUAGE OverloadedStrings #-}
{-# LANGUAGE PatternSynonyms #-}
{-# LANGUAGE ScopedTypeVariables #-}
{-# LANGUAGE DerivingStrategies #-}
{-# LANGUAGE DerivingVia #-}
{-# LANGUAGE DeriveGeneric #-}

module Unison.Codebase.FileCodebase
( getRootBranch        -- used by Git module
, branchHashesByPrefix -- used by Git module
, branchFromFiles      -- used by Git module
, BranchLoadMode(..)   -- used by Git module
, codebase1  -- used by Main
, exists     -- used by Main
, initialize -- used by Main
-- todo: where are these used?
, decodeFileName
, encodeFileName
, codebasePath
, initCodebaseAndExit
, initCodebase
, getCodebaseOrExit
, getCodebaseDir
) where

import Unison.Prelude

import           UnliftIO                       ( MonadUnliftIO )
import           UnliftIO.Exception             ( catchIO )
import           UnliftIO.Concurrent            ( forkIO
                                                , killThread
                                                )
import           UnliftIO.STM                   ( atomically )
import qualified Data.Char                     as Char
import qualified Data.Hex                      as Hex
import           Data.List                      ( isSuffixOf, isPrefixOf )
import qualified Data.Set                      as Set
import qualified Data.Text                     as Text
import qualified Data.Text.IO                  as TextIO
import           Data.Text.Encoding             ( encodeUtf8
                                                , decodeUtf8
                                                )
import           UnliftIO.Directory             ( createDirectoryIfMissing
                                                , doesFileExist
                                                , doesDirectoryExist
                                                , listDirectory
                                                , removeFile
                                                , doesPathExist
                                                )
import           System.FilePath                ( FilePath
                                                , takeBaseName
                                                , takeFileName
                                                , takeDirectory
                                                , (</>)
                                                )
import           System.Directory               ( copyFile
                                                , getHomeDirectory
                                                , canonicalizePath
                                                )
import           System.Path                    ( replaceRoot
                                                , createDir
                                                , subDirs
                                                , files
                                                , dirPath
                                                )
import           System.Exit                    ( exitFailure, exitSuccess )
import qualified Unison.Codebase               as Codebase
import           Unison.Codebase                ( Codebase(Codebase)
                                                , BuiltinAnnotation
                                                )
import           Unison.Codebase.Causal         ( Causal
                                                , RawHash(..)
                                                )
import qualified Unison.Codebase.Causal        as Causal
import           Unison.Codebase.Branch         ( Branch(Branch) )
import qualified Unison.Codebase.Branch        as Branch
import           Unison.Codebase.BranchLoadMode ( BranchLoadMode(FailIfMissing, EmptyIfMissing) )
import qualified Unison.Codebase.Reflog        as Reflog
import qualified Unison.Codebase.Serialization as S
import qualified Unison.Codebase.Serialization.V1
                                               as V1

import           Unison.Codebase.Patch          ( Patch(..) )
import qualified Unison.Codebase.Watch         as Watch
import qualified Unison.DataDeclaration        as DD
import qualified Unison.Hash                   as Hash
import           Unison.Parser                  ( Ann(External) )
import           Unison.Reference               ( Reference )
import qualified Unison.Reference              as Reference
import           Unison.Referent                ( Referent
                                                , pattern Ref
                                                , pattern Con
                                                , Referent' )
import qualified Unison.Referent               as Referent
import           Unison.Term                    ( Term )
import qualified Unison.Term                   as Term
import           Unison.Type                    ( Type )
import qualified Unison.Type                   as Type
import qualified Unison.Util.TQueue            as TQueue
import           Unison.Var                     ( Var )
import qualified Unison.UnisonFile             as UF
import qualified Unison.Util.Star3             as Star3
import qualified Unison.Util.Pretty            as P
import qualified Unison.Util.Relation          as Relation
import qualified Unison.PrettyTerminal         as PT
import           Unison.Symbol                  ( Symbol )
import Unison.Codebase.ShortBranchHash (ShortBranchHash(..))
import qualified Unison.Codebase.ShortBranchHash as SBH
<<<<<<< HEAD
import Control.Monad.State (StateT, MonadState)
import qualified Control.Monad.State           as State
import Control.Lens
import Unison.Util.Relation (Relation)
import qualified Unison.Util.Monoid as Monoid
import Data.Monoid.Generic -- (GenericSemigroup, GenericMonoid)
=======
import Unison.ShortHash (ShortHash)
import qualified Unison.ShortHash as SH
import qualified Unison.ConstructorType as CT
import Unison.Util.Monoid (foldMapM)
>>>>>>> 872c8e9d

type CodebasePath = FilePath

data SyncedEntities = SyncedEntities
  { _syncedTerms    :: Set Reference.Id
  , _syncedDecls    :: Set Reference.Id
  , _syncedReferents :: Set Referent
  , __syncedWatches  :: Set Reference
  , _syncedEdits    :: Set Branch.EditHash
  , _syncDestExists :: Set FilePath
  } deriving Generic
  deriving Semigroup via GenericSemigroup SyncedEntities
  deriving Monoid via GenericMonoid SyncedEntities

makeLenses ''SyncedEntities

data Err
  = InvalidBranchFile FilePath String
  | InvalidEditsFile FilePath String
  | NoBranchHead FilePath
  | CantParseBranchHead FilePath
  | AmbiguouslyTypeAndTerm Reference.Id
  | UnknownTypeOrTerm Reference
  deriving Show

codebasePath :: FilePath
codebasePath = ".unison" </> "v1"

formatAnn :: S.Format Ann
formatAnn = S.Format (pure External) (\_ -> pure ())

initCodebaseAndExit :: Maybe FilePath -> IO ()
initCodebaseAndExit mdir = do
  dir <- getCodebaseDir mdir
  _ <- initCodebase dir
  exitSuccess

initCodebase :: FilePath -> IO (Codebase IO Symbol Ann)
initCodebase dir = do
  let path = dir </> codebasePath
  let theCodebase = codebase1 V1.formatSymbol formatAnn path
  prettyDir <- P.string <$> canonicalizePath dir

  whenM (exists path) $
    do PT.putPrettyLn'
         .  P.wrap
         $  "It looks like there's already a codebase in: "
         <> prettyDir
       exitFailure

  PT.putPrettyLn'
    .  P.wrap
    $  "Initializing a new codebase in: "
    <> prettyDir
  initialize path
  Codebase.initializeCodebase theCodebase
  pure theCodebase

-- get the codebase in dir, or in the home directory if not provided.
getCodebaseOrExit :: Maybe FilePath -> IO (Codebase IO Symbol Ann)
getCodebaseOrExit mdir = do
  (dir, errMsg) <- case mdir of
    Just dir -> do
      dir' <- P.string <$> canonicalizePath dir
      let errMsg = P.lines ["No codebase exists in " <> dir'
                           , "Run `ucm -codebase " <> P.string dir <> " init` to create one, then try again!"]
      pure ( dir, errMsg)
    Nothing -> do
      dir <- getHomeDirectory
      let errMsg = P.lines [ "No codebase exists in " <> P.string dir
                           , "Run `ucm init` to create one, then try again!" ]
      pure (dir, errMsg)

  let path = dir </> codebasePath
  let theCodebase = codebase1 V1.formatSymbol formatAnn path
  Codebase.initializeBuiltinCode theCodebase
  unlessM (exists path) $ do
    PT.putPrettyLn' errMsg
    exitFailure
  pure theCodebase

getCodebaseDir :: Maybe FilePath -> IO FilePath
getCodebaseDir mdir =
  case mdir of Just dir -> pure dir
               Nothing  -> getHomeDirectory

termsDir, typesDir, branchesDir, branchHeadDir, editsDir
  :: CodebasePath -> FilePath
termsDir root = root </> "terms"
typesDir root = root </> "types"
branchesDir root = root </> "paths"
branchHeadDir root = branchesDir root </> "_head"
editsDir root = root </> "patches"

termDir, declDir :: CodebasePath -> Reference.Id -> FilePath
termDir root r = termsDir root </> componentIdToString r
declDir root r = typesDir root </> componentIdToString r

referenceToDir :: Reference -> FilePath
referenceToDir r = case r of
  Reference.Builtin name -> "_builtin" </> encodeFileName (Text.unpack name)
  Reference.DerivedId hash -> componentIdToString hash

dependentsDir', typeIndexDir', typeMentionsIndexDir' :: FilePath -> FilePath

dependentsDir :: CodebasePath -> Reference -> FilePath
dependentsDir root r = dependentsDir' root </> referenceToDir r
dependentsDir' root = root </> "dependents"

watchesDir :: CodebasePath -> Text -> FilePath
watchesDir root UF.RegularWatch = root </> "watches" </> "_cache"
watchesDir root kind = root </> "watches" </> encodeFileName (Text.unpack kind)
watchPath :: CodebasePath -> UF.WatchKind -> Reference.Id -> FilePath
watchPath root kind id =
  watchesDir root (Text.pack kind) </> componentIdToString id <> ".ub"

typeIndexDir :: CodebasePath -> Reference -> FilePath
typeIndexDir root r = typeIndexDir' root </> referenceToDir r
typeIndexDir' root = root </> "type-index"

typeMentionsIndexDir :: CodebasePath -> Reference -> FilePath
typeMentionsIndexDir root r = typeMentionsIndexDir' root </> referenceToDir r
typeMentionsIndexDir' root = root </> "type-mentions-index"

-- todo: decodeFileName & encodeFileName shouldn't use base58; recommend $xFF$
decodeFileName :: FilePath -> String
decodeFileName = go where
  go ('$':tl) = case span (/= '$') tl of
    ("forward-slash", _:tl) -> '/' : go tl
    ("back-slash", _:tl) ->  '\\' : go tl
    ("colon", _:tl) -> ':' : go tl
    ("star", _:tl) -> '*' : go tl
    ("question-mark", _:tl) -> '?' : go tl
    ("double-quote", _:tl) -> '\"' : go tl
    ("less-than", _:tl) -> '<' : go tl
    ("greater-than", _:tl) -> '>' : go tl
    ("pipe", _:tl) -> '|' : go tl
    ('x':hex, _:tl) -> decodeHex hex ++ go tl
    ("",_:tl) -> '$' : go tl
    (s,_:tl) -> s ++ go tl
    (s,[]) -> s
  go (hd:tl) = hd : tl
  go [] = []
  decodeHex :: String -> String
  decodeHex s = maybe s (Text.unpack . decodeUtf8)
              . Hex.unhex . encodeUtf8 . Text.pack $ s

-- https://superuser.com/questions/358855/what-characters-are-safe-in-cross-platform-file-names-for-linux-windows-and-os
encodeFileName :: String -> FilePath
encodeFileName t = let
  go ('/' : rem) = "$forward-slash$" <> go rem
  go ('\\' : rem) = "$back-slash$" <> go rem
  go (':' : rem) = "$colon$" <> go rem
  go ('*' : rem) = "$star$" <> go rem
  go ('?' : rem) = "$question-mark$" <> go rem
  go ('"' : rem) = "$double-quote$" <> go rem
  go ('<' : rem) = "$less-than$" <> go rem
  go ('>' : rem) = "$greater-than$" <> go rem
  go ('|' : rem) = "$pipe$" <> go rem
  go ('$' : rem) = "$$" <> go rem
  go (c : rem) | not (Char.isPrint c && Char.isAscii c)
                 = "$x" <> encodeHex [c] <> "$" <> go rem
               | otherwise = c : go rem
  go [] = []
  encodeHex = Text.unpack . decodeUtf8 . Hex.hex . encodeUtf8 . Text.pack
  in if t == "." then "$dot$"
     else if t == ".." then "$dotdot$"
     else go t

termPath, typePath, declPath :: CodebasePath -> Reference.Id -> FilePath
termPath path r = termDir path r </> "compiled.ub"
typePath path r = termDir path r </> "type.ub"
declPath path r = declDir path r </> "compiled.ub"

branchPath :: CodebasePath -> Hash.Hash -> FilePath
branchPath root h = branchesDir root </> hashToString h ++ ".ub"

editsPath :: CodebasePath -> Hash.Hash -> FilePath
editsPath root h = editsDir root </> hashToString h ++ ".up"

reflogPath :: CodebasePath -> FilePath
reflogPath root = root </> "reflog"

touchIdFile :: MonadIO m => Reference.Id -> FilePath -> m ()
touchIdFile id fp =
  touchFile (fp </> encodeFileName (componentIdToString id))

touchReferentFile :: MonadIO m => Referent -> FilePath -> m ()
touchReferentFile id fp =
  touchFile (fp </> encodeFileName (referentToString id))

touchFile :: MonadIO m => FilePath -> m ()
touchFile fp = do
  createDirectoryIfMissing True (takeDirectory fp)
  liftIO $ writeFile fp ""

-- Relation Dependency Dependent, e.g. [(List.foldLeft, List.reverse)]
-- root / "dependents" / "_builtin" / Nat / yourFunction
loadDependentsDir ::
  MonadIO m => CodebasePath -> m (Relation Reference Reference.Id)
loadDependentsDir =
  loadIndex (Reference.idFromText . Text.pack) . dependentsDir'

-- todo: delete Show constraint
loadIndex :: forall m k. (MonadIO m, Ord k) => Show k
           => (String -> Maybe k) -> FilePath -> m (Relation Reference k)
loadIndex parseKey indexDir =
  listDirectory indexDir >>= Monoid.foldMapM loadDependency
  where
  loadDependency :: FilePath -> m (Relation Reference k)
  loadDependency b@"_builtin" = do
    listDirectory (indexDir </> b) >>= Monoid.foldMapM loadBuiltinDependency
    where
    loadBuiltinDependency :: FilePath -> m (Relation Reference k)
    loadBuiltinDependency path =
      loadDependentsOf
        (Reference.Builtin (Text.pack path))
        (indexDir </> b </> path)

  loadDependency path = case componentIdFromString path of
    Nothing -> pure mempty
    Just r ->
      loadDependentsOf (Reference.DerivedId r) (indexDir </> path)

  loadDependentsOf :: Reference -> FilePath -> m (Relation Reference k)
  loadDependentsOf r path = do
    traceM $ "loadDependentsOf " ++ show r ++ show path
    listDirectory path <&>
      Relation.fromList . fmap (r,) . catMaybes . traceShowId . fmap parseKey

-- Relation Dependency Dependent, e.g. [(Set a -> List a, Set.toList)]
loadTypeIndexDir :: MonadIO m => CodebasePath -> m (Relation Reference Referent)
loadTypeIndexDir =
  loadIndex (Referent.fromText . Text.pack) . typeIndexDir'

-- Relation Dependency Dependent, e.g. [(Set, Set.toList), (List, Set.toList)]
loadTypeMentionsDir :: MonadIO m => CodebasePath -> m (Relation Reference Referent)
loadTypeMentionsDir =
  loadIndex (Referent.fromText . Text.pack) . typeMentionsIndexDir'

-- checks if `path` looks like a unison codebase
minimalCodebaseStructure :: CodebasePath -> [FilePath]
minimalCodebaseStructure root = [ branchHeadDir root ]

-- checks if a minimal codebase structure exists at `path`
exists :: MonadIO m => CodebasePath -> m Bool
exists root =
  and <$> traverse doesDirectoryExist (minimalCodebaseStructure root)

-- creates a minimal codebase structure at `path`
initialize :: CodebasePath -> IO ()
initialize path =
  traverse_ (createDirectoryIfMissing True) (minimalCodebaseStructure path)

branchFromFiles :: MonadIO m => BranchLoadMode -> FilePath -> Branch.Hash -> m (Branch m)
branchFromFiles loadMode rootDir h@(RawHash h') = do
  fileExists <- doesFileExist (branchPath rootDir h')
  if fileExists || loadMode == FailIfMissing then
    Branch.read (deserializeRawBranch rootDir)
                (deserializeEdits rootDir)
                h
  else
    pure Branch.empty
 where
  deserializeRawBranch
    :: MonadIO m => CodebasePath -> Causal.Deserialize m Branch.Raw Branch.Raw
  deserializeRawBranch root (RawHash h) = do
    let ubf = branchPath root h
    liftIO (S.getFromFile' (V1.getCausal0 V1.getRawBranch) ubf) >>= \case
      Left  err -> failWith $ InvalidBranchFile ubf err
      Right c0  -> pure c0
  deserializeEdits :: MonadIO m => CodebasePath -> Branch.EditHash -> m Patch
  deserializeEdits root h =
    let file = editsPath root h
    in  liftIO (S.getFromFile' V1.getEdits file) >>= \case
          Left  err   -> failWith $ InvalidEditsFile file err
          Right edits -> pure edits

-- returns Nothing if `root` has no root branch (in `branchHeadDir root`)
getRootBranch ::
  MonadIO m => BranchLoadMode -> CodebasePath -> m (Branch m)
getRootBranch loadMode root = do
  ifM (exists root)
    (liftIO (listDirectory $ branchHeadDir root) >>= \case
      []       -> missing
      [single] -> go single
      conflict -> traverse go conflict >>= \case
        x : xs -> foldM Branch.merge x xs
        []     -> missing
    )
    missing
 where
  go single = case hashFromString single of
    Nothing -> failWith $ CantParseBranchHead single
    Just h  -> branchFromFiles FailIfMissing root (RawHash h)
  missing = case loadMode of
    FailIfMissing -> failWith . NoBranchHead $ branchHeadDir root
    EmptyIfMissing -> pure $ Branch.empty

putRootBranch :: MonadIO m => CodebasePath -> Branch m -> m ()
putRootBranch root b = do
  Branch.sync (hashExists root)
              (serializeRawBranch root)
              (serializeEdits root)
              b
  updateCausalHead (branchHeadDir root) (Branch._history b)

hashExists :: MonadIO m => CodebasePath -> Branch.Hash -> m Bool
hashExists root (RawHash h) = liftIO $ doesFileExist (branchPath root h)

serializeRawBranch
  :: (MonadIO m) => CodebasePath -> Causal.Serialize m Branch.Raw Branch.Raw
serializeRawBranch root (RawHash h) = liftIO
  . S.putWithParentDirs (V1.putRawCausal V1.putRawBranch) (branchPath root h)

serializeEdits
  :: MonadIO m => CodebasePath -> Branch.EditHash -> m Patch -> m ()
serializeEdits root h medits =
  unlessM (liftIO $ doesFileExist (editsPath root h)) $ do
    edits <- medits
    liftIO $ S.putWithParentDirs V1.putEdits (editsPath root h) edits

-- `headDir` is like ".unison/branches/head", or ".unison/edits/head";
-- not ".unison"
updateCausalHead :: MonadIO m => FilePath -> Causal n h e -> m ()
updateCausalHead headDir c = do
  let (RawHash h) = Causal.currentHash c
      hs = hashToString h
  -- write new head
  touchFile (headDir </> hs)
  -- delete existing heads
  liftIO $ fmap (filter (/= hs)) (listDirectory headDir)
       >>= traverse_ (removeFile . (headDir </>))

-- here
hashFromString :: String -> Maybe Hash.Hash
hashFromString = Hash.fromBase32Hex . Text.pack

-- here
hashToString :: Hash.Hash -> String
hashToString = Hash.base32Hexs

hashFromFilePath :: FilePath -> Maybe Hash.Hash
hashFromFilePath = hashFromString . takeBaseName

-- here
componentIdToString :: Reference.Id -> String
componentIdToString = Text.unpack . Reference.toText . Reference.DerivedId

-- here
componentIdFromString :: String -> Maybe Reference.Id
componentIdFromString = Reference.idFromText . Text.pack

-- here
referentFromString :: String -> Maybe Referent
referentFromString = Referent.fromText . Text.pack

-- here
referentToString :: Referent -> String
referentToString = Text.unpack . Referent.toText

-- Adapted from
-- http://hackage.haskell.org/package/fsutils-0.1.2/docs/src/System-Path.html
copyDir :: (FilePath -> Bool) -> FilePath -> FilePath -> IO ()
copyDir predicate from to = do
  createDirectoryIfMissing True to
  -- createDir doesn't create a new directory on disk,
  -- it creates a description of an existing directory,
  -- and it crashes if `from` doesn't exist.
  d <- createDir from
  when (predicate $ dirPath d) $ do
    forM_ (subDirs d)
      $ \path -> copyDir predicate path (replaceRoot from to path)
    forM_ (files d) $ \path -> do
      exists <- doesFileExist to
      unless exists . copyFile path $ replaceRoot from to path

copyFromGit :: MonadIO m => FilePath -> FilePath -> m ()
copyFromGit to from = liftIO . whenM (doesDirectoryExist from) $
  copyDir (\x -> not ((".git" `isSuffixOf` x) || ("_head" `isSuffixOf` x)))
          from to

copyFileWithParents :: MonadIO m => FilePath -> FilePath -> m ()
copyFileWithParents src dest = liftIO $
  unlessM (doesFileExist dest) $ do
    createDirectoryIfMissing True (takeDirectory dest)
    copyFile src dest

type SimpleLens s a = Lens s s a a
copySyncToDirectory :: forall m
  . MonadUnliftIO m
  => FilePath
  -> FilePath
  -> Branch m
  -> m (Branch m)
copySyncToDirectory srcPath destPath branch =
  (`State.evalStateT` mempty) $ do
    b <- (liftIO . exists) destPath
    newRemoteRoot@(Branch c) <- lift $
      if b then
        -- we are merging the specified branch with the destination root;
        -- alternatives would be to replace the root, or leave it untouched,
        -- meaning this new data could be garbage-colleged
        getRootBranch FailIfMissing destPath >>= Branch.merge branch
      else pure branch
    Branch.sync
      (hashExists destPath)
      serialize
      (\h _me -> copyEdits h)
      (Branch.transform lift newRemoteRoot)
    copyDependents @m <$> use syncedTerms <*> use syncedDecls
    copyTypeIndex @m <$> use syncedReferents
    copyTypeMentionsIndex @m <$> use syncedReferents
    updateCausalHead (branchHeadDir destPath) c
    pure branch
  where
  -- the terms and types we copied, we should transfer info about their dependencies
  copyDependents :: forall m. MonadIO m => Set Reference.Id -> Set Reference.Id -> m ()
  copyDependents terms types =
    copyIndexHelper
      loadDependentsDir
      (\k v -> touchIdFile v (dependentsDir destPath k))
      (terms <> types)
  copyTypeIndex :: forall m. MonadIO m => Set Referent -> m ()
  copyTypeIndex =
    copyIndexHelper
      loadTypeIndexDir
      (\k v -> touchReferentFile v (typeIndexDir destPath k))
  copyTypeMentionsIndex :: forall m. MonadIO m => Set Referent -> m ()
  copyTypeMentionsIndex =
    copyIndexHelper
      loadTypeMentionsDir
      (\k v -> touchReferentFile v (typeMentionsIndexDir destPath k))
  copyIndexHelper :: forall m d r. MonadIO m
                  => (Ord d, Ord r)
                  => (CodebasePath -> m (Relation d r))
                  -> (d -> r -> m ())
                  -> Set r
                  -> m ()
  copyIndexHelper loadIndex touchIndexFile neededSet = do
    available <- loadIndex srcPath
    let needed = Relation.restrictRan available neededSet
    traverse_ @[] @m (uncurry touchIndexFile) (Relation.toList needed)

  serialize :: Causal.Serialize (StateT SyncedEntities m) Branch.Raw Branch.Raw
  serialize rh rawBranch = unlessM (lift $ hashExists destPath rh) $ do
    writeBranch $ Causal.rawHead rawBranch
    lift $ serializeRawBranch destPath rh rawBranch
    where
    writeBranch :: Branch.Raw -> StateT SyncedEntities m ()
    writeBranch (Branch.Raw terms types _ _) = do
      -- Copy decls and enqueue Ids for dependents indexing
      for_ (toList $ Star3.fact types) $ \case
        Reference.DerivedId i -> copyDecl i
        Reference.Builtin{} -> pure ()
      -- Copy term definitions,
      -- enqueue term `Reference.Id`s for dependents indexing,
      -- and enqueue all referents for indexing
      for_ (toList $ Star3.fact terms) $ \r -> do
        case r of
          Ref (Reference.DerivedId i) -> copyTerm i
          Ref Reference.Builtin{} -> pure ()
          Con{} -> pure ()
        syncedReferents %= Set.insert r
    copyDecl :: Reference.Id -> StateT SyncedEntities m ()
    copyDecl = copyHelper syncedDecls declPath $
      \i -> copyFileWithParents (declPath srcPath i) (declPath destPath i)
    copyTerm :: Reference.Id -> StateT SyncedEntities m ()
    copyTerm = copyHelper syncedTerms termPath $
      \i -> do
        copyFileWithParents (termPath srcPath i) (termPath destPath i) -- compiled.ub
        copyFileWithParents (typePath srcPath i) (typePath destPath i) -- type.ub
        whenM (doesFileExist $ watchPath srcPath UF.TestWatch i) $
          copyFileWithParents (watchPath srcPath UF.TestWatch i)
                              (watchPath destPath UF.TestWatch i)
  copyEdits :: Branch.EditHash -> StateT SyncedEntities m ()
  copyEdits = copyHelper syncedEdits editsPath $
    \h -> copyFileWithParents (editsPath srcPath h) (editsPath destPath h)
  -- half-generic function to eliminate duplicated logic above
  copyHelper :: forall m h. (MonadIO m, MonadState SyncedEntities m, Ord h)
             => SimpleLens SyncedEntities (Set h)
             -> (FilePath -> h -> FilePath)
             -> (h -> m ())
             -> h
             -> m ()
  copyHelper l getFilename f h =
    let filePath = getFilename destPath h in
    unlessM (use (syncDestExists . to (Set.member filePath))) $
      ifM (doesFileExist (getFilename destPath h))
        (syncDestExists %= Set.insert filePath)
        (do f h; l %= Set.insert h; syncDestExists %= Set.insert filePath)


-- Create a codebase structure at `localPath` if none exists, and
-- copy (merge) all codebase elements from the current codebase into it.
_syncToDirectory
  :: forall m v a
   . (MonadUnliftIO m)
  => Var v
  => Codebase.BuiltinAnnotation a
  => S.Format v
  -> S.Format a
  -> Codebase m v a
  -> FilePath
  -> Branch m
  -> m (Branch m)
_syncToDirectory fmtV fmtA codebase localPath branch = do
  b <- (liftIO . exists) localPath
  if b then do
    let code = codebase1 fmtV fmtA localPath
    remoteRoot <- Codebase.getRootBranch code
    Branch.sync (hashExists localPath) serialize (serializeEdits localPath) branch
    merged <- Branch.merge branch remoteRoot
    Codebase.putRootBranch code merged
    pure merged
  else do
    Branch.sync (hashExists localPath) serialize (serializeEdits localPath) branch
    updateCausalHead (branchHeadDir localPath) $ Branch._history branch
    pure branch
 where
  serialize :: Causal.Serialize m Branch.Raw Branch.Raw
  serialize rh rawBranch = do
    writeBranch $ Causal.rawHead rawBranch
    serializeRawBranch localPath rh rawBranch
  calamity i =
    error
      $  "Calamity! Somebody deleted "
      <> show i
      <> " from the codebase while I wasn't looking."
  writeBranch :: Branch.Raw -> m ()
  writeBranch (Branch.Raw terms types _ _) = do
    for_ (toList $ Star3.fact types) $ \case
      Reference.DerivedId i -> do
        alreadyExists <- liftIO . doesPathExist $ declPath localPath i
        unless alreadyExists $ do
          mayDecl <- Codebase.getTypeDeclaration codebase i
          maybe (calamity i) (putDecl (S.put fmtV) (S.put fmtA) localPath i) mayDecl
      Reference.Builtin{} -> pure ()
    -- Write all terms
    for_ (toList $ Star3.fact terms) $ \case
      Ref r@(Reference.DerivedId i) -> do
        alreadyExists <- liftIO . doesPathExist $ termPath localPath i
        unless alreadyExists $ do
          mayTerm <- Codebase.getTerm codebase i
          mayType <- Codebase.getTypeOfTerm codebase r
          fromMaybe (calamity i)
                    (putTerm (S.put fmtV) (S.put fmtA) localPath i <$> mayTerm <*> mayType)
          -- If the term is a test, write the cached value too.
          mayTest <- Codebase.getWatch codebase UF.TestWatch i
          maybe (pure ()) (putWatch (S.put fmtV) (S.put fmtA) localPath UF.TestWatch i) mayTest
      Ref Reference.Builtin{} -> pure ()
      Con{} -> pure ()

putTerm
  :: MonadIO m
  => Var v
  => S.Put v
  -> S.Put a
  -> FilePath
  -> Reference.Id
  -> Term v a
  -> Type v a
  -> m ()
putTerm putV putA path h e typ = liftIO $ do
  let typeForIndexing = Type.removeAllEffectVars typ
      rootTypeHash = Type.toReference typeForIndexing
      typeMentions = Type.toReferenceMentions typeForIndexing
  S.putWithParentDirs (V1.putTerm putV putA) (termPath path h) e
  S.putWithParentDirs (V1.putType putV putA) (typePath path h) typ
  -- Add the term as a dependent of its dependencies
  let r = Referent.Ref (Reference.DerivedId h)
  let deps = deleteComponent h $ Term.dependencies e <> Type.dependencies typ
  traverse_ (touchIdFile h . dependentsDir path) deps
  traverse_ (touchReferentFile r . typeMentionsIndexDir path) typeMentions
  touchReferentFile r (typeIndexDir path rootTypeHash)

getDecl :: (MonadIO m, Ord v)
  => S.Get v -> S.Get a -> CodebasePath -> Reference.Id -> m (Maybe (DD.Decl v a))
getDecl getV getA root h = liftIO $
  S.getFromFile
    (V1.getEither (V1.getEffectDeclaration getV getA) (V1.getDataDeclaration getV getA))
    (declPath root h)

putDecl
  :: MonadIO m
  => Var v
  => S.Put v
  -> S.Put a
  -> FilePath
  -> Reference.Id
  -> DD.Decl v a
  -> m ()
putDecl putV putA path h decl = liftIO $ do
  S.putWithParentDirs
    (V1.putEither (V1.putEffectDeclaration putV putA)
                  (V1.putDataDeclaration putV putA)
    )
    (declPath path h)
    decl
  traverse_ (touchIdFile h . dependentsDir path) deps
  traverse_ addCtorToTypeIndex ctors
 where
  deps = deleteComponent h . DD.dependencies $ either DD.toDataDecl id decl
  r = Reference.DerivedId h
  decl' = either DD.toDataDecl id decl
  addCtorToTypeIndex (r, typ) = do
    let rootHash     = Type.toReference typ
        typeMentions = Type.toReferenceMentions typ
    touchReferentFile r (typeIndexDir path rootHash)
    traverse_ (touchReferentFile r . typeMentionsIndexDir path) typeMentions
  ct = DD.constructorType decl
  ctors =
    [ (Referent.Con r i ct, Type.removeAllEffectVars t)
    | (t,i) <- DD.constructorTypes decl' `zip` [0..] ]

putWatch
  :: MonadIO m
  => Var v
  => S.Put v
  -> S.Put a
  -> CodebasePath
  -> UF.WatchKind
  -> Reference.Id
  -> Term v a
  -> m ()
putWatch putV putA root k id e = liftIO $ S.putWithParentDirs
  (V1.putTerm putV putA)
  (watchPath root k id)
  e

loadReferencesByPrefix
  :: MonadIO m => FilePath -> ShortHash -> m (Set Reference.Id)
loadReferencesByPrefix dir sh = liftIO $ do
    refs <- mapMaybe Reference.fromShortHash
             . filter (SH.isPrefixOf sh)
             . mapMaybe SH.fromString
            <$> listDirectory dir
    pure $ Set.fromList [ i | Reference.DerivedId i <- refs]

termReferencesByPrefix, typeReferencesByPrefix
  :: MonadIO m => CodebasePath -> ShortHash -> m (Set Reference.Id)
termReferencesByPrefix root = loadReferencesByPrefix (termsDir root)
typeReferencesByPrefix root = loadReferencesByPrefix (typesDir root)

-- returns all the derived terms and derived constructors
termReferentsByPrefix :: MonadIO m
  => (CodebasePath -> Reference.Id -> m (Maybe (DD.Decl v a)))
  -> CodebasePath
  -> ShortHash
  -> m (Set (Referent' Reference.Id))
termReferentsByPrefix getDecl root sh = do
  terms <- termReferencesByPrefix root sh
  ctors <- do
    types <- typeReferencesByPrefix root sh
    foldMapM collectCtors types
  pure (Set.map Referent.Ref' terms <> ctors)
  where
  -- load up the Decl for `ref` to see how many constructors it has,
  -- and what constructor type
  collectCtors ref = getDecl root ref <&> \case
    Nothing -> mempty
    Just decl ->
      Set.fromList [ Referent.Con' ref i ct
                   | i <- [0 .. ctorCount-1]]
      where ct = either (const CT.Effect) (const CT.Data) decl
            ctorCount = length . DD.constructors' $ DD.asDataDecl decl

branchHashesByPrefix :: MonadIO m => CodebasePath -> ShortBranchHash -> m (Set Branch.Hash)
branchHashesByPrefix codebasePath p =
  liftIO $ fmap (Set.fromList . join) . for [branchesDir] $ \f -> do
    let dir = f codebasePath
    paths <- filter (isPrefixOf . Text.unpack . SBH.toText $ p) <$> listDirectory dir
    let refs = paths >>= (toList . filenameToHash)
    pure refs
  where
    filenameToHash :: String -> Maybe Branch.Hash
    filenameToHash f = case Text.splitOn "." $ Text.pack f of
      [h, "ub"] -> Causal.RawHash <$> Hash.fromBase32Hex h
      _ -> Nothing

-- builds a `Codebase IO v a`, given serializers for `v` and `a`
codebase1
  :: forall m v a
   . MonadUnliftIO m
  => Var v
  => BuiltinAnnotation a
  => S.Format v -> S.Format a -> CodebasePath -> Codebase m v a
codebase1 _fmtV@(S.Format getV putV) _fmtA@(S.Format getA putA) path =
  let c =
        Codebase
          getTerm
          getTypeOfTerm
          (getDecl getV getA path)
          (putTerm putV putA path)
          (putDecl putV putA path)
          (getRootBranch FailIfMissing path)
          (putRootBranch path)
          (branchHeadUpdates path)
          (branchFromFiles EmptyIfMissing path)
          dependents
          -- Just copies all the files from a to-be-supplied path to `path`.
          (copyFromGit path)
--          (_syncToDirectory _fmtV _fmtA c)
          (copySyncToDirectory path)
          watches
          getWatch
          (putWatch putV putA path)
          getReflog
          appendReflog
          getTermsOfType
          getTermsMentioningType
   -- todo: maintain a trie of references to come up with this number
          (pure 10)
   -- The same trie can be used to make this lookup fast:
          (termReferencesByPrefix path)
          (typeReferencesByPrefix path)
          (termReferentsByPrefix (getDecl getV getA) path)
          (pure 10)
          (branchHashesByPrefix path)
   in c
  where
    getTerm h = liftIO $ S.getFromFile (V1.getTerm getV getA) (termPath path h)
    getTypeOfTerm h = liftIO $ S.getFromFile (V1.getType getV getA) (typePath path h)
    dependents :: Reference -> m (Set Reference.Id)
    dependents r = listDirAsIds (dependentsDir path r)
    getTermsOfType :: Reference -> m (Set Referent)
    getTermsOfType r = listDirAsReferents (typeIndexDir path r)
    getTermsMentioningType :: Reference -> m (Set Referent)
    getTermsMentioningType r = listDirAsReferents (typeMentionsIndexDir path r)
  -- todo: revisit these
    listDirAsIds :: FilePath -> m (Set Reference.Id)
    listDirAsIds d = do
      e <- doesDirectoryExist d
      if e
        then do
          ls <- fmap decodeFileName <$> listDirectory d
          pure . Set.fromList $ ls >>= (toList . componentIdFromString)
        else pure Set.empty
    listDirAsReferents :: FilePath -> m (Set Referent)
    listDirAsReferents d = do
      e <- doesDirectoryExist d
      if e
        then do
          ls <- fmap decodeFileName <$> listDirectory d
          pure . Set.fromList $ ls >>= (toList . referentFromString)
        else pure Set.empty
    watches :: UF.WatchKind -> m [Reference.Id]
    watches k =
      liftIO $ do
        let wp = watchesDir path (Text.pack k)
        createDirectoryIfMissing True wp
        ls <- listDirectory wp
        pure $ ls >>= (toList . componentIdFromString . takeFileName)
    getWatch :: UF.WatchKind -> Reference.Id -> m (Maybe (Term v a))
    getWatch k id =
      liftIO $ do
        let wp = watchesDir path (Text.pack k)
        createDirectoryIfMissing True wp
        S.getFromFile (V1.getTerm getV getA) (wp </> componentIdToString id <> ".ub")
    getReflog :: m [Reflog.Entry]
    getReflog =
      liftIO
        (do contents <- TextIO.readFile (reflogPath path)
            let lines = Text.lines contents
            let entries = parseEntry <$> lines
            pure entries) `catchIO`
      const (pure [])
      where
        parseEntry t = fromMaybe (err t) (Reflog.fromText t)
        err t = error $
          "I couldn't understand this line in " ++ reflogPath path ++ "\n\n" ++
          Text.unpack t
    appendReflog :: Text -> Branch m -> Branch m -> m ()
    appendReflog reason old new =
      let
        t = Reflog.toText $
          Reflog.Entry (Branch.headHash old) (Branch.headHash new) reason
      in liftIO $ TextIO.appendFile (reflogPath path) (t <> "\n")

-- watches in `branchHeadDir root` for externally deposited heads;
-- parse them, and return them
branchHeadUpdates
  :: MonadUnliftIO m => CodebasePath -> m (m (), m (Set Branch.Hash))
branchHeadUpdates root = do
  branchHeadChanges      <- TQueue.newIO
  (cancelWatch, watcher) <- Watch.watchDirectory' (branchHeadDir root)
--  -- add .ubf file changes to intermediate queue
  watcher1               <-
    forkIO
    $ forever
    $ do
      -- Q: what does watcher return on a file deletion?
      -- A: nothing
        (filePath, _) <- watcher
        case hashFromFilePath filePath of
          Nothing -> failWith $ CantParseBranchHead filePath
          Just h ->
            atomically . TQueue.enqueue branchHeadChanges $ Branch.Hash h
  -- smooth out intermediate queue
  pure
    ( cancelWatch >> killThread watcher1
    , Set.fromList <$> Watch.collectUntilPause branchHeadChanges 400000
    )

failWith :: MonadIO m => Err -> m a
failWith = fail . show

deleteComponent :: Reference.Id -> Set Reference -> Set Reference
deleteComponent r rs = Set.difference rs
  (Reference.members . Reference.componentFor . Reference.DerivedId $ r)<|MERGE_RESOLUTION|>--- conflicted
+++ resolved
@@ -109,19 +109,16 @@
 import           Unison.Symbol                  ( Symbol )
 import Unison.Codebase.ShortBranchHash (ShortBranchHash(..))
 import qualified Unison.Codebase.ShortBranchHash as SBH
-<<<<<<< HEAD
+import Unison.ShortHash (ShortHash)
+import qualified Unison.ShortHash as SH
+import qualified Unison.ConstructorType as CT
+import Unison.Util.Monoid (foldMapM)
 import Control.Monad.State (StateT, MonadState)
 import qualified Control.Monad.State           as State
 import Control.Lens
 import Unison.Util.Relation (Relation)
 import qualified Unison.Util.Monoid as Monoid
 import Data.Monoid.Generic -- (GenericSemigroup, GenericMonoid)
-=======
-import Unison.ShortHash (ShortHash)
-import qualified Unison.ShortHash as SH
-import qualified Unison.ConstructorType as CT
-import Unison.Util.Monoid (foldMapM)
->>>>>>> 872c8e9d
 
 type CodebasePath = FilePath
 
