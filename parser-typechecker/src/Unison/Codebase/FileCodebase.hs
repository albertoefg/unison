--- conflicted
+++ resolved
@@ -1,11 +1,7 @@
-{-# LANGUAGE TemplateHaskell #-}
 {-# LANGUAGE RankNTypes #-}
 {-# LANGUAGE OverloadedStrings #-}
 {-# LANGUAGE PatternSynonyms #-}
 {-# LANGUAGE ScopedTypeVariables #-}
-{-# LANGUAGE DerivingStrategies #-}
-{-# LANGUAGE DerivingVia #-}
-{-# LANGUAGE DeriveGeneric #-}
 {-# LANGUAGE ViewPatterns #-}
 
 module Unison.Codebase.FileCodebase
@@ -33,28 +29,13 @@
 import qualified Data.Set                      as Set
 import qualified Data.Text                     as Text
 import qualified Data.Text.IO                  as TextIO
-<<<<<<< HEAD
-import           Data.Text.Encoding             ( encodeUtf8
-                                                , decodeUtf8
-                                                )
-import qualified UnliftIO.Directory
-=======
->>>>>>> 42f1ac2a
 import           UnliftIO.Directory             ( createDirectoryIfMissing
                                                 , doesDirectoryExist
-<<<<<<< HEAD
-                                                , createDirectory
-                                                , removeFile
-                                                , doesPathExist
-=======
-                                                , listDirectory
->>>>>>> 42f1ac2a
                                                 )
 import           System.FilePath                ( FilePath
                                                 , takeFileName
                                                 )
-import           System.Directory               (
-                                                 getHomeDirectory
+import           System.Directory               ( getHomeDirectory
                                                 , canonicalizePath
                                                 )
 import           System.Exit                    ( exitFailure, exitSuccess )
@@ -79,49 +60,19 @@
 import qualified Unison.Util.Pretty            as P
 import qualified Unison.PrettyTerminal         as PT
 import           Unison.Symbol                  ( Symbol )
-<<<<<<< HEAD
-import Unison.Codebase.ShortBranchHash (ShortBranchHash(..))
-import qualified Unison.Codebase.ShortBranchHash as SBH
-import Unison.ShortHash (ShortHash)
-import qualified Unison.ShortHash as SH
-import qualified Unison.ConstructorType as CT
-import Unison.Util.Monoid (foldMapM)
-import Control.Error (rightMay, runExceptT, ExceptT(..))
-
-type CodebasePath = FilePath
-
-listDirectory :: MonadUnliftIO m => FilePath -> m [FilePath]
-listDirectory dir =
-  UnliftIO.Directory.listDirectory dir `catchIO` (const $ pure mempty)
-
-data Err
-  = InvalidBranchFile FilePath String
-  | InvalidEditsFile FilePath String
-  | NoBranchHead FilePath
-  | CantParseBranchHead FilePath
-  | AmbiguouslyTypeAndTerm Reference.Id
-  | UnknownTypeOrTerm Reference
-  deriving Show
-
-codebasePath :: FilePath
-codebasePath = ".unison" </> "v1"
-
-formatAnn :: S.Format Ann
-formatAnn = S.Format (pure External) (\_ -> pure ())
-=======
 import qualified Unison.Codebase.FileCodebase.Common as Common
 import Unison.Codebase.FileCodebase.Common
   ( CodebasePath
   , Err(CantParseBranchHead)
   , codebaseExists
-
+  ---
   , branchHeadDir
   , dependentsDir
   , reflogPath
   , typeIndexDir
   , typeMentionsIndexDir
   , watchesDir
-
+  ---
   , componentIdFromString
   , hashFromFilePath
   , referentIdFromString
@@ -136,19 +87,19 @@
   , putTerm
   , putRootBranch
   , putWatch
-
+  ---
   , copyFromGit
   , branchFromFiles
   , branchHashesByPrefix
   , termReferencesByPrefix
   , termReferentsByPrefix
   , typeReferencesByPrefix
-
+  ---
   , failWith
+  , listDirectory
   )
 
 import qualified Unison.Codebase.FileCodebase.Reserialize as Sync
->>>>>>> 42f1ac2a
 
 initCodebaseAndExit :: Maybe FilePath -> IO ()
 initCodebaseAndExit mdir = do
@@ -185,14 +136,8 @@
         [ "No codebase exists in " <> prettyDir
         , "Run `ucm -codebase " <> prettyDir
           <> " init` to create one, then try again!"]
-<<<<<<< HEAD
-  let path = dir </> codebasePath
-  let theCodebase = codebase1 V1.formatSymbol formatAnn path
-  unlessM (exists path) $ do
-=======
   let theCodebase = codebase1 V1.formatSymbol formatAnn dir
   unlessM (codebaseExists dir) $ do
->>>>>>> 42f1ac2a
     PT.putPrettyLn' errMsg
     exitFailure
   pure theCodebase
@@ -209,7 +154,6 @@
   => Var v
   => BuiltinAnnotation a
   => S.Format v -> S.Format a -> CodebasePath -> Codebase m v a
---codebase1 (S.Format getV putV) (S.Format getA putA) path =
 codebase1 = codebase1' Sync.syncToDirectory
 
 codebase1'
