--- conflicted
+++ resolved
@@ -14,12 +14,8 @@
 where
 
 import qualified Control.Concurrent
-<<<<<<< HEAD
 import Control.Monad.Except (ExceptT, runExceptT, withExceptT)
-import Control.Monad.Except (ExceptT (ExceptT))
-=======
-import Control.Monad.Except (runExceptT, withExceptT, throwError, ExceptT)
->>>>>>> 42368610
+import Control.Monad.Except (throwError)
 import qualified Control.Monad.Except as Except
 import qualified Control.Monad.Extra as Monad
 import Control.Monad.Reader (ReaderT (runReaderT))
@@ -103,11 +99,7 @@
 import qualified Unison.Type as Type
 import qualified Unison.Util.Set as Set
 import qualified Unison.WatchKind as UF
-<<<<<<< HEAD
 import UnliftIO (catchIO, finally, try, MonadUnliftIO, throwIO)
-=======
-import UnliftIO (catchIO, finally, MonadUnliftIO, throwIO)
->>>>>>> 42368610
 import qualified UnliftIO
 import UnliftIO.Directory (createDirectoryIfMissing, doesDirectoryExist, doesFileExist, removePathForcibly)
 import UnliftIO.Exception (bracket, catch)
@@ -123,20 +115,15 @@
 codebasePath :: FilePath
 codebasePath = ".unison" </> "v2" </> "unison.sqlite3"
 
-<<<<<<< HEAD
 backupCodebasePath :: NominalDiffTime -> FilePath
 backupCodebasePath now =
   codebasePath ++ "." ++ show @Int (floor now)
 
-v2dir :: FilePath -> FilePath
-v2dir root = root </> ".unison" </> "v2"
-=======
 makeCodebasePath :: FilePath -> FilePath
 makeCodebasePath root = makeCodebaseDirPath root </> "unison.sqlite3"
 
 makeCodebaseDirPath :: FilePath -> FilePath
 makeCodebaseDirPath root = root </> ".unison" </> "v2"
->>>>>>> 42368610
 
 init :: HasCallStack => (MonadUnliftIO m) => Codebase.Init m Symbol Ann
 init = Codebase.Init
