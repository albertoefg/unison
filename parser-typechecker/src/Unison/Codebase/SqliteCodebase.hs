{-# LANGUAGE DeriveAnyClass #-}
{-# LANGUAGE OverloadedStrings #-}
{-# LANGUAGE QuasiQuotes #-}
{-# LANGUAGE RecordWildCards #-}
{-# LANGUAGE ScopedTypeVariables #-}
{-# LANGUAGE TypeApplications #-}
{-# LANGUAGE ViewPatterns #-}

module Unison.Codebase.SqliteCodebase
  ( Unison.Codebase.SqliteCodebase.init,
  )
where

import qualified Control.Concurrent
<<<<<<< HEAD
import Control.Monad (filterM, unless, when)
import Control.Monad.Except (ExceptT (ExceptT), runExceptT, withExceptT)
=======
import Control.Monad.Except (ExceptT, runExceptT, throwError)
>>>>>>> 7163508b
import qualified Control.Monad.Except as Except
import qualified Control.Monad.Extra as Monad
import Control.Monad.Reader (ReaderT (runReaderT))
import Control.Monad.State (MonadState)
import qualified Control.Monad.State as State
import Data.Bifunctor (Bifunctor (bimap), second)
import Data.Bitraversable (bitraverse)
import qualified Data.Char as Char
import qualified Data.Either.Combinators as Either
import Data.Either.Extra ()
import qualified Data.List as List
import Data.List.NonEmpty.Extra (NonEmpty ((:|)), maximum1)
import qualified Data.Map as Map
import Data.Maybe (fromJust)
import qualified Data.Set as Set
import qualified Data.Text as Text
import qualified Data.Text.IO as TextIO
<<<<<<< HEAD
import Data.Traversable (for)
import Data.Word (Word64)
import GHC.Stack (HasCallStack)
=======
import qualified Database.SQLite.Simple as Sqlite
>>>>>>> 7163508b
import qualified System.Console.ANSI as ANSI
import System.FilePath ((</>))
import qualified System.FilePath as FilePath
import qualified System.FilePath.Posix as FilePath.Posix
import U.Codebase.HashTags (CausalHash (CausalHash, unCausalHash))
import qualified U.Codebase.Reference as C.Reference
import qualified U.Codebase.Referent as C.Referent
<<<<<<< HEAD
import U.Codebase.Sqlite.DbId (ObjectId, SchemaVersion (SchemaVersion))
=======
import U.Codebase.Sqlite.Connection (Connection (Connection))
import qualified U.Codebase.Sqlite.Connection as Connection
import U.Codebase.Sqlite.DbId (ObjectId)
>>>>>>> 7163508b
import qualified U.Codebase.Sqlite.ObjectType as OT
import qualified U.Codebase.Sqlite.Operations as Ops
import qualified U.Codebase.Sqlite.Queries as Q
import qualified U.Codebase.Sqlite.Sync22 as Sync22
import qualified U.Codebase.Sync as Sync
import qualified U.Util.Cache as Cache
import qualified U.Util.Hash as H2
<<<<<<< HEAD
=======
import qualified U.Util.Monoid as Monoid
>>>>>>> 7163508b
import U.Util.Timing (time)
import qualified Unison.Builtin as Builtins
import Unison.Codebase (Codebase, CodebasePath)
import qualified Unison.Codebase as Codebase1
import Unison.Codebase.Branch (Branch (..))
import qualified Unison.Codebase.Branch as Branch
import qualified Unison.Codebase.Causal.Type as Causal
import Unison.Codebase.Editor.Git (gitIn, gitInCaptured, gitTextIn, withRepo)
import qualified Unison.Codebase.Editor.Git as Git
import Unison.Codebase.Editor.RemoteRepo (ReadRemoteNamespace, ReadRepo, WriteRepo (..), printWriteRepo, writeToRead)
import qualified Unison.Codebase.GitError as GitError
import qualified Unison.Codebase.Init as Codebase
import qualified Unison.Codebase.Init.CreateCodebaseError as Codebase1
import qualified Unison.Codebase.Init.OpenCodebaseError as Codebase1
import Unison.Codebase.Patch (Patch)
import qualified Unison.Codebase.Reflog as Reflog
import Unison.Codebase.ShortBranchHash (ShortBranchHash)
import qualified Unison.Codebase.SqliteCodebase.Branch.Dependencies as BD
import qualified Unison.Codebase.SqliteCodebase.Conversions as Cv
import qualified Unison.Codebase.SqliteCodebase.GitError as GitError
import Unison.Codebase.SqliteCodebase.Migrations (ensureCodebaseIsUpToDate)
import Unison.Codebase.SqliteCodebase.Paths
import qualified Unison.Codebase.SqliteCodebase.SyncEphemeral as SyncEphemeral
import Unison.Codebase.SyncMode (SyncMode)
<<<<<<< HEAD
import Unison.Codebase.Type (PushGitBranchOpts (..))
=======
import Unison.Codebase.Type (LocalOrRemote (..), PushGitBranchOpts (..))
>>>>>>> 7163508b
import qualified Unison.Codebase.Type as C
import Unison.ConstructorReference (GConstructorReference (..))
import qualified Unison.ConstructorType as CT
import Unison.DataDeclaration (Decl)
import qualified Unison.DataDeclaration as Decl
import Unison.Hash (Hash)
import qualified Unison.Hashing.V2.Convert as Hashing
import Unison.Parser.Ann (Ann)
import Unison.Prelude
import Unison.Reference (Reference)
import qualified Unison.Reference as Reference
import qualified Unison.Referent as Referent
import Unison.ShortHash (ShortHash)
import qualified Unison.ShortHash as SH
import qualified Unison.ShortHash as ShortHash
import Unison.Sqlite (Connection, DB)
import qualified Unison.Sqlite as Sqlite
import qualified Unison.Sqlite.Transaction as Sqlite.Transaction
import Unison.Symbol (Symbol)
import Unison.Term (Term)
import qualified Unison.Term as Term
import Unison.Type (Type)
import qualified Unison.Type as Type
<<<<<<< HEAD
import qualified Unison.Util.Pretty as P
import qualified Unison.Util.Set as Set
import qualified Unison.WatchKind as UF
import UnliftIO (MonadIO, MonadUnliftIO, catchIO, finally, liftIO, throwIO)
import qualified UnliftIO
import UnliftIO.Directory (canonicalizePath, createDirectoryIfMissing, doesDirectoryExist, doesFileExist)
import UnliftIO.Exception (catch)
=======
import qualified Unison.Util.Set as Set
import qualified Unison.WatchKind as UF
import UnliftIO (MonadUnliftIO, catchIO, finally, throwIO, try)
import UnliftIO.Directory (createDirectoryIfMissing, doesDirectoryExist, doesFileExist)
import UnliftIO.Exception (bracket, catch)
>>>>>>> 7163508b
import UnliftIO.STM

debug, debugProcessBranches, debugCommitFailedTransaction :: Bool
debug = False
debugProcessBranches = False
debugCommitFailedTransaction = False

init :: HasCallStack => (MonadUnliftIO m) => Codebase.Init m Symbol Ann
init =
  Codebase.Init
    { withOpenCodebase = withCodebaseOrError,
      withCreatedCodebase = withCreatedCodebase',
      codebasePath = makeCodebaseDirPath
    }
  where
    withCreatedCodebase' debugName path action =
      createCodebaseOrError debugName path (action . fst)

data CodebaseStatus
  = ExistingCodebase
  | CreatedCodebase
  deriving (Eq)

-- | Open the codebase at the given location, or create it if one doesn't already exist.
withOpenOrCreateCodebase ::
  MonadUnliftIO m =>
  Codebase.DebugName ->
  CodebasePath ->
  LocalOrRemote ->
  ((CodebaseStatus, Codebase m Symbol Ann, Connection) -> m r) ->
  m (Either Codebase1.OpenCodebaseError r)
withOpenOrCreateCodebase debugName codebasePath localOrRemote action = do
  createCodebaseOrError debugName codebasePath (action' CreatedCodebase) >>= \case
    Left (Codebase1.CreateCodebaseAlreadyExists) -> do
      sqliteCodebase debugName codebasePath localOrRemote (action' ExistingCodebase)
    Right r -> pure (Right r)
  where
    action' openOrCreate (codebase, conn) = action (openOrCreate, codebase, conn)

-- | Create a codebase at the given location.
createCodebaseOrError ::
  (MonadUnliftIO m) =>
  Codebase.DebugName ->
  CodebasePath ->
  ((Codebase m Symbol Ann, Connection) -> m r) ->
  m (Either Codebase1.CreateCodebaseError r)
createCodebaseOrError debugName path action = do
  ifM
    (doesFileExist $ makeCodebasePath path)
    (pure $ Left Codebase1.CreateCodebaseAlreadyExists)
    do
<<<<<<< HEAD
      createDirectoryIfMissing True (path </> FilePath.takeDirectory codebasePath)
      liftIO $
        withConnection (debugName ++ ".createSchema") path $
          ( runReaderT do
              Q.createSchema
              void . Ops.saveRootBranch $ Cv.causalbranch1to2 Branch.empty
          )

      fmap (Either.mapLeft CreateCodebaseUnknownSchemaVersion) (sqliteCodebase debugName path action)

withOpenOrCreateCodebaseConnection ::
  (MonadUnliftIO m) =>
  Codebase.DebugName ->
  FilePath ->
  (Connection -> m r) ->
  m r
withOpenOrCreateCodebaseConnection debugName path action = do
  unlessM
    (doesFileExist $ path </> codebasePath)
    (initSchemaIfNotExist path)
  withConnection debugName path action

-- get the codebase in dir
getCodebaseOrError ::
=======
      createDirectoryIfMissing True (makeCodebaseDirPath path)
      withConnection (debugName ++ ".createSchema") path $
        runReaderT do
          Q.createSchema
          runExceptT (void . Ops.saveRootBranch $ Cv.causalbranch1to2 Branch.empty) >>= \case
            Left e -> error $ show e
            Right () -> pure ()

      sqliteCodebase debugName path Local action >>= \case
        Left schemaVersion -> error ("Failed to open codebase with schema version: " ++ show schemaVersion ++ ", which is unexpected because I just created this codebase.")
        Right result -> pure (Right result)

-- | Use the codebase in the provided path.
-- The codebase is automatically closed when the action completes or throws an exception.
withCodebaseOrError ::
>>>>>>> 7163508b
  forall m r.
  (MonadUnliftIO m) =>
  Codebase.DebugName ->
  CodebasePath ->
  (Codebase m Symbol Ann -> m r) ->
  m (Either Codebase1.OpenCodebaseError r)
withCodebaseOrError debugName dir action = do
  doesFileExist (makeCodebasePath dir) >>= \case
    False -> pure (Left Codebase1.OpenCodebaseDoesntExist)
    True ->
      sqliteCodebase debugName dir Local (action . fst)

initSchemaIfNotExist :: MonadIO m => FilePath -> m ()
initSchemaIfNotExist path = liftIO do
  unlessM (doesDirectoryExist $ makeCodebaseDirPath path) $
    createDirectoryIfMissing True (makeCodebaseDirPath path)
  unlessM (doesFileExist $ makeCodebasePath path) $
    withConnection "initSchemaIfNotExist" path $ runReaderT Q.createSchema

-- 1) buffer up the component
-- 2) in the event that the component is complete, then what?
--  * can write component provided all of its dependency components are complete.
--    if dependency not complete,
--    register yourself to be written when that dependency is complete

-- an entry for a single hash
data BufferEntry a = BufferEntry
  { -- First, you are waiting for the cycle to fill up with all elements
    -- Then, you check: are all dependencies of the cycle in the db?
    --   If yes: write yourself to database and trigger check of dependents
    --   If no: just wait, do nothing
    beComponentTargetSize :: Maybe Word64,
    beComponent :: Map Reference.Pos a,
    beMissingDependencies :: Set Hash,
    beWaitingDependents :: Set Hash
  }
  deriving (Eq, Show)

prettyBufferEntry :: Show a => Hash -> BufferEntry a -> String
prettyBufferEntry (h :: Hash) BufferEntry {..} =
  "BufferEntry " ++ show h ++ "\n"
    ++ "  { beComponentTargetSize = "
    ++ show beComponentTargetSize
    ++ "\n"
    ++ "  , beComponent = "
    ++ if Map.size beComponent < 2
      then show $ Map.toList beComponent
      else
        mkString (Map.toList beComponent) (Just "\n      [ ") "      , " (Just "]\n")
          ++ "  , beMissingDependencies ="
          ++ if Set.size beMissingDependencies < 2
            then show $ Set.toList beMissingDependencies
            else
              mkString (Set.toList beMissingDependencies) (Just "\n      [ ") "      , " (Just "]\n")
                ++ "  , beWaitingDependents ="
                ++ if Set.size beWaitingDependents < 2
                  then show $ Set.toList beWaitingDependents
                  else
                    mkString (Set.toList beWaitingDependents) (Just "\n      [ ") "      , " (Just "]\n")
                      ++ "  }"
  where
    mkString :: (Foldable f, Show a) => f a -> Maybe String -> String -> Maybe String -> String
    mkString as start middle end = fromMaybe "" start ++ List.intercalate middle (show <$> toList as) ++ fromMaybe "" end

type TermBufferEntry = BufferEntry (Term Symbol Ann, Type Symbol Ann)

type DeclBufferEntry = BufferEntry (Decl Symbol Ann)

<<<<<<< HEAD
=======
-- | Create a new sqlite connection to the database at the given path.
--   the caller is responsible for calling the returned cleanup method once finished with the
--   connection.
--   The connection may not be used after it has been cleaned up.
--   Prefer using 'withConnection' if you can, as it guarantees the connection will be properly
--   closed for you.
unsafeGetConnection ::
  MonadIO m =>
  Codebase.DebugName ->
  CodebasePath ->
  m (IO (), Connection)
unsafeGetConnection name root = do
  let path = makeCodebasePath root
  Monad.when debug $ traceM $ "unsafeGetconnection " ++ name ++ " " ++ root ++ " -> " ++ path
  (Connection name path -> conn) <- liftIO $ Sqlite.open path
  runReaderT Q.setFlags conn
  pure (shutdownConnection conn, conn)
  where
    shutdownConnection :: MonadIO m => Connection -> m ()
    shutdownConnection conn = do
      Monad.when debug $ traceM $ "shutdown connection " ++ show conn
      liftIO $ Sqlite.close (Connection.underlying conn)

>>>>>>> 7163508b
-- | Run an action with a connection to the codebase, closing the connection on completion or
-- failure.
withConnection ::
  MonadUnliftIO m =>
  Codebase.DebugName ->
  CodebasePath ->
  (Connection -> m a) ->
  m a
withConnection name root act =
  Sqlite.withConnection name (root </> codebasePath) \conn -> do
    liftIO (Sqlite.trySetJournalMode conn Sqlite.JournalMode'WAL)
    act conn

sqliteCodebase ::
  forall m r.
  MonadUnliftIO m =>
  Codebase.DebugName ->
  CodebasePath ->
<<<<<<< HEAD
  (Codebase m Symbol Ann -> m r) ->
  m (Either SchemaVersion r)
sqliteCodebase debugName root action = do
 Monad.when debug $ traceM $ "sqliteCodebase " ++ debugName ++ " " ++ root
 withConnection debugName root $ \conn -> do
  termCache <- Cache.semispaceCache 8192 -- pure Cache.nullCache -- to disable
  typeOfTermCache <- Cache.semispaceCache 8192
  declCache <- Cache.semispaceCache 1024
  runReaderT Q.schemaVersion conn >>= \case
    SchemaVersion 1 -> do
      rootBranchCache <- newTVarIO Nothing
      -- The v1 codebase interface has operations to read and write individual definitions
      -- whereas the v2 codebase writes them as complete components.  These two fields buffer
      -- the individual definitions until a complete component has been written.
      termBuffer :: TVar (Map Hash TermBufferEntry) <- newTVarIO Map.empty
      declBuffer :: TVar (Map Hash DeclBufferEntry) <- newTVarIO Map.empty
      cycleLengthCache <- Cache.semispaceCache 8192
      declTypeCache <- Cache.semispaceCache 2048
      let getTerm :: MonadUnliftIO m => Reference.Id -> m (Maybe (Term Symbol Ann))
          getTerm (Reference.Id h1@(Cv.hash1to2 -> h2) i _n) =
            runDB' conn do
              term2 <- Ops.loadTermByReference (C.Reference.Id h2 i)
              lift $ Cv.term2to1 h1 getCycleLen getDeclType term2

          getCycleLen :: (DB m, MonadUnliftIO m) => Hash -> m Reference.Size
          getCycleLen = Cache.apply cycleLengthCache \h ->
            (Ops.getCycleLen . Cv.hash1to2) h `catch` \(e :: Sqlite.SomeSqliteException) -> 
              pure (error ("getCycleLen failed: " ++ show e))

          getDeclType :: DB m => C.Reference.Reference -> m CT.ConstructorType
          getDeclType = Cache.apply declTypeCache \case
            C.Reference.ReferenceBuiltin t ->
              let err =
                    error $
                      "I don't know about the builtin type ##"
                        ++ show t
                        ++ ", but I've been asked for it's ConstructorType."
               in pure . fromMaybe err $
                    Map.lookup (Reference.Builtin t) Builtins.builtinConstructorType
            C.Reference.ReferenceDerived i -> getDeclTypeById i

          getDeclTypeById :: DB m => C.Reference.Id -> m CT.ConstructorType
          getDeclTypeById = fmap Cv.decltype2to1 . Ops.getDeclTypeByReference

          getTypeOfTermImpl :: MonadUnliftIO m => Reference.Id -> m (Maybe (Type Symbol Ann))
          getTypeOfTermImpl id | debug && trace ("getTypeOfTermImpl " ++ show id) False = undefined
          getTypeOfTermImpl (Reference.Id (Cv.hash1to2 -> h2) i _n) =
            runDB' conn do
              type2 <- Ops.loadTypeOfTermByTermReference (C.Reference.Id h2 i)
              lift (Cv.ttype2to1 getCycleLen type2)

          getTypeDeclaration :: MonadUnliftIO m => Reference.Id -> m (Maybe (Decl Symbol Ann))
          getTypeDeclaration (Reference.Id h1@(Cv.hash1to2 -> h2) i _n) =
            runDB' conn do
              decl2 <- Ops.loadDeclByReference (C.Reference.Id h2 i)
              lift (Cv.decl2to1 h1 getCycleLen decl2)

          putTerm :: MonadIO m => Reference.Id -> Term Symbol Ann -> Type Symbol Ann -> m ()
          putTerm id tm tp | debug && trace (show "SqliteCodebase.putTerm " ++ show id ++ " " ++ show tm ++ " " ++ show tp) False = undefined
          putTerm (Reference.Id h@(Cv.hash1to2 -> h2) i n') tm tp =
            runDB conn $
              unlessM
                (Ops.objectExistsForHash h2 >>= if debug then \b -> do traceM $ "objectExistsForHash " ++ show h2 ++ " = " ++ show b; pure b else pure)
                ( withBuffer termBuffer h \be@(BufferEntry size comp missing waiting) -> do
                    Monad.when debug $ traceM $ "adding to BufferEntry" ++ show be
                    let size' = Just n'
                    -- if size was previously set, it's expected to match size'.
                    case size of
                      Just n
                        | n /= n' ->
                          error $ "targetSize for term " ++ show h ++ " was " ++ show size ++ ", but now " ++ show size'
                      _ -> pure ()
                    let comp' = Map.insert i (tm, tp) comp
                    -- for the component element that's been passed in, add its dependencies to missing'
                    missingTerms' <-
                      filterM
                        (fmap not . Ops.objectExistsForHash . Cv.hash1to2)
                        [h | Reference.Derived h _i _n <- Set.toList $ Term.termDependencies tm]
                    missingTypes' <-
                      filterM (fmap not . Ops.objectExistsForHash . Cv.hash1to2) $
                        [h | Reference.Derived h _i _n <- Set.toList $ Term.typeDependencies tm]
                          ++ [h | Reference.Derived h _i _n <- Set.toList $ Type.dependencies tp]
                    let missing' = missing <> Set.fromList (missingTerms' <> missingTypes')
                    -- notify each of the dependencies that h depends on them.
                    traverse (addBufferDependent h termBuffer) missingTerms'
                    traverse (addBufferDependent h declBuffer) missingTypes'
                    putBuffer termBuffer h (BufferEntry size' comp' missing' waiting)
                    tryFlushTermBuffer h
                )

          putBuffer :: (MonadIO m, Show a) => TVar (Map Hash (BufferEntry a)) -> Hash -> BufferEntry a -> m ()
          putBuffer tv h e = do
            Monad.when debug $ traceM $ "putBuffer " ++ prettyBufferEntry h e
            atomically $ modifyTVar tv (Map.insert h e)

          withBuffer :: (MonadIO m, Show a) => TVar (Map Hash (BufferEntry a)) -> Hash -> (BufferEntry a -> m b) -> m b
          withBuffer tv h f = do
            Monad.when debug $ readTVarIO tv >>= \tv -> traceM $ "tv = " ++ show tv
            Map.lookup h <$> readTVarIO tv >>= \case
              Just e -> do
                Monad.when debug $ traceM $ "SqliteCodebase.withBuffer " ++ prettyBufferEntry h e
                f e
              Nothing -> do
                Monad.when debug $ traceM $ "SqliteCodebase.with(new)Buffer " ++ show h
                f (BufferEntry Nothing Map.empty Set.empty Set.empty)

          removeBuffer :: (MonadIO m, Show a) => TVar (Map Hash (BufferEntry a)) -> Hash -> m ()
          removeBuffer _tv h | debug && trace ("removeBuffer " ++ show h) False = undefined
          removeBuffer tv h = do
            Monad.when debug $ readTVarIO tv >>= \tv -> traceM $ "before delete: " ++ show tv
            atomically $ modifyTVar tv (Map.delete h)
            Monad.when debug $ readTVarIO tv >>= \tv -> traceM $ "after delete: " ++ show tv

          addBufferDependent :: (MonadIO m, Show a) => Hash -> TVar (Map Hash (BufferEntry a)) -> Hash -> m ()
          addBufferDependent dependent tv dependency = withBuffer tv dependency \be -> do
            putBuffer tv dependency be {beWaitingDependents = Set.insert dependent $ beWaitingDependents be}
          tryFlushBuffer ::
            (DB m, Show a) =>
            TVar (Map Hash (BufferEntry a)) ->
            (H2.Hash -> [a] -> m ()) ->
            (Hash -> m ()) ->
            Hash ->
            m ()
          tryFlushBuffer _ _ _ h | debug && trace ("tryFlushBuffer " ++ show h) False = undefined
          tryFlushBuffer buf saveComponent tryWaiting h@(Cv.hash1to2 -> h2) =
            -- skip if it has already been flushed
            unlessM (Ops.objectExistsForHash h2) $ withBuffer buf h try
            where
              try (BufferEntry size comp (Set.delete h -> missing) waiting) = case size of
                Just size -> do
                  missing' <-
                    filterM
                      (fmap not . Ops.objectExistsForHash . Cv.hash1to2)
                      (toList missing)
                  Monad.when debug do
                    traceM $ "tryFlushBuffer.missing' = " ++ show missing'
                    traceM $ "tryFlushBuffer.size = " ++ show size
                    traceM $ "tryFlushBuffer.length comp = " ++ show (length comp)
                  if null missing' && size == fromIntegral (length comp)
                    then do
                      saveComponent h2 (toList comp)
                      removeBuffer buf h
                      Monad.when debug $ traceM $ "tryFlushBuffer.notify waiting " ++ show waiting
                      traverse_ tryWaiting waiting
                    else -- update

                      putBuffer buf h $
                        BufferEntry (Just size) comp (Set.fromList missing') waiting
                Nothing ->
                  -- it's never even been added, so there's nothing to do.
                  pure ()

          addTermComponentTypeIndex :: DB m => ObjectId -> [Type Symbol Ann] -> m ()
          addTermComponentTypeIndex oId types = for_ (types `zip` [0..]) \(tp, i) -> do
            let self = C.Referent.RefId (C.Reference.Id oId i)
                typeForIndexing = Hashing.typeToReference tp
                typeMentionsForIndexing = Hashing.typeToReferenceMentions tp
            Ops.addTypeToIndexForTerm self (Cv.reference1to2 typeForIndexing)
            Ops.addTypeMentionsToIndexForTerm self (Set.map Cv.reference1to2 typeMentionsForIndexing)

          addDeclComponentTypeIndex :: DB m => ObjectId -> [[Type Symbol Ann]] -> m ()
          addDeclComponentTypeIndex oId ctorss =
            for_ (ctorss `zip` [0..]) \(ctors, i) ->
              for_ (ctors `zip` [0..]) \(tp, j) -> do
                let self = C.Referent.ConId (C.Reference.Id oId i) j
                    typeForIndexing = Hashing.typeToReference tp
                    typeMentionsForIndexing = Hashing.typeToReferenceMentions tp
                Ops.addTypeToIndexForTerm self (Cv.reference1to2 typeForIndexing)
                Ops.addTypeMentionsToIndexForTerm self (Set.map Cv.reference1to2 typeMentionsForIndexing)

          tryFlushTermBuffer :: DB m => Hash -> m ()
          tryFlushTermBuffer h | debug && trace ("tryFlushTermBuffer " ++ show h) False = undefined
          tryFlushTermBuffer h =
            tryFlushBuffer
              termBuffer
              ( \h2 component -> do
                  oId <- Ops.saveTermComponent h2
                    $ fmap (bimap (Cv.term1to2 h) Cv.ttype1to2) component
                  addTermComponentTypeIndex oId (fmap snd component)
              )
              tryFlushTermBuffer
              h

          tryFlushDeclBuffer :: DB m => Hash -> m ()
          tryFlushDeclBuffer h | debug && trace ("tryFlushDeclBuffer " ++ show h) False = undefined
          tryFlushDeclBuffer h =
            tryFlushBuffer
              declBuffer
              (\h2 component -> do
=======
  -- | When local, back up the existing codebase before migrating, in case there's a catastrophic bug in the migration.
  LocalOrRemote ->
  ((Codebase m Symbol Ann, Connection) -> m r) ->
  m (Either Codebase1.OpenCodebaseError r)
sqliteCodebase debugName root localOrRemote action = do
  Monad.when debug $ traceM $ "sqliteCodebase " ++ debugName ++ " " ++ root
  withConnection debugName root $ \conn -> do
    termCache <- Cache.semispaceCache 8192 -- pure Cache.nullCache -- to disable
    typeOfTermCache <- Cache.semispaceCache 8192
    declCache <- Cache.semispaceCache 1024
    rootBranchCache <- newTVarIO Nothing
    -- The v1 codebase interface has operations to read and write individual definitions
    -- whereas the v2 codebase writes them as complete components.  These two fields buffer
    -- the individual definitions until a complete component has been written.
    termBuffer :: TVar (Map Hash TermBufferEntry) <- newTVarIO Map.empty
    declBuffer :: TVar (Map Hash DeclBufferEntry) <- newTVarIO Map.empty
    declTypeCache <- Cache.semispaceCache 2048
    let getTerm :: MonadIO m => Reference.Id -> m (Maybe (Term Symbol Ann))
        getTerm (Reference.Id h1@(Cv.hash1to2 -> h2) i) =
          runDB' conn do
            term2 <- Ops.loadTermByReference (C.Reference.Id h2 i)
            Cv.term2to1 h1 getDeclType term2

        getDeclType :: forall m. EDB m => C.Reference.Reference -> m CT.ConstructorType
        getDeclType = Cache.apply declTypeCache \case
          C.Reference.ReferenceBuiltin t ->
            let err =
                  error $
                    "I don't know about the builtin type ##"
                      ++ show t
                      ++ ", but I've been asked for it's ConstructorType."
             in pure . fromMaybe err $
                  Map.lookup (Reference.Builtin t) Builtins.builtinConstructorType
          C.Reference.ReferenceDerived i -> getDeclTypeById i

        getDeclTypeById :: forall m. EDB m => C.Reference.Id -> m CT.ConstructorType
        getDeclTypeById = fmap Cv.decltype2to1 . Ops.getDeclTypeById

        getTypeOfTermImpl :: MonadIO m => Reference.Id -> m (Maybe (Type Symbol Ann))
        getTypeOfTermImpl id | debug && trace ("getTypeOfTermImpl " ++ show id) False = undefined
        getTypeOfTermImpl (Reference.Id (Cv.hash1to2 -> h2) i) =
          runDB' conn do
            type2 <- Ops.loadTypeOfTermByTermReference (C.Reference.Id h2 i)
            pure $ Cv.ttype2to1 type2

        getTermComponentWithTypes :: MonadIO m => Hash -> m (Maybe [(Term Symbol Ann, Type Symbol Ann)])
        getTermComponentWithTypes h1@(Cv.hash1to2 -> h2) =
          runDB' conn $ do
            tms <- Ops.loadTermComponent h2
            for tms (bitraverse (Cv.term2to1 h1 getDeclType) (pure . Cv.ttype2to1))

        getTypeDeclaration :: MonadIO m => Reference.Id -> m (Maybe (Decl Symbol Ann))
        getTypeDeclaration (Reference.Id h1@(Cv.hash1to2 -> h2) i) =
          runDB' conn do
            decl2 <- Ops.loadDeclByReference (C.Reference.Id h2 i)
            pure $ Cv.decl2to1 h1 decl2

        getDeclComponent :: MonadIO m => Hash -> m (Maybe [Decl Symbol Ann])
        getDeclComponent h1@(Cv.hash1to2 -> h2) =
          runDB' conn $ map (Cv.decl2to1 h1) <$> Ops.loadDeclComponent h2

        getCycleLength :: MonadIO m => Hash -> m (Maybe Reference.CycleSize)
        getCycleLength (Cv.hash1to2 -> h2) =
          runDB conn $ Ops.getCycleLen h2

        -- putTermComponent :: MonadIO m => Hash -> [(Term Symbol Ann, Type Symbol Ann)] -> m ()
        -- putTerms :: MonadIO m => Map Reference.Id (Term Symbol Ann, Type Symbol Ann) -> m () -- dies horribly if missing dependencies?

        -- option 1: tweak putTerm to incrementally notice the cycle length until each component is full
        -- option 2: switch codebase interface from putTerm to putTerms -- buffering can be local to the function
        -- option 3: switch from putTerm to putTermComponent -- needs to buffer dependencies non-locally (or require application to manage + die horribly)

        putTerm :: MonadUnliftIO m => Reference.Id -> Term Symbol Ann -> Type Symbol Ann -> m ()
        putTerm id tm tp | debug && trace (show "SqliteCodebase.putTerm " ++ show id ++ " " ++ show tm ++ " " ++ show tp) False = undefined
        putTerm (Reference.Id h@(Cv.hash1to2 -> h2) i) tm tp =
          runDBInTx conn "putTerm" $
            unlessM
              (Ops.objectExistsForHash h2 >>= if debug then \b -> do traceM $ "objectExistsForHash " ++ show h2 ++ " = " ++ show b; pure b else pure)
              ( withBuffer termBuffer h \be@(BufferEntry size comp missing waiting) -> do
                  Monad.when debug $ traceM $ "adding to BufferEntry" ++ show be
                  let termDependencies = Set.toList $ Term.termDependencies tm
                  -- update the component target size if we encounter any higher self-references
                  let size' = max size (Just $ biggestSelfReference + 1)
                        where
                          biggestSelfReference =
                            maximum1 $
                              i :| [i' | Reference.Derived h' i' <- termDependencies, h == h']
                  let comp' = Map.insert i (tm, tp) comp
                  -- for the component element that's been passed in, add its dependencies to missing'
                  missingTerms' <-
                    filterM
                      (fmap not . Ops.objectExistsForHash . Cv.hash1to2)
                      [h | Reference.Derived h _i <- termDependencies]
                  missingTypes' <-
                    filterM (fmap not . Ops.objectExistsForHash . Cv.hash1to2) $
                      [h | Reference.Derived h _i <- Set.toList $ Term.typeDependencies tm]
                        ++ [h | Reference.Derived h _i <- Set.toList $ Type.dependencies tp]
                  let missing' = missing <> Set.fromList (missingTerms' <> missingTypes')
                  -- notify each of the dependencies that h depends on them.
                  traverse (addBufferDependent h termBuffer) missingTerms'
                  traverse (addBufferDependent h declBuffer) missingTypes'
                  putBuffer termBuffer h (BufferEntry size' comp' missing' waiting)
                  tryFlushTermBuffer h
              )

        putBuffer :: forall a m. (MonadIO m, Show a) => TVar (Map Hash (BufferEntry a)) -> Hash -> BufferEntry a -> m ()
        putBuffer tv h e = do
          Monad.when debug $ traceM $ "putBuffer " ++ prettyBufferEntry h e
          atomically $ modifyTVar tv (Map.insert h e)

        withBuffer :: forall a b m. (MonadIO m, Show a) => TVar (Map Hash (BufferEntry a)) -> Hash -> (BufferEntry a -> m b) -> m b
        withBuffer tv h f = do
          Monad.when debug $ readTVarIO tv >>= \tv -> traceM $ "tv = " ++ show tv
          Map.lookup h <$> readTVarIO tv >>= \case
            Just e -> do
              Monad.when debug $ traceM $ "SqliteCodebase.withBuffer " ++ prettyBufferEntry h e
              f e
            Nothing -> do
              Monad.when debug $ traceM $ "SqliteCodebase.with(new)Buffer " ++ show h
              f (BufferEntry Nothing Map.empty Set.empty Set.empty)

        removeBuffer :: forall a m. (MonadIO m, Show a) => TVar (Map Hash (BufferEntry a)) -> Hash -> m ()
        removeBuffer _tv h | debug && trace ("removeBuffer " ++ show h) False = undefined
        removeBuffer tv h = do
          Monad.when debug $ readTVarIO tv >>= \tv -> traceM $ "before delete: " ++ show tv
          atomically $ modifyTVar tv (Map.delete h)
          Monad.when debug $ readTVarIO tv >>= \tv -> traceM $ "after delete: " ++ show tv

        addBufferDependent :: forall a m. (MonadIO m, Show a) => Hash -> TVar (Map Hash (BufferEntry a)) -> Hash -> m ()
        addBufferDependent dependent tv dependency = withBuffer tv dependency \be -> do
          putBuffer tv dependency be {beWaitingDependents = Set.insert dependent $ beWaitingDependents be}
        tryFlushBuffer ::
          forall a m.
          (EDB m, Show a) =>
          TVar (Map Hash (BufferEntry a)) ->
          (H2.Hash -> [a] -> m ()) ->
          (Hash -> m ()) ->
          Hash ->
          m ()
        tryFlushBuffer _ _ _ h | debug && trace ("tryFlushBuffer " ++ show h) False = undefined
        tryFlushBuffer buf saveComponent tryWaiting h@(Cv.hash1to2 -> h2) =
          -- skip if it has already been flushed
          unlessM (Ops.objectExistsForHash h2) $ withBuffer buf h try
          where
            try (BufferEntry size comp (Set.delete h -> missing) waiting) = case size of
              Just size -> do
                missing' <-
                  filterM
                    (fmap not . Ops.objectExistsForHash . Cv.hash1to2)
                    (toList missing)
                Monad.when debug do
                  traceM $ "tryFlushBuffer.missing' = " ++ show missing'
                  traceM $ "tryFlushBuffer.size = " ++ show size
                  traceM $ "tryFlushBuffer.length comp = " ++ show (length comp)
                if null missing' && size == fromIntegral (length comp)
                  then do
                    saveComponent h2 (toList comp)
                    removeBuffer buf h
                    Monad.when debug $ traceM $ "tryFlushBuffer.notify waiting " ++ show waiting
                    traverse_ tryWaiting waiting
                  else -- update

                    putBuffer buf h $
                      BufferEntry (Just size) comp (Set.fromList missing') waiting
              Nothing ->
                -- it's never even been added, so there's nothing to do.
                pure ()

        addTermComponentTypeIndex :: forall m. EDB m => ObjectId -> [Type Symbol Ann] -> m ()
        addTermComponentTypeIndex oId types = for_ (types `zip` [0 ..]) \(tp, i) -> do
          let self = C.Referent.RefId (C.Reference.Id oId i)
              typeForIndexing = Hashing.typeToReference tp
              typeMentionsForIndexing = Hashing.typeToReferenceMentions tp
          Ops.addTypeToIndexForTerm self (Cv.reference1to2 typeForIndexing)
          Ops.addTypeMentionsToIndexForTerm self (Set.map Cv.reference1to2 typeMentionsForIndexing)

        addDeclComponentTypeIndex :: forall m. EDB m => ObjectId -> [[Type Symbol Ann]] -> m ()
        addDeclComponentTypeIndex oId ctorss =
          for_ (ctorss `zip` [0 ..]) \(ctors, i) ->
            for_ (ctors `zip` [0 ..]) \(tp, j) -> do
              let self = C.Referent.ConId (C.Reference.Id oId i) j
                  typeForIndexing = Hashing.typeToReference tp
                  typeMentionsForIndexing = Hashing.typeToReferenceMentions tp
              Ops.addTypeToIndexForTerm self (Cv.reference1to2 typeForIndexing)
              Ops.addTypeMentionsToIndexForTerm self (Set.map Cv.reference1to2 typeMentionsForIndexing)

        tryFlushTermBuffer :: forall m. EDB m => Hash -> m ()
        tryFlushTermBuffer h | debug && trace ("tryFlushTermBuffer " ++ show h) False = undefined
        tryFlushTermBuffer h =
          tryFlushBuffer
            termBuffer
            ( \h2 component -> do
                oId <-
                  Ops.saveTermComponent h2 $
                    fmap (bimap (Cv.term1to2 h) Cv.ttype1to2) component
                addTermComponentTypeIndex oId (fmap snd component)
            )
            tryFlushTermBuffer
            h

        tryFlushDeclBuffer :: forall m. EDB m => Hash -> m ()
        tryFlushDeclBuffer h | debug && trace ("tryFlushDeclBuffer " ++ show h) False = undefined
        tryFlushDeclBuffer h =
          tryFlushBuffer
            declBuffer
            ( \h2 component -> do
>>>>>>> 7163508b
                oId <- Ops.saveDeclComponent h2 $ fmap (Cv.decl1to2 h) component
                addDeclComponentTypeIndex oId $
                  fmap (map snd . Decl.constructors . Decl.asDataDecl) component
            )
            (\h -> tryFlushTermBuffer h >> tryFlushDeclBuffer h)
            h

        putTypeDeclaration :: MonadUnliftIO m => Reference.Id -> Decl Symbol Ann -> m ()
        putTypeDeclaration (Reference.Id h@(Cv.hash1to2 -> h2) i) decl =
          runDBInTx conn "putTypeDeclaration" $
            unlessM
              (Ops.objectExistsForHash h2)
              ( withBuffer declBuffer h \(BufferEntry size comp missing waiting) -> do
                  let declDependencies = Set.toList $ Decl.declDependencies decl
                  let size' = max size (Just $ biggestSelfReference + 1)
                        where
                          biggestSelfReference =
                            maximum1 $
                              i :| [i' | Reference.Derived h' i' <- declDependencies, h == h']
                  let comp' = Map.insert i decl comp
                  moreMissing <-
                    filterM (fmap not . Ops.objectExistsForHash . Cv.hash1to2) $
                      [h | Reference.Derived h _i <- declDependencies]
                  let missing' = missing <> Set.fromList moreMissing
                  traverse (addBufferDependent h declBuffer) moreMissing
                  putBuffer declBuffer h (BufferEntry size' comp' missing' waiting)
                  tryFlushDeclBuffer h
              )
<<<<<<< HEAD
              (\h -> tryFlushTermBuffer h >> tryFlushDeclBuffer h)
              h

          putTypeDeclaration :: MonadIO m => Reference.Id -> Decl Symbol Ann -> m ()
          putTypeDeclaration (Reference.Id h@(Cv.hash1to2 -> h2) i n') decl =
            runDB conn $
              unlessM
                (Ops.objectExistsForHash h2)
                ( withBuffer declBuffer h \(BufferEntry size comp missing waiting) -> do
                    let size' = Just n'
                    case size of
                      Just n
                        | n /= n' ->
                          error $ "targetSize for type " ++ show h ++ " was " ++ show size ++ ", but now " ++ show size'
                      _ -> pure ()
                    let comp' = Map.insert i decl comp
                    moreMissing <-
                      filterM (fmap not . Ops.objectExistsForHash . Cv.hash1to2) $
                        [h | Reference.Derived h _i _n <- Set.toList $ Decl.declDependencies decl]
                    let missing' = missing <> Set.fromList moreMissing
                    traverse (addBufferDependent h declBuffer) moreMissing
                    putBuffer declBuffer h (BufferEntry size' comp' missing' waiting)
                    tryFlushDeclBuffer h
                )

          getRootBranch :: MonadUnliftIO m => TVar (Maybe (Sqlite.DataVersion, Branch m)) -> m (Branch m)
          getRootBranch rootBranchCache =
            readTVarIO rootBranchCache >>= \case
              Nothing -> forceReload
              Just (v, b) -> do
                -- check to see if root namespace hash has been externally modified
                -- and reload it if necessary
                v' <- Sqlite.Transaction.runTransaction conn Sqlite.getDataVersion
                if v == v' then pure b else do
=======

        getRootBranch :: MonadIO m => TVar (Maybe (Q.DataVersion, Branch m)) -> m (Either Codebase1.GetRootBranchError (Branch m))
        getRootBranch rootBranchCache =
          readTVarIO rootBranchCache >>= \case
            Nothing -> forceReload
            Just (v, b) -> do
              -- check to see if root namespace hash has been externally modified
              -- and reload it if necessary
              v' <- runDB conn Ops.dataVersion
              if v == v'
                then pure (Right b)
                else do
>>>>>>> 7163508b
                  newRootHash <- runDB conn Ops.loadRootCausalHash
                  if Branch.headHash b == Cv.branchHash2to1 newRootHash
                    then pure b
                    else do
                      traceM $ "database was externally modified (" ++ show v ++ " -> " ++ show v' ++ ")"
                      forceReload
<<<<<<< HEAD
            where
              forceReload = time "Get root branch" do
                b <- runDB conn
                    . fmap (Branch.transform (runDB conn))
                    $ Cv.causalbranch2to1 getCycleLen getDeclType =<< Ops.loadRootCausal
                v <- Sqlite.Transaction.runTransaction conn Sqlite.getDataVersion
                atomically (writeTVar rootBranchCache (Just (v,b)))
                pure b

          putRootBranch :: MonadIO m => TVar (Maybe (Sqlite.DataVersion, Branch m)) -> Branch m -> m ()
          putRootBranch rootBranchCache branch1 = do
            -- todo: check to see if root namespace hash has been externally modified
            -- and do something (merge?) it if necessary. But for now, we just overwrite it.
            runDB conn
              . void
              . Ops.saveRootBranch
              . Cv.causalbranch1to2
              $ Branch.transform lift branch1
            atomically $ modifyTVar rootBranchCache (fmap . second $ const branch1)

          rootBranchUpdates :: MonadIO m => TVar (Maybe (Sqlite.DataVersion, a)) -> m (IO (), IO (Set Branch.Hash))
          rootBranchUpdates _rootBranchCache = do
            -- branchHeadChanges      <- TQueue.newIO
            -- (cancelWatch, watcher) <- Watch.watchDirectory' (v2dir root)
            -- watcher1               <-
            --   liftIO . forkIO
            --   $ forever
            --   $ do
            --       -- void ignores the name and time of the changed file,
            --       -- and assume 'unison.sqlite3' has changed
            --       (filename, time) <- watcher
            --       traceM $ "SqliteCodebase.watcher " ++ show (filename, time)
            --       readTVarIO rootBranchCache >>= \case
            --         Nothing -> pure ()
            --         Just (v, _) -> do
            --           -- this use of `conn` in a separate thread may be problematic.
            --           -- hopefully sqlite will produce an obvious error message if it is.
            --           v' <- runDB conn Ops.dataVersion
            --           if v /= v' then
            --             atomically
            --               . TQueue.enqueue branchHeadChanges =<< runDB conn Ops.loadRootCausalHash
            --           else pure ()

            --       -- case hashFromFilePath filePath of
            --       --   Nothing -> failWith $ CantParseBranchHead filePath
            --       --   Just h ->
            --       --     atomically . TQueue.enqueue branchHeadChanges $ Branch.Hash h
            -- -- smooth out intermediate queue
            -- pure
            --   ( cancelWatch >> killThread watcher1
            --   , Set.fromList <$> Watch.collectUntilPause branchHeadChanges 400000
            --   )
            pure (cleanup, liftIO newRootsDiscovered)
            where
              newRootsDiscovered = do
                Control.Concurrent.threadDelay maxBound -- hold off on returning
                pure mempty -- returning nothing
              cleanup = pure ()

          -- if this blows up on cromulent hashes, then switch from `hashToHashId`
          -- to one that returns Maybe.
          getBranchForHash :: MonadUnliftIO m => Branch.Hash -> m (Maybe (Branch m))
          getBranchForHash h = runDB conn do
            Ops.loadCausalBranchByCausalHash (Cv.branchHash1to2 h) >>= \case
              Just b ->
                pure . Just . Branch.transform (runDB conn)
                  =<< Cv.causalbranch2to1 getCycleLen getDeclType b
              Nothing -> pure Nothing

          putBranch :: MonadIO m => Branch m -> m ()
          putBranch = runDB conn . putBranch'

          isCausalHash :: MonadIO m => Branch.Hash -> m Bool
          isCausalHash = runDB conn . isCausalHash'

          getPatch :: MonadUnliftIO m => Branch.EditHash -> m (Maybe Patch)
          getPatch h =
            runDB' conn $
              MaybeT (Ops.primaryHashToMaybePatchObjectId (Cv.patchHash1to2 h))
                >>= Ops.loadPatchById
                >>= lift . Cv.patch2to1 getCycleLen

          putPatch :: MonadIO m => Branch.EditHash -> Patch -> m ()
          putPatch h p =
            runDB conn . void $
              Ops.savePatch (Cv.patchHash1to2 h) (Cv.patch1to2 p)

          patchExists :: MonadIO m => Branch.EditHash -> m Bool
          patchExists = runDB conn . patchExists'

          dependentsImpl :: MonadUnliftIO m => Reference -> m (Set Reference.Id)
          dependentsImpl r =
            runDB conn $
              Set.traverse (Cv.referenceid2to1 getCycleLen)
                =<< Ops.dependents (Cv.reference1to2 r)

          syncFromDirectory :: MonadUnliftIO m => Codebase1.CodebasePath -> SyncMode -> Branch m -> m ()
          syncFromDirectory srcRoot _syncMode b = do
            withConnection (debugName ++ ".sync.src") srcRoot $ \srcConn -> do
              flip State.evalStateT emptySyncProgressState $ do
                syncInternal syncProgress srcConn conn $ Branch.transform lift b

          syncToDirectory :: MonadUnliftIO m => Codebase1.CodebasePath -> SyncMode -> Branch m -> m ()
          syncToDirectory destRoot _syncMode b =
            withConnection (debugName ++ ".sync.dest") destRoot $ \destConn ->
              flip State.evalStateT emptySyncProgressState $ do
                initSchemaIfNotExist destRoot
                syncInternal syncProgress conn destConn $ Branch.transform lift b

          watches :: MonadUnliftIO m => UF.WatchKind -> m [Reference.Id]
          watches w =
            runDB conn $
              Ops.listWatches (Cv.watchKind1to2 w)
                >>= traverse (Cv.referenceid2to1 getCycleLen)

          getWatch :: MonadUnliftIO m => UF.WatchKind -> Reference.Id -> m (Maybe (Term Symbol Ann))
          getWatch k r@(Reference.Id h _i _n)
            | elem k standardWatchKinds =
              runDB' conn $
                Ops.loadWatch (Cv.watchKind1to2 k) (Cv.referenceid1to2 r)
                  >>= lift . Cv.term2to1 h getCycleLen getDeclType
          getWatch _unknownKind _ = pure Nothing
=======
          where
            forceReload = time "Get root branch" do
              b <-
                fmap (Either.mapLeft err)
                  . runExceptT
                  . flip runReaderT conn
                  . fmap (Branch.transform (runDB conn))
                  $ Cv.causalbranch2to1 getDeclType =<< Ops.loadRootCausal
              v <- runDB conn Ops.dataVersion
              for_ b (atomically . writeTVar rootBranchCache . Just . (v,))
              pure b
            err :: Ops.Error -> Codebase1.GetRootBranchError
            err = \case
              Ops.DatabaseIntegrityError Q.NoNamespaceRoot ->
                Codebase1.NoRootBranch
              Ops.DecodeError (Ops.ErrBranch oId) _bytes _msg ->
                Codebase1.CouldntParseRootBranch $
                  "Couldn't decode " ++ show oId ++ ": " ++ _msg
              Ops.ExpectedBranch ch _bh ->
                Codebase1.CouldntLoadRootBranch $ Cv.causalHash2to1 ch
              e -> error $ show e

        getRootBranchExists :: MonadIO m => m Bool
        getRootBranchExists =
          isJust <$> runDB conn (Ops.loadMaybeRootCausalHash)

        putRootBranch :: MonadUnliftIO m => TVar (Maybe (Q.DataVersion, Branch m)) -> Branch m -> m ()
        putRootBranch rootBranchCache branch1 = do
          -- todo: check to see if root namespace hash has been externally modified
          -- and do something (merge?) it if necessary. But for now, we just overwrite it.
          runDBInTx conn "putRootBranch"
            . void
            . Ops.saveRootBranch
            . Cv.causalbranch1to2
            $ Branch.transform (lift . lift) branch1
          atomically $ modifyTVar rootBranchCache (fmap . second $ const branch1)

        rootBranchUpdates :: MonadIO m => TVar (Maybe (Q.DataVersion, a)) -> m (IO (), IO (Set Branch.Hash))
        rootBranchUpdates _rootBranchCache = do
          -- branchHeadChanges      <- TQueue.newIO
          -- (cancelWatch, watcher) <- Watch.watchDirectory' (v2dir root)
          -- watcher1               <-
          --   liftIO . forkIO
          --   $ forever
          --   $ do
          --       -- void ignores the name and time of the changed file,
          --       -- and assume 'unison.sqlite3' has changed
          --       (filename, time) <- watcher
          --       traceM $ "SqliteCodebase.watcher " ++ show (filename, time)
          --       readTVarIO rootBranchCache >>= \case
          --         Nothing -> pure ()
          --         Just (v, _) -> do
          --           -- this use of `conn` in a separate thread may be problematic.
          --           -- hopefully sqlite will produce an obvious error message if it is.
          --           v' <- runDB conn Ops.dataVersion
          --           if v /= v' then
          --             atomically
          --               . TQueue.enqueue branchHeadChanges =<< runDB conn Ops.loadRootCausalHash
          --           else pure ()

          --       -- case hashFromFilePath filePath of
          --       --   Nothing -> failWith $ CantParseBranchHead filePath
          --       --   Just h ->
          --       --     atomically . TQueue.enqueue branchHeadChanges $ Branch.Hash h
          -- -- smooth out intermediate queue
          -- pure
          --   ( cancelWatch >> killThread watcher1
          --   , Set.fromList <$> Watch.collectUntilPause branchHeadChanges 400000
          --   )
          pure (cleanup, liftIO newRootsDiscovered)
          where
            newRootsDiscovered = do
              Control.Concurrent.threadDelay maxBound -- hold off on returning
              pure mempty -- returning nothing
            cleanup = pure ()

        -- if this blows up on cromulent hashes, then switch from `hashToHashId`
        -- to one that returns Maybe.
        getBranchForHash :: MonadIO m => Branch.Hash -> m (Maybe (Branch m))
        getBranchForHash h = runDB conn do
          Ops.loadCausalBranchByCausalHash (Cv.branchHash1to2 h) >>= \case
            Just b ->
              pure . Just . Branch.transform (runDB conn)
                =<< Cv.causalbranch2to1 getDeclType b
            Nothing -> pure Nothing

        putBranch :: MonadUnliftIO m => Branch m -> m ()
        putBranch = runDBInTx conn "putBranch" . putBranch'

        isCausalHash :: MonadIO m => Branch.Hash -> m Bool
        isCausalHash = runDB conn . isCausalHash'

        getPatch :: MonadIO m => Branch.EditHash -> m (Maybe Patch)
        getPatch h =
          runDB conn . runMaybeT $
            MaybeT (Ops.primaryHashToMaybePatchObjectId (Cv.patchHash1to2 h))
              >>= Ops.loadPatchById
              <&> Cv.patch2to1

        putPatch :: MonadUnliftIO m => Branch.EditHash -> Patch -> m ()
        putPatch h p =
          runDBInTx conn "putPatch" . void $
            Ops.savePatch (Cv.patchHash1to2 h) (Cv.patch1to2 p)

        patchExists :: MonadIO m => Branch.EditHash -> m Bool
        patchExists = runDB conn . patchExists'

        dependentsImpl :: MonadIO m => Reference -> m (Set Reference.Id)
        dependentsImpl r =
          runDB conn $
            Set.map Cv.referenceid2to1
              <$> Ops.dependents (Cv.reference1to2 r)

        dependentsOfComponentImpl :: MonadIO m => Hash -> m (Set Reference.Id)
        dependentsOfComponentImpl h =
          runDB conn $
            Set.map Cv.referenceid2to1
              <$> Ops.dependentsOfComponent (Cv.hash1to2 h)

        syncFromDirectory :: MonadUnliftIO m => Codebase1.CodebasePath -> SyncMode -> Branch m -> m ()
        syncFromDirectory srcRoot _syncMode b = do
          withConnection (debugName ++ ".sync.src") srcRoot $ \srcConn -> do
            flip State.evalStateT emptySyncProgressState $ do
              syncInternal syncProgress srcConn conn $ Branch.transform lift b

        syncToDirectory :: MonadUnliftIO m => Codebase1.CodebasePath -> SyncMode -> Branch m -> m ()
        syncToDirectory destRoot _syncMode b =
          withConnection (debugName ++ ".sync.dest") destRoot $ \destConn ->
            flip State.evalStateT emptySyncProgressState $ do
              initSchemaIfNotExist destRoot
              syncInternal syncProgress conn destConn $ Branch.transform lift b

        watches :: MonadIO m => UF.WatchKind -> m [Reference.Id]
        watches w =
          runDB conn $
            Ops.listWatches (Cv.watchKind1to2 w)
              <&> fmap Cv.referenceid2to1

        getWatch :: MonadIO m => UF.WatchKind -> Reference.Id -> m (Maybe (Term Symbol Ann))
        getWatch k r@(Reference.Id h _i)
          | elem k standardWatchKinds =
              runDB' conn $
                Ops.loadWatch (Cv.watchKind1to2 k) (Cv.referenceid1to2 r)
                  >>= Cv.term2to1 h getDeclType
        getWatch _unknownKind _ = pure Nothing
>>>>>>> 7163508b

        standardWatchKinds = [UF.RegularWatch, UF.TestWatch]

        putWatch :: MonadUnliftIO m => UF.WatchKind -> Reference.Id -> Term Symbol Ann -> m ()
        putWatch k r@(Reference.Id h _i) tm
          | elem k standardWatchKinds =
              runDB conn $
                Ops.saveWatch
                  (Cv.watchKind1to2 k)
                  (Cv.referenceid1to2 r)
                  (Cv.term1to2 h tm)
<<<<<<< HEAD
          putWatch _unknownKind _ _ = pure ()

          clearWatches :: MonadIO m => m ()
          clearWatches = runDB conn Ops.clearWatches

          getReflog :: MonadIO m => m [Reflog.Entry Branch.Hash]
          getReflog =
            liftIO $
              ( do
                  contents <- TextIO.readFile (reflogPath root)
                  let lines = Text.lines contents
                  let entries = parseEntry <$> lines
                  pure entries
              )
                `catchIO` const (pure [])
            where
              parseEntry t = fromMaybe (err t) (Reflog.fromText t)
              err t =
                error $
                  "I couldn't understand this line in " ++ reflogPath root ++ "\n\n"
                    ++ Text.unpack t

          appendReflog :: MonadIO m => Text -> Branch m -> Branch m -> m ()
          appendReflog reason old new =
            liftIO $ TextIO.appendFile (reflogPath root) (t <> "\n")
            where
              t = Reflog.toText $ Reflog.Entry (Branch.headHash old) (Branch.headHash new) reason

          reflogPath :: CodebasePath -> FilePath
          reflogPath root = root </> "reflog"

          termsOfTypeImpl :: MonadUnliftIO m => Reference -> m (Set Referent.Id)
          termsOfTypeImpl r =
            runDB conn $
              Ops.termsHavingType (Cv.reference1to2 r)
                >>= Set.traverse (Cv.referentid2to1 getCycleLen getDeclType)

          termsMentioningTypeImpl :: MonadUnliftIO m => Reference -> m (Set Referent.Id)
          termsMentioningTypeImpl r =
            runDB conn $
              Ops.termsMentioningType (Cv.reference1to2 r)
                >>= Set.traverse (Cv.referentid2to1 getCycleLen getDeclType)

          hashLength :: Applicative m => m Int
          hashLength = pure 10

          branchHashLength :: Applicative m => m Int
          branchHashLength = pure 10

          defnReferencesByPrefix :: MonadUnliftIO m => OT.ObjectType -> ShortHash -> m (Set Reference.Id)
          defnReferencesByPrefix _ (ShortHash.Builtin _) = pure mempty
          defnReferencesByPrefix ot (ShortHash.ShortHash prefix (fmap Cv.shortHashSuffix1to2 -> cycle) _cid) =
            runDB conn do
              refs <- do
                Ops.componentReferencesByPrefix ot prefix cycle
                  >>= traverse (C.Reference.idH Ops.loadHashByObjectId)
                  >>= pure . Set.fromList

              Set.fromList <$> traverse (Cv.referenceid2to1 getCycleLen) (Set.toList refs)

          termReferencesByPrefix :: MonadUnliftIO m => ShortHash -> m (Set Reference.Id)
          termReferencesByPrefix = defnReferencesByPrefix OT.TermComponent

          declReferencesByPrefix :: MonadUnliftIO m => ShortHash -> m (Set Reference.Id)
          declReferencesByPrefix = defnReferencesByPrefix OT.DeclComponent

          referentsByPrefix :: MonadUnliftIO m => ShortHash -> m (Set Referent.Id)
          referentsByPrefix SH.Builtin {} = pure mempty
          referentsByPrefix (SH.ShortHash prefix (fmap Cv.shortHashSuffix1to2 -> cycle) cid) = runDB conn do
            termReferents <-
              Ops.termReferentsByPrefix prefix cycle
                >>= traverse (Cv.referentid2to1 getCycleLen getDeclType)
            declReferents' <- Ops.declReferentsByPrefix prefix cycle (read . Text.unpack <$> cid)
            let declReferents =
                  [ Referent.ConId (ConstructorReference (Reference.Id (Cv.hash2to1 h) pos len) (fromIntegral cid)) (Cv.decltype2to1 ct)
                    | (h, pos, len, ct, cids) <- declReferents',
                      cid <- cids
                  ]
            pure . Set.fromList $ termReferents <> declReferents

          branchHashesByPrefix :: MonadIO m => ShortBranchHash -> m (Set Branch.Hash)
          branchHashesByPrefix sh = runDB conn do
            -- given that a Branch is shallow, it's really `CausalHash` that you'd
            -- refer to to specify a full namespace w/ history.
            -- but do we want to be able to refer to a namespace without its history?
            cs <- Ops.causalHashesByPrefix (Cv.sbh1to2 sh)
            pure $ Set.map (Causal.RawHash . Cv.hash2to1 . unCausalHash) cs

          sqlLca :: MonadIO m => Branch.Hash -> Branch.Hash -> m (Maybe Branch.Hash)
          sqlLca h1 h2 =
            liftIO $ withConnection  (debugName ++ ".lca.left") root $ \c1 -> do
                     withConnection  (debugName ++ ".lca.right") root $ \c2 -> do
                       runDB conn
                         . (fmap . fmap) Cv.causalHash2to1
                         $ Ops.lca (Cv.causalHash1to2 h1) (Cv.causalHash1to2 h2) c1 c2
      let
       codebase = C.Codebase
        (Cache.applyDefined termCache getTerm)
        (Cache.applyDefined typeOfTermCache getTypeOfTermImpl)
        (Cache.applyDefined declCache getTypeDeclaration)
        putTerm
        putTypeDeclaration
        (getRootBranch rootBranchCache)
        (putRootBranch rootBranchCache)
        (rootBranchUpdates rootBranchCache)
        getBranchForHash
        putBranch
        isCausalHash
        getPatch
        putPatch
        patchExists
        dependentsImpl
        syncFromDirectory
        syncToDirectory
        viewRemoteBranch'
        (\b r opts -> pushGitBranch conn b r opts)
        watches
        getWatch
        putWatch
        clearWatches
        getReflog
        appendReflog
        termsOfTypeImpl
        termsMentioningTypeImpl
        hashLength
        termReferencesByPrefix
        declReferencesByPrefix
        referentsByPrefix
        branchHashLength
        branchHashesByPrefix
        (Just sqlLca)
        (Just \l r -> runDB conn $ fromJust <$> before l r)

      let finalizer :: MonadIO m => m ()
          finalizer = do
            decls <- readTVarIO declBuffer
            terms <- readTVarIO termBuffer
            let printBuffer header b =
                  liftIO
                    if b /= mempty
                      then putStrLn header >> putStrLn "" >> print b
                      else pure ()
            printBuffer "Decls:" decls
            printBuffer "Terms:" terms
      (Right <$> action codebase) `finally` finalizer
    v -> pure $ Left v
=======
        putWatch _unknownKind _ _ = pure ()

        clearWatches :: MonadIO m => m ()
        clearWatches = runDB conn Ops.clearWatches

        getReflog :: MonadIO m => m [Reflog.Entry Branch.Hash]
        getReflog =
          liftIO $
            ( do
                contents <- TextIO.readFile (reflogPath root)
                let lines = Text.lines contents
                let entries = parseEntry <$> lines
                pure entries
            )
              `catchIO` const (pure [])
          where
            parseEntry t = fromMaybe (err t) (Reflog.fromText t)
            err t =
              error $
                "I couldn't understand this line in " ++ reflogPath root ++ "\n\n"
                  ++ Text.unpack t

        appendReflog :: MonadIO m => Text -> Branch m -> Branch m -> m ()
        appendReflog reason old new =
          liftIO $ TextIO.appendFile (reflogPath root) (t <> "\n")
          where
            t = Reflog.toText $ Reflog.Entry (Branch.headHash old) (Branch.headHash new) reason

        reflogPath :: CodebasePath -> FilePath
        reflogPath root = root </> "reflog"

        termsOfTypeImpl :: MonadIO m => Reference -> m (Set Referent.Id)
        termsOfTypeImpl r =
          runDB conn $
            Ops.termsHavingType (Cv.reference1to2 r)
              >>= Set.traverse (Cv.referentid2to1 getDeclType)

        termsMentioningTypeImpl :: MonadIO m => Reference -> m (Set Referent.Id)
        termsMentioningTypeImpl r =
          runDB conn $
            Ops.termsMentioningType (Cv.reference1to2 r)
              >>= Set.traverse (Cv.referentid2to1 getDeclType)

        hashLength :: Applicative m => m Int
        hashLength = pure 10

        branchHashLength :: Applicative m => m Int
        branchHashLength = pure 10

        defnReferencesByPrefix :: MonadIO m => OT.ObjectType -> ShortHash -> m (Set Reference.Id)
        defnReferencesByPrefix _ (ShortHash.Builtin _) = pure mempty
        defnReferencesByPrefix ot (ShortHash.ShortHash prefix (fmap Cv.shortHashSuffix1to2 -> cycle) _cid) =
          Monoid.fromMaybe <$> runDB' conn do
            refs <- do
              Ops.componentReferencesByPrefix ot prefix cycle
                >>= traverse (C.Reference.idH Ops.loadHashByObjectId)
                >>= pure . Set.fromList

            pure $ Set.map Cv.referenceid2to1 refs

        termReferencesByPrefix :: MonadIO m => ShortHash -> m (Set Reference.Id)
        termReferencesByPrefix = defnReferencesByPrefix OT.TermComponent

        declReferencesByPrefix :: MonadIO m => ShortHash -> m (Set Reference.Id)
        declReferencesByPrefix = defnReferencesByPrefix OT.DeclComponent

        referentsByPrefix :: MonadIO m => ShortHash -> m (Set Referent.Id)
        referentsByPrefix SH.Builtin {} = pure mempty
        referentsByPrefix (SH.ShortHash prefix (fmap Cv.shortHashSuffix1to2 -> cycle) cid) = runDB conn do
          termReferents <-
            Ops.termReferentsByPrefix prefix cycle
              >>= traverse (Cv.referentid2to1 getDeclType)
          declReferents' <- Ops.declReferentsByPrefix prefix cycle (read . Text.unpack <$> cid)
          let declReferents =
                [ Referent.ConId (ConstructorReference (Reference.Id (Cv.hash2to1 h) pos) (fromIntegral cid)) (Cv.decltype2to1 ct)
                  | (h, pos, ct, cids) <- declReferents',
                    cid <- cids
                ]
          pure . Set.fromList $ termReferents <> declReferents

        branchHashesByPrefix :: MonadIO m => ShortBranchHash -> m (Set Branch.Hash)
        branchHashesByPrefix sh = runDB conn do
          -- given that a Branch is shallow, it's really `CausalHash` that you'd
          -- refer to to specify a full namespace w/ history.
          -- but do we want to be able to refer to a namespace without its history?
          cs <- Ops.causalHashesByPrefix (Cv.sbh1to2 sh)
          pure $ Set.map (Causal.RawHash . Cv.hash2to1 . unCausalHash) cs

        sqlLca :: MonadIO m => Branch.Hash -> Branch.Hash -> m (Maybe Branch.Hash)
        sqlLca h1 h2 =
          liftIO $
            withConnection (debugName ++ ".lca.left") root $ \c1 -> do
              withConnection (debugName ++ ".lca.right") root $ \c2 -> do
                runDB conn
                  . (fmap . fmap) Cv.causalHash2to1
                  $ Ops.lca (Cv.causalHash1to2 h1) (Cv.causalHash1to2 h2) c1 c2
    let codebase =
          C.Codebase
            (Cache.applyDefined termCache getTerm)
            (Cache.applyDefined typeOfTermCache getTypeOfTermImpl)
            (Cache.applyDefined declCache getTypeDeclaration)
            putTerm
            putTypeDeclaration
            -- _getTermComponent
            getTermComponentWithTypes
            getDeclComponent
            getCycleLength
            (getRootBranch rootBranchCache)
            getRootBranchExists
            (putRootBranch rootBranchCache)
            (rootBranchUpdates rootBranchCache)
            getBranchForHash
            putBranch
            isCausalHash
            getPatch
            putPatch
            patchExists
            dependentsImpl
            dependentsOfComponentImpl
            syncFromDirectory
            syncToDirectory
            viewRemoteBranch'
            (\r opts action -> pushGitBranch conn r opts action)
            watches
            getWatch
            putWatch
            clearWatches
            getReflog
            appendReflog
            termsOfTypeImpl
            termsMentioningTypeImpl
            hashLength
            termReferencesByPrefix
            declReferencesByPrefix
            referentsByPrefix
            branchHashLength
            branchHashesByPrefix
            (Just sqlLca)
            (Just \l r -> runDB conn $ fromJust <$> before l r)

    let finalizer :: MonadIO m => m ()
        finalizer = do
          decls <- readTVarIO declBuffer
          terms <- readTVarIO termBuffer
          let printBuffer header b =
                liftIO
                  if b /= mempty
                    then putStrLn header >> putStrLn "" >> print b
                    else pure ()
          printBuffer "Decls:" decls
          printBuffer "Terms:" terms

    flip finally finalizer $ do
      -- Migrate if necessary.
      ensureCodebaseIsUpToDate localOrRemote root conn codebase >>= \case
        Left err -> pure $ Left err
        Right () -> Right <$> action (codebase, conn)
>>>>>>> 7163508b

-- well one or the other. :zany_face: the thinking being that they wouldn't hash-collide
termExists', declExists' :: MonadIO m => Hash -> ReaderT Connection m Bool
termExists' = fmap isJust . Ops.primaryHashToMaybeObjectId . Cv.hash1to2
declExists' = termExists'

patchExists' :: MonadIO m => Branch.EditHash -> ReaderT Connection m Bool
patchExists' h = fmap isJust $ Ops.primaryHashToMaybePatchObjectId (Cv.patchHash1to2 h)

putBranch' :: MonadIO m => Branch m -> ReaderT Connection m ()
putBranch' branch1 =
  void . Ops.saveBranch . Cv.causalbranch1to2 $
    Branch.transform lift branch1

isCausalHash' :: MonadIO m => Branch.Hash -> ReaderT Connection m Bool
isCausalHash' (Causal.RawHash h) =
  Q.loadHashIdByHash (Cv.hash1to2 h) >>= \case
    Nothing -> pure False
    Just hId -> Q.isCausalHash hId

before :: (MonadIO m, Q.DB m) => Branch.Hash -> Branch.Hash -> m (Maybe Bool)
before h1 h2 =
  Ops.before (Cv.causalHash1to2 h1) (Cv.causalHash1to2 h2)

syncInternal ::
  forall m.
  MonadIO m =>
  Sync.Progress m Sync22.Entity ->
  Connection ->
  Connection ->
  Branch m ->
  m ()
syncInternal progress srcConn destConn b = time "syncInternal" do
  -- We start a savepoint on the src connection because it seemed to speed things up.
  -- Mitchell says: that doesn't sound right... why would that be the case?
  -- TODO: look into this; this connection should be used only for reads.
  runDB srcConn $ Q.savepoint "sync"
  runDB destConn $ Q.savepoint "sync"
  result <- runExceptT do
    let syncEnv = Sync22.Env srcConn destConn (16 * 1024 * 1024)
    -- we want to use sync22 wherever possible
    -- so for each source branch, we'll check if it exists in the destination codebase
    -- or if it exists in the source codebase, then we can sync22 it
    -- if it doesn't exist in the dest or source branch,
    -- then just use putBranch to the dest
    let se :: forall m a. Functor m => (ExceptT Sync22.Error m a -> ExceptT SyncEphemeral.Error m a)
        se = Except.withExceptT SyncEphemeral.Sync22Error
    let r :: forall m a. (ReaderT Sync22.Env m a -> m a)
        r = flip runReaderT syncEnv
        processBranches ::
          forall m.
          MonadIO m =>
          Sync.Sync (ReaderT Sync22.Env (ExceptT Sync22.Error m)) Sync22.Entity ->
          Sync.Progress (ReaderT Sync22.Env (ExceptT Sync22.Error m)) Sync22.Entity ->
          [Entity m] ->
          ExceptT Sync22.Error m ()
        processBranches _ _ [] = pure ()
        processBranches sync progress (b0@(B h mb) : rest) = do
          when debugProcessBranches do
            traceM $ "processBranches " ++ show b0
            traceM $ " queue: " ++ show rest
          ifM @(ExceptT Sync22.Error m)
            (lift . runDB destConn $ isCausalHash' h)
            do
              when debugProcessBranches $ traceM $ "  " ++ show b0 ++ " already exists in dest db"
              processBranches sync progress rest
            do
              when debugProcessBranches $ traceM $ "  " ++ show b0 ++ " doesn't exist in dest db"
              let h2 = CausalHash . Cv.hash1to2 $ Causal.unRawHash h
              lift (runDB srcConn (Q.loadCausalHashIdByCausalHash h2)) >>= \case
                Just chId -> do
                  when debugProcessBranches $ traceM $ "  " ++ show b0 ++ " exists in source db, so delegating to direct sync"
                  r $ Sync.sync' sync progress [Sync22.C chId]
                  processBranches sync progress rest
                Nothing ->
                  lift mb >>= \b -> do
                    when debugProcessBranches $ traceM $ "  " ++ show b0 ++ " doesn't exist in either db, so delegating to Codebase.putBranch"
                    let (branchDeps, BD.to' -> BD.Dependencies' es ts ds) = BD.fromBranch b
                    when debugProcessBranches do
                      traceM $ "  branchDeps: " ++ show (fst <$> branchDeps)
                      traceM $ "  terms: " ++ show ts
                      traceM $ "  decls: " ++ show ds
                      traceM $ "  edits: " ++ show es
                    (cs, es, ts, ds) <- lift $ runDB destConn do
                      cs <- filterM (fmap not . isCausalHash' . fst) branchDeps
                      es <- filterM (fmap not . patchExists') es
                      ts <- filterM (fmap not . termExists') ts
                      ds <- filterM (fmap not . declExists') ds
                      pure (cs, es, ts, ds)
                    if null cs && null es && null ts && null ds
                      then do
                        lift . runDB destConn $ putBranch' b
                        processBranches @m sync progress rest
                      else do
                        let bs = map (uncurry B) cs
                            os = map O (es <> ts <> ds)
                        processBranches @m sync progress (os ++ bs ++ b0 : rest)
        processBranches sync progress (O h : rest) = do
          when debugProcessBranches $ traceM $ "processBranches O " ++ take 10 (show h)
          oId <- runDB srcConn (Q.expectHashIdByHash (Cv.hash1to2 h) >>= Q.expectObjectIdForAnyHashId)
          r $ Sync.sync' sync progress [Sync22.O oId]
          processBranches sync progress rest
    sync <- se . r $ Sync22.sync22
    let progress' = Sync.transformProgress (lift . lift) progress
        bHash = Branch.headHash b
    se $ time "SyncInternal.processBranches" $ processBranches sync progress' [B bHash (pure b)]
<<<<<<< HEAD
    testWatchRefs <- time "SyncInternal enumerate testWatches" $
      lift . fmap concat $ for [WK.TestWatch] \wk ->
        fmap (Sync22.W wk) <$> runDB srcConn (Q.loadWatchesByWatchKind wk)
    se . r $ Sync.sync sync progress' testWatchRefs
=======
>>>>>>> 7163508b
  let onSuccess a = runDB destConn (Q.release "sync") *> pure a
      onFailure e = do
        if debugCommitFailedTransaction
          then runDB destConn (Q.release "sync")
          else runDB destConn (Q.rollbackRelease "sync")
        error (show e)
  runDB srcConn $ Q.rollbackRelease "sync" -- (we don't write to the src anyway)
  either onFailure onSuccess result

runDB' :: MonadIO m => Connection -> MaybeT (ReaderT Connection m) a -> m (Maybe a)
runDB' conn = runDB conn . runMaybeT

runDB :: MonadIO m => Connection -> ReaderT Connection m a -> m a
runDB = flip runReaderT

-- | Like 'runDB', but executes the action within a transaction on the provided
-- connection.
runDBInTx ::
  MonadUnliftIO m =>
  Connection ->
  String ->
  ReaderT Connection (ExceptT Ops.Error m) a ->
  m a
runDBInTx conn name action =
  runReaderT (Q.withSavepoint_ name (lift $ runDB conn action)) conn

data Entity m
  = B Branch.Hash (m (Branch m))
  | O Hash

instance Show (Entity m) where
  show (B h _) = "B " ++ take 10 (show h)
  show (O h) = "O " ++ take 10 (show h)

data SyncProgressState = SyncProgressState
  { _needEntities :: Maybe (Set Sync22.Entity),
    _doneEntities :: Either Int (Set Sync22.Entity),
    _warnEntities :: Either Int (Set Sync22.Entity)
  }

emptySyncProgressState :: SyncProgressState
emptySyncProgressState = SyncProgressState (Just mempty) (Right mempty) (Right mempty)

syncProgress :: MonadState SyncProgressState m => MonadIO m => Sync.Progress m Sync22.Entity
syncProgress = Sync.Progress need done warn allDone
  where
    quiet = False
    maxTrackedHashCount = 1024 * 1024
    size :: SyncProgressState -> Int
    size = \case
      SyncProgressState Nothing (Left i) (Left j) -> i + j
      SyncProgressState (Just need) (Right done) (Right warn) -> Set.size need + Set.size done + Set.size warn
      SyncProgressState _ _ _ -> undefined

    need, done, warn :: (MonadState SyncProgressState m, MonadIO m) => Sync22.Entity -> m ()
    need h = do
      unless quiet $ Monad.whenM (State.gets size <&> (== 0)) $ liftIO $ putStr "\n"
      State.get >>= \case
        SyncProgressState Nothing Left {} Left {} -> pure ()
        SyncProgressState (Just need) (Right done) (Right warn) ->
          if Set.size need + Set.size done + Set.size warn > maxTrackedHashCount
            then State.put $ SyncProgressState Nothing (Left $ Set.size done) (Left $ Set.size warn)
            else
              if Set.member h done || Set.member h warn
                then pure ()
                else State.put $ SyncProgressState (Just $ Set.insert h need) (Right done) (Right warn)
        SyncProgressState _ _ _ -> undefined
      unless quiet printSynced

    done h = do
      unless quiet $ Monad.whenM (State.gets size <&> (== 0)) $ liftIO $ putStr "\n"
      State.get >>= \case
        SyncProgressState Nothing (Left done) warn ->
          State.put $ SyncProgressState Nothing (Left (done + 1)) warn
        SyncProgressState (Just need) (Right done) warn ->
          State.put $ SyncProgressState (Just $ Set.delete h need) (Right $ Set.insert h done) warn
        SyncProgressState _ _ _ -> undefined
      unless quiet printSynced

    warn h = do
      unless quiet $ Monad.whenM (State.gets size <&> (== 0)) $ liftIO $ putStr "\n"
      State.get >>= \case
        SyncProgressState Nothing done (Left warn) ->
          State.put $ SyncProgressState Nothing done (Left $ warn + 1)
        SyncProgressState (Just need) done (Right warn) ->
          State.put $ SyncProgressState (Just $ Set.delete h need) done (Right $ Set.insert h warn)
        SyncProgressState _ _ _ -> undefined
      unless quiet printSynced

    allDone = do
      State.get >>= liftIO . putStrLn . renderState ("  " ++ "Done syncing ")

    printSynced :: (MonadState SyncProgressState m, MonadIO m) => m ()
    printSynced =
      State.get >>= \s ->
        liftIO $
          finally
            do ANSI.hideCursor; putStr . renderState ("  " ++ "Synced ") $ s
            ANSI.showCursor

    renderState :: String -> SyncProgressState -> String
    renderState prefix = \case
      SyncProgressState Nothing (Left done) (Left warn) ->
        "\r" ++ prefix ++ show done ++ " entities" ++ if warn > 0 then " with " ++ show warn ++ " warnings." else "."
      SyncProgressState (Just _need) (Right done) (Right warn) ->
        "\r" ++ prefix ++ show (Set.size done + Set.size warn)
          ++ " entities"
          ++ if Set.size warn > 0
            then " with " ++ show (Set.size warn) ++ " warnings."
            else "."
      SyncProgressState need done warn ->
        "invalid SyncProgressState "
          ++ show (fmap v need, bimap id v done, bimap id v warn)
      where
        v = const ()

viewRemoteBranch' ::
  forall m r.
  (MonadUnliftIO m) =>
  ReadRemoteNamespace ->
  Git.GitBranchBehavior ->
  ((Branch m, CodebasePath) -> m r) ->
  m (Either C.GitError r)
viewRemoteBranch' (repo, sbh, path) gitBranchBehavior action = UnliftIO.try $ do
  -- set up the cache dir
<<<<<<< HEAD
  remotePath <- UnliftIO.fromEitherM . runExceptT . withExceptT C.GitProtocolError . time "Git fetch" $ pullBranch repo

  -- Tickle the database before calling into `sqliteCodebase`; this covers the case that the database file either
  -- doesn't exist at all or isn't a SQLite database file, but does not cover the case that the database file itself is
  -- somehow corrupt, or not even a Unison database.
  --
  -- FIXME it would probably make more sense to define some proper preconditions on `sqliteCodebase`, and perhaps update
  -- its output type, which currently indicates the only way it can fail is with an `UnknownSchemaVersion` error.
  (withConnection "codebase exists check" remotePath \_ -> pure ()) `catch` \exception ->
    if Sqlite.isCantOpenException exception
      then throwIO (C.GitSqliteCodebaseError (GitError.NoDatabaseFile repo remotePath))
      else throwIO exception

  result <- sqliteCodebase "viewRemoteBranch.gitCache" remotePath \codebase -> do
    -- try to load the requested branch from it
    branch <- time "Git fetch (sbh)" $ case sbh of
      -- no sub-branch was specified, so use the root.
      Nothing -> time "Get remote root branch" $ Codebase1.getRootBranch codebase
      -- load from a specific `ShortBranchHash`
      Just sbh -> do
        branchCompletions <- Codebase1.branchHashesByPrefix codebase sbh
        case toList branchCompletions of
          [] -> throwIO . C.GitCodebaseError $ GitError.NoRemoteNamespaceWithHash repo sbh
          [h] ->
            (Codebase1.getBranchForHash codebase h) >>= \case
              Just b -> pure b
              Nothing -> throwIO . C.GitCodebaseError $ GitError.NoRemoteNamespaceWithHash repo sbh
          _ -> throwIO . C.GitCodebaseError $ GitError.RemoteNamespaceHashAmbiguous repo sbh branchCompletions
    case Branch.getAt path branch of
      Just b -> action (b, remotePath)
      Nothing -> throwIO . C.GitCodebaseError $ GitError.CouldntFindRemoteBranch repo path
  case result of
    Left schemaVersion -> throwIO . C.GitSqliteCodebaseError $ GitError.UnrecognizedSchemaVersion repo remotePath schemaVersion
    Right inner -> pure inner

-- Push a branch to a repo. Optionally attempt to set the branch as the new root, which fails if the branch is not after
=======
  time "Git fetch" $
    throwEitherMWith C.GitProtocolError . withRepo repo gitBranchBehavior $ \remoteRepo -> do
      let remotePath = Git.gitDirToPath remoteRepo
      -- Tickle the database before calling into `sqliteCodebase`; this covers the case that the database file either
      -- doesn't exist at all or isn't a SQLite database file, but does not cover the case that the database file itself is
      -- somehow corrupt, or not even a Unison database.
      --
      -- FIXME it would probably make more sense to define some proper preconditions on `sqliteCodebase`, and perhaps update
      -- its output type, which currently indicates the only way it can fail is with an `UnknownSchemaVersion` error.
      (withConnection "codebase exists check" remotePath \_ -> pure ()) `catch` \sqlError ->
        case Sqlite.sqlError sqlError of
          Sqlite.ErrorCan'tOpen -> throwIO (C.GitSqliteCodebaseError (GitError.NoDatabaseFile repo remotePath))
          -- Unexpected error from sqlite
          _ -> throwIO sqlError

      result <- sqliteCodebase "viewRemoteBranch.gitCache" remotePath Remote \(codebase, _conn) -> do
        -- try to load the requested branch from it
        branch <- time "Git fetch (sbh)" $ case sbh of
          -- no sub-branch was specified, so use the root.
          Nothing ->
            (time "Get remote root branch" $ Codebase1.getRootBranch codebase) >>= \case
              -- this NoRootBranch case should probably be an error too.
              Left Codebase1.NoRootBranch -> pure Branch.empty
              Left (Codebase1.CouldntLoadRootBranch h) ->
                throwIO . C.GitCodebaseError $ GitError.CouldntLoadRootBranch repo h
              Left (Codebase1.CouldntParseRootBranch s) ->
                throwIO . C.GitSqliteCodebaseError $ GitError.GitCouldntParseRootBranchHash repo s
              Right b -> pure b
          -- load from a specific `ShortBranchHash`
          Just sbh -> do
            branchCompletions <- Codebase1.branchHashesByPrefix codebase sbh
            case toList branchCompletions of
              [] -> throwIO . C.GitCodebaseError $ GitError.NoRemoteNamespaceWithHash repo sbh
              [h] ->
                (Codebase1.getBranchForHash codebase h) >>= \case
                  Just b -> pure b
                  Nothing -> throwIO . C.GitCodebaseError $ GitError.NoRemoteNamespaceWithHash repo sbh
              _ -> throwIO . C.GitCodebaseError $ GitError.RemoteNamespaceHashAmbiguous repo sbh branchCompletions
        case Branch.getAt path branch of
          Just b -> action (b, remotePath)
          Nothing -> throwIO . C.GitCodebaseError $ GitError.CouldntFindRemoteBranch repo path
      case result of
        Left err -> throwIO . C.GitSqliteCodebaseError $ C.gitErrorFromOpenCodebaseError remotePath repo err
        Right inner -> pure inner

-- | Push a branch to a repo. Optionally attempt to set the branch as the new root, which fails if the branch is not after
>>>>>>> 7163508b
-- the existing root.
pushGitBranch ::
  forall m e.
  (MonadUnliftIO m) =>
  Connection ->
  WriteRepo ->
  PushGitBranchOpts ->
  -- An action which accepts the current root branch on the remote and computes a new branch.
  (Branch m -> m (Either e (Branch m))) ->
  m (Either C.GitError (Either e (Branch m)))
pushGitBranch srcConn repo (PushGitBranchOpts setRoot _syncMode) action = UnliftIO.try do
  -- Pull the latest remote into our git cache
  -- Use a local git clone to copy this git repo into a temp-dir
  -- Delete the codebase in our temp-dir
  -- Use sqlite's VACUUM INTO command to make a copy of the remote codebase into our temp-dir
  -- Connect to the copied codebase and sync whatever it is we want to push.
  -- sync the branch to the staging codebase using `syncInternal`, which probably needs to be passed in instead of `syncToDirectory`
  -- if setting the remote root,
  --   do a `before` check on the staging codebase
  --   if it passes, proceed (see below)
  --   if it fails, throw an exception (which will rollback) and clean up.
  -- push from the temp-dir to the remote.
  -- Delete the temp-dir.
  --
  -- set up the cache dir
<<<<<<< HEAD
  remotePath <- time "Git fetch" $ withExceptT C.GitProtocolError $ pullBranch (writeToRead repo)
  ExceptT . withOpenOrCreateCodebaseConnection "push.dest" remotePath $ \destConn -> do
    runDB destConn $ Q.savepoint "push"
    flip State.execStateT emptySyncProgressState $
      syncInternal syncProgress srcConn destConn (Branch.transform lift branch)
    runDB destConn do
      result <- if setRoot
        then do
          let newRootHash = Branch.headHash branch
=======
  throwEitherMWith C.GitProtocolError . withRepo readRepo Git.CreateBranchIfMissing $ \pushStaging -> do
    newBranchOrErr <- throwEitherMWith (C.GitSqliteCodebaseError . C.gitErrorFromOpenCodebaseError (Git.gitDirToPath pushStaging) readRepo)
      . withOpenOrCreateCodebase "push.dest" (Git.gitDirToPath pushStaging) Remote
      $ \(codebaseStatus, destCodebase, destConn) -> do
        currentRootBranch <-
          C.getRootBranch destCodebase >>= \case
            Left err -> case err of
              C.NoRootBranch -> pure Branch.empty
              C.CouldntParseRootBranch s ->
                throwIO . C.GitCodebaseError $ GitError.CouldntParseRemoteBranch readRepo s
              C.CouldntLoadRootBranch h ->
                throwIO . C.GitCodebaseError $ GitError.CouldntLoadRootBranch readRepo h
            Right br -> pure br
        action currentRootBranch >>= \case
          Left e -> pure $ Left e
          Right newBranch -> do
            flip runReaderT destConn $
              Q.withSavepoint_ @(ReaderT _ m) "push" $ do
                throwExceptT $ doSync codebaseStatus (Git.gitDirToPath pushStaging) srcConn destConn newBranch
            pure (Right newBranch)
    for newBranchOrErr $ push pushStaging repo
    pure newBranchOrErr
  where
    readRepo :: ReadRepo
    readRepo = writeToRead repo
    doSync :: CodebaseStatus -> FilePath -> Connection -> Connection -> Branch m -> ExceptT C.GitError (ReaderT Connection m) ()
    doSync codebaseStatus remotePath srcConn destConn newBranch = do
      _ <-
        flip State.execStateT emptySyncProgressState $
          syncInternal syncProgress srcConn destConn (Branch.transform (lift . lift . lift) newBranch)
      when setRoot $ overwriteRoot codebaseStatus remotePath destConn newBranch
    overwriteRoot :: forall n. MonadIO n => CodebaseStatus -> FilePath -> Connection -> Branch m -> ExceptT C.GitError n ()
    overwriteRoot codebaseStatus remotePath destConn newBranch = do
      let newBranchHash = Branch.headHash newBranch
      case codebaseStatus of
        ExistingCodebase -> do
>>>>>>> 7163508b
          -- the call to runDB "handles" the possible DB error by bombing
          maybeOldRootHash <- fmap Cv.branchHash2to1 <$> runDB destConn Ops.loadMaybeRootCausalHash
          case maybeOldRootHash of
            Nothing -> runDB destConn $ do
              setRepoRoot newBranchHash
            (Just oldRootHash) -> runDB destConn $ do
              before oldRootHash newBranchHash >>= \case
                Nothing ->
                  error $
                    "I couldn't find the hash " ++ show newBranchHash
                      ++ " that I just synced to the cached copy of "
                      ++ repoString
                      ++ " in "
                      ++ show remotePath
                      ++ "."
                Just False -> do
<<<<<<< HEAD
                  Q.rollbackRelease "push"
                  pure . Left . C.GitProtocolError $ GitError.PushDestinationHasNewStuff repo
                Just True -> do
                  setRepoRoot newRootHash
                  Q.release "push"
                  pure $ Right ()
        else do
          Q.release "push"
          pure $ Right ()

      liftIO (Sqlite.trySetJournalMode destConn Sqlite.JournalMode'DELETE)
      pure result
  liftIO do
    void $ push remotePath repo
  where
    repoString = Text.unpack $ printWriteRepo repo
    setRepoRoot :: DB m => Branch.Hash -> m ()
=======
                  lift . lift . throwError . C.GitProtocolError $ GitError.PushDestinationHasNewStuff repo
                Just True -> pure ()
        CreatedCodebase -> pure ()
      runDB destConn $ setRepoRoot newBranchHash

    repoString = Text.unpack $ printWriteRepo repo
    setRepoRoot :: forall m. Q.DB m => Branch.Hash -> m ()
>>>>>>> 7163508b
    setRepoRoot h = do
      let h2 = Cv.causalHash1to2 h
          err = error $ "Called SqliteCodebase.setNamespaceRoot on unknown causal hash " ++ show h2
      chId <- fromMaybe err <$> Q.loadCausalHashIdByCausalHash h2
      Q.setNamespaceRoot chId

    -- This function makes sure that the result of git status is valid.
    -- Valid lines are any of:
    --
    --   ?? .unison/v2/unison.sqlite3 (initial commit to an empty repo)
    --   M .unison/v2/unison.sqlite3  (updating an existing repo)
    --   D .unison/v2/unison.sqlite3-wal (cleaning up the WAL from before bugfix)
    --   D .unison/v2/unison.sqlite3-shm (ditto)
    --
    -- Invalid lines are like:
    --
    --   ?? .unison/v2/unison.sqlite3-wal
    --
    -- Which will only happen if the write-ahead log hasn't been
    -- fully folded into the unison.sqlite3 file.
    --
    -- Returns `Just (hasDeleteWal, hasDeleteShm)` on success,
    -- `Nothing` otherwise. hasDeleteWal means there's the line:
    --   D .unison/v2/unison.sqlite3-wal
    -- and hasDeleteShm is `True` if there's the line:
    --   D .unison/v2/unison.sqlite3-shm
    --
    parseStatus :: Text -> Maybe (Bool, Bool)
    parseStatus status =
      if all okLine statusLines
        then Just (hasDeleteWal, hasDeleteShm)
        else Nothing
      where
        -- `git status` always displays paths using posix forward-slashes,
        -- so we have to convert our expected path to test.
        posixCodebasePath =
          FilePath.Posix.joinPath (FilePath.splitDirectories codebasePath)
        statusLines = Text.unpack <$> Text.lines status
        t = dropWhile Char.isSpace
        okLine (t -> '?' : '?' : (t -> p)) | p == posixCodebasePath = True
        okLine (t -> 'M' : (t -> p)) | p == posixCodebasePath = True
        okLine line = isWalDelete line || isShmDelete line
        isWalDelete (t -> 'D' : (t -> p)) | p == posixCodebasePath ++ "-wal" = True
        isWalDelete _ = False
        isShmDelete (t -> 'D' : (t -> p)) | p == posixCodebasePath ++ "-wal" = True
        isShmDelete _ = False
        hasDeleteWal = any isWalDelete statusLines
        hasDeleteShm = any isShmDelete statusLines

    -- Commit our changes
    push :: forall n. MonadIO n => Git.GitRepo -> WriteRepo -> Branch m -> n Bool -- withIOError needs IO
    push remotePath repo@(WriteGitRepo {url' = url, branch = mayGitBranch}) newRootBranch = time "SqliteCodebase.pushGitRootBranch.push" $ do
      -- has anything changed?
      -- note: -uall recursively shows status for all files in untracked directories
      --   we want this so that we see
      --     `??  .unison/v2/unison.sqlite3` and not
      --     `??  .unison/`
      status <- gitTextIn remotePath ["status", "--short", "-uall"]
      if Text.null status
        then pure False
        else case parseStatus status of
          Nothing ->
            error $
              "An error occurred during push.\n"
                <> "I was expecting only to see "
                <> codebasePath
                <> " modified, but saw:\n\n"
                <> Text.unpack status
                <> "\n\n"
                <> "Please visit https://github.com/unisonweb/unison/issues/2063\n"
                <> "and add any more details about how you encountered this!\n"
          Just (hasDeleteWal, hasDeleteShm) -> do
            -- Only stage files we're expecting; don't `git add --all .`
            -- which could accidentally commit some garbage
            gitIn remotePath ["add", Text.pack codebasePath]
            when hasDeleteWal $ gitIn remotePath ["rm", Text.pack $ codebasePath <> "-wal"]
            when hasDeleteShm $ gitIn remotePath ["rm", Text.pack $ codebasePath <> "-shm"]
            gitIn
              remotePath
              ["commit", "-q", "-m", "Sync branch " <> Text.pack (show $ Branch.headHash newRootBranch)]
            -- Push our changes to the repo, silencing all output.
            -- Even with quiet, the remote (Github) can still send output through,
            -- so we capture stdout and stderr.
            (successful, _stdout, stderr) <- gitInCaptured remotePath $ ["push", "--quiet", url] ++ maybe [] (pure @[]) mayGitBranch
            when (not successful) . throwIO $ GitError.PushException repo (Text.unpack stderr)
            pure True<|MERGE_RESOLUTION|>--- conflicted
+++ resolved
@@ -12,12 +12,7 @@
 where
 
 import qualified Control.Concurrent
-<<<<<<< HEAD
-import Control.Monad (filterM, unless, when)
-import Control.Monad.Except (ExceptT (ExceptT), runExceptT, withExceptT)
-=======
 import Control.Monad.Except (ExceptT, runExceptT, throwError)
->>>>>>> 7163508b
 import qualified Control.Monad.Except as Except
 import qualified Control.Monad.Extra as Monad
 import Control.Monad.Reader (ReaderT (runReaderT))
@@ -26,7 +21,6 @@
 import Data.Bifunctor (Bifunctor (bimap), second)
 import Data.Bitraversable (bitraverse)
 import qualified Data.Char as Char
-import qualified Data.Either.Combinators as Either
 import Data.Either.Extra ()
 import qualified Data.List as List
 import Data.List.NonEmpty.Extra (NonEmpty ((:|)), maximum1)
@@ -35,13 +29,6 @@
 import qualified Data.Set as Set
 import qualified Data.Text as Text
 import qualified Data.Text.IO as TextIO
-<<<<<<< HEAD
-import Data.Traversable (for)
-import Data.Word (Word64)
-import GHC.Stack (HasCallStack)
-=======
-import qualified Database.SQLite.Simple as Sqlite
->>>>>>> 7163508b
 import qualified System.Console.ANSI as ANSI
 import System.FilePath ((</>))
 import qualified System.FilePath as FilePath
@@ -49,13 +36,7 @@
 import U.Codebase.HashTags (CausalHash (CausalHash, unCausalHash))
 import qualified U.Codebase.Reference as C.Reference
 import qualified U.Codebase.Referent as C.Referent
-<<<<<<< HEAD
-import U.Codebase.Sqlite.DbId (ObjectId, SchemaVersion (SchemaVersion))
-=======
-import U.Codebase.Sqlite.Connection (Connection (Connection))
-import qualified U.Codebase.Sqlite.Connection as Connection
 import U.Codebase.Sqlite.DbId (ObjectId)
->>>>>>> 7163508b
 import qualified U.Codebase.Sqlite.ObjectType as OT
 import qualified U.Codebase.Sqlite.Operations as Ops
 import qualified U.Codebase.Sqlite.Queries as Q
@@ -63,10 +44,7 @@
 import qualified U.Codebase.Sync as Sync
 import qualified U.Util.Cache as Cache
 import qualified U.Util.Hash as H2
-<<<<<<< HEAD
-=======
 import qualified U.Util.Monoid as Monoid
->>>>>>> 7163508b
 import U.Util.Timing (time)
 import qualified Unison.Builtin as Builtins
 import Unison.Codebase (Codebase, CodebasePath)
@@ -91,11 +69,7 @@
 import Unison.Codebase.SqliteCodebase.Paths
 import qualified Unison.Codebase.SqliteCodebase.SyncEphemeral as SyncEphemeral
 import Unison.Codebase.SyncMode (SyncMode)
-<<<<<<< HEAD
-import Unison.Codebase.Type (PushGitBranchOpts (..))
-=======
 import Unison.Codebase.Type (LocalOrRemote (..), PushGitBranchOpts (..))
->>>>>>> 7163508b
 import qualified Unison.Codebase.Type as C
 import Unison.ConstructorReference (GConstructorReference (..))
 import qualified Unison.ConstructorType as CT
@@ -113,27 +87,18 @@
 import qualified Unison.ShortHash as ShortHash
 import Unison.Sqlite (Connection, DB)
 import qualified Unison.Sqlite as Sqlite
+import qualified Unison.Sqlite.Connection as Sqlite.Connection
 import qualified Unison.Sqlite.Transaction as Sqlite.Transaction
 import Unison.Symbol (Symbol)
 import Unison.Term (Term)
 import qualified Unison.Term as Term
 import Unison.Type (Type)
 import qualified Unison.Type as Type
-<<<<<<< HEAD
-import qualified Unison.Util.Pretty as P
-import qualified Unison.Util.Set as Set
-import qualified Unison.WatchKind as UF
-import UnliftIO (MonadIO, MonadUnliftIO, catchIO, finally, liftIO, throwIO)
-import qualified UnliftIO
-import UnliftIO.Directory (canonicalizePath, createDirectoryIfMissing, doesDirectoryExist, doesFileExist)
-import UnliftIO.Exception (catch)
-=======
 import qualified Unison.Util.Set as Set
 import qualified Unison.WatchKind as UF
 import UnliftIO (MonadUnliftIO, catchIO, finally, throwIO, try)
 import UnliftIO.Directory (createDirectoryIfMissing, doesDirectoryExist, doesFileExist)
-import UnliftIO.Exception (bracket, catch)
->>>>>>> 7163508b
+import UnliftIO.Exception (catch)
 import UnliftIO.STM
 
 debug, debugProcessBranches, debugCommitFailedTransaction :: Bool
@@ -185,39 +150,11 @@
     (doesFileExist $ makeCodebasePath path)
     (pure $ Left Codebase1.CreateCodebaseAlreadyExists)
     do
-<<<<<<< HEAD
-      createDirectoryIfMissing True (path </> FilePath.takeDirectory codebasePath)
-      liftIO $
-        withConnection (debugName ++ ".createSchema") path $
-          ( runReaderT do
-              Q.createSchema
-              void . Ops.saveRootBranch $ Cv.causalbranch1to2 Branch.empty
-          )
-
-      fmap (Either.mapLeft CreateCodebaseUnknownSchemaVersion) (sqliteCodebase debugName path action)
-
-withOpenOrCreateCodebaseConnection ::
-  (MonadUnliftIO m) =>
-  Codebase.DebugName ->
-  FilePath ->
-  (Connection -> m r) ->
-  m r
-withOpenOrCreateCodebaseConnection debugName path action = do
-  unlessM
-    (doesFileExist $ path </> codebasePath)
-    (initSchemaIfNotExist path)
-  withConnection debugName path action
-
--- get the codebase in dir
-getCodebaseOrError ::
-=======
       createDirectoryIfMissing True (makeCodebaseDirPath path)
       withConnection (debugName ++ ".createSchema") path $
         runReaderT do
           Q.createSchema
-          runExceptT (void . Ops.saveRootBranch $ Cv.causalbranch1to2 Branch.empty) >>= \case
-            Left e -> error $ show e
-            Right () -> pure ()
+          void . Ops.saveRootBranch $ Cv.causalbranch1to2 Branch.empty
 
       sqliteCodebase debugName path Local action >>= \case
         Left schemaVersion -> error ("Failed to open codebase with schema version: " ++ show schemaVersion ++ ", which is unexpected because I just created this codebase.")
@@ -226,7 +163,6 @@
 -- | Use the codebase in the provided path.
 -- The codebase is automatically closed when the action completes or throws an exception.
 withCodebaseOrError ::
->>>>>>> 7163508b
   forall m r.
   (MonadUnliftIO m) =>
   Codebase.DebugName ->
@@ -295,32 +231,6 @@
 
 type DeclBufferEntry = BufferEntry (Decl Symbol Ann)
 
-<<<<<<< HEAD
-=======
--- | Create a new sqlite connection to the database at the given path.
---   the caller is responsible for calling the returned cleanup method once finished with the
---   connection.
---   The connection may not be used after it has been cleaned up.
---   Prefer using 'withConnection' if you can, as it guarantees the connection will be properly
---   closed for you.
-unsafeGetConnection ::
-  MonadIO m =>
-  Codebase.DebugName ->
-  CodebasePath ->
-  m (IO (), Connection)
-unsafeGetConnection name root = do
-  let path = makeCodebasePath root
-  Monad.when debug $ traceM $ "unsafeGetconnection " ++ name ++ " " ++ root ++ " -> " ++ path
-  (Connection name path -> conn) <- liftIO $ Sqlite.open path
-  runReaderT Q.setFlags conn
-  pure (shutdownConnection conn, conn)
-  where
-    shutdownConnection :: MonadIO m => Connection -> m ()
-    shutdownConnection conn = do
-      Monad.when debug $ traceM $ "shutdown connection " ++ show conn
-      liftIO $ Sqlite.close (Connection.underlying conn)
-
->>>>>>> 7163508b
 -- | Run an action with a connection to the codebase, closing the connection on completion or
 -- failure.
 withConnection ::
@@ -329,207 +239,16 @@
   CodebasePath ->
   (Connection -> m a) ->
   m a
-withConnection name root act =
-  Sqlite.withConnection name (root </> codebasePath) \conn -> do
+withConnection name root action =
+  Sqlite.withConnection name (makeCodebasePath root) \conn -> do
     liftIO (Sqlite.trySetJournalMode conn Sqlite.JournalMode'WAL)
-    act conn
+    action conn
 
 sqliteCodebase ::
   forall m r.
   MonadUnliftIO m =>
   Codebase.DebugName ->
   CodebasePath ->
-<<<<<<< HEAD
-  (Codebase m Symbol Ann -> m r) ->
-  m (Either SchemaVersion r)
-sqliteCodebase debugName root action = do
- Monad.when debug $ traceM $ "sqliteCodebase " ++ debugName ++ " " ++ root
- withConnection debugName root $ \conn -> do
-  termCache <- Cache.semispaceCache 8192 -- pure Cache.nullCache -- to disable
-  typeOfTermCache <- Cache.semispaceCache 8192
-  declCache <- Cache.semispaceCache 1024
-  runReaderT Q.schemaVersion conn >>= \case
-    SchemaVersion 1 -> do
-      rootBranchCache <- newTVarIO Nothing
-      -- The v1 codebase interface has operations to read and write individual definitions
-      -- whereas the v2 codebase writes them as complete components.  These two fields buffer
-      -- the individual definitions until a complete component has been written.
-      termBuffer :: TVar (Map Hash TermBufferEntry) <- newTVarIO Map.empty
-      declBuffer :: TVar (Map Hash DeclBufferEntry) <- newTVarIO Map.empty
-      cycleLengthCache <- Cache.semispaceCache 8192
-      declTypeCache <- Cache.semispaceCache 2048
-      let getTerm :: MonadUnliftIO m => Reference.Id -> m (Maybe (Term Symbol Ann))
-          getTerm (Reference.Id h1@(Cv.hash1to2 -> h2) i _n) =
-            runDB' conn do
-              term2 <- Ops.loadTermByReference (C.Reference.Id h2 i)
-              lift $ Cv.term2to1 h1 getCycleLen getDeclType term2
-
-          getCycleLen :: (DB m, MonadUnliftIO m) => Hash -> m Reference.Size
-          getCycleLen = Cache.apply cycleLengthCache \h ->
-            (Ops.getCycleLen . Cv.hash1to2) h `catch` \(e :: Sqlite.SomeSqliteException) -> 
-              pure (error ("getCycleLen failed: " ++ show e))
-
-          getDeclType :: DB m => C.Reference.Reference -> m CT.ConstructorType
-          getDeclType = Cache.apply declTypeCache \case
-            C.Reference.ReferenceBuiltin t ->
-              let err =
-                    error $
-                      "I don't know about the builtin type ##"
-                        ++ show t
-                        ++ ", but I've been asked for it's ConstructorType."
-               in pure . fromMaybe err $
-                    Map.lookup (Reference.Builtin t) Builtins.builtinConstructorType
-            C.Reference.ReferenceDerived i -> getDeclTypeById i
-
-          getDeclTypeById :: DB m => C.Reference.Id -> m CT.ConstructorType
-          getDeclTypeById = fmap Cv.decltype2to1 . Ops.getDeclTypeByReference
-
-          getTypeOfTermImpl :: MonadUnliftIO m => Reference.Id -> m (Maybe (Type Symbol Ann))
-          getTypeOfTermImpl id | debug && trace ("getTypeOfTermImpl " ++ show id) False = undefined
-          getTypeOfTermImpl (Reference.Id (Cv.hash1to2 -> h2) i _n) =
-            runDB' conn do
-              type2 <- Ops.loadTypeOfTermByTermReference (C.Reference.Id h2 i)
-              lift (Cv.ttype2to1 getCycleLen type2)
-
-          getTypeDeclaration :: MonadUnliftIO m => Reference.Id -> m (Maybe (Decl Symbol Ann))
-          getTypeDeclaration (Reference.Id h1@(Cv.hash1to2 -> h2) i _n) =
-            runDB' conn do
-              decl2 <- Ops.loadDeclByReference (C.Reference.Id h2 i)
-              lift (Cv.decl2to1 h1 getCycleLen decl2)
-
-          putTerm :: MonadIO m => Reference.Id -> Term Symbol Ann -> Type Symbol Ann -> m ()
-          putTerm id tm tp | debug && trace (show "SqliteCodebase.putTerm " ++ show id ++ " " ++ show tm ++ " " ++ show tp) False = undefined
-          putTerm (Reference.Id h@(Cv.hash1to2 -> h2) i n') tm tp =
-            runDB conn $
-              unlessM
-                (Ops.objectExistsForHash h2 >>= if debug then \b -> do traceM $ "objectExistsForHash " ++ show h2 ++ " = " ++ show b; pure b else pure)
-                ( withBuffer termBuffer h \be@(BufferEntry size comp missing waiting) -> do
-                    Monad.when debug $ traceM $ "adding to BufferEntry" ++ show be
-                    let size' = Just n'
-                    -- if size was previously set, it's expected to match size'.
-                    case size of
-                      Just n
-                        | n /= n' ->
-                          error $ "targetSize for term " ++ show h ++ " was " ++ show size ++ ", but now " ++ show size'
-                      _ -> pure ()
-                    let comp' = Map.insert i (tm, tp) comp
-                    -- for the component element that's been passed in, add its dependencies to missing'
-                    missingTerms' <-
-                      filterM
-                        (fmap not . Ops.objectExistsForHash . Cv.hash1to2)
-                        [h | Reference.Derived h _i _n <- Set.toList $ Term.termDependencies tm]
-                    missingTypes' <-
-                      filterM (fmap not . Ops.objectExistsForHash . Cv.hash1to2) $
-                        [h | Reference.Derived h _i _n <- Set.toList $ Term.typeDependencies tm]
-                          ++ [h | Reference.Derived h _i _n <- Set.toList $ Type.dependencies tp]
-                    let missing' = missing <> Set.fromList (missingTerms' <> missingTypes')
-                    -- notify each of the dependencies that h depends on them.
-                    traverse (addBufferDependent h termBuffer) missingTerms'
-                    traverse (addBufferDependent h declBuffer) missingTypes'
-                    putBuffer termBuffer h (BufferEntry size' comp' missing' waiting)
-                    tryFlushTermBuffer h
-                )
-
-          putBuffer :: (MonadIO m, Show a) => TVar (Map Hash (BufferEntry a)) -> Hash -> BufferEntry a -> m ()
-          putBuffer tv h e = do
-            Monad.when debug $ traceM $ "putBuffer " ++ prettyBufferEntry h e
-            atomically $ modifyTVar tv (Map.insert h e)
-
-          withBuffer :: (MonadIO m, Show a) => TVar (Map Hash (BufferEntry a)) -> Hash -> (BufferEntry a -> m b) -> m b
-          withBuffer tv h f = do
-            Monad.when debug $ readTVarIO tv >>= \tv -> traceM $ "tv = " ++ show tv
-            Map.lookup h <$> readTVarIO tv >>= \case
-              Just e -> do
-                Monad.when debug $ traceM $ "SqliteCodebase.withBuffer " ++ prettyBufferEntry h e
-                f e
-              Nothing -> do
-                Monad.when debug $ traceM $ "SqliteCodebase.with(new)Buffer " ++ show h
-                f (BufferEntry Nothing Map.empty Set.empty Set.empty)
-
-          removeBuffer :: (MonadIO m, Show a) => TVar (Map Hash (BufferEntry a)) -> Hash -> m ()
-          removeBuffer _tv h | debug && trace ("removeBuffer " ++ show h) False = undefined
-          removeBuffer tv h = do
-            Monad.when debug $ readTVarIO tv >>= \tv -> traceM $ "before delete: " ++ show tv
-            atomically $ modifyTVar tv (Map.delete h)
-            Monad.when debug $ readTVarIO tv >>= \tv -> traceM $ "after delete: " ++ show tv
-
-          addBufferDependent :: (MonadIO m, Show a) => Hash -> TVar (Map Hash (BufferEntry a)) -> Hash -> m ()
-          addBufferDependent dependent tv dependency = withBuffer tv dependency \be -> do
-            putBuffer tv dependency be {beWaitingDependents = Set.insert dependent $ beWaitingDependents be}
-          tryFlushBuffer ::
-            (DB m, Show a) =>
-            TVar (Map Hash (BufferEntry a)) ->
-            (H2.Hash -> [a] -> m ()) ->
-            (Hash -> m ()) ->
-            Hash ->
-            m ()
-          tryFlushBuffer _ _ _ h | debug && trace ("tryFlushBuffer " ++ show h) False = undefined
-          tryFlushBuffer buf saveComponent tryWaiting h@(Cv.hash1to2 -> h2) =
-            -- skip if it has already been flushed
-            unlessM (Ops.objectExistsForHash h2) $ withBuffer buf h try
-            where
-              try (BufferEntry size comp (Set.delete h -> missing) waiting) = case size of
-                Just size -> do
-                  missing' <-
-                    filterM
-                      (fmap not . Ops.objectExistsForHash . Cv.hash1to2)
-                      (toList missing)
-                  Monad.when debug do
-                    traceM $ "tryFlushBuffer.missing' = " ++ show missing'
-                    traceM $ "tryFlushBuffer.size = " ++ show size
-                    traceM $ "tryFlushBuffer.length comp = " ++ show (length comp)
-                  if null missing' && size == fromIntegral (length comp)
-                    then do
-                      saveComponent h2 (toList comp)
-                      removeBuffer buf h
-                      Monad.when debug $ traceM $ "tryFlushBuffer.notify waiting " ++ show waiting
-                      traverse_ tryWaiting waiting
-                    else -- update
-
-                      putBuffer buf h $
-                        BufferEntry (Just size) comp (Set.fromList missing') waiting
-                Nothing ->
-                  -- it's never even been added, so there's nothing to do.
-                  pure ()
-
-          addTermComponentTypeIndex :: DB m => ObjectId -> [Type Symbol Ann] -> m ()
-          addTermComponentTypeIndex oId types = for_ (types `zip` [0..]) \(tp, i) -> do
-            let self = C.Referent.RefId (C.Reference.Id oId i)
-                typeForIndexing = Hashing.typeToReference tp
-                typeMentionsForIndexing = Hashing.typeToReferenceMentions tp
-            Ops.addTypeToIndexForTerm self (Cv.reference1to2 typeForIndexing)
-            Ops.addTypeMentionsToIndexForTerm self (Set.map Cv.reference1to2 typeMentionsForIndexing)
-
-          addDeclComponentTypeIndex :: DB m => ObjectId -> [[Type Symbol Ann]] -> m ()
-          addDeclComponentTypeIndex oId ctorss =
-            for_ (ctorss `zip` [0..]) \(ctors, i) ->
-              for_ (ctors `zip` [0..]) \(tp, j) -> do
-                let self = C.Referent.ConId (C.Reference.Id oId i) j
-                    typeForIndexing = Hashing.typeToReference tp
-                    typeMentionsForIndexing = Hashing.typeToReferenceMentions tp
-                Ops.addTypeToIndexForTerm self (Cv.reference1to2 typeForIndexing)
-                Ops.addTypeMentionsToIndexForTerm self (Set.map Cv.reference1to2 typeMentionsForIndexing)
-
-          tryFlushTermBuffer :: DB m => Hash -> m ()
-          tryFlushTermBuffer h | debug && trace ("tryFlushTermBuffer " ++ show h) False = undefined
-          tryFlushTermBuffer h =
-            tryFlushBuffer
-              termBuffer
-              ( \h2 component -> do
-                  oId <- Ops.saveTermComponent h2
-                    $ fmap (bimap (Cv.term1to2 h) Cv.ttype1to2) component
-                  addTermComponentTypeIndex oId (fmap snd component)
-              )
-              tryFlushTermBuffer
-              h
-
-          tryFlushDeclBuffer :: DB m => Hash -> m ()
-          tryFlushDeclBuffer h | debug && trace ("tryFlushDeclBuffer " ++ show h) False = undefined
-          tryFlushDeclBuffer h =
-            tryFlushBuffer
-              declBuffer
-              (\h2 component -> do
-=======
   -- | When local, back up the existing codebase before migrating, in case there's a catastrophic bug in the migration.
   LocalOrRemote ->
   ((Codebase m Symbol Ann, Connection) -> m r) ->
@@ -547,13 +266,13 @@
     termBuffer :: TVar (Map Hash TermBufferEntry) <- newTVarIO Map.empty
     declBuffer :: TVar (Map Hash DeclBufferEntry) <- newTVarIO Map.empty
     declTypeCache <- Cache.semispaceCache 2048
-    let getTerm :: MonadIO m => Reference.Id -> m (Maybe (Term Symbol Ann))
+    let getTerm :: MonadUnliftIO m => Reference.Id -> m (Maybe (Term Symbol Ann))
         getTerm (Reference.Id h1@(Cv.hash1to2 -> h2) i) =
           runDB' conn do
             term2 <- Ops.loadTermByReference (C.Reference.Id h2 i)
             Cv.term2to1 h1 getDeclType term2
 
-        getDeclType :: forall m. EDB m => C.Reference.Reference -> m CT.ConstructorType
+        getDeclType :: forall m. DB m => C.Reference.Reference -> m CT.ConstructorType
         getDeclType = Cache.apply declTypeCache \case
           C.Reference.ReferenceBuiltin t ->
             let err =
@@ -565,7 +284,7 @@
                   Map.lookup (Reference.Builtin t) Builtins.builtinConstructorType
           C.Reference.ReferenceDerived i -> getDeclTypeById i
 
-        getDeclTypeById :: forall m. EDB m => C.Reference.Id -> m CT.ConstructorType
+        getDeclTypeById :: forall m. DB m => C.Reference.Id -> m CT.ConstructorType
         getDeclTypeById = fmap Cv.decltype2to1 . Ops.getDeclTypeById
 
         getTypeOfTermImpl :: MonadIO m => Reference.Id -> m (Maybe (Type Symbol Ann))
@@ -593,7 +312,7 @@
 
         getCycleLength :: MonadIO m => Hash -> m (Maybe Reference.CycleSize)
         getCycleLength (Cv.hash1to2 -> h2) =
-          runDB conn $ Ops.getCycleLen h2
+          Sqlite.runDB conn $ Ops.getCycleLen h2
 
         -- putTermComponent :: MonadIO m => Hash -> [(Term Symbol Ann, Type Symbol Ann)] -> m ()
         -- putTerms :: MonadIO m => Map Reference.Id (Term Symbol Ann, Type Symbol Ann) -> m () -- dies horribly if missing dependencies?
@@ -605,35 +324,36 @@
         putTerm :: MonadUnliftIO m => Reference.Id -> Term Symbol Ann -> Type Symbol Ann -> m ()
         putTerm id tm tp | debug && trace (show "SqliteCodebase.putTerm " ++ show id ++ " " ++ show tm ++ " " ++ show tp) False = undefined
         putTerm (Reference.Id h@(Cv.hash1to2 -> h2) i) tm tp =
-          runDBInTx conn "putTerm" $
-            unlessM
-              (Ops.objectExistsForHash h2 >>= if debug then \b -> do traceM $ "objectExistsForHash " ++ show h2 ++ " = " ++ show b; pure b else pure)
-              ( withBuffer termBuffer h \be@(BufferEntry size comp missing waiting) -> do
-                  Monad.when debug $ traceM $ "adding to BufferEntry" ++ show be
-                  let termDependencies = Set.toList $ Term.termDependencies tm
-                  -- update the component target size if we encounter any higher self-references
-                  let size' = max size (Just $ biggestSelfReference + 1)
-                        where
-                          biggestSelfReference =
-                            maximum1 $
-                              i :| [i' | Reference.Derived h' i' <- termDependencies, h == h']
-                  let comp' = Map.insert i (tm, tp) comp
-                  -- for the component element that's been passed in, add its dependencies to missing'
-                  missingTerms' <-
-                    filterM
-                      (fmap not . Ops.objectExistsForHash . Cv.hash1to2)
-                      [h | Reference.Derived h _i <- termDependencies]
-                  missingTypes' <-
-                    filterM (fmap not . Ops.objectExistsForHash . Cv.hash1to2) $
-                      [h | Reference.Derived h _i <- Set.toList $ Term.typeDependencies tm]
-                        ++ [h | Reference.Derived h _i <- Set.toList $ Type.dependencies tp]
-                  let missing' = missing <> Set.fromList (missingTerms' <> missingTypes')
-                  -- notify each of the dependencies that h depends on them.
-                  traverse (addBufferDependent h termBuffer) missingTerms'
-                  traverse (addBufferDependent h declBuffer) missingTypes'
-                  putBuffer termBuffer h (BufferEntry size' comp' missing' waiting)
-                  tryFlushTermBuffer h
-              )
+          Sqlite.runDB conn do
+            Sqlite.withSavepoint "putTerm" \_rollback -> do
+              unlessM
+                (Ops.objectExistsForHash h2 >>= if debug then \b -> do traceM $ "objectExistsForHash " ++ show h2 ++ " = " ++ show b; pure b else pure)
+                ( withBuffer termBuffer h \be@(BufferEntry size comp missing waiting) -> do
+                    Monad.when debug $ traceM $ "adding to BufferEntry" ++ show be
+                    let termDependencies = Set.toList $ Term.termDependencies tm
+                    -- update the component target size if we encounter any higher self-references
+                    let size' = max size (Just $ biggestSelfReference + 1)
+                          where
+                            biggestSelfReference =
+                              maximum1 $
+                                i :| [i' | Reference.Derived h' i' <- termDependencies, h == h']
+                    let comp' = Map.insert i (tm, tp) comp
+                    -- for the component element that's been passed in, add its dependencies to missing'
+                    missingTerms' <-
+                      filterM
+                        (fmap not . Ops.objectExistsForHash . Cv.hash1to2)
+                        [h | Reference.Derived h _i <- termDependencies]
+                    missingTypes' <-
+                      filterM (fmap not . Ops.objectExistsForHash . Cv.hash1to2) $
+                        [h | Reference.Derived h _i <- Set.toList $ Term.typeDependencies tm]
+                          ++ [h | Reference.Derived h _i <- Set.toList $ Type.dependencies tp]
+                    let missing' = missing <> Set.fromList (missingTerms' <> missingTypes')
+                    -- notify each of the dependencies that h depends on them.
+                    traverse (addBufferDependent h termBuffer) missingTerms'
+                    traverse (addBufferDependent h declBuffer) missingTypes'
+                    putBuffer termBuffer h (BufferEntry size' comp' missing' waiting)
+                    tryFlushTermBuffer h
+                )
 
         putBuffer :: forall a m. (MonadIO m, Show a) => TVar (Map Hash (BufferEntry a)) -> Hash -> BufferEntry a -> m ()
         putBuffer tv h e = do
@@ -663,7 +383,7 @@
           putBuffer tv dependency be {beWaitingDependents = Set.insert dependent $ beWaitingDependents be}
         tryFlushBuffer ::
           forall a m.
-          (EDB m, Show a) =>
+          (DB m, Show a) =>
           TVar (Map Hash (BufferEntry a)) ->
           (H2.Hash -> [a] -> m ()) ->
           (Hash -> m ()) ->
@@ -698,7 +418,7 @@
                 -- it's never even been added, so there's nothing to do.
                 pure ()
 
-        addTermComponentTypeIndex :: forall m. EDB m => ObjectId -> [Type Symbol Ann] -> m ()
+        addTermComponentTypeIndex :: forall m. DB m => ObjectId -> [Type Symbol Ann] -> m ()
         addTermComponentTypeIndex oId types = for_ (types `zip` [0 ..]) \(tp, i) -> do
           let self = C.Referent.RefId (C.Reference.Id oId i)
               typeForIndexing = Hashing.typeToReference tp
@@ -706,7 +426,7 @@
           Ops.addTypeToIndexForTerm self (Cv.reference1to2 typeForIndexing)
           Ops.addTypeMentionsToIndexForTerm self (Set.map Cv.reference1to2 typeMentionsForIndexing)
 
-        addDeclComponentTypeIndex :: forall m. EDB m => ObjectId -> [[Type Symbol Ann]] -> m ()
+        addDeclComponentTypeIndex :: forall m. DB m => ObjectId -> [[Type Symbol Ann]] -> m ()
         addDeclComponentTypeIndex oId ctorss =
           for_ (ctorss `zip` [0 ..]) \(ctors, i) ->
             for_ (ctors `zip` [0 ..]) \(tp, j) -> do
@@ -716,7 +436,7 @@
               Ops.addTypeToIndexForTerm self (Cv.reference1to2 typeForIndexing)
               Ops.addTypeMentionsToIndexForTerm self (Set.map Cv.reference1to2 typeMentionsForIndexing)
 
-        tryFlushTermBuffer :: forall m. EDB m => Hash -> m ()
+        tryFlushTermBuffer :: forall m. DB m => Hash -> m ()
         tryFlushTermBuffer h | debug && trace ("tryFlushTermBuffer " ++ show h) False = undefined
         tryFlushTermBuffer h =
           tryFlushBuffer
@@ -730,13 +450,12 @@
             tryFlushTermBuffer
             h
 
-        tryFlushDeclBuffer :: forall m. EDB m => Hash -> m ()
+        tryFlushDeclBuffer :: forall m. DB m => Hash -> m ()
         tryFlushDeclBuffer h | debug && trace ("tryFlushDeclBuffer " ++ show h) False = undefined
         tryFlushDeclBuffer h =
           tryFlushBuffer
             declBuffer
             ( \h2 component -> do
->>>>>>> 7163508b
                 oId <- Ops.saveDeclComponent h2 $ fmap (Cv.decl1to2 h) component
                 addDeclComponentTypeIndex oId $
                   fmap (map snd . Decl.constructors . Decl.asDataDecl) component
@@ -746,242 +465,68 @@
 
         putTypeDeclaration :: MonadUnliftIO m => Reference.Id -> Decl Symbol Ann -> m ()
         putTypeDeclaration (Reference.Id h@(Cv.hash1to2 -> h2) i) decl =
-          runDBInTx conn "putTypeDeclaration" $
-            unlessM
-              (Ops.objectExistsForHash h2)
-              ( withBuffer declBuffer h \(BufferEntry size comp missing waiting) -> do
-                  let declDependencies = Set.toList $ Decl.declDependencies decl
-                  let size' = max size (Just $ biggestSelfReference + 1)
-                        where
-                          biggestSelfReference =
-                            maximum1 $
-                              i :| [i' | Reference.Derived h' i' <- declDependencies, h == h']
-                  let comp' = Map.insert i decl comp
-                  moreMissing <-
-                    filterM (fmap not . Ops.objectExistsForHash . Cv.hash1to2) $
-                      [h | Reference.Derived h _i <- declDependencies]
-                  let missing' = missing <> Set.fromList moreMissing
-                  traverse (addBufferDependent h declBuffer) moreMissing
-                  putBuffer declBuffer h (BufferEntry size' comp' missing' waiting)
-                  tryFlushDeclBuffer h
-              )
-<<<<<<< HEAD
-              (\h -> tryFlushTermBuffer h >> tryFlushDeclBuffer h)
-              h
-
-          putTypeDeclaration :: MonadIO m => Reference.Id -> Decl Symbol Ann -> m ()
-          putTypeDeclaration (Reference.Id h@(Cv.hash1to2 -> h2) i n') decl =
-            runDB conn $
+          Sqlite.runDB conn do
+            Sqlite.withSavepoint "putTypeDeclaration" \_rollback -> do
               unlessM
                 (Ops.objectExistsForHash h2)
                 ( withBuffer declBuffer h \(BufferEntry size comp missing waiting) -> do
-                    let size' = Just n'
-                    case size of
-                      Just n
-                        | n /= n' ->
-                          error $ "targetSize for type " ++ show h ++ " was " ++ show size ++ ", but now " ++ show size'
-                      _ -> pure ()
+                    let declDependencies = Set.toList $ Decl.declDependencies decl
+                    let size' = max size (Just $ biggestSelfReference + 1)
+                          where
+                            biggestSelfReference =
+                              maximum1 $
+                                i :| [i' | Reference.Derived h' i' <- declDependencies, h == h']
                     let comp' = Map.insert i decl comp
                     moreMissing <-
                       filterM (fmap not . Ops.objectExistsForHash . Cv.hash1to2) $
-                        [h | Reference.Derived h _i _n <- Set.toList $ Decl.declDependencies decl]
+                        [h | Reference.Derived h _i <- declDependencies]
                     let missing' = missing <> Set.fromList moreMissing
                     traverse (addBufferDependent h declBuffer) moreMissing
                     putBuffer declBuffer h (BufferEntry size' comp' missing' waiting)
                     tryFlushDeclBuffer h
                 )
 
-          getRootBranch :: MonadUnliftIO m => TVar (Maybe (Sqlite.DataVersion, Branch m)) -> m (Branch m)
-          getRootBranch rootBranchCache =
-            readTVarIO rootBranchCache >>= \case
-              Nothing -> forceReload
-              Just (v, b) -> do
-                -- check to see if root namespace hash has been externally modified
-                -- and reload it if necessary
-                v' <- Sqlite.Transaction.runTransaction conn Sqlite.getDataVersion
-                if v == v' then pure b else do
-=======
-
-        getRootBranch :: MonadIO m => TVar (Maybe (Q.DataVersion, Branch m)) -> m (Either Codebase1.GetRootBranchError (Branch m))
+        getRootBranch :: MonadIO m => TVar (Maybe (Sqlite.DataVersion, Branch m)) -> m (Branch m)
         getRootBranch rootBranchCache =
           readTVarIO rootBranchCache >>= \case
             Nothing -> forceReload
             Just (v, b) -> do
               -- check to see if root namespace hash has been externally modified
               -- and reload it if necessary
-              v' <- runDB conn Ops.dataVersion
+              v' <- Sqlite.Transaction.runTransaction conn Sqlite.getDataVersion
               if v == v'
-                then pure (Right b)
+                then pure b
                 else do
->>>>>>> 7163508b
-                  newRootHash <- runDB conn Ops.loadRootCausalHash
+                  newRootHash <- Sqlite.runDB conn Ops.loadRootCausalHash
                   if Branch.headHash b == Cv.branchHash2to1 newRootHash
                     then pure b
                     else do
                       traceM $ "database was externally modified (" ++ show v ++ " -> " ++ show v' ++ ")"
                       forceReload
-<<<<<<< HEAD
-            where
-              forceReload = time "Get root branch" do
-                b <- runDB conn
-                    . fmap (Branch.transform (runDB conn))
-                    $ Cv.causalbranch2to1 getCycleLen getDeclType =<< Ops.loadRootCausal
-                v <- Sqlite.Transaction.runTransaction conn Sqlite.getDataVersion
-                atomically (writeTVar rootBranchCache (Just (v,b)))
-                pure b
-
-          putRootBranch :: MonadIO m => TVar (Maybe (Sqlite.DataVersion, Branch m)) -> Branch m -> m ()
-          putRootBranch rootBranchCache branch1 = do
-            -- todo: check to see if root namespace hash has been externally modified
-            -- and do something (merge?) it if necessary. But for now, we just overwrite it.
-            runDB conn
-              . void
-              . Ops.saveRootBranch
-              . Cv.causalbranch1to2
-              $ Branch.transform lift branch1
-            atomically $ modifyTVar rootBranchCache (fmap . second $ const branch1)
-
-          rootBranchUpdates :: MonadIO m => TVar (Maybe (Sqlite.DataVersion, a)) -> m (IO (), IO (Set Branch.Hash))
-          rootBranchUpdates _rootBranchCache = do
-            -- branchHeadChanges      <- TQueue.newIO
-            -- (cancelWatch, watcher) <- Watch.watchDirectory' (v2dir root)
-            -- watcher1               <-
-            --   liftIO . forkIO
-            --   $ forever
-            --   $ do
-            --       -- void ignores the name and time of the changed file,
-            --       -- and assume 'unison.sqlite3' has changed
-            --       (filename, time) <- watcher
-            --       traceM $ "SqliteCodebase.watcher " ++ show (filename, time)
-            --       readTVarIO rootBranchCache >>= \case
-            --         Nothing -> pure ()
-            --         Just (v, _) -> do
-            --           -- this use of `conn` in a separate thread may be problematic.
-            --           -- hopefully sqlite will produce an obvious error message if it is.
-            --           v' <- runDB conn Ops.dataVersion
-            --           if v /= v' then
-            --             atomically
-            --               . TQueue.enqueue branchHeadChanges =<< runDB conn Ops.loadRootCausalHash
-            --           else pure ()
-
-            --       -- case hashFromFilePath filePath of
-            --       --   Nothing -> failWith $ CantParseBranchHead filePath
-            --       --   Just h ->
-            --       --     atomically . TQueue.enqueue branchHeadChanges $ Branch.Hash h
-            -- -- smooth out intermediate queue
-            -- pure
-            --   ( cancelWatch >> killThread watcher1
-            --   , Set.fromList <$> Watch.collectUntilPause branchHeadChanges 400000
-            --   )
-            pure (cleanup, liftIO newRootsDiscovered)
-            where
-              newRootsDiscovered = do
-                Control.Concurrent.threadDelay maxBound -- hold off on returning
-                pure mempty -- returning nothing
-              cleanup = pure ()
-
-          -- if this blows up on cromulent hashes, then switch from `hashToHashId`
-          -- to one that returns Maybe.
-          getBranchForHash :: MonadUnliftIO m => Branch.Hash -> m (Maybe (Branch m))
-          getBranchForHash h = runDB conn do
-            Ops.loadCausalBranchByCausalHash (Cv.branchHash1to2 h) >>= \case
-              Just b ->
-                pure . Just . Branch.transform (runDB conn)
-                  =<< Cv.causalbranch2to1 getCycleLen getDeclType b
-              Nothing -> pure Nothing
-
-          putBranch :: MonadIO m => Branch m -> m ()
-          putBranch = runDB conn . putBranch'
-
-          isCausalHash :: MonadIO m => Branch.Hash -> m Bool
-          isCausalHash = runDB conn . isCausalHash'
-
-          getPatch :: MonadUnliftIO m => Branch.EditHash -> m (Maybe Patch)
-          getPatch h =
-            runDB' conn $
-              MaybeT (Ops.primaryHashToMaybePatchObjectId (Cv.patchHash1to2 h))
-                >>= Ops.loadPatchById
-                >>= lift . Cv.patch2to1 getCycleLen
-
-          putPatch :: MonadIO m => Branch.EditHash -> Patch -> m ()
-          putPatch h p =
-            runDB conn . void $
-              Ops.savePatch (Cv.patchHash1to2 h) (Cv.patch1to2 p)
-
-          patchExists :: MonadIO m => Branch.EditHash -> m Bool
-          patchExists = runDB conn . patchExists'
-
-          dependentsImpl :: MonadUnliftIO m => Reference -> m (Set Reference.Id)
-          dependentsImpl r =
-            runDB conn $
-              Set.traverse (Cv.referenceid2to1 getCycleLen)
-                =<< Ops.dependents (Cv.reference1to2 r)
-
-          syncFromDirectory :: MonadUnliftIO m => Codebase1.CodebasePath -> SyncMode -> Branch m -> m ()
-          syncFromDirectory srcRoot _syncMode b = do
-            withConnection (debugName ++ ".sync.src") srcRoot $ \srcConn -> do
-              flip State.evalStateT emptySyncProgressState $ do
-                syncInternal syncProgress srcConn conn $ Branch.transform lift b
-
-          syncToDirectory :: MonadUnliftIO m => Codebase1.CodebasePath -> SyncMode -> Branch m -> m ()
-          syncToDirectory destRoot _syncMode b =
-            withConnection (debugName ++ ".sync.dest") destRoot $ \destConn ->
-              flip State.evalStateT emptySyncProgressState $ do
-                initSchemaIfNotExist destRoot
-                syncInternal syncProgress conn destConn $ Branch.transform lift b
-
-          watches :: MonadUnliftIO m => UF.WatchKind -> m [Reference.Id]
-          watches w =
-            runDB conn $
-              Ops.listWatches (Cv.watchKind1to2 w)
-                >>= traverse (Cv.referenceid2to1 getCycleLen)
-
-          getWatch :: MonadUnliftIO m => UF.WatchKind -> Reference.Id -> m (Maybe (Term Symbol Ann))
-          getWatch k r@(Reference.Id h _i _n)
-            | elem k standardWatchKinds =
-              runDB' conn $
-                Ops.loadWatch (Cv.watchKind1to2 k) (Cv.referenceid1to2 r)
-                  >>= lift . Cv.term2to1 h getCycleLen getDeclType
-          getWatch _unknownKind _ = pure Nothing
-=======
           where
             forceReload = time "Get root branch" do
               b <-
-                fmap (Either.mapLeft err)
-                  . runExceptT
-                  . flip runReaderT conn
-                  . fmap (Branch.transform (runDB conn))
+                Sqlite.runDB conn
+                  . fmap (Branch.transform (Sqlite.runDB conn))
                   $ Cv.causalbranch2to1 getDeclType =<< Ops.loadRootCausal
-              v <- runDB conn Ops.dataVersion
-              for_ b (atomically . writeTVar rootBranchCache . Just . (v,))
+              v <- Sqlite.Transaction.runTransaction conn Sqlite.getDataVersion
+              atomically (writeTVar rootBranchCache (Just (v, b)))
               pure b
-            err :: Ops.Error -> Codebase1.GetRootBranchError
-            err = \case
-              Ops.DatabaseIntegrityError Q.NoNamespaceRoot ->
-                Codebase1.NoRootBranch
-              Ops.DecodeError (Ops.ErrBranch oId) _bytes _msg ->
-                Codebase1.CouldntParseRootBranch $
-                  "Couldn't decode " ++ show oId ++ ": " ++ _msg
-              Ops.ExpectedBranch ch _bh ->
-                Codebase1.CouldntLoadRootBranch $ Cv.causalHash2to1 ch
-              e -> error $ show e
 
         getRootBranchExists :: MonadIO m => m Bool
         getRootBranchExists =
-          isJust <$> runDB conn (Ops.loadMaybeRootCausalHash)
-
-        putRootBranch :: MonadUnliftIO m => TVar (Maybe (Q.DataVersion, Branch m)) -> Branch m -> m ()
-        putRootBranch rootBranchCache branch1 = do
+          isJust <$> Sqlite.runDB conn (Ops.loadMaybeRootCausalHash)
+
+        putRootBranch :: MonadUnliftIO m => TVar (Maybe (Sqlite.DataVersion, Branch m)) -> Branch m -> m ()
+        putRootBranch rootBranchCache branch1 =
           -- todo: check to see if root namespace hash has been externally modified
           -- and do something (merge?) it if necessary. But for now, we just overwrite it.
-          runDBInTx conn "putRootBranch"
-            . void
-            . Ops.saveRootBranch
-            . Cv.causalbranch1to2
-            $ Branch.transform (lift . lift) branch1
-          atomically $ modifyTVar rootBranchCache (fmap . second $ const branch1)
-
-        rootBranchUpdates :: MonadIO m => TVar (Maybe (Q.DataVersion, a)) -> m (IO (), IO (Set Branch.Hash))
+          Sqlite.runDB conn do
+            Sqlite.withSavepoint "putRootBranch" \_rollback -> do
+              void (Ops.saveRootBranch (Cv.causalbranch1to2 (Branch.transform lift branch1)))
+            atomically $ modifyTVar rootBranchCache (fmap . second $ const branch1)
+
+        rootBranchUpdates :: MonadIO m => TVar (Maybe (Sqlite.DataVersion, a)) -> m (IO (), IO (Set Branch.Hash))
         rootBranchUpdates _rootBranchCache = do
           -- branchHeadChanges      <- TQueue.newIO
           -- (cancelWatch, watcher) <- Watch.watchDirectory' (v2dir root)
@@ -1023,43 +568,47 @@
         -- if this blows up on cromulent hashes, then switch from `hashToHashId`
         -- to one that returns Maybe.
         getBranchForHash :: MonadIO m => Branch.Hash -> m (Maybe (Branch m))
-        getBranchForHash h = runDB conn do
+        getBranchForHash h = Sqlite.runDB conn do
           Ops.loadCausalBranchByCausalHash (Cv.branchHash1to2 h) >>= \case
             Just b ->
-              pure . Just . Branch.transform (runDB conn)
+              pure . Just . Branch.transform (Sqlite.runDB conn)
                 =<< Cv.causalbranch2to1 getDeclType b
             Nothing -> pure Nothing
 
         putBranch :: MonadUnliftIO m => Branch m -> m ()
-        putBranch = runDBInTx conn "putBranch" . putBranch'
+        putBranch branch =
+          Sqlite.runDB conn do
+            Sqlite.withSavepoint "putBranch" \_rollback ->
+              putBranch' branch
 
         isCausalHash :: MonadIO m => Branch.Hash -> m Bool
-        isCausalHash = runDB conn . isCausalHash'
+        isCausalHash = Sqlite.runDB conn . isCausalHash'
 
         getPatch :: MonadIO m => Branch.EditHash -> m (Maybe Patch)
         getPatch h =
-          runDB conn . runMaybeT $
+          Sqlite.runDB conn . runMaybeT $
             MaybeT (Ops.primaryHashToMaybePatchObjectId (Cv.patchHash1to2 h))
               >>= Ops.loadPatchById
               <&> Cv.patch2to1
 
         putPatch :: MonadUnliftIO m => Branch.EditHash -> Patch -> m ()
         putPatch h p =
-          runDBInTx conn "putPatch" . void $
-            Ops.savePatch (Cv.patchHash1to2 h) (Cv.patch1to2 p)
+          Sqlite.runDB conn do
+            Sqlite.withSavepoint "putPatch" \_rollback -> do
+              void $ Ops.savePatch (Cv.patchHash1to2 h) (Cv.patch1to2 p)
 
         patchExists :: MonadIO m => Branch.EditHash -> m Bool
-        patchExists = runDB conn . patchExists'
+        patchExists = Sqlite.runDB conn . patchExists'
 
         dependentsImpl :: MonadIO m => Reference -> m (Set Reference.Id)
         dependentsImpl r =
-          runDB conn $
+          Sqlite.runDB conn $
             Set.map Cv.referenceid2to1
               <$> Ops.dependents (Cv.reference1to2 r)
 
         dependentsOfComponentImpl :: MonadIO m => Hash -> m (Set Reference.Id)
         dependentsOfComponentImpl h =
-          runDB conn $
+          Sqlite.runDB conn $
             Set.map Cv.referenceid2to1
               <$> Ops.dependentsOfComponent (Cv.hash1to2 h)
 
@@ -1078,181 +627,32 @@
 
         watches :: MonadIO m => UF.WatchKind -> m [Reference.Id]
         watches w =
-          runDB conn $
+          Sqlite.runDB conn $
             Ops.listWatches (Cv.watchKind1to2 w)
               <&> fmap Cv.referenceid2to1
 
         getWatch :: MonadIO m => UF.WatchKind -> Reference.Id -> m (Maybe (Term Symbol Ann))
         getWatch k r@(Reference.Id h _i)
           | elem k standardWatchKinds =
-              runDB' conn $
-                Ops.loadWatch (Cv.watchKind1to2 k) (Cv.referenceid1to2 r)
-                  >>= Cv.term2to1 h getDeclType
+            runDB' conn $
+              Ops.loadWatch (Cv.watchKind1to2 k) (Cv.referenceid1to2 r)
+                >>= Cv.term2to1 h getDeclType
         getWatch _unknownKind _ = pure Nothing
->>>>>>> 7163508b
 
         standardWatchKinds = [UF.RegularWatch, UF.TestWatch]
 
         putWatch :: MonadUnliftIO m => UF.WatchKind -> Reference.Id -> Term Symbol Ann -> m ()
         putWatch k r@(Reference.Id h _i) tm
           | elem k standardWatchKinds =
-              runDB conn $
-                Ops.saveWatch
-                  (Cv.watchKind1to2 k)
-                  (Cv.referenceid1to2 r)
-                  (Cv.term1to2 h tm)
-<<<<<<< HEAD
-          putWatch _unknownKind _ _ = pure ()
-
-          clearWatches :: MonadIO m => m ()
-          clearWatches = runDB conn Ops.clearWatches
-
-          getReflog :: MonadIO m => m [Reflog.Entry Branch.Hash]
-          getReflog =
-            liftIO $
-              ( do
-                  contents <- TextIO.readFile (reflogPath root)
-                  let lines = Text.lines contents
-                  let entries = parseEntry <$> lines
-                  pure entries
-              )
-                `catchIO` const (pure [])
-            where
-              parseEntry t = fromMaybe (err t) (Reflog.fromText t)
-              err t =
-                error $
-                  "I couldn't understand this line in " ++ reflogPath root ++ "\n\n"
-                    ++ Text.unpack t
-
-          appendReflog :: MonadIO m => Text -> Branch m -> Branch m -> m ()
-          appendReflog reason old new =
-            liftIO $ TextIO.appendFile (reflogPath root) (t <> "\n")
-            where
-              t = Reflog.toText $ Reflog.Entry (Branch.headHash old) (Branch.headHash new) reason
-
-          reflogPath :: CodebasePath -> FilePath
-          reflogPath root = root </> "reflog"
-
-          termsOfTypeImpl :: MonadUnliftIO m => Reference -> m (Set Referent.Id)
-          termsOfTypeImpl r =
-            runDB conn $
-              Ops.termsHavingType (Cv.reference1to2 r)
-                >>= Set.traverse (Cv.referentid2to1 getCycleLen getDeclType)
-
-          termsMentioningTypeImpl :: MonadUnliftIO m => Reference -> m (Set Referent.Id)
-          termsMentioningTypeImpl r =
-            runDB conn $
-              Ops.termsMentioningType (Cv.reference1to2 r)
-                >>= Set.traverse (Cv.referentid2to1 getCycleLen getDeclType)
-
-          hashLength :: Applicative m => m Int
-          hashLength = pure 10
-
-          branchHashLength :: Applicative m => m Int
-          branchHashLength = pure 10
-
-          defnReferencesByPrefix :: MonadUnliftIO m => OT.ObjectType -> ShortHash -> m (Set Reference.Id)
-          defnReferencesByPrefix _ (ShortHash.Builtin _) = pure mempty
-          defnReferencesByPrefix ot (ShortHash.ShortHash prefix (fmap Cv.shortHashSuffix1to2 -> cycle) _cid) =
-            runDB conn do
-              refs <- do
-                Ops.componentReferencesByPrefix ot prefix cycle
-                  >>= traverse (C.Reference.idH Ops.loadHashByObjectId)
-                  >>= pure . Set.fromList
-
-              Set.fromList <$> traverse (Cv.referenceid2to1 getCycleLen) (Set.toList refs)
-
-          termReferencesByPrefix :: MonadUnliftIO m => ShortHash -> m (Set Reference.Id)
-          termReferencesByPrefix = defnReferencesByPrefix OT.TermComponent
-
-          declReferencesByPrefix :: MonadUnliftIO m => ShortHash -> m (Set Reference.Id)
-          declReferencesByPrefix = defnReferencesByPrefix OT.DeclComponent
-
-          referentsByPrefix :: MonadUnliftIO m => ShortHash -> m (Set Referent.Id)
-          referentsByPrefix SH.Builtin {} = pure mempty
-          referentsByPrefix (SH.ShortHash prefix (fmap Cv.shortHashSuffix1to2 -> cycle) cid) = runDB conn do
-            termReferents <-
-              Ops.termReferentsByPrefix prefix cycle
-                >>= traverse (Cv.referentid2to1 getCycleLen getDeclType)
-            declReferents' <- Ops.declReferentsByPrefix prefix cycle (read . Text.unpack <$> cid)
-            let declReferents =
-                  [ Referent.ConId (ConstructorReference (Reference.Id (Cv.hash2to1 h) pos len) (fromIntegral cid)) (Cv.decltype2to1 ct)
-                    | (h, pos, len, ct, cids) <- declReferents',
-                      cid <- cids
-                  ]
-            pure . Set.fromList $ termReferents <> declReferents
-
-          branchHashesByPrefix :: MonadIO m => ShortBranchHash -> m (Set Branch.Hash)
-          branchHashesByPrefix sh = runDB conn do
-            -- given that a Branch is shallow, it's really `CausalHash` that you'd
-            -- refer to to specify a full namespace w/ history.
-            -- but do we want to be able to refer to a namespace without its history?
-            cs <- Ops.causalHashesByPrefix (Cv.sbh1to2 sh)
-            pure $ Set.map (Causal.RawHash . Cv.hash2to1 . unCausalHash) cs
-
-          sqlLca :: MonadIO m => Branch.Hash -> Branch.Hash -> m (Maybe Branch.Hash)
-          sqlLca h1 h2 =
-            liftIO $ withConnection  (debugName ++ ".lca.left") root $ \c1 -> do
-                     withConnection  (debugName ++ ".lca.right") root $ \c2 -> do
-                       runDB conn
-                         . (fmap . fmap) Cv.causalHash2to1
-                         $ Ops.lca (Cv.causalHash1to2 h1) (Cv.causalHash1to2 h2) c1 c2
-      let
-       codebase = C.Codebase
-        (Cache.applyDefined termCache getTerm)
-        (Cache.applyDefined typeOfTermCache getTypeOfTermImpl)
-        (Cache.applyDefined declCache getTypeDeclaration)
-        putTerm
-        putTypeDeclaration
-        (getRootBranch rootBranchCache)
-        (putRootBranch rootBranchCache)
-        (rootBranchUpdates rootBranchCache)
-        getBranchForHash
-        putBranch
-        isCausalHash
-        getPatch
-        putPatch
-        patchExists
-        dependentsImpl
-        syncFromDirectory
-        syncToDirectory
-        viewRemoteBranch'
-        (\b r opts -> pushGitBranch conn b r opts)
-        watches
-        getWatch
-        putWatch
-        clearWatches
-        getReflog
-        appendReflog
-        termsOfTypeImpl
-        termsMentioningTypeImpl
-        hashLength
-        termReferencesByPrefix
-        declReferencesByPrefix
-        referentsByPrefix
-        branchHashLength
-        branchHashesByPrefix
-        (Just sqlLca)
-        (Just \l r -> runDB conn $ fromJust <$> before l r)
-
-      let finalizer :: MonadIO m => m ()
-          finalizer = do
-            decls <- readTVarIO declBuffer
-            terms <- readTVarIO termBuffer
-            let printBuffer header b =
-                  liftIO
-                    if b /= mempty
-                      then putStrLn header >> putStrLn "" >> print b
-                      else pure ()
-            printBuffer "Decls:" decls
-            printBuffer "Terms:" terms
-      (Right <$> action codebase) `finally` finalizer
-    v -> pure $ Left v
-=======
+            Sqlite.runDB conn $
+              Ops.saveWatch
+                (Cv.watchKind1to2 k)
+                (Cv.referenceid1to2 r)
+                (Cv.term1to2 h tm)
         putWatch _unknownKind _ _ = pure ()
 
         clearWatches :: MonadIO m => m ()
-        clearWatches = runDB conn Ops.clearWatches
+        clearWatches = Sqlite.runDB conn Ops.clearWatches
 
         getReflog :: MonadIO m => m [Reflog.Entry Branch.Hash]
         getReflog =
@@ -1282,13 +682,13 @@
 
         termsOfTypeImpl :: MonadIO m => Reference -> m (Set Referent.Id)
         termsOfTypeImpl r =
-          runDB conn $
+          Sqlite.runDB conn $
             Ops.termsHavingType (Cv.reference1to2 r)
               >>= Set.traverse (Cv.referentid2to1 getDeclType)
 
         termsMentioningTypeImpl :: MonadIO m => Reference -> m (Set Referent.Id)
         termsMentioningTypeImpl r =
-          runDB conn $
+          Sqlite.runDB conn $
             Ops.termsMentioningType (Cv.reference1to2 r)
               >>= Set.traverse (Cv.referentid2to1 getDeclType)
 
@@ -1317,7 +717,7 @@
 
         referentsByPrefix :: MonadIO m => ShortHash -> m (Set Referent.Id)
         referentsByPrefix SH.Builtin {} = pure mempty
-        referentsByPrefix (SH.ShortHash prefix (fmap Cv.shortHashSuffix1to2 -> cycle) cid) = runDB conn do
+        referentsByPrefix (SH.ShortHash prefix (fmap Cv.shortHashSuffix1to2 -> cycle) cid) = Sqlite.runDB conn do
           termReferents <-
             Ops.termReferentsByPrefix prefix cycle
               >>= traverse (Cv.referentid2to1 getDeclType)
@@ -1330,7 +730,7 @@
           pure . Set.fromList $ termReferents <> declReferents
 
         branchHashesByPrefix :: MonadIO m => ShortBranchHash -> m (Set Branch.Hash)
-        branchHashesByPrefix sh = runDB conn do
+        branchHashesByPrefix sh = Sqlite.runDB conn do
           -- given that a Branch is shallow, it's really `CausalHash` that you'd
           -- refer to to specify a full namespace w/ history.
           -- but do we want to be able to refer to a namespace without its history?
@@ -1342,7 +742,7 @@
           liftIO $
             withConnection (debugName ++ ".lca.left") root $ \c1 -> do
               withConnection (debugName ++ ".lca.right") root $ \c2 -> do
-                runDB conn
+                Sqlite.runDB conn
                   . (fmap . fmap) Cv.causalHash2to1
                   $ Ops.lca (Cv.causalHash1to2 h1) (Cv.causalHash1to2 h2) c1 c2
     let codebase =
@@ -1387,7 +787,7 @@
             branchHashLength
             branchHashesByPrefix
             (Just sqlLca)
-            (Just \l r -> runDB conn $ fromJust <$> before l r)
+            (Just \l r -> Sqlite.runDB conn $ fromJust <$> before l r)
 
     let finalizer :: MonadIO m => m ()
         finalizer = do
@@ -1406,7 +806,6 @@
       ensureCodebaseIsUpToDate localOrRemote root conn codebase >>= \case
         Left err -> pure $ Left err
         Right () -> Right <$> action (codebase, conn)
->>>>>>> 7163508b
 
 -- well one or the other. :zany_face: the thinking being that they wouldn't hash-collide
 termExists', declExists' :: MonadIO m => Hash -> ReaderT Connection m Bool
@@ -1427,7 +826,7 @@
     Nothing -> pure False
     Just hId -> Q.isCausalHash hId
 
-before :: (MonadIO m, Q.DB m) => Branch.Hash -> Branch.Hash -> m (Maybe Bool)
+before :: (MonadIO m, DB m) => Branch.Hash -> Branch.Hash -> m (Maybe Bool)
 before h1 h2 =
   Ops.before (Cv.causalHash1to2 h1) (Cv.causalHash1to2 h2)
 
@@ -1443,8 +842,8 @@
   -- We start a savepoint on the src connection because it seemed to speed things up.
   -- Mitchell says: that doesn't sound right... why would that be the case?
   -- TODO: look into this; this connection should be used only for reads.
-  runDB srcConn $ Q.savepoint "sync"
-  runDB destConn $ Q.savepoint "sync"
+  liftIO (Sqlite.Connection.savepoint srcConn "sync")
+  liftIO (Sqlite.Connection.savepoint destConn "sync")
   result <- runExceptT do
     let syncEnv = Sync22.Env srcConn destConn (16 * 1024 * 1024)
     -- we want to use sync22 wherever possible
@@ -1469,14 +868,14 @@
             traceM $ "processBranches " ++ show b0
             traceM $ " queue: " ++ show rest
           ifM @(ExceptT Sync22.Error m)
-            (lift . runDB destConn $ isCausalHash' h)
+            (lift . Sqlite.runDB destConn $ isCausalHash' h)
             do
               when debugProcessBranches $ traceM $ "  " ++ show b0 ++ " already exists in dest db"
               processBranches sync progress rest
             do
               when debugProcessBranches $ traceM $ "  " ++ show b0 ++ " doesn't exist in dest db"
               let h2 = CausalHash . Cv.hash1to2 $ Causal.unRawHash h
-              lift (runDB srcConn (Q.loadCausalHashIdByCausalHash h2)) >>= \case
+              lift (Sqlite.runDB srcConn (Q.loadCausalHashIdByCausalHash h2)) >>= \case
                 Just chId -> do
                   when debugProcessBranches $ traceM $ "  " ++ show b0 ++ " exists in source db, so delegating to direct sync"
                   r $ Sync.sync' sync progress [Sync22.C chId]
@@ -1490,7 +889,7 @@
                       traceM $ "  terms: " ++ show ts
                       traceM $ "  decls: " ++ show ds
                       traceM $ "  edits: " ++ show es
-                    (cs, es, ts, ds) <- lift $ runDB destConn do
+                    (cs, es, ts, ds) <- lift $ Sqlite.runDB destConn do
                       cs <- filterM (fmap not . isCausalHash' . fst) branchDeps
                       es <- filterM (fmap not . patchExists') es
                       ts <- filterM (fmap not . termExists') ts
@@ -1498,7 +897,7 @@
                       pure (cs, es, ts, ds)
                     if null cs && null es && null ts && null ds
                       then do
-                        lift . runDB destConn $ putBranch' b
+                        lift . Sqlite.runDB destConn $ putBranch' b
                         processBranches @m sync progress rest
                       else do
                         let bs = map (uncurry B) cs
@@ -1506,45 +905,30 @@
                         processBranches @m sync progress (os ++ bs ++ b0 : rest)
         processBranches sync progress (O h : rest) = do
           when debugProcessBranches $ traceM $ "processBranches O " ++ take 10 (show h)
-          oId <- runDB srcConn (Q.expectHashIdByHash (Cv.hash1to2 h) >>= Q.expectObjectIdForAnyHashId)
+          oId <- Sqlite.runDB srcConn (Q.expectHashIdByHash (Cv.hash1to2 h) >>= Q.expectObjectIdForAnyHashId)
           r $ Sync.sync' sync progress [Sync22.O oId]
           processBranches sync progress rest
     sync <- se . r $ Sync22.sync22
     let progress' = Sync.transformProgress (lift . lift) progress
         bHash = Branch.headHash b
     se $ time "SyncInternal.processBranches" $ processBranches sync progress' [B bHash (pure b)]
-<<<<<<< HEAD
-    testWatchRefs <- time "SyncInternal enumerate testWatches" $
-      lift . fmap concat $ for [WK.TestWatch] \wk ->
-        fmap (Sync22.W wk) <$> runDB srcConn (Q.loadWatchesByWatchKind wk)
-    se . r $ Sync.sync sync progress' testWatchRefs
-=======
->>>>>>> 7163508b
-  let onSuccess a = runDB destConn (Q.release "sync") *> pure a
-      onFailure e = do
+  let onSuccess a = do
+        liftIO (Sqlite.Connection.release destConn "sync")
+        pure a
+      onFailure e = liftIO do
         if debugCommitFailedTransaction
-          then runDB destConn (Q.release "sync")
-          else runDB destConn (Q.rollbackRelease "sync")
+          then Sqlite.Connection.release destConn "sync"
+          else do
+            Sqlite.Connection.rollback destConn "sync"
+            Sqlite.Connection.release destConn "sync"
         error (show e)
-  runDB srcConn $ Q.rollbackRelease "sync" -- (we don't write to the src anyway)
+  -- (we don't write to the src anyway)
+  liftIO (Sqlite.Connection.rollback srcConn "sync")
+  liftIO (Sqlite.Connection.release srcConn "sync")
   either onFailure onSuccess result
 
 runDB' :: MonadIO m => Connection -> MaybeT (ReaderT Connection m) a -> m (Maybe a)
-runDB' conn = runDB conn . runMaybeT
-
-runDB :: MonadIO m => Connection -> ReaderT Connection m a -> m a
-runDB = flip runReaderT
-
--- | Like 'runDB', but executes the action within a transaction on the provided
--- connection.
-runDBInTx ::
-  MonadUnliftIO m =>
-  Connection ->
-  String ->
-  ReaderT Connection (ExceptT Ops.Error m) a ->
-  m a
-runDBInTx conn name action =
-  runReaderT (Q.withSavepoint_ name (lift $ runDB conn action)) conn
+runDB' conn = Sqlite.runDB conn . runMaybeT
 
 data Entity m
   = B Branch.Hash (m (Branch m))
@@ -1563,7 +947,7 @@
 emptySyncProgressState :: SyncProgressState
 emptySyncProgressState = SyncProgressState (Just mempty) (Right mempty) (Right mempty)
 
-syncProgress :: MonadState SyncProgressState m => MonadIO m => Sync.Progress m Sync22.Entity
+syncProgress :: (MonadIO m, MonadState SyncProgressState m) => Sync.Progress m Sync22.Entity
 syncProgress = Sync.Progress need done warn allDone
   where
     quiet = False
@@ -1645,72 +1029,26 @@
   m (Either C.GitError r)
 viewRemoteBranch' (repo, sbh, path) gitBranchBehavior action = UnliftIO.try $ do
   -- set up the cache dir
-<<<<<<< HEAD
-  remotePath <- UnliftIO.fromEitherM . runExceptT . withExceptT C.GitProtocolError . time "Git fetch" $ pullBranch repo
-
-  -- Tickle the database before calling into `sqliteCodebase`; this covers the case that the database file either
-  -- doesn't exist at all or isn't a SQLite database file, but does not cover the case that the database file itself is
-  -- somehow corrupt, or not even a Unison database.
-  --
-  -- FIXME it would probably make more sense to define some proper preconditions on `sqliteCodebase`, and perhaps update
-  -- its output type, which currently indicates the only way it can fail is with an `UnknownSchemaVersion` error.
-  (withConnection "codebase exists check" remotePath \_ -> pure ()) `catch` \exception ->
-    if Sqlite.isCantOpenException exception
-      then throwIO (C.GitSqliteCodebaseError (GitError.NoDatabaseFile repo remotePath))
-      else throwIO exception
-
-  result <- sqliteCodebase "viewRemoteBranch.gitCache" remotePath \codebase -> do
-    -- try to load the requested branch from it
-    branch <- time "Git fetch (sbh)" $ case sbh of
-      -- no sub-branch was specified, so use the root.
-      Nothing -> time "Get remote root branch" $ Codebase1.getRootBranch codebase
-      -- load from a specific `ShortBranchHash`
-      Just sbh -> do
-        branchCompletions <- Codebase1.branchHashesByPrefix codebase sbh
-        case toList branchCompletions of
-          [] -> throwIO . C.GitCodebaseError $ GitError.NoRemoteNamespaceWithHash repo sbh
-          [h] ->
-            (Codebase1.getBranchForHash codebase h) >>= \case
-              Just b -> pure b
-              Nothing -> throwIO . C.GitCodebaseError $ GitError.NoRemoteNamespaceWithHash repo sbh
-          _ -> throwIO . C.GitCodebaseError $ GitError.RemoteNamespaceHashAmbiguous repo sbh branchCompletions
-    case Branch.getAt path branch of
-      Just b -> action (b, remotePath)
-      Nothing -> throwIO . C.GitCodebaseError $ GitError.CouldntFindRemoteBranch repo path
-  case result of
-    Left schemaVersion -> throwIO . C.GitSqliteCodebaseError $ GitError.UnrecognizedSchemaVersion repo remotePath schemaVersion
-    Right inner -> pure inner
-
--- Push a branch to a repo. Optionally attempt to set the branch as the new root, which fails if the branch is not after
-=======
   time "Git fetch" $
     throwEitherMWith C.GitProtocolError . withRepo repo gitBranchBehavior $ \remoteRepo -> do
       let remotePath = Git.gitDirToPath remoteRepo
       -- Tickle the database before calling into `sqliteCodebase`; this covers the case that the database file either
-      -- doesn't exist at all or isn't a SQLite database file, but does not cover the case that the database file itself is
-      -- somehow corrupt, or not even a Unison database.
+      -- doesn't exist at all or isn't a SQLite database file, but does not cover the case that the database file itself
+      -- is somehow corrupt, or not even a Unison database.
       --
-      -- FIXME it would probably make more sense to define some proper preconditions on `sqliteCodebase`, and perhaps update
-      -- its output type, which currently indicates the only way it can fail is with an `UnknownSchemaVersion` error.
-      (withConnection "codebase exists check" remotePath \_ -> pure ()) `catch` \sqlError ->
-        case Sqlite.sqlError sqlError of
-          Sqlite.ErrorCan'tOpen -> throwIO (C.GitSqliteCodebaseError (GitError.NoDatabaseFile repo remotePath))
-          -- Unexpected error from sqlite
-          _ -> throwIO sqlError
+      -- FIXME it would probably make more sense to define some proper preconditions on `sqliteCodebase`, and perhaps
+      -- update its output type, which currently indicates the only way it can fail is with an `UnknownSchemaVersion`
+      -- error.
+      (withConnection "codebase exists check" remotePath \_ -> pure ()) `catch` \exception ->
+        if Sqlite.isCantOpenException exception
+          then throwIO (C.GitSqliteCodebaseError (GitError.NoDatabaseFile repo remotePath))
+          else throwIO exception
 
       result <- sqliteCodebase "viewRemoteBranch.gitCache" remotePath Remote \(codebase, _conn) -> do
         -- try to load the requested branch from it
         branch <- time "Git fetch (sbh)" $ case sbh of
           -- no sub-branch was specified, so use the root.
-          Nothing ->
-            (time "Get remote root branch" $ Codebase1.getRootBranch codebase) >>= \case
-              -- this NoRootBranch case should probably be an error too.
-              Left Codebase1.NoRootBranch -> pure Branch.empty
-              Left (Codebase1.CouldntLoadRootBranch h) ->
-                throwIO . C.GitCodebaseError $ GitError.CouldntLoadRootBranch repo h
-              Left (Codebase1.CouldntParseRootBranch s) ->
-                throwIO . C.GitSqliteCodebaseError $ GitError.GitCouldntParseRootBranchHash repo s
-              Right b -> pure b
+          Nothing -> time "Get remote root branch" $ Codebase1.getRootBranch codebase
           -- load from a specific `ShortBranchHash`
           Just sbh -> do
             branchCompletions <- Codebase1.branchHashesByPrefix codebase sbh
@@ -1729,7 +1067,6 @@
         Right inner -> pure inner
 
 -- | Push a branch to a repo. Optionally attempt to set the branch as the new root, which fails if the branch is not after
->>>>>>> 7163508b
 -- the existing root.
 pushGitBranch ::
   forall m e.
@@ -1755,60 +1092,42 @@
   -- Delete the temp-dir.
   --
   -- set up the cache dir
-<<<<<<< HEAD
-  remotePath <- time "Git fetch" $ withExceptT C.GitProtocolError $ pullBranch (writeToRead repo)
-  ExceptT . withOpenOrCreateCodebaseConnection "push.dest" remotePath $ \destConn -> do
-    runDB destConn $ Q.savepoint "push"
-    flip State.execStateT emptySyncProgressState $
-      syncInternal syncProgress srcConn destConn (Branch.transform lift branch)
-    runDB destConn do
-      result <- if setRoot
-        then do
-          let newRootHash = Branch.headHash branch
-=======
   throwEitherMWith C.GitProtocolError . withRepo readRepo Git.CreateBranchIfMissing $ \pushStaging -> do
     newBranchOrErr <- throwEitherMWith (C.GitSqliteCodebaseError . C.gitErrorFromOpenCodebaseError (Git.gitDirToPath pushStaging) readRepo)
       . withOpenOrCreateCodebase "push.dest" (Git.gitDirToPath pushStaging) Remote
       $ \(codebaseStatus, destCodebase, destConn) -> do
         currentRootBranch <-
-          C.getRootBranch destCodebase >>= \case
-            Left err -> case err of
-              C.NoRootBranch -> pure Branch.empty
-              C.CouldntParseRootBranch s ->
-                throwIO . C.GitCodebaseError $ GitError.CouldntParseRemoteBranch readRepo s
-              C.CouldntLoadRootBranch h ->
-                throwIO . C.GitCodebaseError $ GitError.CouldntLoadRootBranch readRepo h
-            Right br -> pure br
+          C.getRootBranchExists destCodebase >>= \case
+            False -> pure Branch.empty
+            True -> C.getRootBranch destCodebase
         action currentRootBranch >>= \case
           Left e -> pure $ Left e
           Right newBranch -> do
-            flip runReaderT destConn $
-              Q.withSavepoint_ @(ReaderT _ m) "push" $ do
-                throwExceptT $ doSync codebaseStatus (Git.gitDirToPath pushStaging) srcConn destConn newBranch
+            Sqlite.Connection.withSavepoint destConn "push" \_rollback ->
+              throwExceptT $ doSync codebaseStatus (Git.gitDirToPath pushStaging) srcConn destConn newBranch
             pure (Right newBranch)
     for newBranchOrErr $ push pushStaging repo
     pure newBranchOrErr
   where
     readRepo :: ReadRepo
     readRepo = writeToRead repo
-    doSync :: CodebaseStatus -> FilePath -> Connection -> Connection -> Branch m -> ExceptT C.GitError (ReaderT Connection m) ()
+    doSync :: CodebaseStatus -> FilePath -> Connection -> Connection -> Branch m -> ExceptT C.GitError m ()
     doSync codebaseStatus remotePath srcConn destConn newBranch = do
       _ <-
         flip State.execStateT emptySyncProgressState $
-          syncInternal syncProgress srcConn destConn (Branch.transform (lift . lift . lift) newBranch)
+          syncInternal syncProgress srcConn destConn (Branch.transform (lift . lift) newBranch)
       when setRoot $ overwriteRoot codebaseStatus remotePath destConn newBranch
     overwriteRoot :: forall n. MonadIO n => CodebaseStatus -> FilePath -> Connection -> Branch m -> ExceptT C.GitError n ()
     overwriteRoot codebaseStatus remotePath destConn newBranch = do
       let newBranchHash = Branch.headHash newBranch
       case codebaseStatus of
         ExistingCodebase -> do
->>>>>>> 7163508b
           -- the call to runDB "handles" the possible DB error by bombing
-          maybeOldRootHash <- fmap Cv.branchHash2to1 <$> runDB destConn Ops.loadMaybeRootCausalHash
+          maybeOldRootHash <- fmap Cv.branchHash2to1 <$> Sqlite.runDB destConn Ops.loadMaybeRootCausalHash
           case maybeOldRootHash of
-            Nothing -> runDB destConn $ do
+            Nothing -> Sqlite.runDB destConn $ do
               setRepoRoot newBranchHash
-            (Just oldRootHash) -> runDB destConn $ do
+            Just oldRootHash -> Sqlite.runDB destConn $ do
               before oldRootHash newBranchHash >>= \case
                 Nothing ->
                   error $
@@ -1819,33 +1138,13 @@
                       ++ show remotePath
                       ++ "."
                 Just False -> do
-<<<<<<< HEAD
-                  Q.rollbackRelease "push"
-                  pure . Left . C.GitProtocolError $ GitError.PushDestinationHasNewStuff repo
-                Just True -> do
-                  setRepoRoot newRootHash
-                  Q.release "push"
-                  pure $ Right ()
-        else do
-          Q.release "push"
-          pure $ Right ()
-
-      liftIO (Sqlite.trySetJournalMode destConn Sqlite.JournalMode'DELETE)
-      pure result
-  liftIO do
-    void $ push remotePath repo
-  where
-    repoString = Text.unpack $ printWriteRepo repo
-    setRepoRoot :: DB m => Branch.Hash -> m ()
-=======
-                  lift . lift . throwError . C.GitProtocolError $ GitError.PushDestinationHasNewStuff repo
+                  lift . throwError . C.GitProtocolError $ GitError.PushDestinationHasNewStuff repo
                 Just True -> pure ()
         CreatedCodebase -> pure ()
-      runDB destConn $ setRepoRoot newBranchHash
+      Sqlite.runDB destConn $ setRepoRoot newBranchHash
 
     repoString = Text.unpack $ printWriteRepo repo
-    setRepoRoot :: forall m. Q.DB m => Branch.Hash -> m ()
->>>>>>> 7163508b
+    setRepoRoot :: forall m. DB m => Branch.Hash -> m ()
     setRepoRoot h = do
       let h2 = Cv.causalHash1to2 h
           err = error $ "Called SqliteCodebase.setNamespaceRoot on unknown causal hash " ++ show h2
