{- ORMOLU_DISABLE -} -- Remove this when the file is ready to be auto-formatted

{-# LANGUAGE DeriveAnyClass #-}
{-# LANGUAGE OverloadedStrings #-}
{-# LANGUAGE QuasiQuotes #-}
{-# LANGUAGE RecordWildCards #-}
{-# LANGUAGE ScopedTypeVariables #-}
{-# LANGUAGE TypeApplications #-}
{-# LANGUAGE ViewPatterns #-}

module Unison.Codebase.SqliteCodebase
  ( Unison.Codebase.SqliteCodebase.init,
  )
where

import qualified Control.Concurrent
import Control.Monad.Except (ExceptT, runExceptT, withExceptT)
import Control.Monad.Except (ExceptT (ExceptT))
import qualified Control.Monad.Except as Except
import qualified Control.Monad.Extra as Monad
import Control.Monad.Reader (ReaderT (runReaderT))
import Control.Monad.State (MonadState)
import qualified Control.Monad.State as State
import Data.Bifunctor (Bifunctor (bimap), second)
import Data.Bitraversable (bitraverse)
import qualified Data.Char as Char
import qualified Data.Either.Combinators as Either
import qualified Data.List as List
import Data.List.NonEmpty.Extra (NonEmpty ((:|)), maximum1)
import qualified Data.Map as Map
import Data.Maybe (fromJust)
import qualified Data.Set as Set
import qualified Data.Text as Text
import qualified Data.Text.IO as TextIO
import Data.Time (NominalDiffTime)
import Data.Time.Clock.POSIX (getPOSIXTime)
import qualified Database.SQLite.Simple as Sqlite
import qualified System.Console.ANSI as ANSI
import System.Directory (copyFile)
import System.FilePath ((</>))
import qualified System.FilePath as FilePath
import U.Codebase.HashTags (CausalHash (CausalHash, unCausalHash))
import qualified U.Codebase.Reference as C.Reference
import qualified U.Codebase.Referent as C.Referent
import U.Codebase.Sqlite.Connection (Connection (Connection))
import qualified U.Codebase.Sqlite.Connection as Connection
import U.Codebase.Sqlite.DbId (ObjectId, SchemaVersion (SchemaVersion))
import qualified U.Codebase.Sqlite.JournalMode as JournalMode
import qualified U.Codebase.Sqlite.ObjectType as OT
import U.Codebase.Sqlite.Operations (EDB)
import qualified U.Codebase.Sqlite.Operations as Ops
import qualified U.Codebase.Sqlite.Queries as Q
import qualified U.Codebase.Sqlite.Sync22 as Sync22
import qualified U.Codebase.Sync as Sync
import qualified U.Codebase.WatchKind as WK
import qualified U.Util.Cache as Cache
import qualified U.Util.Hash as H2
import qualified U.Util.Monoid as Monoid
import U.Util.Timing (time)
import qualified Unison.Builtin as Builtins
import Unison.Codebase (Codebase, CodebasePath)
import qualified Unison.Codebase as Codebase1
import Unison.Codebase.Branch (Branch (..))
import qualified Unison.Codebase.Branch as Branch
import qualified Unison.Codebase.Causal as Causal
import Unison.Codebase.Editor.Git (gitIn, gitTextIn, pullBranch)
import Unison.Codebase.Editor.RemoteRepo (ReadRemoteNamespace, WriteRepo (WriteGitRepo), printWriteRepo, writeToRead)
import qualified Unison.Codebase.GitError as GitError
import qualified Unison.Codebase.Init as Codebase
import qualified Unison.Codebase.Init.CreateCodebaseError as Codebase1
import qualified Unison.Codebase.Init.OpenCodebaseError as Codebase1
import Unison.Codebase.Patch (Patch)
import qualified Unison.Codebase.Reflog as Reflog
import Unison.Codebase.ShortBranchHash (ShortBranchHash)
import qualified Unison.Codebase.SqliteCodebase.Branch.Dependencies as BD
import qualified Unison.Codebase.SqliteCodebase.Conversions as Cv
import qualified Unison.Codebase.SqliteCodebase.GitError as GitError
import Unison.Codebase.SqliteCodebase.MigrateSchema12 (migrateSchema12)
import qualified Unison.Codebase.SqliteCodebase.SyncEphemeral as SyncEphemeral
import Unison.Codebase.SyncMode (SyncMode)
import Unison.Codebase.Type (PushGitBranchOpts (..))
import qualified Unison.Codebase.Type as C
import Unison.ConstructorReference (GConstructorReference (..))
import qualified Unison.ConstructorType as CT
import Unison.DataDeclaration (Decl)
import qualified Unison.DataDeclaration as Decl
import Unison.Hash (Hash)
import qualified Unison.Hashing.V2.Convert as Hashing
import Unison.Parser.Ann (Ann)
import Unison.Prelude
import Unison.Reference (Reference)
import qualified Unison.Reference as Reference
import qualified Unison.Referent as Referent
import Unison.ShortHash (ShortHash)
import qualified Unison.ShortHash as SH
import qualified Unison.ShortHash as ShortHash
import Unison.Symbol (Symbol)
import Unison.Term (Term)
import qualified Unison.Term as Term
import Unison.Type (Type)
import qualified Unison.Type as Type
import qualified Unison.Util.Set as Set
import qualified Unison.WatchKind as UF
import UnliftIO (catchIO, finally, try, MonadUnliftIO, throwIO)
import qualified UnliftIO
import UnliftIO.Directory (createDirectoryIfMissing, doesDirectoryExist, doesFileExist)
import UnliftIO.Exception (bracket, catch)
import UnliftIO.STM

debug, debugProcessBranches, debugCommitFailedTransaction :: Bool
debug = False
debugProcessBranches = False
debugCommitFailedTransaction = False

codebasePath :: FilePath
codebasePath = ".unison" </> "v2" </> "unison.sqlite3"

backupCodebasePath :: NominalDiffTime -> FilePath
backupCodebasePath now =
  codebasePath ++ "." ++ show @Int (floor now)

v2dir :: FilePath -> FilePath
v2dir root = root </> ".unison" </> "v2"

init :: HasCallStack => (MonadUnliftIO m) => Codebase.Init m Symbol Ann
init = Codebase.Init
  { withOpenCodebase=getCodebaseOrError
  , withCreatedCodebase=createCodebaseOrError
  , codebasePath=v2dir
  }

createCodebaseOrError ::
  (MonadUnliftIO m) =>
  Codebase.DebugName ->
  CodebasePath ->
  (Codebase m Symbol Ann -> m r) ->
  m (Either Codebase1.CreateCodebaseError r)
createCodebaseOrError debugName path action = do
  ifM
    (doesFileExist $ path </> codebasePath)
    (pure $ Left Codebase1.CreateCodebaseAlreadyExists)
    do
      createDirectoryIfMissing True (path </> FilePath.takeDirectory codebasePath)
      withConnection (debugName ++ ".createSchema") path $
        runReaderT do
          Q.createSchema
          runExceptT (void . Ops.saveRootBranch $ Cv.causalbranch1to2 Branch.empty) >>= \case
            Left e -> error $ show e
            Right () -> pure ()

      sqliteCodebase debugName path Local action >>= \case
        Left schemaVersion -> error ("Failed to open codebase with schema version: " ++ show schemaVersion ++ ", which is unexpected because I just created this codebase.")
        Right result -> pure (Right result)

withOpenOrCreateCodebaseConnection ::
  (MonadUnliftIO m) =>
  Codebase.DebugName ->
  FilePath ->
  (Connection -> m r) ->
  m r
withOpenOrCreateCodebaseConnection debugName path action = do
  unlessM
    (doesFileExist $ path </> codebasePath)
    (initSchemaIfNotExist path)
  withConnection debugName path action

-- get the codebase in dir
getCodebaseOrError ::
  forall m r.
  (MonadUnliftIO m) =>
  Codebase.DebugName ->
  CodebasePath ->
  (Codebase m Symbol Ann -> m r) ->
  m (Either Codebase1.OpenCodebaseError r)
getCodebaseOrError debugName dir action = do
  doesFileExist (dir </> codebasePath) >>= \case
    False -> pure (Left Codebase1.OpenCodebaseDoesntExist)
    True ->
      sqliteCodebase debugName dir Local action <&> mapLeft \(SchemaVersion n) -> Codebase1.OpenCodebaseUnknownSchemaVersion n

initSchemaIfNotExist :: MonadIO m => FilePath -> m ()
initSchemaIfNotExist path = liftIO do
  unlessM (doesDirectoryExist $ path </> FilePath.takeDirectory codebasePath) $
    createDirectoryIfMissing True (path </> FilePath.takeDirectory codebasePath)
  unlessM (doesFileExist $ path </> codebasePath) $
    withConnection "initSchemaIfNotExist" path $ runReaderT Q.createSchema

-- 1) buffer up the component
-- 2) in the event that the component is complete, then what?
--  * can write component provided all of its dependency components are complete.
--    if dependency not complete,
--    register yourself to be written when that dependency is complete

-- an entry for a single hash
data BufferEntry a = BufferEntry
  { -- First, you are waiting for the cycle to fill up with all elements
    -- Then, you check: are all dependencies of the cycle in the db?
    --   If yes: write yourself to database and trigger check of dependents
    --   If no: just wait, do nothing
    beComponentTargetSize :: Maybe Word64,
    beComponent :: Map Reference.Pos a,
    beMissingDependencies :: Set Hash,
    beWaitingDependents :: Set Hash
  }
  deriving (Eq, Show)

prettyBufferEntry :: Show a => Hash -> BufferEntry a -> String
prettyBufferEntry (h :: Hash) BufferEntry {..} =
  "BufferEntry " ++ show h ++ "\n"
    ++ "  { beComponentTargetSize = "
    ++ show beComponentTargetSize
    ++ "\n"
    ++ "  , beComponent = "
    ++ if Map.size beComponent < 2
      then show $ Map.toList beComponent
      else
        mkString (Map.toList beComponent) (Just "\n      [ ") "      , " (Just "]\n")
          ++ "  , beMissingDependencies ="
          ++ if Set.size beMissingDependencies < 2
            then show $ Set.toList beMissingDependencies
            else
              mkString (Set.toList beMissingDependencies) (Just "\n      [ ") "      , " (Just "]\n")
                ++ "  , beWaitingDependents ="
                ++ if Set.size beWaitingDependents < 2
                  then show $ Set.toList beWaitingDependents
                  else
                    mkString (Set.toList beWaitingDependents) (Just "\n      [ ") "      , " (Just "]\n")
                      ++ "  }"
  where
    mkString :: (Foldable f, Show a) => f a -> Maybe String -> String -> Maybe String -> String
    mkString as start middle end = fromMaybe "" start ++ List.intercalate middle (show <$> toList as) ++ fromMaybe "" end

type TermBufferEntry = BufferEntry (Term Symbol Ann, Type Symbol Ann)

type DeclBufferEntry = BufferEntry (Decl Symbol Ann)

-- | Create a new sqlite connection to the database at the given path.
--   the caller is responsible for calling the returned cleanup method once finished with the
--   connection.
--   The connection may not be used after it has been cleaned up.
--   Prefer using 'withConnection' if you can, as it guarantees the connection will be properly
--   closed for you.
unsafeGetConnection ::
  MonadIO m =>
  Codebase.DebugName ->
  CodebasePath ->
  m (IO (), Connection)
unsafeGetConnection name root = do
  let path = root </> codebasePath
  Monad.when debug $ traceM $ "unsafeGetconnection " ++ name ++ " " ++ root ++ " -> " ++ path
  (Connection name path -> conn) <- liftIO $ Sqlite.open path
  runReaderT Q.setFlags conn
  pure (shutdownConnection conn, conn)
  where
    shutdownConnection :: MonadIO m => Connection -> m ()
    shutdownConnection conn = do
      Monad.when debug $ traceM $ "shutdown connection " ++ show conn
      liftIO $ Sqlite.close (Connection.underlying conn)

-- | Run an action with a connection to the codebase, closing the connection on completion or
-- failure.
withConnection ::
  MonadUnliftIO m =>
  Codebase.DebugName ->
  CodebasePath ->
  (Connection -> m a) ->
  m a
withConnection name root act = do
  bracket
    (unsafeGetConnection name root)
    (\(closeConn, _) -> liftIO closeConn)
    (\(_, conn) -> act conn)

-- | Whether a codebase is local or remote.
data LocalOrRemote
  = Local
  | Remote

sqliteCodebase ::
  forall m r.
  MonadUnliftIO m =>
  Codebase.DebugName ->
  CodebasePath ->
  -- | When local, back up the existing codebase before migrating, in case there's a catastrophic bug in the migration.
  LocalOrRemote ->
  (Codebase m Symbol Ann -> m r) ->
  m (Either SchemaVersion r)
sqliteCodebase debugName root localOrRemote action = do
 Monad.when debug $ traceM $ "sqliteCodebase " ++ debugName ++ " " ++ root
 withConnection debugName root $ \conn -> do
  termCache <- Cache.semispaceCache 8192 -- pure Cache.nullCache -- to disable
  typeOfTermCache <- Cache.semispaceCache 8192
  declCache <- Cache.semispaceCache 1024
  rootBranchCache <- newTVarIO Nothing
  -- The v1 codebase interface has operations to read and write individual definitions
  -- whereas the v2 codebase writes them as complete components.  These two fields buffer
  -- the individual definitions until a complete component has been written.
  termBuffer :: TVar (Map Hash TermBufferEntry) <- newTVarIO Map.empty
  declBuffer :: TVar (Map Hash DeclBufferEntry) <- newTVarIO Map.empty
  declTypeCache <- Cache.semispaceCache 2048
  let getTerm :: MonadIO m => Reference.Id -> m (Maybe (Term Symbol Ann))
      getTerm (Reference.Id h1@(Cv.hash1to2 -> h2) i) =
        runDB' conn do
          term2 <- Ops.loadTermByReference (C.Reference.Id h2 i)
          Cv.term2to1 h1 getDeclType term2

      getDeclType :: forall m. EDB m => C.Reference.Reference -> m CT.ConstructorType
      getDeclType = Cache.apply declTypeCache \case
        C.Reference.ReferenceBuiltin t ->
          let err =
                error $
                  "I don't know about the builtin type ##"
                    ++ show t
                    ++ ", but I've been asked for it's ConstructorType."
          in pure . fromMaybe err $
                Map.lookup (Reference.Builtin t) Builtins.builtinConstructorType
        C.Reference.ReferenceDerived i -> getDeclTypeById i

      getDeclTypeById :: forall m. EDB m => C.Reference.Id -> m CT.ConstructorType
      getDeclTypeById = fmap Cv.decltype2to1 . Ops.getDeclTypeById

      getTypeOfTermImpl :: MonadIO m => Reference.Id -> m (Maybe (Type Symbol Ann))
      getTypeOfTermImpl id | debug && trace ("getTypeOfTermImpl " ++ show id) False = undefined
      getTypeOfTermImpl (Reference.Id (Cv.hash1to2 -> h2) i) =
        runDB' conn do
          type2 <- Ops.loadTypeOfTermByTermReference (C.Reference.Id h2 i)
          pure $ Cv.ttype2to1 type2

      getTermComponentWithTypes :: MonadIO m => Hash -> m (Maybe [(Term Symbol Ann, Type Symbol Ann)])
      getTermComponentWithTypes h1@(Cv.hash1to2 -> h2) =
        runDB' conn $ do
          tms <- Ops.loadTermComponent h2
          for tms (bitraverse (Cv.term2to1 h1 getDeclType) (pure . Cv.ttype2to1))

      getTypeDeclaration :: MonadIO m => Reference.Id -> m (Maybe (Decl Symbol Ann))
      getTypeDeclaration (Reference.Id h1@(Cv.hash1to2 -> h2) i) =
        runDB' conn do
          decl2 <- Ops.loadDeclByReference (C.Reference.Id h2 i)
          pure $ Cv.decl2to1 h1 decl2

      getDeclComponent :: MonadIO m => Hash -> m (Maybe [Decl Symbol Ann])
      getDeclComponent h1@(Cv.hash1to2 -> h2) =
        runDB' conn $  map (Cv.decl2to1 h1) <$> Ops.loadDeclComponent h2

      getCycleLength :: MonadIO m => Hash -> m (Maybe Reference.CycleSize)
      getCycleLength (Cv.hash1to2 -> h2) =
        runDB conn $ Ops.getCycleLen h2

      --putTermComponent :: MonadIO m => Hash -> [(Term Symbol Ann, Type Symbol Ann)] -> m ()
      --putTerms :: MonadIO m => Map Reference.Id (Term Symbol Ann, Type Symbol Ann) -> m () -- dies horribly if missing dependencies?

      -- option 1: tweak putTerm to incrementally notice the cycle length until each component is full
      -- option 2: switch codebase interface from putTerm to putTerms -- buffering can be local to the function
      -- option 3: switch from putTerm to putTermComponent -- needs to buffer dependencies non-locally (or require application to manage + die horribly)

      putTerm :: MonadIO m => Reference.Id -> Term Symbol Ann -> Type Symbol Ann -> m ()
      putTerm id tm tp | debug && trace (show "SqliteCodebase.putTerm " ++ show id ++ " " ++ show tm ++ " " ++ show tp) False = undefined
      putTerm (Reference.Id h@(Cv.hash1to2 -> h2) i) tm tp =
        runDB conn $
          unlessM
            (Ops.objectExistsForHash h2 >>= if debug then \b -> do traceM $ "objectExistsForHash " ++ show h2 ++ " = " ++ show b; pure b else pure)
            ( withBuffer termBuffer h \be@(BufferEntry size comp missing waiting) -> do
                Monad.when debug $ traceM $ "adding to BufferEntry" ++ show be
                let termDependencies = Set.toList $ Term.termDependencies tm
                -- update the component target size if we encounter any higher self-references
                let size' = max size (Just $ biggestSelfReference + 1) where
                      biggestSelfReference = maximum1 $
                        i :| [ i' | Reference.Derived h' i' <- termDependencies, h == h' ]
                let comp' = Map.insert i (tm, tp) comp
                -- for the component element that's been passed in, add its dependencies to missing'
                missingTerms' <-
                  filterM
                    (fmap not . Ops.objectExistsForHash . Cv.hash1to2)
                    [h | Reference.Derived h _i <- termDependencies]
                missingTypes' <-
                  filterM (fmap not . Ops.objectExistsForHash . Cv.hash1to2) $
                    [h | Reference.Derived h _i <- Set.toList $ Term.typeDependencies tm]
                      ++ [h | Reference.Derived h _i <- Set.toList $ Type.dependencies tp]
                let missing' = missing <> Set.fromList (missingTerms' <> missingTypes')
                -- notify each of the dependencies that h depends on them.
                traverse (addBufferDependent h termBuffer) missingTerms'
                traverse (addBufferDependent h declBuffer) missingTypes'
                putBuffer termBuffer h (BufferEntry size' comp' missing' waiting)
                tryFlushTermBuffer h
            )

      putBuffer :: forall a m. (MonadIO m, Show a) => TVar (Map Hash (BufferEntry a)) -> Hash -> BufferEntry a -> m ()
      putBuffer tv h e = do
        Monad.when debug $ traceM $ "putBuffer " ++ prettyBufferEntry h e
        atomically $ modifyTVar tv (Map.insert h e)

      withBuffer :: forall a b m. (MonadIO m, Show a) => TVar (Map Hash (BufferEntry a)) -> Hash -> (BufferEntry a -> m b) -> m b
      withBuffer tv h f = do
        Monad.when debug $ readTVarIO tv >>= \tv -> traceM $ "tv = " ++ show tv
        Map.lookup h <$> readTVarIO tv >>= \case
          Just e -> do
            Monad.when debug $ traceM $ "SqliteCodebase.withBuffer " ++ prettyBufferEntry h e
            f e
          Nothing -> do
            Monad.when debug $ traceM $ "SqliteCodebase.with(new)Buffer " ++ show h
            f (BufferEntry Nothing Map.empty Set.empty Set.empty)

      removeBuffer :: forall a m. (MonadIO m, Show a) => TVar (Map Hash (BufferEntry a)) -> Hash -> m ()
      removeBuffer _tv h | debug && trace ("removeBuffer " ++ show h) False = undefined
      removeBuffer tv h = do
        Monad.when debug $ readTVarIO tv >>= \tv -> traceM $ "before delete: " ++ show tv
        atomically $ modifyTVar tv (Map.delete h)
        Monad.when debug $ readTVarIO tv >>= \tv -> traceM $ "after delete: " ++ show tv

      addBufferDependent :: forall a m. (MonadIO m, Show a) => Hash -> TVar (Map Hash (BufferEntry a)) -> Hash -> m ()
      addBufferDependent dependent tv dependency = withBuffer tv dependency \be -> do
        putBuffer tv dependency be {beWaitingDependents = Set.insert dependent $ beWaitingDependents be}
      tryFlushBuffer ::
        forall a m.
        (EDB m, Show a) =>
        TVar (Map Hash (BufferEntry a)) ->
        (H2.Hash -> [a] -> m ()) ->
        (Hash -> m ()) ->
        Hash ->
        m ()
      tryFlushBuffer _ _ _ h | debug && trace ("tryFlushBuffer " ++ show h) False = undefined
      tryFlushBuffer buf saveComponent tryWaiting h@(Cv.hash1to2 -> h2) =
        -- skip if it has already been flushed
        unlessM (Ops.objectExistsForHash h2) $ withBuffer buf h try
        where
          try (BufferEntry size comp (Set.delete h -> missing) waiting) = case size of
            Just size -> do
              missing' <-
                filterM
                  (fmap not . Ops.objectExistsForHash . Cv.hash1to2)
                  (toList missing)
              Monad.when debug do
                traceM $ "tryFlushBuffer.missing' = " ++ show missing'
                traceM $ "tryFlushBuffer.size = " ++ show size
                traceM $ "tryFlushBuffer.length comp = " ++ show (length comp)
              if null missing' && size == fromIntegral (length comp)
                then do
                  saveComponent h2 (toList comp)
                  removeBuffer buf h
                  Monad.when debug $ traceM $ "tryFlushBuffer.notify waiting " ++ show waiting
                  traverse_ tryWaiting waiting
                else -- update

                  putBuffer buf h $
                    BufferEntry (Just size) comp (Set.fromList missing') waiting
            Nothing ->
              -- it's never even been added, so there's nothing to do.
              pure ()

      addTermComponentTypeIndex :: forall m. EDB m => ObjectId -> [Type Symbol Ann] -> m ()
      addTermComponentTypeIndex oId types = for_ (types `zip` [0..]) \(tp, i) -> do
        let self = C.Referent.RefId (C.Reference.Id oId i)
            typeForIndexing = Hashing.typeToReference tp
            typeMentionsForIndexing = Hashing.typeToReferenceMentions tp
        Ops.addTypeToIndexForTerm self (Cv.reference1to2 typeForIndexing)
        Ops.addTypeMentionsToIndexForTerm self (Set.map Cv.reference1to2 typeMentionsForIndexing)

      addDeclComponentTypeIndex :: forall m. EDB m => ObjectId -> [[Type Symbol Ann]] -> m ()
      addDeclComponentTypeIndex oId ctorss =
        for_ (ctorss `zip` [0..]) \(ctors, i) ->
          for_ (ctors `zip` [0..]) \(tp, j) -> do
            let self = C.Referent.ConId (C.Reference.Id oId i) j
                typeForIndexing = Hashing.typeToReference tp
                typeMentionsForIndexing = Hashing.typeToReferenceMentions tp
            Ops.addTypeToIndexForTerm self (Cv.reference1to2 typeForIndexing)
            Ops.addTypeMentionsToIndexForTerm self (Set.map Cv.reference1to2 typeMentionsForIndexing)

<<<<<<< HEAD
      tryFlushTermBuffer :: forall m. EDB m => Hash -> m ()
      tryFlushTermBuffer h | debug && trace ("tryFlushTermBuffer " ++ show h) False = undefined
      tryFlushTermBuffer h =
        tryFlushBuffer
          termBuffer
          ( \h2 component -> do
              oId <- Ops.saveTermComponent h2
                $ fmap (bimap (Cv.term1to2 h) Cv.ttype1to2) component
              addTermComponentTypeIndex oId (fmap snd component)
          )
          tryFlushTermBuffer
          h

      tryFlushDeclBuffer :: forall m. EDB m => Hash -> m ()
      tryFlushDeclBuffer h | debug && trace ("tryFlushDeclBuffer " ++ show h) False = undefined
      tryFlushDeclBuffer h =
        tryFlushBuffer
          declBuffer
          (\h2 component -> do
            oId <- Ops.saveDeclComponent h2 $ fmap (Cv.decl1to2 h) component
            addDeclComponentTypeIndex oId $
              fmap (map snd . Decl.constructors . Decl.asDataDecl) component
          )
          (\h -> tryFlushTermBuffer h >> tryFlushDeclBuffer h)
          h

      putTypeDeclaration :: MonadIO m => Reference.Id -> Decl Symbol Ann -> m ()
      putTypeDeclaration (Reference.Id h@(Cv.hash1to2 -> h2) i) decl =
        runDB conn $
          unlessM
            (Ops.objectExistsForHash h2)
            ( withBuffer declBuffer h \(BufferEntry size comp missing waiting) -> do
                let declDependencies = Set.toList $ Decl.declDependencies decl
                let size' = max size (Just $ biggestSelfReference + 1) where
                      biggestSelfReference = maximum1 $
                        i :| [i' | Reference.Derived h' i' <- declDependencies, h == h']
                let comp' = Map.insert i decl comp
                moreMissing <-
                  filterM (fmap not . Ops.objectExistsForHash . Cv.hash1to2) $
                    [h | Reference.Derived h _i <- declDependencies]
                let missing' = missing <> Set.fromList moreMissing
                traverse (addBufferDependent h declBuffer) moreMissing
                putBuffer declBuffer h (BufferEntry size' comp' missing' waiting)
                tryFlushDeclBuffer h
            )

      getRootBranch :: MonadIO m => TVar (Maybe (Q.DataVersion, Branch m)) -> m (Either Codebase1.GetRootBranchError (Branch m))
      getRootBranch rootBranchCache =
        readTVarIO rootBranchCache >>= \case
          Nothing -> forceReload
          Just (v, b) -> do
            -- check to see if root namespace hash has been externally modified
            -- and reload it if necessary
            v' <- runDB conn Ops.dataVersion
            if v == v' then pure (Right b) else do
              newRootHash <- runDB conn Ops.loadRootCausalHash
              if Branch.headHash b == Cv.branchHash2to1 newRootHash
                then pure (Right b)
                else do
                  traceM $ "database was externally modified (" ++ show v ++ " -> " ++ show v' ++ ")"
                  forceReload
        where
          forceReload = time "Get root branch" do
            b <- fmap (Either.mapLeft err)
                . runExceptT
                . flip runReaderT conn
                . fmap (Branch.transform (runDB conn))
                $ Cv.causalbranch2to1 getDeclType =<< Ops.loadRootCausal
            v <- runDB conn Ops.dataVersion
            for_ b (atomically . writeTVar rootBranchCache . Just . (v,))
            pure b
          err :: Ops.Error -> Codebase1.GetRootBranchError
          err = \case
            Ops.DatabaseIntegrityError Q.NoNamespaceRoot ->
              Codebase1.NoRootBranch
            Ops.DecodeError (Ops.ErrBranch oId) _bytes _msg ->
              Codebase1.CouldntParseRootBranch $
                "Couldn't decode " ++ show oId ++ ": " ++ _msg
            Ops.ExpectedBranch ch _bh ->
              Codebase1.CouldntLoadRootBranch $ Cv.causalHash2to1 ch
            e -> error $ show e

      putRootBranch :: MonadIO m => TVar (Maybe (Q.DataVersion, Branch m)) -> Branch m -> m ()
      putRootBranch rootBranchCache branch1 = do
        -- todo: check to see if root namespace hash has been externally modified
        -- and do something (merge?) it if necessary. But for now, we just overwrite it.
        runDB conn
          . void
          . Ops.saveRootBranch
          . Cv.causalbranch1to2
          $ Branch.transform (lift . lift) branch1
        atomically $ modifyTVar rootBranchCache (fmap . second $ const branch1)

      rootBranchUpdates :: MonadIO m => TVar (Maybe (Q.DataVersion, a)) -> m (IO (), IO (Set Branch.Hash))
      rootBranchUpdates _rootBranchCache = do
        -- branchHeadChanges      <- TQueue.newIO
        -- (cancelWatch, watcher) <- Watch.watchDirectory' (v2dir root)
        -- watcher1               <-
        --   liftIO . forkIO
        --   $ forever
        --   $ do
        --       -- void ignores the name and time of the changed file,
        --       -- and assume 'unison.sqlite3' has changed
        --       (filename, time) <- watcher
        --       traceM $ "SqliteCodebase.watcher " ++ show (filename, time)
        --       readTVarIO rootBranchCache >>= \case
        --         Nothing -> pure ()
        --         Just (v, _) -> do
        --           -- this use of `conn` in a separate thread may be problematic.
        --           -- hopefully sqlite will produce an obvious error message if it is.
        --           v' <- runDB conn Ops.dataVersion
        --           if v /= v' then
        --             atomically
        --               . TQueue.enqueue branchHeadChanges =<< runDB conn Ops.loadRootCausalHash
        --           else pure ()

        --       -- case hashFromFilePath filePath of
        --       --   Nothing -> failWith $ CantParseBranchHead filePath
        --       --   Just h ->
        --       --     atomically . TQueue.enqueue branchHeadChanges $ Branch.Hash h
        -- -- smooth out intermediate queue
        -- pure
        --   ( cancelWatch >> killThread watcher1
        --   , Set.fromList <$> Watch.collectUntilPause branchHeadChanges 400000
        --   )
        pure (cleanup, liftIO newRootsDiscovered)
        where
          newRootsDiscovered = do
            Control.Concurrent.threadDelay maxBound -- hold off on returning
            pure mempty -- returning nothing
          cleanup = pure ()

      -- if this blows up on cromulent hashes, then switch from `hashToHashId`
      -- to one that returns Maybe.
      getBranchForHash :: MonadIO m => Branch.Hash -> m (Maybe (Branch m))
      getBranchForHash h = runDB conn do
        Ops.loadCausalBranchByCausalHash (Cv.branchHash1to2 h) >>= \case
          Just b ->
            pure . Just . Branch.transform (runDB conn)
              =<< Cv.causalbranch2to1 getDeclType b
          Nothing -> pure Nothing

      putBranch :: MonadIO m => Branch m -> m ()
      putBranch = runDB conn . putBranch'

      isCausalHash :: MonadIO m => Branch.Hash -> m Bool
      isCausalHash = runDB conn . isCausalHash'

      getPatch :: MonadIO m => Branch.EditHash -> m (Maybe Patch)
      getPatch h =
        runDB conn . runMaybeT $
          MaybeT (Ops.primaryHashToMaybePatchObjectId (Cv.patchHash1to2 h))
            >>= Ops.loadPatchById
            <&> Cv.patch2to1

      putPatch :: MonadIO m => Branch.EditHash -> Patch -> m ()
      putPatch h p =
        runDB conn . void $
          Ops.savePatch (Cv.patchHash1to2 h) (Cv.patch1to2 p)

      patchExists :: MonadIO m => Branch.EditHash -> m Bool
      patchExists = runDB conn . patchExists'

      dependentsImpl :: MonadIO m => Reference -> m (Set Reference.Id)
      dependentsImpl r =
        runDB conn $
          Set.map Cv.referenceid2to1
            <$> Ops.dependents (Cv.reference1to2 r)

      dependentsOfComponentImpl :: MonadIO m => Hash -> m (Set Reference.Id)
      dependentsOfComponentImpl h =
        runDB conn $
          Set.map Cv.referenceid2to1
            <$> Ops.dependentsOfComponent (Cv.hash1to2 h)

      syncFromDirectory :: MonadUnliftIO m => Codebase1.CodebasePath -> SyncMode -> Branch m -> m ()
      syncFromDirectory srcRoot _syncMode b = do
        withConnection (debugName ++ ".sync.src") srcRoot $ \srcConn -> do
          flip State.evalStateT emptySyncProgressState $ do
            syncInternal syncProgress srcConn conn $ Branch.transform lift b

      syncToDirectory :: MonadUnliftIO m => Codebase1.CodebasePath -> SyncMode -> Branch m -> m ()
      syncToDirectory destRoot _syncMode b =
        withConnection (debugName ++ ".sync.dest") destRoot $ \destConn ->
          flip State.evalStateT emptySyncProgressState $ do
            initSchemaIfNotExist destRoot
            syncInternal syncProgress conn destConn $ Branch.transform lift b

      watches :: MonadIO m => UF.WatchKind -> m [Reference.Id]
      watches w =
        runDB conn $
          Ops.listWatches (Cv.watchKind1to2 w)
            <&> fmap Cv.referenceid2to1

      getWatch :: MonadIO m => UF.WatchKind -> Reference.Id -> m (Maybe (Term Symbol Ann))
      getWatch k r@(Reference.Id h _i)
        | elem k standardWatchKinds =
          runDB' conn $
            Ops.loadWatch (Cv.watchKind1to2 k) (Cv.referenceid1to2 r)
              >>= Cv.term2to1 h getDeclType
      getWatch _unknownKind _ = pure Nothing

      standardWatchKinds = [UF.RegularWatch, UF.TestWatch]

      putWatch :: MonadIO m => UF.WatchKind -> Reference.Id -> Term Symbol Ann -> m ()
      putWatch k r@(Reference.Id h _i) tm
        | elem k standardWatchKinds =
          runDB conn $
            Ops.saveWatch
              (Cv.watchKind1to2 k)
              (Cv.referenceid1to2 r)
              (Cv.term1to2 h tm)
      putWatch _unknownKind _ _ = pure ()

      clearWatches :: MonadIO m => m ()
      clearWatches = runDB conn Ops.clearWatches

      getReflog :: MonadIO m => m [Reflog.Entry Branch.Hash]
      getReflog =
        liftIO $
          ( do
              contents <- TextIO.readFile (reflogPath root)
              let lines = Text.lines contents
              let entries = parseEntry <$> lines
              pure entries
          )
            `catchIO` const (pure [])
        where
          parseEntry t = fromMaybe (err t) (Reflog.fromText t)
          err t =
            error $
              "I couldn't understand this line in " ++ reflogPath root ++ "\n\n"
                ++ Text.unpack t

      appendReflog :: MonadIO m => Text -> Branch m -> Branch m -> m ()
      appendReflog reason old new =
        liftIO $ TextIO.appendFile (reflogPath root) (t <> "\n")
        where
          t = Reflog.toText $ Reflog.Entry (Branch.headHash old) (Branch.headHash new) reason

      reflogPath :: CodebasePath -> FilePath
      reflogPath root = root </> "reflog"

      termsOfTypeImpl :: MonadIO m => Reference -> m (Set Referent.Id)
      termsOfTypeImpl r =
        runDB conn $
          Ops.termsHavingType (Cv.reference1to2 r)
            >>= Set.traverse (Cv.referentid2to1 getDeclType)

      termsMentioningTypeImpl :: MonadIO m => Reference -> m (Set Referent.Id)
      termsMentioningTypeImpl r =
        runDB conn $
          Ops.termsMentioningType (Cv.reference1to2 r)
            >>= Set.traverse (Cv.referentid2to1 getDeclType)

      hashLength :: Applicative m => m Int
      hashLength = pure 10

      branchHashLength :: Applicative m => m Int
      branchHashLength = pure 10

      defnReferencesByPrefix :: MonadIO m => OT.ObjectType -> ShortHash -> m (Set Reference.Id)
      defnReferencesByPrefix _ (ShortHash.Builtin _) = pure mempty
      defnReferencesByPrefix ot (ShortHash.ShortHash prefix (fmap Cv.shortHashSuffix1to2 -> cycle) _cid) =
        Monoid.fromMaybe <$> runDB' conn do
          refs <- do
            Ops.componentReferencesByPrefix ot prefix cycle
              >>= traverse (C.Reference.idH Ops.loadHashByObjectId)
              >>= pure . Set.fromList

          pure $ Set.map Cv.referenceid2to1 refs

      termReferencesByPrefix :: MonadIO m => ShortHash -> m (Set Reference.Id)
      termReferencesByPrefix = defnReferencesByPrefix OT.TermComponent

      declReferencesByPrefix :: MonadIO m => ShortHash -> m (Set Reference.Id)
      declReferencesByPrefix = defnReferencesByPrefix OT.DeclComponent

      referentsByPrefix :: MonadIO m => ShortHash -> m (Set Referent.Id)
      referentsByPrefix SH.Builtin {} = pure mempty
      referentsByPrefix (SH.ShortHash prefix (fmap Cv.shortHashSuffix1to2 -> cycle) cid) = runDB conn do
        termReferents <-
          Ops.termReferentsByPrefix prefix cycle
            >>= traverse (Cv.referentid2to1 getDeclType)
        declReferents' <- Ops.declReferentsByPrefix prefix cycle (read . Text.unpack <$> cid)
        let declReferents =
              [ Referent.ConId (ConstructorReference (Reference.Id (Cv.hash2to1 h) pos) (fromIntegral cid)) (Cv.decltype2to1 ct)
                | (h, pos, ct, cids) <- declReferents',
                  cid <- cids
              ]
        pure . Set.fromList $ termReferents <> declReferents

      branchHashesByPrefix :: MonadIO m => ShortBranchHash -> m (Set Branch.Hash)
      branchHashesByPrefix sh = runDB conn do
        -- given that a Branch is shallow, it's really `CausalHash` that you'd
        -- refer to to specify a full namespace w/ history.
        -- but do we want to be able to refer to a namespace without its history?
        cs <- Ops.causalHashesByPrefix (Cv.sbh1to2 sh)
        pure $ Set.map (Causal.RawHash . Cv.hash2to1 . unCausalHash) cs

      sqlLca :: MonadIO m => Branch.Hash -> Branch.Hash -> m (Maybe Branch.Hash)
      sqlLca h1 h2 =
        liftIO $ withConnection  (debugName ++ ".lca.left") root $ \c1 -> do
                 withConnection  (debugName ++ ".lca.right") root $ \c2 -> do
                   runDB conn
                     . (fmap . fmap) Cv.causalHash2to1
                     $ Ops.lca (Cv.causalHash1to2 h1) (Cv.causalHash1to2 h2) c1 c2
  let codebase = C.Codebase
            (Cache.applyDefined termCache getTerm)
            (Cache.applyDefined typeOfTermCache getTypeOfTermImpl)
            (Cache.applyDefined declCache getTypeDeclaration)
            putTerm
            putTypeDeclaration
            -- _getTermComponent
            getTermComponentWithTypes
            getDeclComponent
            getCycleLength
            (getRootBranch rootBranchCache)
            (putRootBranch rootBranchCache)
            (rootBranchUpdates rootBranchCache)
            getBranchForHash
            putBranch
            isCausalHash
            getPatch
            putPatch
            patchExists
            dependentsImpl
            dependentsOfComponentImpl
            syncFromDirectory
            syncToDirectory
            viewRemoteBranch'
            (\b r opts -> pushGitBranch conn b r opts)
            watches
            getWatch
            putWatch
            clearWatches
            getReflog
            appendReflog
            termsOfTypeImpl
            termsMentioningTypeImpl
            hashLength
            termReferencesByPrefix
            declReferencesByPrefix
            referentsByPrefix
            branchHashLength
            branchHashesByPrefix
            (Just sqlLca)
            (Just \l r -> runDB conn $ fromJust <$> before l r)

  let finalizer :: MonadIO m => m ()
      finalizer = do
        decls <- readTVarIO declBuffer
        terms <- readTVarIO termBuffer
        let printBuffer header b =
              liftIO
                if b /= mempty
                  then putStrLn header >> putStrLn "" >> print b
                  else pure ()
        printBuffer "Decls:" decls
        printBuffer "Terms:" terms

  -- Migrate if necessary.
  (`finally` finalizer) $ runReaderT Q.schemaVersion conn >>= \case
    SchemaVersion 2 -> Right <$> action codebase
    SchemaVersion 1 -> do
      case localOrRemote of
        Local ->
          liftIO do
            backupPath <- backupCodebasePath <$> getPOSIXTime
            copyFile (root </> codebasePath) (root </> backupPath)
            -- FIXME prettify
            putStrLn ("I backed up your codebase to " ++ (root </> backupPath))
        Remote -> pure ()
      migrateSchema12 conn codebase
      -- it's ok to pass codebase along; whatever it cached during the migration won't break anything
      Right <$> action codebase
=======
          addDeclComponentTypeIndex :: EDB m => ObjectId -> [[Type Symbol Ann]] -> m ()
          addDeclComponentTypeIndex oId ctorss =
            for_ (ctorss `zip` [0..]) \(ctors, i) ->
              for_ (ctors `zip` [0..]) \(tp, j) -> do
                let self = C.Referent.ConId (C.Reference.Id oId i) j
                    typeForIndexing = Hashing.typeToReference tp
                    typeMentionsForIndexing = Hashing.typeToReferenceMentions tp
                Ops.addTypeToIndexForTerm self (Cv.reference1to2 typeForIndexing)
                Ops.addTypeMentionsToIndexForTerm self (Set.map Cv.reference1to2 typeMentionsForIndexing)

          tryFlushTermBuffer :: EDB m => Hash -> m ()
          tryFlushTermBuffer h | debug && trace ("tryFlushTermBuffer " ++ show h) False = undefined
          tryFlushTermBuffer h =
            tryFlushBuffer
              termBuffer
              ( \h2 component -> do
                  oId <- Ops.saveTermComponent h2
                    $ fmap (bimap (Cv.term1to2 h) Cv.ttype1to2) component
                  addTermComponentTypeIndex oId (fmap snd component)
              )
              tryFlushTermBuffer
              h

          tryFlushDeclBuffer :: EDB m => Hash -> m ()
          tryFlushDeclBuffer h | debug && trace ("tryFlushDeclBuffer " ++ show h) False = undefined
          tryFlushDeclBuffer h =
            tryFlushBuffer
              declBuffer
              (\h2 component -> do
                oId <- Ops.saveDeclComponent h2 $ fmap (Cv.decl1to2 h) component
                addDeclComponentTypeIndex oId $
                  fmap (map snd . Decl.constructors . Decl.asDataDecl) component
              )
              (\h -> tryFlushTermBuffer h >> tryFlushDeclBuffer h)
              h

          putTypeDeclaration :: MonadIO m => Reference.Id -> Decl Symbol Ann -> m ()
          putTypeDeclaration (Reference.Id h@(Cv.hash1to2 -> h2) i n') decl =
            runDB conn $
              unlessM
                (Ops.objectExistsForHash h2)
                ( withBuffer declBuffer h \(BufferEntry size comp missing waiting) -> do
                    let size' = Just n'
                    case size of
                      Just n
                        | n /= n' ->
                          error $ "targetSize for type " ++ show h ++ " was " ++ show size ++ ", but now " ++ show size'
                      _ -> pure ()
                    let comp' = Map.insert i decl comp
                    moreMissing <-
                      filterM (fmap not . Ops.objectExistsForHash . Cv.hash1to2) $
                        [h | Reference.Derived h _i _n <- Set.toList $ Decl.declDependencies decl]
                    let missing' = missing <> Set.fromList moreMissing
                    traverse (addBufferDependent h declBuffer) moreMissing
                    putBuffer declBuffer h (BufferEntry size' comp' missing' waiting)
                    tryFlushDeclBuffer h
                )

          getRootBranch :: MonadIO m => TVar (Maybe (Q.DataVersion, Branch m)) -> m (Either Codebase1.GetRootBranchError (Branch m))
          getRootBranch rootBranchCache =
            readTVarIO rootBranchCache >>= \case
              Nothing -> forceReload
              Just (v, b) -> do
                -- check to see if root namespace hash has been externally modified
                -- and reload it if necessary
                v' <- runDB conn Ops.dataVersion
                if v == v' then pure (Right b) else do
                  newRootHash <- runDB conn Ops.loadRootCausalHash
                  if Branch.headHash b == Cv.branchHash2to1 newRootHash
                    then pure (Right b)
                    else do
                      traceM $ "database was externally modified (" ++ show v ++ " -> " ++ show v' ++ ")"
                      forceReload
            where
              forceReload = time "Get root branch" do
                b <- fmap (Either.mapLeft err)
                    . runExceptT
                    . flip runReaderT conn
                    . fmap (Branch.transform (runDB conn))
                    $ Cv.causalbranch2to1 getCycleLen getDeclType =<< Ops.loadRootCausal
                v <- runDB conn Ops.dataVersion
                for_ b (atomically . writeTVar rootBranchCache . Just . (v,))
                pure b
              err :: Ops.Error -> Codebase1.GetRootBranchError
              err = \case
                Ops.DatabaseIntegrityError Q.NoNamespaceRoot ->
                  Codebase1.NoRootBranch
                Ops.DecodeError (Ops.ErrBranch oId) _bytes _msg ->
                  Codebase1.CouldntParseRootBranch $
                    "Couldn't decode " ++ show oId ++ ": " ++ _msg
                Ops.ExpectedBranch ch _bh ->
                  Codebase1.CouldntLoadRootBranch $ Cv.causalHash2to1 ch
                e -> error $ show e

          getRootBranchExists :: MonadIO m => m Bool
          getRootBranchExists =
            isJust <$> runDB conn (Ops.loadMaybeRootCausalHash)

          putRootBranch :: MonadIO m => TVar (Maybe (Q.DataVersion, Branch m)) -> Branch m -> m ()
          putRootBranch rootBranchCache branch1 = do
            -- todo: check to see if root namespace hash has been externally modified
            -- and do something (merge?) it if necessary. But for now, we just overwrite it.
            runDB conn
              . void
              . Ops.saveRootBranch
              . Cv.causalbranch1to2
              $ Branch.transform (lift . lift) branch1
            atomically $ modifyTVar rootBranchCache (fmap . second $ const branch1)

          rootBranchUpdates :: MonadIO m => TVar (Maybe (Q.DataVersion, a)) -> m (IO (), IO (Set Branch.Hash))
          rootBranchUpdates _rootBranchCache = do
            -- branchHeadChanges      <- TQueue.newIO
            -- (cancelWatch, watcher) <- Watch.watchDirectory' (v2dir root)
            -- watcher1               <-
            --   liftIO . forkIO
            --   $ forever
            --   $ do
            --       -- void ignores the name and time of the changed file,
            --       -- and assume 'unison.sqlite3' has changed
            --       (filename, time) <- watcher
            --       traceM $ "SqliteCodebase.watcher " ++ show (filename, time)
            --       readTVarIO rootBranchCache >>= \case
            --         Nothing -> pure ()
            --         Just (v, _) -> do
            --           -- this use of `conn` in a separate thread may be problematic.
            --           -- hopefully sqlite will produce an obvious error message if it is.
            --           v' <- runDB conn Ops.dataVersion
            --           if v /= v' then
            --             atomically
            --               . TQueue.enqueue branchHeadChanges =<< runDB conn Ops.loadRootCausalHash
            --           else pure ()

            --       -- case hashFromFilePath filePath of
            --       --   Nothing -> failWith $ CantParseBranchHead filePath
            --       --   Just h ->
            --       --     atomically . TQueue.enqueue branchHeadChanges $ Branch.Hash h
            -- -- smooth out intermediate queue
            -- pure
            --   ( cancelWatch >> killThread watcher1
            --   , Set.fromList <$> Watch.collectUntilPause branchHeadChanges 400000
            --   )
            pure (cleanup, liftIO newRootsDiscovered)
            where
              newRootsDiscovered = do
                Control.Concurrent.threadDelay maxBound -- hold off on returning
                pure mempty -- returning nothing
              cleanup = pure ()

          -- if this blows up on cromulent hashes, then switch from `hashToHashId`
          -- to one that returns Maybe.
          getBranchForHash :: MonadIO m => Branch.Hash -> m (Maybe (Branch m))
          getBranchForHash h = runDB conn do
            Ops.loadCausalBranchByCausalHash (Cv.branchHash1to2 h) >>= \case
              Just b ->
                pure . Just . Branch.transform (runDB conn)
                  =<< Cv.causalbranch2to1 getCycleLen getDeclType b
              Nothing -> pure Nothing

          putBranch :: MonadIO m => Branch m -> m ()
          putBranch = runDB conn . putBranch'

          isCausalHash :: MonadIO m => Branch.Hash -> m Bool
          isCausalHash = runDB conn . isCausalHash'

          getPatch :: MonadIO m => Branch.EditHash -> m (Maybe Patch)
          getPatch h =
            runDB conn . runMaybeT $
              MaybeT (Ops.primaryHashToMaybePatchObjectId (Cv.patchHash1to2 h))
                >>= Ops.loadPatchById
                >>= Cv.patch2to1 getCycleLen

          putPatch :: MonadIO m => Branch.EditHash -> Patch -> m ()
          putPatch h p =
            runDB conn . void $
              Ops.savePatch (Cv.patchHash1to2 h) (Cv.patch1to2 p)

          patchExists :: MonadIO m => Branch.EditHash -> m Bool
          patchExists = runDB conn . patchExists'

          dependentsImpl :: MonadIO m => Reference -> m (Set Reference.Id)
          dependentsImpl r =
            runDB conn $
              Set.traverse (Cv.referenceid2to1 (getCycleLen "dependentsImpl"))
                =<< Ops.dependents (Cv.reference1to2 r)

          syncFromDirectory :: MonadUnliftIO m => Codebase1.CodebasePath -> SyncMode -> Branch m -> m ()
          syncFromDirectory srcRoot _syncMode b = do
            withConnection (debugName ++ ".sync.src") srcRoot $ \srcConn -> do
              flip State.evalStateT emptySyncProgressState $ do
                syncInternal syncProgress srcConn conn $ Branch.transform lift b

          syncToDirectory :: MonadUnliftIO m => Codebase1.CodebasePath -> SyncMode -> Branch m -> m ()
          syncToDirectory destRoot _syncMode b =
            withConnection (debugName ++ ".sync.dest") destRoot $ \destConn ->
              flip State.evalStateT emptySyncProgressState $ do
                initSchemaIfNotExist destRoot
                syncInternal syncProgress conn destConn $ Branch.transform lift b

          watches :: MonadIO m => UF.WatchKind -> m [Reference.Id]
          watches w =
            runDB conn $
              Ops.listWatches (Cv.watchKind1to2 w)
                >>= traverse (Cv.referenceid2to1 (getCycleLen "watches"))

          getWatch :: MonadIO m => UF.WatchKind -> Reference.Id -> m (Maybe (Term Symbol Ann))
          getWatch k r@(Reference.Id h _i _n)
            | elem k standardWatchKinds =
              runDB' conn $
                Ops.loadWatch (Cv.watchKind1to2 k) (Cv.referenceid1to2 r)
                  >>= Cv.term2to1 h (getCycleLen "getWatch") getDeclType
          getWatch _unknownKind _ = pure Nothing

          standardWatchKinds = [UF.RegularWatch, UF.TestWatch]

          putWatch :: MonadIO m => UF.WatchKind -> Reference.Id -> Term Symbol Ann -> m ()
          putWatch k r@(Reference.Id h _i _n) tm
            | elem k standardWatchKinds =
              runDB conn $
                Ops.saveWatch
                  (Cv.watchKind1to2 k)
                  (Cv.referenceid1to2 r)
                  (Cv.term1to2 h tm)
          putWatch _unknownKind _ _ = pure ()

          clearWatches :: MonadIO m => m ()
          clearWatches = runDB conn Ops.clearWatches

          getReflog :: MonadIO m => m [Reflog.Entry Branch.Hash]
          getReflog =
            liftIO $
              ( do
                  contents <- TextIO.readFile (reflogPath root)
                  let lines = Text.lines contents
                  let entries = parseEntry <$> lines
                  pure entries
              )
                `catchIO` const (pure [])
            where
              parseEntry t = fromMaybe (err t) (Reflog.fromText t)
              err t =
                error $
                  "I couldn't understand this line in " ++ reflogPath root ++ "\n\n"
                    ++ Text.unpack t

          appendReflog :: MonadIO m => Text -> Branch m -> Branch m -> m ()
          appendReflog reason old new =
            liftIO $ TextIO.appendFile (reflogPath root) (t <> "\n")
            where
              t = Reflog.toText $ Reflog.Entry (Branch.headHash old) (Branch.headHash new) reason

          reflogPath :: CodebasePath -> FilePath
          reflogPath root = root </> "reflog"

          termsOfTypeImpl :: MonadIO m => Reference -> m (Set Referent.Id)
          termsOfTypeImpl r =
            runDB conn $
              Ops.termsHavingType (Cv.reference1to2 r)
                >>= Set.traverse (Cv.referentid2to1 (getCycleLen "termsOfTypeImpl") getDeclType)

          termsMentioningTypeImpl :: MonadIO m => Reference -> m (Set Referent.Id)
          termsMentioningTypeImpl r =
            runDB conn $
              Ops.termsMentioningType (Cv.reference1to2 r)
                >>= Set.traverse (Cv.referentid2to1 (getCycleLen "termsMentioningTypeImpl") getDeclType)

          hashLength :: Applicative m => m Int
          hashLength = pure 10

          branchHashLength :: Applicative m => m Int
          branchHashLength = pure 10

          defnReferencesByPrefix :: MonadIO m => OT.ObjectType -> ShortHash -> m (Set Reference.Id)
          defnReferencesByPrefix _ (ShortHash.Builtin _) = pure mempty
          defnReferencesByPrefix ot (ShortHash.ShortHash prefix (fmap Cv.shortHashSuffix1to2 -> cycle) _cid) =
            Monoid.fromMaybe <$> runDB' conn do
              refs <- do
                Ops.componentReferencesByPrefix ot prefix cycle
                  >>= traverse (C.Reference.idH Ops.loadHashByObjectId)
                  >>= pure . Set.fromList

              Set.fromList <$> traverse (Cv.referenceid2to1 (getCycleLen "defnReferencesByPrefix")) (Set.toList refs)

          termReferencesByPrefix :: MonadIO m => ShortHash -> m (Set Reference.Id)
          termReferencesByPrefix = defnReferencesByPrefix OT.TermComponent

          declReferencesByPrefix :: MonadIO m => ShortHash -> m (Set Reference.Id)
          declReferencesByPrefix = defnReferencesByPrefix OT.DeclComponent

          referentsByPrefix :: MonadIO m => ShortHash -> m (Set Referent.Id)
          referentsByPrefix SH.Builtin {} = pure mempty
          referentsByPrefix (SH.ShortHash prefix (fmap Cv.shortHashSuffix1to2 -> cycle) cid) = runDB conn do
            termReferents <-
              Ops.termReferentsByPrefix prefix cycle
                >>= traverse (Cv.referentid2to1 (getCycleLen "referentsByPrefix") getDeclType)
            declReferents' <- Ops.declReferentsByPrefix prefix cycle (read . Text.unpack <$> cid)
            let declReferents =
                  [ Referent.ConId (ConstructorReference (Reference.Id (Cv.hash2to1 h) pos len) (fromIntegral cid)) (Cv.decltype2to1 ct)
                    | (h, pos, len, ct, cids) <- declReferents',
                      cid <- cids
                  ]
            pure . Set.fromList $ termReferents <> declReferents

          branchHashesByPrefix :: MonadIO m => ShortBranchHash -> m (Set Branch.Hash)
          branchHashesByPrefix sh = runDB conn do
            -- given that a Branch is shallow, it's really `CausalHash` that you'd
            -- refer to to specify a full namespace w/ history.
            -- but do we want to be able to refer to a namespace without its history?
            cs <- Ops.causalHashesByPrefix (Cv.sbh1to2 sh)
            pure $ Set.map (Causal.RawHash . Cv.hash2to1 . unCausalHash) cs

          sqlLca :: MonadIO m => Branch.Hash -> Branch.Hash -> m (Maybe Branch.Hash)
          sqlLca h1 h2 =
            liftIO $ withConnection  (debugName ++ ".lca.left") root $ \c1 -> do
                     withConnection  (debugName ++ ".lca.right") root $ \c2 -> do
                       runDB conn
                         . (fmap . fmap) Cv.causalHash2to1
                         $ Ops.lca (Cv.causalHash1to2 h1) (Cv.causalHash1to2 h2) c1 c2
      let
       codebase = C.Codebase
        (Cache.applyDefined termCache getTerm)
        (Cache.applyDefined typeOfTermCache getTypeOfTermImpl)
        (Cache.applyDefined declCache getTypeDeclaration)
        putTerm
        putTypeDeclaration
        (getRootBranch rootBranchCache)
        getRootBranchExists
        (putRootBranch rootBranchCache)
        (rootBranchUpdates rootBranchCache)
        getBranchForHash
        putBranch
        isCausalHash
        getPatch
        putPatch
        patchExists
        dependentsImpl
        syncFromDirectory
        syncToDirectory
        viewRemoteBranch'
        (\b r opts -> pushGitBranch conn b r opts)
        watches
        getWatch
        putWatch
        clearWatches
        getReflog
        appendReflog
        termsOfTypeImpl
        termsMentioningTypeImpl
        hashLength
        termReferencesByPrefix
        declReferencesByPrefix
        referentsByPrefix
        branchHashLength
        branchHashesByPrefix
        (Just sqlLca)
        (Just \l r -> runDB conn $ fromJust <$> before l r)

      let finalizer :: MonadIO m => m ()
          finalizer = do
            decls <- readTVarIO declBuffer
            terms <- readTVarIO termBuffer
            let printBuffer header b =
                  liftIO
                    if b /= mempty
                      then putStrLn header >> putStrLn "" >> print b
                      else pure ()
            printBuffer "Decls:" decls
            printBuffer "Terms:" terms
      (Right <$> action codebase) `finally` finalizer
>>>>>>> 2686162c
    v -> pure $ Left v

-- well one or the other. :zany_face: the thinking being that they wouldn't hash-collide
termExists', declExists' :: MonadIO m => Hash -> ReaderT Connection (ExceptT Ops.Error m) Bool
termExists' = fmap isJust . Ops.primaryHashToMaybeObjectId . Cv.hash1to2
declExists' = termExists'

patchExists' :: MonadIO m => Branch.EditHash -> ReaderT Connection (ExceptT Ops.Error m) Bool
patchExists' h = fmap isJust $ Ops.primaryHashToMaybePatchObjectId (Cv.patchHash1to2 h)

putBranch' :: MonadIO m => Branch m -> ReaderT Connection (ExceptT Ops.Error m) ()
putBranch' branch1 =
  void . Ops.saveBranch . Cv.causalbranch1to2 $
    Branch.transform (lift . lift) branch1

isCausalHash' :: MonadIO m => Branch.Hash -> ReaderT Connection (ExceptT Ops.Error m) Bool
isCausalHash' (Causal.RawHash h) =
  Q.loadHashIdByHash (Cv.hash1to2 h) >>= \case
    Nothing -> pure False
    Just hId -> Q.isCausalHash hId

before :: MonadIO m => Branch.Hash -> Branch.Hash -> ReaderT Connection m (Maybe Bool)
before h1 h2 =
  Ops.before (Cv.causalHash1to2 h1) (Cv.causalHash1to2 h2)

syncInternal ::
  forall m.
  MonadIO m =>
  Sync.Progress m Sync22.Entity ->
  Connection ->
  Connection ->
  Branch m ->
  m ()
syncInternal progress srcConn destConn b = time "syncInternal" do
  -- We start a savepoint on the src connection because it seemed to speed things up.
  -- Mitchell says: that doesn't sound right... why would that be the case?
  -- TODO: look into this; this connection should be used only for reads.
  runDB srcConn $ Q.savepoint "sync"
  runDB destConn $ Q.savepoint "sync"
  result <- runExceptT do
    let syncEnv = Sync22.Env srcConn destConn (16 * 1024 * 1024)
    -- we want to use sync22 wherever possible
    -- so for each source branch, we'll check if it exists in the destination codebase
    -- or if it exists in the source codebase, then we can sync22 it
    -- if it doesn't exist in the dest or source branch,
    -- then just use putBranch to the dest
    let se :: forall m a. Functor m => (ExceptT Sync22.Error m a -> ExceptT SyncEphemeral.Error m a)
        se = Except.withExceptT SyncEphemeral.Sync22Error
    let r :: forall m a. (ReaderT Sync22.Env m a -> m a)
        r = flip runReaderT syncEnv
        processBranches ::
          forall m.
          MonadIO m =>
          Sync.Sync (ReaderT Sync22.Env (ExceptT Sync22.Error m)) Sync22.Entity ->
          Sync.Progress (ReaderT Sync22.Env (ExceptT Sync22.Error m)) Sync22.Entity ->
          [Entity m] ->
          ExceptT Sync22.Error m ()
        processBranches _ _ [] = pure ()
        processBranches sync progress (b0@(B h mb) : rest) = do
          when debugProcessBranches do
            traceM $ "processBranches " ++ show b0
            traceM $ " queue: " ++ show rest
          ifM @(ExceptT Sync22.Error m)
            (lift . runDB destConn $ isCausalHash' h)
            do
              when debugProcessBranches $ traceM $ "  " ++ show b0 ++ " already exists in dest db"
              processBranches sync progress rest
            do
              when debugProcessBranches $ traceM $ "  " ++ show b0 ++ " doesn't exist in dest db"
              let h2 = CausalHash . Cv.hash1to2 $ Causal.unRawHash h
              lift (flip runReaderT srcConn (Q.loadCausalHashIdByCausalHash h2)) >>= \case
                Just chId -> do
                  when debugProcessBranches $ traceM $ "  " ++ show b0 ++ " exists in source db, so delegating to direct sync"
                  r $ Sync.sync' sync progress [Sync22.C chId]
                  processBranches sync progress rest
                Nothing ->
                  lift mb >>= \b -> do
                    when debugProcessBranches $ traceM $ "  " ++ show b0 ++ " doesn't exist in either db, so delegating to Codebase.putBranch"
                    let (branchDeps, BD.to' -> BD.Dependencies' es ts ds) = BD.fromBranch b
                    when debugProcessBranches do
                      traceM $ "  branchDeps: " ++ show (fst <$> branchDeps)
                      traceM $ "  terms: " ++ show ts
                      traceM $ "  decls: " ++ show ds
                      traceM $ "  edits: " ++ show es
                    (cs, es, ts, ds) <- lift $ runDB destConn do
                      cs <- filterM (fmap not . isCausalHash' . fst) branchDeps
                      es <- filterM (fmap not . patchExists') es
                      ts <- filterM (fmap not . termExists') ts
                      ds <- filterM (fmap not . declExists') ds
                      pure (cs, es, ts, ds)
                    if null cs && null es && null ts && null ds
                      then do
                        lift . runDB destConn $ putBranch' b
                        processBranches @m sync progress rest
                      else do
                        let bs = map (uncurry B) cs
                            os = map O (es <> ts <> ds)
                        processBranches @m sync progress (os ++ bs ++ b0 : rest)
        processBranches sync progress (O h : rest) = do
          when debugProcessBranches $ traceM $ "processBranches O " ++ take 10 (show h)
          (runExceptT $ flip runReaderT srcConn (Q.expectHashIdByHash (Cv.hash1to2 h) >>= Q.expectObjectIdForAnyHashId)) >>= \case
            Left e -> error $ show e
            Right oId -> do
              r $ Sync.sync' sync progress [Sync22.O oId]
              processBranches sync progress rest
    sync <- se . r $ Sync22.sync22
    let progress' = Sync.transformProgress (lift . lift) progress
        bHash = Branch.headHash b
    se $ time "SyncInternal.processBranches" $ processBranches sync progress' [B bHash (pure b)]
    testWatchRefs <- time "SyncInternal enumerate testWatches" $
      lift . fmap concat $ for [WK.TestWatch] \wk ->
        fmap (Sync22.W wk) <$> flip runReaderT srcConn (Q.loadWatchesByWatchKind wk)
    se . r $ Sync.sync sync progress' testWatchRefs
  let onSuccess a = runDB destConn (Q.release "sync") *> pure a
      onFailure e = do
        if debugCommitFailedTransaction
          then runDB destConn (Q.release "sync")
          else runDB destConn (Q.rollbackRelease "sync")
        error (show e)
  runDB srcConn $ Q.rollbackRelease "sync" -- (we don't write to the src anyway)
  either onFailure onSuccess result

runDB' :: MonadIO m => Connection -> MaybeT (ReaderT Connection (ExceptT Ops.Error m)) a -> m (Maybe a)
runDB' conn = runDB conn . runMaybeT

runDB :: MonadIO m => Connection -> ReaderT Connection (ExceptT Ops.Error m) a -> m a
runDB conn = (runExceptT >=> err) . flip runReaderT conn
  where
    err = \case Left err -> error $ show err; Right a -> pure a

data Entity m
  = B Branch.Hash (m (Branch m))
  | O Hash

instance Show (Entity m) where
  show (B h _) = "B " ++ take 10 (show h)
  show (O h) = "O " ++ take 10 (show h)

data SyncProgressState = SyncProgressState
  { _needEntities :: Maybe (Set Sync22.Entity),
    _doneEntities :: Either Int (Set Sync22.Entity),
    _warnEntities :: Either Int (Set Sync22.Entity)
  }

emptySyncProgressState :: SyncProgressState
emptySyncProgressState = SyncProgressState (Just mempty) (Right mempty) (Right mempty)

syncProgress :: MonadState SyncProgressState m => MonadIO m => Sync.Progress m Sync22.Entity
syncProgress = Sync.Progress need done warn allDone
  where
    quiet = False
    maxTrackedHashCount = 1024 * 1024
    size :: SyncProgressState -> Int
    size = \case
      SyncProgressState Nothing (Left i) (Left j) -> i + j
      SyncProgressState (Just need) (Right done) (Right warn) -> Set.size need + Set.size done + Set.size warn
      SyncProgressState _ _ _ -> undefined

    need, done, warn :: (MonadState SyncProgressState m, MonadIO m) => Sync22.Entity -> m ()
    need h = do
      unless quiet $ Monad.whenM (State.gets size <&> (== 0)) $ liftIO $ putStr "\n"
      State.get >>= \case
        SyncProgressState Nothing Left {} Left {} -> pure ()
        SyncProgressState (Just need) (Right done) (Right warn) ->
          if Set.size need + Set.size done + Set.size warn > maxTrackedHashCount
            then State.put $ SyncProgressState Nothing (Left $ Set.size done) (Left $ Set.size warn)
            else
              if Set.member h done || Set.member h warn
                then pure ()
                else State.put $ SyncProgressState (Just $ Set.insert h need) (Right done) (Right warn)
        SyncProgressState _ _ _ -> undefined
      unless quiet printSynced

    done h = do
      unless quiet $ Monad.whenM (State.gets size <&> (== 0)) $ liftIO $ putStr "\n"
      State.get >>= \case
        SyncProgressState Nothing (Left done) warn ->
          State.put $ SyncProgressState Nothing (Left (done + 1)) warn
        SyncProgressState (Just need) (Right done) warn ->
          State.put $ SyncProgressState (Just $ Set.delete h need) (Right $ Set.insert h done) warn
        SyncProgressState _ _ _ -> undefined
      unless quiet printSynced

    warn h = do
      unless quiet $ Monad.whenM (State.gets size <&> (== 0)) $ liftIO $ putStr "\n"
      State.get >>= \case
        SyncProgressState Nothing done (Left warn) ->
          State.put $ SyncProgressState Nothing done (Left $ warn + 1)
        SyncProgressState (Just need) done (Right warn) ->
          State.put $ SyncProgressState (Just $ Set.delete h need) done (Right $ Set.insert h warn)
        SyncProgressState _ _ _ -> undefined
      unless quiet printSynced

    allDone = do
      State.get >>= liftIO . putStrLn . renderState ("  " ++ "Done syncing ")

    printSynced :: (MonadState SyncProgressState m, MonadIO m) => m ()
    printSynced = State.get >>= \s -> liftIO $
        finally
          do ANSI.hideCursor; putStr . renderState ("  " ++ "Synced ") $ s
          ANSI.showCursor

    renderState :: String -> SyncProgressState -> String
    renderState prefix = \case
      SyncProgressState Nothing (Left done) (Left warn) ->
        "\r" ++ prefix ++ show done ++ " entities" ++ if warn > 0 then " with " ++ show warn ++ " warnings." else "."
      SyncProgressState (Just _need) (Right done) (Right warn) ->
        "\r" ++ prefix ++ show (Set.size done + Set.size warn)
          ++ " entities"
          ++ if Set.size warn > 0
            then " with " ++ show (Set.size warn) ++ " warnings."
            else "."
      SyncProgressState need done warn ->
        "invalid SyncProgressState "
          ++ show (fmap v need, bimap id v done, bimap id v warn)
      where
        v = const ()

viewRemoteBranch' ::
  forall m r.
  (MonadUnliftIO m) =>
  ReadRemoteNamespace ->
  ((Branch m, CodebasePath) -> m r) ->
  m (Either C.GitError r)
viewRemoteBranch' (repo, sbh, path) action = UnliftIO.try do
  -- set up the cache dir
  remotePath <- UnliftIO.fromEitherM . runExceptT . withExceptT C.GitProtocolError . time "Git fetch" $ pullBranch repo

  -- Tickle the database before calling into `sqliteCodebase`; this covers the case that the database file either
  -- doesn't exist at all or isn't a SQLite database file, but does not cover the case that the database file itself is
  -- somehow corrupt, or not even a Unison database.
  --
  -- FIXME it would probably make more sense to define some proper preconditions on `sqliteCodebase`, and perhaps update
  -- its output type, which currently indicates the only way it can fail is with an `UnknownSchemaVersion` error.
  (withConnection "codebase exists check" remotePath \_ -> pure ()) `catch` \sqlError ->
    case Sqlite.sqlError sqlError of
      Sqlite.ErrorCan'tOpen -> throwIO (C.GitSqliteCodebaseError (GitError.NoDatabaseFile repo remotePath))
      -- Unexpected error from sqlite
      _ -> throwIO sqlError

  result <- sqliteCodebase "viewRemoteBranch.gitCache" remotePath Remote \codebase -> do
    -- try to load the requested branch from it
    branch <- time "Git fetch (sbh)" $ case sbh of
      -- no sub-branch was specified, so use the root.
      Nothing ->
        (time "Get remote root branch" $ Codebase1.getRootBranch codebase) >>= \case
          -- this NoRootBranch case should probably be an error too.
          Left Codebase1.NoRootBranch -> pure Branch.empty
          Left (Codebase1.CouldntLoadRootBranch h) ->
            throwIO . C.GitCodebaseError $ GitError.CouldntLoadRootBranch repo h
          Left (Codebase1.CouldntParseRootBranch s) ->
            throwIO . C.GitSqliteCodebaseError $ GitError.GitCouldntParseRootBranchHash repo s
          Right b -> pure b
      -- load from a specific `ShortBranchHash`
      Just sbh -> do
        branchCompletions <- Codebase1.branchHashesByPrefix codebase sbh
        case toList branchCompletions of
          [] -> throwIO . C.GitCodebaseError $ GitError.NoRemoteNamespaceWithHash repo sbh
          [h] ->
            (Codebase1.getBranchForHash codebase h) >>= \case
              Just b -> pure b
              Nothing -> throwIO . C.GitCodebaseError $ GitError.NoRemoteNamespaceWithHash repo sbh
          _ -> throwIO . C.GitCodebaseError $ GitError.RemoteNamespaceHashAmbiguous repo sbh branchCompletions
    case Branch.getAt path branch of
      Just b -> action (b, remotePath)
      Nothing -> throwIO . C.GitCodebaseError $ GitError.CouldntFindRemoteBranch repo path
  case result of
    Left schemaVersion -> throwIO . C.GitSqliteCodebaseError $ GitError.UnrecognizedSchemaVersion repo remotePath schemaVersion
    Right inner -> pure inner

-- Push a branch to a repo. Optionally attempt to set the branch as the new root, which fails if the branch is not after
-- the existing root.
pushGitBranch ::
  (MonadUnliftIO m) =>
  Connection ->
  Branch m ->
  WriteRepo ->
  PushGitBranchOpts ->
  m (Either C.GitError ())
pushGitBranch srcConn branch repo (PushGitBranchOpts setRoot _syncMode) = runExceptT @C.GitError do
  -- pull the remote repo to the staging directory
  -- open a connection to the staging codebase
  -- create a savepoint on the staging codebase
  -- sync the branch to the staging codebase using `syncInternal`, which probably needs to be passed in instead of `syncToDirectory`
  -- if setting the remote root,
  --   do a `before` check on the staging codebase
  --   if it passes, proceed (see below)
  --   if it fails, rollback to the savepoint and clean up.
  -- otherwise, proceed: release the savepoint (commit it), clean up, and git-push the result

  -- set up the cache dir
  remotePath <- time "Git fetch" $ withExceptT C.GitProtocolError $ pullBranch (writeToRead repo)
  ExceptT . withOpenOrCreateCodebaseConnection "push.dest" remotePath $ \destConn -> do
    flip runReaderT destConn $ Q.savepoint "push"
    flip State.execStateT emptySyncProgressState $
      syncInternal syncProgress srcConn destConn (Branch.transform lift branch)
    flip runReaderT destConn do
      result <- if setRoot
        then do
          let newRootHash = Branch.headHash branch
          -- the call to runDB "handles" the possible DB error by bombing
          (fmap . fmap) Cv.branchHash2to1 (runDB destConn Ops.loadMaybeRootCausalHash) >>= \case
            Nothing -> do
              setRepoRoot newRootHash
              Q.release "push"
              pure $ Right ()
            Just oldRootHash -> do
              before oldRootHash newRootHash >>= \case
                Nothing ->
                  error $
                    "I couldn't find the hash " ++ show newRootHash
                      ++ " that I just synced to the cached copy of "
                      ++ repoString
                      ++ " in "
                      ++ show remotePath
                      ++ "."
                Just False -> do
                  Q.rollbackRelease "push"
                  pure . Left . C.GitProtocolError $ GitError.PushDestinationHasNewStuff repo
                Just True -> do
                  setRepoRoot newRootHash
                  Q.release "push"
                  pure $ Right ()
        else do
          Q.release "push"
          pure $ Right ()

      Q.setJournalMode JournalMode.DELETE
      pure result
  liftIO do
    void $ push remotePath repo
  where
    repoString = Text.unpack $ printWriteRepo repo
    setRepoRoot :: Q.DB m => Branch.Hash -> m ()
    setRepoRoot h = do
      let h2 = Cv.causalHash1to2 h
          err = error $ "Called SqliteCodebase.setNamespaceRoot on unknown causal hash " ++ show h2
      chId <- fromMaybe err <$> Q.loadCausalHashIdByCausalHash h2
      Q.setNamespaceRoot chId

    -- This function makes sure that the result of git status is valid.
    -- Valid lines are any of:
    --
    --   ?? .unison/v2/unison.sqlite3 (initial commit to an empty repo)
    --   M .unison/v2/unison.sqlite3  (updating an existing repo)
    --   D .unison/v2/unison.sqlite3-wal (cleaning up the WAL from before bugfix)
    --   D .unison/v2/unison.sqlite3-shm (ditto)
    --
    -- Invalid lines are like:
    --
    --   ?? .unison/v2/unison.sqlite3-wal
    --
    -- Which will only happen if the write-ahead log hasn't been
    -- fully folded into the unison.sqlite3 file.
    --
    -- Returns `Just (hasDeleteWal, hasDeleteShm)` on success,
    -- `Nothing` otherwise. hasDeleteWal means there's the line:
    --   D .unison/v2/unison.sqlite3-wal
    -- and hasDeleteShm is `True` if there's the line:
    --   D .unison/v2/unison.sqlite3-shm
    --
    parseStatus :: Text -> Maybe (Bool, Bool)
    parseStatus status =
      if all okLine statusLines
        then Just (hasDeleteWal, hasDeleteShm)
        else Nothing
      where
        statusLines = Text.unpack <$> Text.lines status
        t = dropWhile Char.isSpace
        okLine (t -> '?' : '?' : (t -> p)) | p == codebasePath = True
        okLine (t -> 'M' : (t -> p)) | p == codebasePath = True
        okLine line = isWalDelete line || isShmDelete line
        isWalDelete (t -> 'D' : (t -> p)) | p == codebasePath ++ "-wal" = True
        isWalDelete _ = False
        isShmDelete (t -> 'D' : (t -> p)) | p == codebasePath ++ "-wal" = True
        isShmDelete _ = False
        hasDeleteWal = any isWalDelete statusLines
        hasDeleteShm = any isShmDelete statusLines

    -- Commit our changes
    push :: CodebasePath -> WriteRepo -> IO Bool -- withIOError needs IO
    push remotePath (WriteGitRepo url) = time "SqliteCodebase.pushGitRootBranch.push" $ do
      -- has anything changed?
      -- note: -uall recursively shows status for all files in untracked directories
      --   we want this so that we see
      --     `??  .unison/v2/unison.sqlite3` and not
      --     `??  .unison/`
      status <- gitTextIn remotePath ["status", "--short", "-uall"]
      if Text.null status
        then pure False
        else case parseStatus status of
          Nothing ->
            error $
              "An error occurred during push.\n"
                <> "I was expecting only to see .unison/v2/unison.sqlite3 modified, but saw:\n\n"
                <> Text.unpack status
                <> "\n\n"
                <> "Please visit https://github.com/unisonweb/unison/issues/2063\n"
                <> "and add any more details about how you encountered this!\n"
          Just (hasDeleteWal, hasDeleteShm) -> do
            -- Only stage files we're expecting; don't `git add --all .`
            -- which could accidentally commit some garbage
            gitIn remotePath ["add", ".unison/v2/unison.sqlite3"]
            when hasDeleteWal $ gitIn remotePath ["rm", ".unison/v2/unison.sqlite3-wal"]
            when hasDeleteShm $ gitIn remotePath ["rm", ".unison/v2/unison.sqlite3-shm"]
            gitIn
              remotePath
              ["commit", "-q", "-m", "Sync branch " <> Text.pack (show $ Branch.headHash branch)]
            -- Push our changes to the repo
            gitIn remotePath ["push", "--quiet", url]
            pure True<|MERGE_RESOLUTION|>--- conflicted
+++ resolved
@@ -465,7 +465,6 @@
             Ops.addTypeToIndexForTerm self (Cv.reference1to2 typeForIndexing)
             Ops.addTypeMentionsToIndexForTerm self (Set.map Cv.reference1to2 typeMentionsForIndexing)
 
-<<<<<<< HEAD
       tryFlushTermBuffer :: forall m. EDB m => Hash -> m ()
       tryFlushTermBuffer h | debug && trace ("tryFlushTermBuffer " ++ show h) False = undefined
       tryFlushTermBuffer h =
@@ -548,6 +547,10 @@
               Codebase1.CouldntLoadRootBranch $ Cv.causalHash2to1 ch
             e -> error $ show e
 
+      getRootBranchExists :: MonadIO m => m Bool
+      getRootBranchExists =
+        isJust <$> runDB conn (Ops.loadMaybeRootCausalHash)
+
       putRootBranch :: MonadIO m => TVar (Maybe (Q.DataVersion, Branch m)) -> Branch m -> m ()
       putRootBranch rootBranchCache branch1 = do
         -- todo: check to see if root namespace hash has been externally modified
@@ -784,6 +787,7 @@
             getDeclComponent
             getCycleLength
             (getRootBranch rootBranchCache)
+            getRootBranchExists
             (putRootBranch rootBranchCache)
             (rootBranchUpdates rootBranchCache)
             getBranchForHash
@@ -842,376 +846,6 @@
       migrateSchema12 conn codebase
       -- it's ok to pass codebase along; whatever it cached during the migration won't break anything
       Right <$> action codebase
-=======
-          addDeclComponentTypeIndex :: EDB m => ObjectId -> [[Type Symbol Ann]] -> m ()
-          addDeclComponentTypeIndex oId ctorss =
-            for_ (ctorss `zip` [0..]) \(ctors, i) ->
-              for_ (ctors `zip` [0..]) \(tp, j) -> do
-                let self = C.Referent.ConId (C.Reference.Id oId i) j
-                    typeForIndexing = Hashing.typeToReference tp
-                    typeMentionsForIndexing = Hashing.typeToReferenceMentions tp
-                Ops.addTypeToIndexForTerm self (Cv.reference1to2 typeForIndexing)
-                Ops.addTypeMentionsToIndexForTerm self (Set.map Cv.reference1to2 typeMentionsForIndexing)
-
-          tryFlushTermBuffer :: EDB m => Hash -> m ()
-          tryFlushTermBuffer h | debug && trace ("tryFlushTermBuffer " ++ show h) False = undefined
-          tryFlushTermBuffer h =
-            tryFlushBuffer
-              termBuffer
-              ( \h2 component -> do
-                  oId <- Ops.saveTermComponent h2
-                    $ fmap (bimap (Cv.term1to2 h) Cv.ttype1to2) component
-                  addTermComponentTypeIndex oId (fmap snd component)
-              )
-              tryFlushTermBuffer
-              h
-
-          tryFlushDeclBuffer :: EDB m => Hash -> m ()
-          tryFlushDeclBuffer h | debug && trace ("tryFlushDeclBuffer " ++ show h) False = undefined
-          tryFlushDeclBuffer h =
-            tryFlushBuffer
-              declBuffer
-              (\h2 component -> do
-                oId <- Ops.saveDeclComponent h2 $ fmap (Cv.decl1to2 h) component
-                addDeclComponentTypeIndex oId $
-                  fmap (map snd . Decl.constructors . Decl.asDataDecl) component
-              )
-              (\h -> tryFlushTermBuffer h >> tryFlushDeclBuffer h)
-              h
-
-          putTypeDeclaration :: MonadIO m => Reference.Id -> Decl Symbol Ann -> m ()
-          putTypeDeclaration (Reference.Id h@(Cv.hash1to2 -> h2) i n') decl =
-            runDB conn $
-              unlessM
-                (Ops.objectExistsForHash h2)
-                ( withBuffer declBuffer h \(BufferEntry size comp missing waiting) -> do
-                    let size' = Just n'
-                    case size of
-                      Just n
-                        | n /= n' ->
-                          error $ "targetSize for type " ++ show h ++ " was " ++ show size ++ ", but now " ++ show size'
-                      _ -> pure ()
-                    let comp' = Map.insert i decl comp
-                    moreMissing <-
-                      filterM (fmap not . Ops.objectExistsForHash . Cv.hash1to2) $
-                        [h | Reference.Derived h _i _n <- Set.toList $ Decl.declDependencies decl]
-                    let missing' = missing <> Set.fromList moreMissing
-                    traverse (addBufferDependent h declBuffer) moreMissing
-                    putBuffer declBuffer h (BufferEntry size' comp' missing' waiting)
-                    tryFlushDeclBuffer h
-                )
-
-          getRootBranch :: MonadIO m => TVar (Maybe (Q.DataVersion, Branch m)) -> m (Either Codebase1.GetRootBranchError (Branch m))
-          getRootBranch rootBranchCache =
-            readTVarIO rootBranchCache >>= \case
-              Nothing -> forceReload
-              Just (v, b) -> do
-                -- check to see if root namespace hash has been externally modified
-                -- and reload it if necessary
-                v' <- runDB conn Ops.dataVersion
-                if v == v' then pure (Right b) else do
-                  newRootHash <- runDB conn Ops.loadRootCausalHash
-                  if Branch.headHash b == Cv.branchHash2to1 newRootHash
-                    then pure (Right b)
-                    else do
-                      traceM $ "database was externally modified (" ++ show v ++ " -> " ++ show v' ++ ")"
-                      forceReload
-            where
-              forceReload = time "Get root branch" do
-                b <- fmap (Either.mapLeft err)
-                    . runExceptT
-                    . flip runReaderT conn
-                    . fmap (Branch.transform (runDB conn))
-                    $ Cv.causalbranch2to1 getCycleLen getDeclType =<< Ops.loadRootCausal
-                v <- runDB conn Ops.dataVersion
-                for_ b (atomically . writeTVar rootBranchCache . Just . (v,))
-                pure b
-              err :: Ops.Error -> Codebase1.GetRootBranchError
-              err = \case
-                Ops.DatabaseIntegrityError Q.NoNamespaceRoot ->
-                  Codebase1.NoRootBranch
-                Ops.DecodeError (Ops.ErrBranch oId) _bytes _msg ->
-                  Codebase1.CouldntParseRootBranch $
-                    "Couldn't decode " ++ show oId ++ ": " ++ _msg
-                Ops.ExpectedBranch ch _bh ->
-                  Codebase1.CouldntLoadRootBranch $ Cv.causalHash2to1 ch
-                e -> error $ show e
-
-          getRootBranchExists :: MonadIO m => m Bool
-          getRootBranchExists =
-            isJust <$> runDB conn (Ops.loadMaybeRootCausalHash)
-
-          putRootBranch :: MonadIO m => TVar (Maybe (Q.DataVersion, Branch m)) -> Branch m -> m ()
-          putRootBranch rootBranchCache branch1 = do
-            -- todo: check to see if root namespace hash has been externally modified
-            -- and do something (merge?) it if necessary. But for now, we just overwrite it.
-            runDB conn
-              . void
-              . Ops.saveRootBranch
-              . Cv.causalbranch1to2
-              $ Branch.transform (lift . lift) branch1
-            atomically $ modifyTVar rootBranchCache (fmap . second $ const branch1)
-
-          rootBranchUpdates :: MonadIO m => TVar (Maybe (Q.DataVersion, a)) -> m (IO (), IO (Set Branch.Hash))
-          rootBranchUpdates _rootBranchCache = do
-            -- branchHeadChanges      <- TQueue.newIO
-            -- (cancelWatch, watcher) <- Watch.watchDirectory' (v2dir root)
-            -- watcher1               <-
-            --   liftIO . forkIO
-            --   $ forever
-            --   $ do
-            --       -- void ignores the name and time of the changed file,
-            --       -- and assume 'unison.sqlite3' has changed
-            --       (filename, time) <- watcher
-            --       traceM $ "SqliteCodebase.watcher " ++ show (filename, time)
-            --       readTVarIO rootBranchCache >>= \case
-            --         Nothing -> pure ()
-            --         Just (v, _) -> do
-            --           -- this use of `conn` in a separate thread may be problematic.
-            --           -- hopefully sqlite will produce an obvious error message if it is.
-            --           v' <- runDB conn Ops.dataVersion
-            --           if v /= v' then
-            --             atomically
-            --               . TQueue.enqueue branchHeadChanges =<< runDB conn Ops.loadRootCausalHash
-            --           else pure ()
-
-            --       -- case hashFromFilePath filePath of
-            --       --   Nothing -> failWith $ CantParseBranchHead filePath
-            --       --   Just h ->
-            --       --     atomically . TQueue.enqueue branchHeadChanges $ Branch.Hash h
-            -- -- smooth out intermediate queue
-            -- pure
-            --   ( cancelWatch >> killThread watcher1
-            --   , Set.fromList <$> Watch.collectUntilPause branchHeadChanges 400000
-            --   )
-            pure (cleanup, liftIO newRootsDiscovered)
-            where
-              newRootsDiscovered = do
-                Control.Concurrent.threadDelay maxBound -- hold off on returning
-                pure mempty -- returning nothing
-              cleanup = pure ()
-
-          -- if this blows up on cromulent hashes, then switch from `hashToHashId`
-          -- to one that returns Maybe.
-          getBranchForHash :: MonadIO m => Branch.Hash -> m (Maybe (Branch m))
-          getBranchForHash h = runDB conn do
-            Ops.loadCausalBranchByCausalHash (Cv.branchHash1to2 h) >>= \case
-              Just b ->
-                pure . Just . Branch.transform (runDB conn)
-                  =<< Cv.causalbranch2to1 getCycleLen getDeclType b
-              Nothing -> pure Nothing
-
-          putBranch :: MonadIO m => Branch m -> m ()
-          putBranch = runDB conn . putBranch'
-
-          isCausalHash :: MonadIO m => Branch.Hash -> m Bool
-          isCausalHash = runDB conn . isCausalHash'
-
-          getPatch :: MonadIO m => Branch.EditHash -> m (Maybe Patch)
-          getPatch h =
-            runDB conn . runMaybeT $
-              MaybeT (Ops.primaryHashToMaybePatchObjectId (Cv.patchHash1to2 h))
-                >>= Ops.loadPatchById
-                >>= Cv.patch2to1 getCycleLen
-
-          putPatch :: MonadIO m => Branch.EditHash -> Patch -> m ()
-          putPatch h p =
-            runDB conn . void $
-              Ops.savePatch (Cv.patchHash1to2 h) (Cv.patch1to2 p)
-
-          patchExists :: MonadIO m => Branch.EditHash -> m Bool
-          patchExists = runDB conn . patchExists'
-
-          dependentsImpl :: MonadIO m => Reference -> m (Set Reference.Id)
-          dependentsImpl r =
-            runDB conn $
-              Set.traverse (Cv.referenceid2to1 (getCycleLen "dependentsImpl"))
-                =<< Ops.dependents (Cv.reference1to2 r)
-
-          syncFromDirectory :: MonadUnliftIO m => Codebase1.CodebasePath -> SyncMode -> Branch m -> m ()
-          syncFromDirectory srcRoot _syncMode b = do
-            withConnection (debugName ++ ".sync.src") srcRoot $ \srcConn -> do
-              flip State.evalStateT emptySyncProgressState $ do
-                syncInternal syncProgress srcConn conn $ Branch.transform lift b
-
-          syncToDirectory :: MonadUnliftIO m => Codebase1.CodebasePath -> SyncMode -> Branch m -> m ()
-          syncToDirectory destRoot _syncMode b =
-            withConnection (debugName ++ ".sync.dest") destRoot $ \destConn ->
-              flip State.evalStateT emptySyncProgressState $ do
-                initSchemaIfNotExist destRoot
-                syncInternal syncProgress conn destConn $ Branch.transform lift b
-
-          watches :: MonadIO m => UF.WatchKind -> m [Reference.Id]
-          watches w =
-            runDB conn $
-              Ops.listWatches (Cv.watchKind1to2 w)
-                >>= traverse (Cv.referenceid2to1 (getCycleLen "watches"))
-
-          getWatch :: MonadIO m => UF.WatchKind -> Reference.Id -> m (Maybe (Term Symbol Ann))
-          getWatch k r@(Reference.Id h _i _n)
-            | elem k standardWatchKinds =
-              runDB' conn $
-                Ops.loadWatch (Cv.watchKind1to2 k) (Cv.referenceid1to2 r)
-                  >>= Cv.term2to1 h (getCycleLen "getWatch") getDeclType
-          getWatch _unknownKind _ = pure Nothing
-
-          standardWatchKinds = [UF.RegularWatch, UF.TestWatch]
-
-          putWatch :: MonadIO m => UF.WatchKind -> Reference.Id -> Term Symbol Ann -> m ()
-          putWatch k r@(Reference.Id h _i _n) tm
-            | elem k standardWatchKinds =
-              runDB conn $
-                Ops.saveWatch
-                  (Cv.watchKind1to2 k)
-                  (Cv.referenceid1to2 r)
-                  (Cv.term1to2 h tm)
-          putWatch _unknownKind _ _ = pure ()
-
-          clearWatches :: MonadIO m => m ()
-          clearWatches = runDB conn Ops.clearWatches
-
-          getReflog :: MonadIO m => m [Reflog.Entry Branch.Hash]
-          getReflog =
-            liftIO $
-              ( do
-                  contents <- TextIO.readFile (reflogPath root)
-                  let lines = Text.lines contents
-                  let entries = parseEntry <$> lines
-                  pure entries
-              )
-                `catchIO` const (pure [])
-            where
-              parseEntry t = fromMaybe (err t) (Reflog.fromText t)
-              err t =
-                error $
-                  "I couldn't understand this line in " ++ reflogPath root ++ "\n\n"
-                    ++ Text.unpack t
-
-          appendReflog :: MonadIO m => Text -> Branch m -> Branch m -> m ()
-          appendReflog reason old new =
-            liftIO $ TextIO.appendFile (reflogPath root) (t <> "\n")
-            where
-              t = Reflog.toText $ Reflog.Entry (Branch.headHash old) (Branch.headHash new) reason
-
-          reflogPath :: CodebasePath -> FilePath
-          reflogPath root = root </> "reflog"
-
-          termsOfTypeImpl :: MonadIO m => Reference -> m (Set Referent.Id)
-          termsOfTypeImpl r =
-            runDB conn $
-              Ops.termsHavingType (Cv.reference1to2 r)
-                >>= Set.traverse (Cv.referentid2to1 (getCycleLen "termsOfTypeImpl") getDeclType)
-
-          termsMentioningTypeImpl :: MonadIO m => Reference -> m (Set Referent.Id)
-          termsMentioningTypeImpl r =
-            runDB conn $
-              Ops.termsMentioningType (Cv.reference1to2 r)
-                >>= Set.traverse (Cv.referentid2to1 (getCycleLen "termsMentioningTypeImpl") getDeclType)
-
-          hashLength :: Applicative m => m Int
-          hashLength = pure 10
-
-          branchHashLength :: Applicative m => m Int
-          branchHashLength = pure 10
-
-          defnReferencesByPrefix :: MonadIO m => OT.ObjectType -> ShortHash -> m (Set Reference.Id)
-          defnReferencesByPrefix _ (ShortHash.Builtin _) = pure mempty
-          defnReferencesByPrefix ot (ShortHash.ShortHash prefix (fmap Cv.shortHashSuffix1to2 -> cycle) _cid) =
-            Monoid.fromMaybe <$> runDB' conn do
-              refs <- do
-                Ops.componentReferencesByPrefix ot prefix cycle
-                  >>= traverse (C.Reference.idH Ops.loadHashByObjectId)
-                  >>= pure . Set.fromList
-
-              Set.fromList <$> traverse (Cv.referenceid2to1 (getCycleLen "defnReferencesByPrefix")) (Set.toList refs)
-
-          termReferencesByPrefix :: MonadIO m => ShortHash -> m (Set Reference.Id)
-          termReferencesByPrefix = defnReferencesByPrefix OT.TermComponent
-
-          declReferencesByPrefix :: MonadIO m => ShortHash -> m (Set Reference.Id)
-          declReferencesByPrefix = defnReferencesByPrefix OT.DeclComponent
-
-          referentsByPrefix :: MonadIO m => ShortHash -> m (Set Referent.Id)
-          referentsByPrefix SH.Builtin {} = pure mempty
-          referentsByPrefix (SH.ShortHash prefix (fmap Cv.shortHashSuffix1to2 -> cycle) cid) = runDB conn do
-            termReferents <-
-              Ops.termReferentsByPrefix prefix cycle
-                >>= traverse (Cv.referentid2to1 (getCycleLen "referentsByPrefix") getDeclType)
-            declReferents' <- Ops.declReferentsByPrefix prefix cycle (read . Text.unpack <$> cid)
-            let declReferents =
-                  [ Referent.ConId (ConstructorReference (Reference.Id (Cv.hash2to1 h) pos len) (fromIntegral cid)) (Cv.decltype2to1 ct)
-                    | (h, pos, len, ct, cids) <- declReferents',
-                      cid <- cids
-                  ]
-            pure . Set.fromList $ termReferents <> declReferents
-
-          branchHashesByPrefix :: MonadIO m => ShortBranchHash -> m (Set Branch.Hash)
-          branchHashesByPrefix sh = runDB conn do
-            -- given that a Branch is shallow, it's really `CausalHash` that you'd
-            -- refer to to specify a full namespace w/ history.
-            -- but do we want to be able to refer to a namespace without its history?
-            cs <- Ops.causalHashesByPrefix (Cv.sbh1to2 sh)
-            pure $ Set.map (Causal.RawHash . Cv.hash2to1 . unCausalHash) cs
-
-          sqlLca :: MonadIO m => Branch.Hash -> Branch.Hash -> m (Maybe Branch.Hash)
-          sqlLca h1 h2 =
-            liftIO $ withConnection  (debugName ++ ".lca.left") root $ \c1 -> do
-                     withConnection  (debugName ++ ".lca.right") root $ \c2 -> do
-                       runDB conn
-                         . (fmap . fmap) Cv.causalHash2to1
-                         $ Ops.lca (Cv.causalHash1to2 h1) (Cv.causalHash1to2 h2) c1 c2
-      let
-       codebase = C.Codebase
-        (Cache.applyDefined termCache getTerm)
-        (Cache.applyDefined typeOfTermCache getTypeOfTermImpl)
-        (Cache.applyDefined declCache getTypeDeclaration)
-        putTerm
-        putTypeDeclaration
-        (getRootBranch rootBranchCache)
-        getRootBranchExists
-        (putRootBranch rootBranchCache)
-        (rootBranchUpdates rootBranchCache)
-        getBranchForHash
-        putBranch
-        isCausalHash
-        getPatch
-        putPatch
-        patchExists
-        dependentsImpl
-        syncFromDirectory
-        syncToDirectory
-        viewRemoteBranch'
-        (\b r opts -> pushGitBranch conn b r opts)
-        watches
-        getWatch
-        putWatch
-        clearWatches
-        getReflog
-        appendReflog
-        termsOfTypeImpl
-        termsMentioningTypeImpl
-        hashLength
-        termReferencesByPrefix
-        declReferencesByPrefix
-        referentsByPrefix
-        branchHashLength
-        branchHashesByPrefix
-        (Just sqlLca)
-        (Just \l r -> runDB conn $ fromJust <$> before l r)
-
-      let finalizer :: MonadIO m => m ()
-          finalizer = do
-            decls <- readTVarIO declBuffer
-            terms <- readTVarIO termBuffer
-            let printBuffer header b =
-                  liftIO
-                    if b /= mempty
-                      then putStrLn header >> putStrLn "" >> print b
-                      else pure ()
-            printBuffer "Decls:" decls
-            printBuffer "Terms:" terms
-      (Right <$> action codebase) `finally` finalizer
->>>>>>> 2686162c
     v -> pure $ Left v
 
 -- well one or the other. :zany_face: the thinking being that they wouldn't hash-collide
