{- ORMOLU_DISABLE -} -- Remove this when the file is ready to be auto-formatted
{-# LANGUAGE DeriveAnyClass #-}
{-# LANGUAGE OverloadedStrings #-}
{-# LANGUAGE QuasiQuotes #-}
{-# LANGUAGE RecordWildCards #-}
{-# LANGUAGE ScopedTypeVariables #-}
{-# LANGUAGE TypeApplications #-}
{-# LANGUAGE ViewPatterns #-}

module Unison.Codebase.SqliteCodebase
  ( Unison.Codebase.SqliteCodebase.init,
  )
where

import qualified Control.Concurrent
import Control.Monad (filterM, unless, when, (>=>))
import Control.Monad.Except (ExceptT, MonadError (throwError), runExceptT, withExceptT)
import qualified Control.Monad.Except as Except
import Control.Monad.Extra (ifM, unlessM)
import qualified Control.Monad.Extra as Monad
import Control.Monad.Reader (ReaderT (runReaderT))
import Control.Monad.State (MonadState)
import qualified Control.Monad.State as State
import Control.Monad.Trans (MonadTrans (lift))
import Control.Monad.Trans.Maybe (MaybeT (MaybeT))
import Data.Bifunctor (Bifunctor (bimap), second)
import Data.Bitraversable (bitraverse)
import qualified Data.Char as Char
import qualified Data.Either.Combinators as Either
import Data.Foldable (Foldable (toList), for_, traverse_)
import Data.Functor (void, (<&>))
import qualified Data.List as List
import Data.List.NonEmpty.Extra (NonEmpty ((:|)), maximum1)
import Data.Map (Map)
import qualified Data.Map as Map
import Data.Maybe (fromJust)
import Data.Set (Set)
import qualified Data.Set as Set
import Data.Text (Text)
import qualified Data.Text as Text
import qualified Data.Text.IO as TextIO
import Data.Time (NominalDiffTime)
import Data.Time.Clock.POSIX (getPOSIXTime)
import Data.Traversable (for)
import Data.Word (Word64)
import qualified Database.SQLite.Simple as Sqlite
import GHC.Stack (HasCallStack)
import qualified System.Console.ANSI as ANSI
import System.Directory (copyFile)
import System.FilePath ((</>))
import qualified System.FilePath as FilePath
import U.Codebase.HashTags (CausalHash (CausalHash, unCausalHash))
import qualified U.Codebase.Reference as C.Reference
import qualified U.Codebase.Referent as C.Referent
import U.Codebase.Sqlite.Connection (Connection (Connection))
import qualified U.Codebase.Sqlite.Connection as Connection
import U.Codebase.Sqlite.DbId (SchemaVersion (SchemaVersion), ObjectId)
import qualified U.Codebase.Sqlite.JournalMode as JournalMode
import qualified U.Codebase.Sqlite.ObjectType as OT
import U.Codebase.Sqlite.Operations (EDB)
import qualified U.Codebase.Sqlite.Operations as Ops
import qualified U.Codebase.Sqlite.Queries as Q
import qualified U.Codebase.Sqlite.Sync22 as Sync22
import qualified U.Codebase.Sync as Sync
import qualified U.Codebase.WatchKind as WK
import qualified U.Util.Cache as Cache
import qualified U.Util.Hash as H2
import qualified Unison.Hashing.V2.Convert as Hashing
import qualified U.Util.Monoid as Monoid
import qualified Unison.Util.Set as Set
import U.Util.Timing (time)
import qualified Unison.Builtin as Builtins
import Unison.Codebase (Codebase, CodebasePath)
import qualified Unison.Codebase as Codebase1
import Unison.Codebase.Branch (Branch (..))
import qualified Unison.Codebase.Branch as Branch
import qualified Unison.Codebase.Causal as Causal
import Unison.Codebase.Editor.Git (gitIn, gitTextIn, pullBranch)
import Unison.Codebase.Editor.RemoteRepo (ReadRemoteNamespace, WriteRepo (WriteGitRepo), printWriteRepo, writeToRead)
import qualified Unison.Codebase.GitError as GitError
import qualified Unison.Codebase.Init as Codebase
import qualified Unison.Codebase.Init.CreateCodebaseError as Codebase1
import Unison.Codebase.Patch (Patch)
import qualified Unison.Codebase.Reflog as Reflog
import Unison.Codebase.ShortBranchHash (ShortBranchHash)
import qualified Unison.Codebase.SqliteCodebase.Branch.Dependencies as BD
import qualified Unison.Codebase.SqliteCodebase.Conversions as Cv
import qualified Unison.Codebase.SqliteCodebase.GitError as GitError
import Unison.Codebase.SqliteCodebase.MigrateSchema12 (migrateSchema12)
import qualified Unison.Codebase.SqliteCodebase.SyncEphemeral as SyncEphemeral
import Unison.Codebase.SyncMode (SyncMode)
import Unison.Codebase.Type (PushGitBranchOpts(..))
import qualified Unison.Codebase.Type as C
import Unison.ConstructorReference (GConstructorReference(..))
import qualified Unison.ConstructorType as CT
import Unison.DataDeclaration (Decl)
import qualified Unison.DataDeclaration as Decl
import Unison.Hash (Hash)
import Unison.Parser.Ann (Ann)
import Unison.Prelude (MaybeT (runMaybeT), fromMaybe, isJust, trace, traceM)
import Unison.Reference (Reference)
import qualified Unison.Reference as Reference
import qualified Unison.Referent as Referent
import Unison.ShortHash (ShortHash)
import qualified Unison.ShortHash as SH
import qualified Unison.ShortHash as ShortHash
import Unison.Symbol (Symbol)
import Unison.Term (Term)
import qualified Unison.Term as Term
import Unison.Type (Type)
import qualified Unison.Type as Type
import qualified Unison.Util.Pretty as P
import qualified Unison.WatchKind as UF
<<<<<<< HEAD
import UnliftIO (MonadIO, catchIO, finally, try, liftIO, MonadUnliftIO)
=======
import UnliftIO (MonadIO, catchIO, finally, liftIO, MonadUnliftIO, throwIO)
import qualified UnliftIO
>>>>>>> f19cf4c3
import UnliftIO.Directory (canonicalizePath, createDirectoryIfMissing, doesDirectoryExist, doesFileExist)
import UnliftIO.STM
import UnliftIO.Exception (bracket)
import Control.Monad.Trans.Except (mapExceptT)

debug, debugProcessBranches, debugCommitFailedTransaction :: Bool
debug = False
debugProcessBranches = False
debugCommitFailedTransaction = False

codebasePath :: FilePath
codebasePath = ".unison" </> "v2" </> "unison.sqlite3"

backupCodebasePath :: NominalDiffTime -> FilePath
backupCodebasePath now =
  codebasePath ++ "." ++ show @Int (floor now)

v2dir :: FilePath -> FilePath
v2dir root = root </> ".unison" </> "v2"

init :: HasCallStack => (MonadUnliftIO m) => Codebase.Init m Symbol Ann
init = Codebase.Init
  { withOpenCodebase=getCodebaseOrError
  , withCreatedCodebase=createCodebaseOrError
  , codebasePath=v2dir
  }

createCodebaseOrError ::
  (MonadUnliftIO m) =>
  Codebase.DebugName ->
  CodebasePath ->
  (Codebase m Symbol Ann -> m r) ->
  m (Either Codebase1.CreateCodebaseError r)
createCodebaseOrError debugName dir action = do
  prettyDir <- P.string <$> canonicalizePath dir
  let convertError = \case
        CreateCodebaseAlreadyExists -> Codebase1.CreateCodebaseAlreadyExists
        CreateCodebaseUnknownSchemaVersion v -> Codebase1.CreateCodebaseOther $ prettyError v
      prettyError :: SchemaVersion -> Codebase1.Pretty
      prettyError v = P.wrap $
        "I don't know how to handle " <> P.shown v <> "in" <> P.backticked' prettyDir "."
  Either.mapLeft convertError <$> createCodebaseOrError' debugName dir action

data CreateCodebaseError
  = CreateCodebaseAlreadyExists
  | CreateCodebaseUnknownSchemaVersion SchemaVersion
  deriving (Show)

createCodebaseOrError' ::
  (MonadUnliftIO m) =>
  Codebase.DebugName ->
  CodebasePath ->
  (Codebase m Symbol Ann -> m r) ->
  m (Either CreateCodebaseError r)
createCodebaseOrError' debugName path action = do
  ifM
    (doesFileExist $ path </> codebasePath)
    (pure $ Left CreateCodebaseAlreadyExists)
    do
      createDirectoryIfMissing True (path </> FilePath.takeDirectory codebasePath)
      liftIO $
        withConnection (debugName ++ ".createSchema") path $
          ( runReaderT do
              Q.createSchema
              runExceptT (void . Ops.saveRootBranch $ Cv.causalbranch1to2 Branch.empty) >>= \case
                Left e -> error $ show e
                Right () -> pure ()
          )

<<<<<<< HEAD
      fmap (Either.mapLeft CreateCodebaseUnknownSchemaVersion) (sqliteCodebase debugName path Local)
=======
      fmap (Either.mapLeft CreateCodebaseUnknownSchemaVersion) (sqliteCodebase debugName path action)
>>>>>>> f19cf4c3

openOrCreateCodebaseConnection ::
  MonadIO m =>
  Codebase.DebugName ->
  FilePath ->
  m (IO (), Connection)
openOrCreateCodebaseConnection debugName path = do
  unlessM
    (doesFileExist $ path </> codebasePath)
    (initSchemaIfNotExist path)
  unsafeGetConnection debugName path

-- get the codebase in dir
getCodebaseOrError ::
  forall m r.
  (MonadUnliftIO m) =>
  Codebase.DebugName ->
  CodebasePath ->
  (Codebase m Symbol Ann -> m r) ->
  m (Either Codebase1.Pretty r)
getCodebaseOrError debugName dir action = do
  prettyDir <- liftIO $ P.string <$> canonicalizePath dir
  let prettyError v = P.wrap $ "I don't know how to handle " <> P.shown v <> "in" <> P.backticked' prettyDir "."
  doesFileExist (dir </> codebasePath) >>= \case
    -- If the codebase file doesn't exist, just return any string. The string is currently ignored (see
    -- Unison.Codebase.Init.getCodebaseOrExit).
    False -> pure (Left "codebase doesn't exist")
<<<<<<< HEAD
    True -> fmap (Either.mapLeft prettyError) (sqliteCodebase debugName dir Local)
=======
    True -> fmap (Either.mapLeft prettyError) (sqliteCodebase debugName dir action)
>>>>>>> f19cf4c3

initSchemaIfNotExist :: MonadIO m => FilePath -> m ()
initSchemaIfNotExist path = liftIO do
  unlessM (doesDirectoryExist $ path </> FilePath.takeDirectory codebasePath) $
    createDirectoryIfMissing True (path </> FilePath.takeDirectory codebasePath)
  unlessM (doesFileExist $ path </> codebasePath) $
    withConnection "initSchemaIfNotExist" path $ runReaderT Q.createSchema

-- checks if a db exists at `path` with the minimum schema
codebaseExists :: MonadIO m => CodebasePath -> m Bool
codebaseExists root = liftIO do
  Monad.when debug $ traceM $ "codebaseExists " ++ root
<<<<<<< HEAD
  try (Sqlite.open root) <&> \case
    Left (_ :: Sqlite.SQLError) -> False
    Right _ -> True
=======
  Control.Exception.catch @Sqlite.SQLError
    ( sqliteCodebase "codebaseExists" root (const $ pure ()) >>= \case
        Left _ -> pure False
        Right _ -> pure True
    )
    (const $ pure False)
>>>>>>> f19cf4c3

-- 1) buffer up the component
-- 2) in the event that the component is complete, then what?
--  * can write component provided all of its dependency components are complete.
--    if dependency not complete,
--    register yourself to be written when that dependency is complete

-- an entry for a single hash
data BufferEntry a = BufferEntry
  { -- First, you are waiting for the cycle to fill up with all elements
    -- Then, you check: are all dependencies of the cycle in the db?
    --   If yes: write yourself to database and trigger check of dependents
    --   If no: just wait, do nothing
    beComponentTargetSize :: Maybe Word64,
    beComponent :: Map Reference.Pos a,
    beMissingDependencies :: Set Hash,
    beWaitingDependents :: Set Hash
  }
  deriving (Eq, Show)

prettyBufferEntry :: Show a => Hash -> BufferEntry a -> String
prettyBufferEntry (h :: Hash) BufferEntry {..} =
  "BufferEntry " ++ show h ++ "\n"
    ++ "  { beComponentTargetSize = "
    ++ show beComponentTargetSize
    ++ "\n"
    ++ "  , beComponent = "
    ++ if Map.size beComponent < 2
      then show $ Map.toList beComponent
      else
        mkString (Map.toList beComponent) (Just "\n      [ ") "      , " (Just "]\n")
          ++ "  , beMissingDependencies ="
          ++ if Set.size beMissingDependencies < 2
            then show $ Set.toList beMissingDependencies
            else
              mkString (Set.toList beMissingDependencies) (Just "\n      [ ") "      , " (Just "]\n")
                ++ "  , beWaitingDependents ="
                ++ if Set.size beWaitingDependents < 2
                  then show $ Set.toList beWaitingDependents
                  else
                    mkString (Set.toList beWaitingDependents) (Just "\n      [ ") "      , " (Just "]\n")
                      ++ "  }"
  where
    mkString :: (Foldable f, Show a) => f a -> Maybe String -> String -> Maybe String -> String
    mkString as start middle end = fromMaybe "" start ++ List.intercalate middle (show <$> toList as) ++ fromMaybe "" end

type TermBufferEntry = BufferEntry (Term Symbol Ann, Type Symbol Ann)

type DeclBufferEntry = BufferEntry (Decl Symbol Ann)

-- | Create a new sqlite connection to the database at the given path.
--   the caller is responsible for calling the returned cleanup method once finished with the
--   connection.
--   The connection may not be used after it has been cleaned up.
--   Prefer using 'withConnection' if you can, as it guarantees the connection will be properly
--   closed for you.
unsafeGetConnection ::
  MonadIO m =>
  Codebase.DebugName ->
  CodebasePath ->
  m (IO (), Connection)
unsafeGetConnection name root = do
  let path = root </> codebasePath
  Monad.when debug $ traceM $ "unsafeGetconnection " ++ name ++ " " ++ root ++ " -> " ++ path
  (Connection name path -> conn) <- liftIO $ Sqlite.open path
  runReaderT Q.setFlags conn
  pure (shutdownConnection conn, conn)
  where
    shutdownConnection :: MonadIO m => Connection -> m ()
    shutdownConnection conn = do
      Monad.when debug $ traceM $ "shutdown connection " ++ show conn
      liftIO $ Sqlite.close (Connection.underlying conn)

-- | Run an action with a connection to the codebase, closing the connection on completion or
-- failure.
withConnection ::
  MonadUnliftIO m =>
  Codebase.DebugName ->
  CodebasePath ->
  (Connection -> m a) ->
  m a
withConnection name root act = do
  bracket
    (unsafeGetConnection name root)
    (\(closeConn, _) -> liftIO closeConn)
    (\(_, conn) -> act conn)

-- | Whether a codebase is local or remote.
data LocalOrRemote
  = Local
  | Remote

sqliteCodebase ::
  forall m.
  MonadUnliftIO m =>
  Codebase.DebugName ->
  CodebasePath ->
<<<<<<< HEAD
  -- | When local, back up the existing codebase before migrating, in case there's a catastrophic bug in the migration.
  LocalOrRemote ->
  m (Either SchemaVersion (m (), Codebase m Symbol Ann))
sqliteCodebase debugName root localOrRemote = do
  Monad.when debug $ traceM $ "sqliteCodebase " ++ debugName ++ " " ++ root
  (closeConn, conn) <- unsafeGetConnection debugName root
=======
  (Codebase m Symbol Ann -> m r) ->
  m (Either SchemaVersion r)
sqliteCodebase debugName root action = do
 Monad.when debug $ traceM $ "sqliteCodebase " ++ debugName ++ " " ++ root
 withConnection debugName root $ \conn -> do
>>>>>>> f19cf4c3
  termCache <- Cache.semispaceCache 8192 -- pure Cache.nullCache -- to disable
  typeOfTermCache <- Cache.semispaceCache 8192
  declCache <- Cache.semispaceCache 1024
  let
    startCodebase :: m (m (), Codebase m Symbol Ann)
    startCodebase = do
      rootBranchCache <- newTVarIO Nothing
      -- The v1 codebase interface has operations to read and write individual definitions
      -- whereas the v2 codebase writes them as complete components.  These two fields buffer
      -- the individual definitions until a complete component has been written.
      termBuffer :: TVar (Map Hash TermBufferEntry) <- newTVarIO Map.empty
      declBuffer :: TVar (Map Hash DeclBufferEntry) <- newTVarIO Map.empty
      declTypeCache <- Cache.semispaceCache 2048
      let getTerm :: MonadIO m => Reference.Id -> m (Maybe (Term Symbol Ann))
          getTerm (Reference.Id h1@(Cv.hash1to2 -> h2) i) =
            runDB' conn do
              term2 <- Ops.loadTermByReference (C.Reference.Id h2 i)
              Cv.term2to1 h1 getDeclType term2

          getDeclType :: forall m. EDB m => C.Reference.Reference -> m CT.ConstructorType
          getDeclType = Cache.apply declTypeCache \case
            C.Reference.ReferenceBuiltin t ->
              let err =
                    error $
                      "I don't know about the builtin type ##"
                        ++ show t
                        ++ ", but I've been asked for it's ConstructorType."
              in pure . fromMaybe err $
                    Map.lookup (Reference.Builtin t) Builtins.builtinConstructorType
            C.Reference.ReferenceDerived i -> getDeclTypeById i

          getDeclTypeById :: forall m. EDB m => C.Reference.Id -> m CT.ConstructorType
          getDeclTypeById = fmap Cv.decltype2to1 . Ops.getDeclTypeById

          getTypeOfTermImpl :: MonadIO m => Reference.Id -> m (Maybe (Type Symbol Ann))
          getTypeOfTermImpl id | debug && trace ("getTypeOfTermImpl " ++ show id) False = undefined
          getTypeOfTermImpl (Reference.Id (Cv.hash1to2 -> h2) i) =
            runDB' conn do
              type2 <- Ops.loadTypeOfTermByTermReference (C.Reference.Id h2 i)
              pure $ Cv.ttype2to1 type2

          getTermComponentWithTypes :: MonadIO m => Hash -> m (Maybe [(Term Symbol Ann, Type Symbol Ann)])
          getTermComponentWithTypes h1@(Cv.hash1to2 -> h2) =
            runDB' conn $ do
              tms <- Ops.loadTermComponent h2
              for tms (bitraverse (Cv.term2to1 h1 getDeclType) (pure . Cv.ttype2to1))

          getTypeDeclaration :: MonadIO m => Reference.Id -> m (Maybe (Decl Symbol Ann))
          getTypeDeclaration (Reference.Id h1@(Cv.hash1to2 -> h2) i) =
            runDB' conn do
              decl2 <- Ops.loadDeclByReference (C.Reference.Id h2 i)
              pure $ Cv.decl2to1 h1 decl2

          getDeclComponent :: MonadIO m => Hash -> m (Maybe [Decl Symbol Ann])
          getDeclComponent h1@(Cv.hash1to2 -> h2) =
            runDB' conn $  map (Cv.decl2to1 h1) <$> Ops.loadDeclComponent h2

          getCycleLength :: MonadIO m => Hash -> m (Maybe Reference.CycleSize)
          getCycleLength (Cv.hash1to2 -> h2) =
            runDB conn $ Ops.getCycleLen h2

          --putTermComponent :: MonadIO m => Hash -> [(Term Symbol Ann, Type Symbol Ann)] -> m ()
          --putTerms :: MonadIO m => Map Reference.Id (Term Symbol Ann, Type Symbol Ann) -> m () -- dies horribly if missing dependencies?

          -- option 1: tweak putTerm to incrementally notice the cycle length until each component is full
          -- option 2: switch codebase interface from putTerm to putTerms -- buffering can be local to the function
          -- option 3: switch from putTerm to putTermComponent -- needs to buffer dependencies non-locally (or require application to manage + die horribly)

          putTerm :: MonadIO m => Reference.Id -> Term Symbol Ann -> Type Symbol Ann -> m ()
          putTerm id tm tp | debug && trace (show "SqliteCodebase.putTerm " ++ show id ++ " " ++ show tm ++ " " ++ show tp) False = undefined
          putTerm (Reference.Id h@(Cv.hash1to2 -> h2) i) tm tp =
            runDB conn $
              unlessM
                (Ops.objectExistsForHash h2 >>= if debug then \b -> do traceM $ "objectExistsForHash " ++ show h2 ++ " = " ++ show b; pure b else pure)
                ( withBuffer termBuffer h \be@(BufferEntry size comp missing waiting) -> do
                    Monad.when debug $ traceM $ "adding to BufferEntry" ++ show be
                    let termDependencies = Set.toList $ Term.termDependencies tm
                    -- update the component target size if we encounter any higher self-references
                    let size' = max size (Just $ biggestSelfReference + 1) where
                          biggestSelfReference = maximum1 $
                            i :| [ i' | Reference.Derived h' i' <- termDependencies, h == h' ]
                    let comp' = Map.insert i (tm, tp) comp
                    -- for the component element that's been passed in, add its dependencies to missing'
                    missingTerms' <-
                      filterM
                        (fmap not . Ops.objectExistsForHash . Cv.hash1to2)
                        [h | Reference.Derived h _i <- termDependencies]
                    missingTypes' <-
                      filterM (fmap not . Ops.objectExistsForHash . Cv.hash1to2) $
                        [h | Reference.Derived h _i <- Set.toList $ Term.typeDependencies tm]
                          ++ [h | Reference.Derived h _i <- Set.toList $ Type.dependencies tp]
                    let missing' = missing <> Set.fromList (missingTerms' <> missingTypes')
                    -- notify each of the dependencies that h depends on them.
                    traverse (addBufferDependent h termBuffer) missingTerms'
                    traverse (addBufferDependent h declBuffer) missingTypes'
                    putBuffer termBuffer h (BufferEntry size' comp' missing' waiting)
                    tryFlushTermBuffer h
                )

          putBuffer :: forall a m. (MonadIO m, Show a) => TVar (Map Hash (BufferEntry a)) -> Hash -> BufferEntry a -> m ()
          putBuffer tv h e = do
            Monad.when debug $ traceM $ "putBuffer " ++ prettyBufferEntry h e
            atomically $ modifyTVar tv (Map.insert h e)

          withBuffer :: forall a b m. (MonadIO m, Show a) => TVar (Map Hash (BufferEntry a)) -> Hash -> (BufferEntry a -> m b) -> m b
          withBuffer tv h f = do
            Monad.when debug $ readTVarIO tv >>= \tv -> traceM $ "tv = " ++ show tv
            Map.lookup h <$> readTVarIO tv >>= \case
              Just e -> do
                Monad.when debug $ traceM $ "SqliteCodebase.withBuffer " ++ prettyBufferEntry h e
                f e
              Nothing -> do
                Monad.when debug $ traceM $ "SqliteCodebase.with(new)Buffer " ++ show h
                f (BufferEntry Nothing Map.empty Set.empty Set.empty)

          removeBuffer :: forall a m. (MonadIO m, Show a) => TVar (Map Hash (BufferEntry a)) -> Hash -> m ()
          removeBuffer _tv h | debug && trace ("removeBuffer " ++ show h) False = undefined
          removeBuffer tv h = do
            Monad.when debug $ readTVarIO tv >>= \tv -> traceM $ "before delete: " ++ show tv
            atomically $ modifyTVar tv (Map.delete h)
            Monad.when debug $ readTVarIO tv >>= \tv -> traceM $ "after delete: " ++ show tv

          addBufferDependent :: forall a m. (MonadIO m, Show a) => Hash -> TVar (Map Hash (BufferEntry a)) -> Hash -> m ()
          addBufferDependent dependent tv dependency = withBuffer tv dependency \be -> do
            putBuffer tv dependency be {beWaitingDependents = Set.insert dependent $ beWaitingDependents be}
          tryFlushBuffer ::
            forall a m.
            (EDB m, Show a) =>
            TVar (Map Hash (BufferEntry a)) ->
            (H2.Hash -> [a] -> m ()) ->
            (Hash -> m ()) ->
            Hash ->
            m ()
          tryFlushBuffer _ _ _ h | debug && trace ("tryFlushBuffer " ++ show h) False = undefined
          tryFlushBuffer buf saveComponent tryWaiting h@(Cv.hash1to2 -> h2) =
            -- skip if it has already been flushed
            unlessM (Ops.objectExistsForHash h2) $ withBuffer buf h try
            where
              try (BufferEntry size comp (Set.delete h -> missing) waiting) = case size of
                Just size -> do
                  missing' <-
                    filterM
                      (fmap not . Ops.objectExistsForHash . Cv.hash1to2)
                      (toList missing)
                  Monad.when debug do
                    traceM $ "tryFlushBuffer.missing' = " ++ show missing'
                    traceM $ "tryFlushBuffer.size = " ++ show size
                    traceM $ "tryFlushBuffer.length comp = " ++ show (length comp)
                  if null missing' && size == fromIntegral (length comp)
                    then do
                      saveComponent h2 (toList comp)
                      removeBuffer buf h
                      Monad.when debug $ traceM $ "tryFlushBuffer.notify waiting " ++ show waiting
                      traverse_ tryWaiting waiting
                    else -- update

                      putBuffer buf h $
                        BufferEntry (Just size) comp (Set.fromList missing') waiting
                Nothing ->
                  -- it's never even been added, so there's nothing to do.
                  pure ()

          addTermComponentTypeIndex :: forall m. EDB m => ObjectId -> [Type Symbol Ann] -> m ()
          addTermComponentTypeIndex oId types = for_ (types `zip` [0..]) \(tp, i) -> do
            let self = C.Referent.RefId (C.Reference.Id oId i)
                typeForIndexing = Hashing.typeToReference tp
                typeMentionsForIndexing = Hashing.typeToReferenceMentions tp
            Ops.addTypeToIndexForTerm self (Cv.reference1to2 typeForIndexing)
            Ops.addTypeMentionsToIndexForTerm self (Set.map Cv.reference1to2 typeMentionsForIndexing)

          addDeclComponentTypeIndex :: forall m. EDB m => ObjectId -> [[Type Symbol Ann]] -> m ()
          addDeclComponentTypeIndex oId ctorss =
            for_ (ctorss `zip` [0..]) \(ctors, i) ->
              for_ (ctors `zip` [0..]) \(tp, j) -> do
                let self = C.Referent.ConId (C.Reference.Id oId i) j
                    typeForIndexing = Hashing.typeToReference tp
                    typeMentionsForIndexing = Hashing.typeToReferenceMentions tp
                Ops.addTypeToIndexForTerm self (Cv.reference1to2 typeForIndexing)
                Ops.addTypeMentionsToIndexForTerm self (Set.map Cv.reference1to2 typeMentionsForIndexing)

          tryFlushTermBuffer :: forall m. EDB m => Hash -> m ()
          tryFlushTermBuffer h | debug && trace ("tryFlushTermBuffer " ++ show h) False = undefined
          tryFlushTermBuffer h =
            tryFlushBuffer
              termBuffer
              ( \h2 component -> do
                  oId <- Ops.saveTermComponent h2
                    $ fmap (bimap (Cv.term1to2 h) Cv.ttype1to2) component
                  addTermComponentTypeIndex oId (fmap snd component)
              )
              tryFlushTermBuffer
              h

          tryFlushDeclBuffer :: forall m. EDB m => Hash -> m ()
          tryFlushDeclBuffer h | debug && trace ("tryFlushDeclBuffer " ++ show h) False = undefined
          tryFlushDeclBuffer h =
            tryFlushBuffer
              declBuffer
              (\h2 component -> do
                oId <- Ops.saveDeclComponent h2 $ fmap (Cv.decl1to2 h) component
                addDeclComponentTypeIndex oId $
                  fmap (map snd . Decl.constructors . Decl.asDataDecl) component
              )
              (\h -> tryFlushTermBuffer h >> tryFlushDeclBuffer h)
              h

          putTypeDeclaration :: MonadIO m => Reference.Id -> Decl Symbol Ann -> m ()
          putTypeDeclaration (Reference.Id h@(Cv.hash1to2 -> h2) i) decl =
            runDB conn $
              unlessM
                (Ops.objectExistsForHash h2)
                ( withBuffer declBuffer h \(BufferEntry size comp missing waiting) -> do
                    let declDependencies = Set.toList $ Decl.declDependencies decl
                    let size' = max size (Just $ biggestSelfReference + 1) where
                          biggestSelfReference = maximum1 $
                            i :| [i' | Reference.Derived h' i' <- declDependencies, h == h']
                    let comp' = Map.insert i decl comp
                    moreMissing <-
                      filterM (fmap not . Ops.objectExistsForHash . Cv.hash1to2) $
                        [h | Reference.Derived h _i <- declDependencies]
                    let missing' = missing <> Set.fromList moreMissing
                    traverse (addBufferDependent h declBuffer) moreMissing
                    putBuffer declBuffer h (BufferEntry size' comp' missing' waiting)
                    tryFlushDeclBuffer h
                )

          getRootBranch :: MonadIO m => TVar (Maybe (Q.DataVersion, Branch m)) -> m (Either Codebase1.GetRootBranchError (Branch m))
          getRootBranch rootBranchCache =
            readTVarIO rootBranchCache >>= \case
              Nothing -> forceReload
              Just (v, b) -> do
                -- check to see if root namespace hash has been externally modified
                -- and reload it if necessary
                v' <- runDB conn Ops.dataVersion
                if v == v' then pure (Right b) else do
                  newRootHash <- runDB conn Ops.loadRootCausalHash
                  if Branch.headHash b == Cv.branchHash2to1 newRootHash
                    then pure (Right b)
                    else do
                      traceM $ "database was externally modified (" ++ show v ++ " -> " ++ show v' ++ ")"
                      forceReload
            where
              forceReload = time "Get root branch" do
                b <- fmap (Either.mapLeft err)
                    . runExceptT
                    . flip runReaderT conn
                    . fmap (Branch.transform (runDB conn))
                    $ Cv.causalbranch2to1 getDeclType =<< Ops.loadRootCausal
                v <- runDB conn Ops.dataVersion
                for_ b (atomically . writeTVar rootBranchCache . Just . (v,))
                pure b
              err :: Ops.Error -> Codebase1.GetRootBranchError
              err = \case
                Ops.DatabaseIntegrityError Q.NoNamespaceRoot ->
                  Codebase1.NoRootBranch
                Ops.DecodeError (Ops.ErrBranch oId) _bytes _msg ->
                  Codebase1.CouldntParseRootBranch $
                    "Couldn't decode " ++ show oId ++ ": " ++ _msg
                Ops.ExpectedBranch ch _bh ->
                  Codebase1.CouldntLoadRootBranch $ Cv.causalHash2to1 ch
                e -> error $ show e

          putRootBranch :: MonadIO m => TVar (Maybe (Q.DataVersion, Branch m)) -> Branch m -> m ()
          putRootBranch rootBranchCache branch1 = do
            -- todo: check to see if root namespace hash has been externally modified
            -- and do something (merge?) it if necessary. But for now, we just overwrite it.
            runDB conn
              . void
              . Ops.saveRootBranch
              . Cv.causalbranch1to2
              $ Branch.transform (lift . lift) branch1
            atomically $ modifyTVar rootBranchCache (fmap . second $ const branch1)

          rootBranchUpdates :: MonadIO m => TVar (Maybe (Q.DataVersion, a)) -> m (IO (), IO (Set Branch.Hash))
          rootBranchUpdates _rootBranchCache = do
            -- branchHeadChanges      <- TQueue.newIO
            -- (cancelWatch, watcher) <- Watch.watchDirectory' (v2dir root)
            -- watcher1               <-
            --   liftIO . forkIO
            --   $ forever
            --   $ do
            --       -- void ignores the name and time of the changed file,
            --       -- and assume 'unison.sqlite3' has changed
            --       (filename, time) <- watcher
            --       traceM $ "SqliteCodebase.watcher " ++ show (filename, time)
            --       readTVarIO rootBranchCache >>= \case
            --         Nothing -> pure ()
            --         Just (v, _) -> do
            --           -- this use of `conn` in a separate thread may be problematic.
            --           -- hopefully sqlite will produce an obvious error message if it is.
            --           v' <- runDB conn Ops.dataVersion
            --           if v /= v' then
            --             atomically
            --               . TQueue.enqueue branchHeadChanges =<< runDB conn Ops.loadRootCausalHash
            --           else pure ()

            --       -- case hashFromFilePath filePath of
            --       --   Nothing -> failWith $ CantParseBranchHead filePath
            --       --   Just h ->
            --       --     atomically . TQueue.enqueue branchHeadChanges $ Branch.Hash h
            -- -- smooth out intermediate queue
            -- pure
            --   ( cancelWatch >> killThread watcher1
            --   , Set.fromList <$> Watch.collectUntilPause branchHeadChanges 400000
            --   )
            pure (cleanup, liftIO newRootsDiscovered)
            where
              newRootsDiscovered = do
                Control.Concurrent.threadDelay maxBound -- hold off on returning
                pure mempty -- returning nothing
              cleanup = pure ()

          -- if this blows up on cromulent hashes, then switch from `hashToHashId`
          -- to one that returns Maybe.
          getBranchForHash :: MonadIO m => Branch.Hash -> m (Maybe (Branch m))
          getBranchForHash h = runDB conn do
            Ops.loadCausalBranchByCausalHash (Cv.branchHash1to2 h) >>= \case
              Just b ->
                pure . Just . Branch.transform (runDB conn)
                  =<< Cv.causalbranch2to1 getDeclType b
              Nothing -> pure Nothing

          putBranch :: MonadIO m => Branch m -> m ()
          putBranch = runDB conn . putBranch'

          isCausalHash :: MonadIO m => Branch.Hash -> m Bool
          isCausalHash = runDB conn . isCausalHash'

          getPatch :: MonadIO m => Branch.EditHash -> m (Maybe Patch)
          getPatch h =
            runDB conn . runMaybeT $
              MaybeT (Ops.primaryHashToMaybePatchObjectId (Cv.patchHash1to2 h))
                >>= Ops.loadPatchById
                <&> Cv.patch2to1

          putPatch :: MonadIO m => Branch.EditHash -> Patch -> m ()
          putPatch h p =
            runDB conn . void $
              Ops.savePatch (Cv.patchHash1to2 h) (Cv.patch1to2 p)

          patchExists :: MonadIO m => Branch.EditHash -> m Bool
          patchExists = runDB conn . patchExists'

          dependentsImpl :: MonadIO m => Reference -> m (Set Reference.Id)
          dependentsImpl r =
            runDB conn $
              Set.map Cv.referenceid2to1
                <$> Ops.dependents (Cv.reference1to2 r)

          dependentsOfComponentImpl :: MonadIO m => Hash -> m (Set Reference.Id)
          dependentsOfComponentImpl h =
            runDB conn $
              Set.map Cv.referenceid2to1
                <$> Ops.dependentsOfComponent (Cv.hash1to2 h)

          syncFromDirectory :: MonadUnliftIO m => Codebase1.CodebasePath -> SyncMode -> Branch m -> m ()
          syncFromDirectory srcRoot _syncMode b = do
            withConnection (debugName ++ ".sync.src") srcRoot $ \srcConn -> do
              flip State.evalStateT emptySyncProgressState $ do
                syncInternal syncProgress srcConn conn $ Branch.transform lift b

          syncToDirectory :: MonadUnliftIO m => Codebase1.CodebasePath -> SyncMode -> Branch m -> m ()
          syncToDirectory destRoot _syncMode b =
            withConnection (debugName ++ ".sync.dest") destRoot $ \destConn ->
              flip State.evalStateT emptySyncProgressState $ do
                initSchemaIfNotExist destRoot
                syncInternal syncProgress conn destConn $ Branch.transform lift b

          watches :: MonadIO m => UF.WatchKind -> m [Reference.Id]
          watches w =
            runDB conn $
              Ops.listWatches (Cv.watchKind1to2 w)
                <&> fmap Cv.referenceid2to1

          getWatch :: MonadIO m => UF.WatchKind -> Reference.Id -> m (Maybe (Term Symbol Ann))
          getWatch k r@(Reference.Id h _i)
            | elem k standardWatchKinds =
              runDB' conn $
                Ops.loadWatch (Cv.watchKind1to2 k) (Cv.referenceid1to2 r)
                  >>= Cv.term2to1 h getDeclType
          getWatch _unknownKind _ = pure Nothing

          standardWatchKinds = [UF.RegularWatch, UF.TestWatch]

          putWatch :: MonadIO m => UF.WatchKind -> Reference.Id -> Term Symbol Ann -> m ()
          putWatch k r@(Reference.Id h _i) tm
            | elem k standardWatchKinds =
              runDB conn $
                Ops.saveWatch
                  (Cv.watchKind1to2 k)
                  (Cv.referenceid1to2 r)
                  (Cv.term1to2 h tm)
          putWatch _unknownKind _ _ = pure ()

          clearWatches :: MonadIO m => m ()
          clearWatches = runDB conn Ops.clearWatches

          getReflog :: MonadIO m => m [Reflog.Entry Branch.Hash]
          getReflog =
            liftIO $
              ( do
                  contents <- TextIO.readFile (reflogPath root)
                  let lines = Text.lines contents
                  let entries = parseEntry <$> lines
                  pure entries
              )
                `catchIO` const (pure [])
            where
              parseEntry t = fromMaybe (err t) (Reflog.fromText t)
              err t =
                error $
                  "I couldn't understand this line in " ++ reflogPath root ++ "\n\n"
                    ++ Text.unpack t

          appendReflog :: MonadIO m => Text -> Branch m -> Branch m -> m ()
          appendReflog reason old new =
            liftIO $ TextIO.appendFile (reflogPath root) (t <> "\n")
            where
              t = Reflog.toText $ Reflog.Entry (Branch.headHash old) (Branch.headHash new) reason

          reflogPath :: CodebasePath -> FilePath
          reflogPath root = root </> "reflog"

          termsOfTypeImpl :: MonadIO m => Reference -> m (Set Referent.Id)
          termsOfTypeImpl r =
            runDB conn $
              Ops.termsHavingType (Cv.reference1to2 r)
                >>= Set.traverse (Cv.referentid2to1 getDeclType)

          termsMentioningTypeImpl :: MonadIO m => Reference -> m (Set Referent.Id)
          termsMentioningTypeImpl r =
            runDB conn $
              Ops.termsMentioningType (Cv.reference1to2 r)
                >>= Set.traverse (Cv.referentid2to1 getDeclType)

          hashLength :: Applicative m => m Int
          hashLength = pure 10

          branchHashLength :: Applicative m => m Int
          branchHashLength = pure 10

          defnReferencesByPrefix :: MonadIO m => OT.ObjectType -> ShortHash -> m (Set Reference.Id)
          defnReferencesByPrefix _ (ShortHash.Builtin _) = pure mempty
          defnReferencesByPrefix ot (ShortHash.ShortHash prefix (fmap Cv.shortHashSuffix1to2 -> cycle) _cid) =
            Monoid.fromMaybe <$> runDB' conn do
              refs <- do
                Ops.componentReferencesByPrefix ot prefix cycle
                  >>= traverse (C.Reference.idH Ops.loadHashByObjectId)
                  >>= pure . Set.fromList

              pure $ Set.map Cv.referenceid2to1 refs

          termReferencesByPrefix :: MonadIO m => ShortHash -> m (Set Reference.Id)
          termReferencesByPrefix = defnReferencesByPrefix OT.TermComponent

          declReferencesByPrefix :: MonadIO m => ShortHash -> m (Set Reference.Id)
          declReferencesByPrefix = defnReferencesByPrefix OT.DeclComponent

          referentsByPrefix :: MonadIO m => ShortHash -> m (Set Referent.Id)
          referentsByPrefix SH.Builtin {} = pure mempty
          referentsByPrefix (SH.ShortHash prefix (fmap Cv.shortHashSuffix1to2 -> cycle) cid) = runDB conn do
            termReferents <-
              Ops.termReferentsByPrefix prefix cycle
                >>= traverse (Cv.referentid2to1 getDeclType)
            declReferents' <- Ops.declReferentsByPrefix prefix cycle (read . Text.unpack <$> cid)
            let declReferents =
<<<<<<< HEAD
                  [ Referent.ConId (ConstructorReference (Reference.Id (Cv.hash2to1 h) pos) (fromIntegral cid)) (Cv.decltype2to1 ct)
                    | (h, pos, ct, cids) <- declReferents',
=======
                  [ Referent.ConId (ConstructorReference (Reference.Id (Cv.hash2to1 h) pos len) (fromIntegral cid)) (Cv.decltype2to1 ct)
                    | (h, pos, len, ct, cids) <- declReferents',
>>>>>>> f19cf4c3
                      cid <- cids
                  ]
            pure . Set.fromList $ termReferents <> declReferents

          branchHashesByPrefix :: MonadIO m => ShortBranchHash -> m (Set Branch.Hash)
          branchHashesByPrefix sh = runDB conn do
            -- given that a Branch is shallow, it's really `CausalHash` that you'd
            -- refer to to specify a full namespace w/ history.
            -- but do we want to be able to refer to a namespace without its history?
            cs <- Ops.causalHashesByPrefix (Cv.sbh1to2 sh)
            pure $ Set.map (Causal.RawHash . Cv.hash2to1 . unCausalHash) cs

          sqlLca :: MonadIO m => Branch.Hash -> Branch.Hash -> m (Maybe Branch.Hash)
          sqlLca h1 h2 =
            liftIO $ withConnection  (debugName ++ ".lca.left") root $ \c1 -> do
                     withConnection  (debugName ++ ".lca.right") root $ \c2 -> do
                       runDB conn
                         . (fmap . fmap) Cv.causalHash2to1
                         $ Ops.lca (Cv.causalHash1to2 h1) (Cv.causalHash1to2 h2) c1 c2
      let
       codebase = C.Codebase
        (Cache.applyDefined termCache getTerm)
        (Cache.applyDefined typeOfTermCache getTypeOfTermImpl)
        (Cache.applyDefined declCache getTypeDeclaration)
        putTerm
        putTypeDeclaration
        (getRootBranch rootBranchCache)
        (putRootBranch rootBranchCache)
        (rootBranchUpdates rootBranchCache)
        getBranchForHash
        putBranch
        isCausalHash
        getPatch
        putPatch
        patchExists
        dependentsImpl
        syncFromDirectory
        syncToDirectory
        viewRemoteBranch'
        (\b r opts -> pushGitBranch conn b r opts)
        watches
        getWatch
        putWatch
        clearWatches
        getReflog
        appendReflog
        termsOfTypeImpl
        termsMentioningTypeImpl
        hashLength
        termReferencesByPrefix
        declReferencesByPrefix
        referentsByPrefix
        branchHashLength
        branchHashesByPrefix
        (Just sqlLca)
        (Just \l r -> runDB conn $ fromJust <$> before l r)

      let finalizer :: MonadIO m => m ()
          finalizer = do
            decls <- readTVarIO declBuffer
            terms <- readTVarIO termBuffer
            let printBuffer header b =
                  liftIO
                    if b /= mempty
                      then putStrLn header >> putStrLn "" >> print b
                      else pure ()
            printBuffer "Decls:" decls
            printBuffer "Terms:" terms
<<<<<<< HEAD

      pure $
        ( finalizer,
          let
           code = C.Codebase
            (Cache.applyDefined termCache getTerm)
            (Cache.applyDefined typeOfTermCache getTypeOfTermImpl)
            (Cache.applyDefined declCache getTypeDeclaration)
            putTerm
            putTypeDeclaration
            -- _getTermComponent
            getTermComponentWithTypes
            getDeclComponent
            getCycleLength
            (getRootBranch rootBranchCache)
            (putRootBranch rootBranchCache)
            (rootBranchUpdates rootBranchCache)
            getBranchForHash
            putBranch
            isCausalHash
            getPatch
            putPatch
            patchExists
            dependentsImpl
            dependentsOfComponentImpl
            syncFromDirectory
            syncToDirectory
            viewRemoteBranch'
            (\b r _s -> pushGitRootBranch conn b r)
            watches
            getWatch
            putWatch
            clearWatches
            getReflog
            appendReflog
            termsOfTypeImpl
            termsMentioningTypeImpl
            hashLength
            termReferencesByPrefix
            declReferencesByPrefix
            referentsByPrefix
            branchHashLength
            branchHashesByPrefix
            (Just sqlLca)
            (Just \l r -> runDB conn $ fromJust <$> before l r)
          in code
        )
  runReaderT Q.schemaVersion conn >>= \case
    SchemaVersion 2 -> Right <$> startCodebase
    SchemaVersion 1 -> do
      (cleanup, codebase) <- startCodebase
      case localOrRemote of
        Local ->
          liftIO do
            backupPath <- backupCodebasePath <$> getPOSIXTime
            copyFile (root </> codebasePath) (root </> backupPath)
            -- FIXME prettify
            putStrLn ("I backed up your codebase to " ++ (root </> backupPath))
        Remote -> pure ()
      migrateSchema12 conn codebase
      -- it's ok to pass codebase along; whatever it cached during the migration won't break anything
      pure (Right (cleanup, codebase))
    v -> liftIO closeConn $> Left v
=======
      (Right <$> action codebase) `finally` finalizer
    v -> pure $ Left v
>>>>>>> f19cf4c3

-- well one or the other. :zany_face: the thinking being that they wouldn't hash-collide
termExists', declExists' :: MonadIO m => Hash -> ReaderT Connection (ExceptT Ops.Error m) Bool
termExists' = fmap isJust . Ops.primaryHashToMaybeObjectId . Cv.hash1to2
declExists' = termExists'

patchExists' :: MonadIO m => Branch.EditHash -> ReaderT Connection (ExceptT Ops.Error m) Bool
patchExists' h = fmap isJust $ Ops.primaryHashToMaybePatchObjectId (Cv.patchHash1to2 h)

putBranch' :: MonadIO m => Branch m -> ReaderT Connection (ExceptT Ops.Error m) ()
putBranch' branch1 =
  void . Ops.saveBranch . Cv.causalbranch1to2 $
    Branch.transform (lift . lift) branch1

isCausalHash' :: MonadIO m => Branch.Hash -> ReaderT Connection (ExceptT Ops.Error m) Bool
isCausalHash' (Causal.RawHash h) =
  Q.loadHashIdByHash (Cv.hash1to2 h) >>= \case
    Nothing -> pure False
    Just hId -> Q.isCausalHash hId

before :: MonadIO m => Branch.Hash -> Branch.Hash -> ReaderT Connection m (Maybe Bool)
before h1 h2 =
  Ops.before (Cv.causalHash1to2 h1) (Cv.causalHash1to2 h2)

syncInternal ::
  forall m.
  MonadIO m =>
  Sync.Progress m Sync22.Entity ->
  Connection ->
  Connection ->
  Branch m ->
  m ()
syncInternal progress srcConn destConn b = time "syncInternal" do
  -- We start a savepoint on the src connection because it seemed to speed things up.
  -- Mitchell says: that doesn't sound right... why would that be the case?
  -- TODO: look into this; this connection should be used only for reads.
  runDB srcConn $ Q.savepoint "sync"
  runDB destConn $ Q.savepoint "sync"
  result <- runExceptT do
    let syncEnv = Sync22.Env srcConn destConn (16 * 1024 * 1024)
    -- we want to use sync22 wherever possible
    -- so for each source branch, we'll check if it exists in the destination codebase
    -- or if it exists in the source codebase, then we can sync22 it
    -- if it doesn't exist in the dest or source branch,
    -- then just use putBranch to the dest
    let se :: forall m a. Functor m => (ExceptT Sync22.Error m a -> ExceptT SyncEphemeral.Error m a)
        se = Except.withExceptT SyncEphemeral.Sync22Error
    let r :: forall m a. (ReaderT Sync22.Env m a -> m a)
        r = flip runReaderT syncEnv
        processBranches ::
          forall m.
          MonadIO m =>
          Sync.Sync (ReaderT Sync22.Env (ExceptT Sync22.Error m)) Sync22.Entity ->
          Sync.Progress (ReaderT Sync22.Env (ExceptT Sync22.Error m)) Sync22.Entity ->
          [Entity m] ->
          ExceptT Sync22.Error m ()
        processBranches _ _ [] = pure ()
        processBranches sync progress (b0@(B h mb) : rest) = do
          when debugProcessBranches do
            traceM $ "processBranches " ++ show b0
            traceM $ " queue: " ++ show rest
          ifM @(ExceptT Sync22.Error m)
            (lift . runDB destConn $ isCausalHash' h)
            do
              when debugProcessBranches $ traceM $ "  " ++ show b0 ++ " already exists in dest db"
              processBranches sync progress rest
            do
              when debugProcessBranches $ traceM $ "  " ++ show b0 ++ " doesn't exist in dest db"
              let h2 = CausalHash . Cv.hash1to2 $ Causal.unRawHash h
              lift (flip runReaderT srcConn (Q.loadCausalHashIdByCausalHash h2)) >>= \case
                Just chId -> do
                  when debugProcessBranches $ traceM $ "  " ++ show b0 ++ " exists in source db, so delegating to direct sync"
                  r $ Sync.sync' sync progress [Sync22.C chId]
                  processBranches sync progress rest
                Nothing ->
                  lift mb >>= \b -> do
                    when debugProcessBranches $ traceM $ "  " ++ show b0 ++ " doesn't exist in either db, so delegating to Codebase.putBranch"
                    let (branchDeps, BD.to' -> BD.Dependencies' es ts ds) = BD.fromBranch b
                    when debugProcessBranches do
                      traceM $ "  branchDeps: " ++ show (fst <$> branchDeps)
                      traceM $ "  terms: " ++ show ts
                      traceM $ "  decls: " ++ show ds
                      traceM $ "  edits: " ++ show es
                    (cs, es, ts, ds) <- lift $ runDB destConn do
                      cs <- filterM (fmap not . isCausalHash' . fst) branchDeps
                      es <- filterM (fmap not . patchExists') es
                      ts <- filterM (fmap not . termExists') ts
                      ds <- filterM (fmap not . declExists') ds
                      pure (cs, es, ts, ds)
                    if null cs && null es && null ts && null ds
                      then do
                        lift . runDB destConn $ putBranch' b
                        processBranches @m sync progress rest
                      else do
                        let bs = map (uncurry B) cs
                            os = map O (es <> ts <> ds)
                        processBranches @m sync progress (os ++ bs ++ b0 : rest)
        processBranches sync progress (O h : rest) = do
          when debugProcessBranches $ traceM $ "processBranches O " ++ take 10 (show h)
          (runExceptT $ flip runReaderT srcConn (Q.expectHashIdByHash (Cv.hash1to2 h) >>= Q.expectObjectIdForAnyHashId)) >>= \case
            Left e -> error $ show e
            Right oId -> do
              r $ Sync.sync' sync progress [Sync22.O oId]
              processBranches sync progress rest
    sync <- se . r $ Sync22.sync22
    let progress' = Sync.transformProgress (lift . lift) progress
        bHash = Branch.headHash b
    se $ time "SyncInternal.processBranches" $ processBranches sync progress' [B bHash (pure b)]
    testWatchRefs <- time "SyncInternal enumerate testWatches" $
      lift . fmap concat $ for [WK.TestWatch] \wk ->
        fmap (Sync22.W wk) <$> flip runReaderT srcConn (Q.loadWatchesByWatchKind wk)
    se . r $ Sync.sync sync progress' testWatchRefs
  let onSuccess a = runDB destConn (Q.release "sync") *> pure a
      onFailure e = do
        if debugCommitFailedTransaction
          then runDB destConn (Q.release "sync")
          else runDB destConn (Q.rollbackRelease "sync")
        error (show e)
  runDB srcConn $ Q.rollbackRelease "sync" -- (we don't write to the src anyway)
  either onFailure onSuccess result

runDB' :: MonadIO m => Connection -> MaybeT (ReaderT Connection (ExceptT Ops.Error m)) a -> m (Maybe a)
runDB' conn = runDB conn . runMaybeT

runDB :: MonadIO m => Connection -> ReaderT Connection (ExceptT Ops.Error m) a -> m a
runDB conn = (runExceptT >=> err) . flip runReaderT conn
  where
    err = \case Left err -> error $ show err; Right a -> pure a

data Entity m
  = B Branch.Hash (m (Branch m))
  | O Hash

instance Show (Entity m) where
  show (B h _) = "B " ++ take 10 (show h)
  show (O h) = "O " ++ take 10 (show h)

data SyncProgressState = SyncProgressState
  { _needEntities :: Maybe (Set Sync22.Entity),
    _doneEntities :: Either Int (Set Sync22.Entity),
    _warnEntities :: Either Int (Set Sync22.Entity)
  }

emptySyncProgressState :: SyncProgressState
emptySyncProgressState = SyncProgressState (Just mempty) (Right mempty) (Right mempty)

syncProgress :: MonadState SyncProgressState m => MonadIO m => Sync.Progress m Sync22.Entity
syncProgress = Sync.Progress need done warn allDone
  where
    quiet = False
    maxTrackedHashCount = 1024 * 1024
    size :: SyncProgressState -> Int
    size = \case
      SyncProgressState Nothing (Left i) (Left j) -> i + j
      SyncProgressState (Just need) (Right done) (Right warn) -> Set.size need + Set.size done + Set.size warn
      SyncProgressState _ _ _ -> undefined

    need, done, warn :: (MonadState SyncProgressState m, MonadIO m) => Sync22.Entity -> m ()
    need h = do
      unless quiet $ Monad.whenM (State.gets size <&> (== 0)) $ liftIO $ putStr "\n"
      State.get >>= \case
        SyncProgressState Nothing Left {} Left {} -> pure ()
        SyncProgressState (Just need) (Right done) (Right warn) ->
          if Set.size need + Set.size done + Set.size warn > maxTrackedHashCount
            then State.put $ SyncProgressState Nothing (Left $ Set.size done) (Left $ Set.size warn)
            else
              if Set.member h done || Set.member h warn
                then pure ()
                else State.put $ SyncProgressState (Just $ Set.insert h need) (Right done) (Right warn)
        SyncProgressState _ _ _ -> undefined
      unless quiet printSynced

    done h = do
      unless quiet $ Monad.whenM (State.gets size <&> (== 0)) $ liftIO $ putStr "\n"
      State.get >>= \case
        SyncProgressState Nothing (Left done) warn ->
          State.put $ SyncProgressState Nothing (Left (done + 1)) warn
        SyncProgressState (Just need) (Right done) warn ->
          State.put $ SyncProgressState (Just $ Set.delete h need) (Right $ Set.insert h done) warn
        SyncProgressState _ _ _ -> undefined
      unless quiet printSynced

    warn h = do
      unless quiet $ Monad.whenM (State.gets size <&> (== 0)) $ liftIO $ putStr "\n"
      State.get >>= \case
        SyncProgressState Nothing done (Left warn) ->
          State.put $ SyncProgressState Nothing done (Left $ warn + 1)
        SyncProgressState (Just need) done (Right warn) ->
          State.put $ SyncProgressState (Just $ Set.delete h need) done (Right $ Set.insert h warn)
        SyncProgressState _ _ _ -> undefined
      unless quiet printSynced

    allDone = do
      State.get >>= liftIO . putStrLn . renderState ("  " ++ "Done syncing ")

    printSynced :: (MonadState SyncProgressState m, MonadIO m) => m ()
    printSynced = State.get >>= \s -> liftIO $
        finally
          do ANSI.hideCursor; putStr . renderState ("  " ++ "Synced ") $ s
          ANSI.showCursor

    renderState :: String -> SyncProgressState -> String
    renderState prefix = \case
      SyncProgressState Nothing (Left done) (Left warn) ->
        "\r" ++ prefix ++ show done ++ " entities" ++ if warn > 0 then " with " ++ show warn ++ " warnings." else "."
      SyncProgressState (Just _need) (Right done) (Right warn) ->
        "\r" ++ prefix ++ show (Set.size done + Set.size warn)
          ++ " entities"
          ++ if Set.size warn > 0
            then " with " ++ show (Set.size warn) ++ " warnings."
            else "."
      SyncProgressState need done warn ->
        "invalid SyncProgressState "
          ++ show (fmap v need, bimap id v done, bimap id v warn)
      where
        v = const ()

viewRemoteBranch' ::
  forall m r.
  (MonadUnliftIO m) =>
  ReadRemoteNamespace ->
  ((Branch m, CodebasePath) -> m r) ->
  m (Either C.GitError r)
viewRemoteBranch' (repo, sbh, path) action = UnliftIO.try $ do
  -- set up the cache dir
<<<<<<< HEAD
  remotePath <- time "Git fetch" . withExceptT C.GitProtocolError $ pullBranch repo
  ifM @(ExceptT C.GitError m)
    (codebaseExists remotePath)
    do
      lift (sqliteCodebase "viewRemoteBranch.gitCache" remotePath Remote) >>= \case
        Left sv -> ExceptT . pure . Left . C.GitSqliteCodebaseError $ GitError.UnrecognizedSchemaVersion repo remotePath sv
        Right (closeCodebase, codebase) -> do
          -- try to load the requested branch from it
          branch <- time "Git fetch (sbh)" $ case sbh of
            -- no sub-branch was specified, so use the root.
            Nothing ->
              lift (time "Get remote root branch" $ Codebase1.getRootBranch codebase) >>= \case
                -- this NoRootBranch case should probably be an error too.
                Left Codebase1.NoRootBranch -> pure Branch.empty
                Left (Codebase1.CouldntLoadRootBranch h) ->
                  throwError . C.GitCodebaseError $ GitError.CouldntLoadRootBranch repo h
                Left (Codebase1.CouldntParseRootBranch s) ->
                  throwError . C.GitSqliteCodebaseError $ GitError.GitCouldntParseRootBranchHash repo s
                Right b -> pure b
            -- load from a specific `ShortBranchHash`
            Just sbh -> do
              branchCompletions <- lift $ Codebase1.branchHashesByPrefix codebase sbh
              case toList branchCompletions of
                [] -> throwError . C.GitCodebaseError $ GitError.NoRemoteNamespaceWithHash repo sbh
                [h] ->
                  lift (Codebase1.getBranchForHash codebase h) >>= \case
                    Just b -> pure b
                    Nothing -> throwError . C.GitCodebaseError $ GitError.NoRemoteNamespaceWithHash repo sbh
                _ -> throwError . C.GitCodebaseError $ GitError.RemoteNamespaceHashAmbiguous repo sbh branchCompletions
          case Branch.getAt path branch of
            Just b -> pure (closeCodebase, b, remotePath)
            Nothing -> throwError . C.GitCodebaseError $ GitError.CouldntFindRemoteBranch repo path
    -- else there's no initialized codebase at this repo; we pretend there's an empty one.
=======
  remotePath <- (UnliftIO.fromEitherM . runExceptT . withExceptT C.GitProtocolError . time "Git fetch" $ pullBranch repo)
  codebaseExists remotePath >>= \case
    -- If there's no initialized codebase at this repo; we pretend there's an empty one.
>>>>>>> f19cf4c3
    -- I'm thinking we should probably return an error value instead.
    False -> action (Branch.empty, remotePath)
    True -> do
      result <- sqliteCodebase "viewRemoteBranch.gitCache" remotePath $ \codebase -> do
             -- try to load the requested branch from it
             branch <- time "Git fetch (sbh)" $ case sbh of
               -- no sub-branch was specified, so use the root.
               Nothing ->
                 (time "Get remote root branch" $ Codebase1.getRootBranch codebase) >>= \case
                   -- this NoRootBranch case should probably be an error too.
                   Left Codebase1.NoRootBranch -> pure Branch.empty
                   Left (Codebase1.CouldntLoadRootBranch h) ->
                     throwIO . C.GitCodebaseError $ GitError.CouldntLoadRootBranch repo h
                   Left (Codebase1.CouldntParseRootBranch s) ->
                     throwIO . C.GitSqliteCodebaseError $ GitError.GitCouldntParseRootBranchHash repo s
                   Right b -> pure b
               -- load from a specific `ShortBranchHash`
               Just sbh -> do
                 branchCompletions <- Codebase1.branchHashesByPrefix codebase sbh
                 case toList branchCompletions of
                   [] -> throwIO . C.GitCodebaseError $ GitError.NoRemoteNamespaceWithHash repo sbh
                   [h] ->
                     (Codebase1.getBranchForHash codebase h) >>= \case
                       Just b -> pure b
                       Nothing -> throwIO . C.GitCodebaseError $ GitError.NoRemoteNamespaceWithHash repo sbh
                   _ -> throwIO . C.GitCodebaseError $ GitError.RemoteNamespaceHashAmbiguous repo sbh branchCompletions
             case Branch.getAt path branch of
               Just b -> action (b, remotePath)
               Nothing -> throwIO . C.GitCodebaseError $ GitError.CouldntFindRemoteBranch repo path
      case result of
        Left schemaVersion -> throwIO . C.GitSqliteCodebaseError $ GitError.UnrecognizedSchemaVersion repo remotePath schemaVersion
        Right inner -> pure inner

-- Push a branch to a repo. Optionally attempt to set the branch as the new root, which fails if the branch is not after
-- the existing root.
pushGitBranch ::
  (MonadUnliftIO m) =>
  Connection ->
  Branch m ->
  WriteRepo ->
  PushGitBranchOpts ->
  m (Either C.GitError ())
pushGitBranch srcConn branch repo (PushGitBranchOpts setRoot _syncMode) = runExceptT @C.GitError do
  -- pull the remote repo to the staging directory
  -- open a connection to the staging codebase
  -- create a savepoint on the staging codebase
  -- sync the branch to the staging codebase using `syncInternal`, which probably needs to be passed in instead of `syncToDirectory`
  -- if setting the remote root,
  --   do a `before` check on the staging codebase
  --   if it passes, proceed (see below)
  --   if it fails, rollback to the savepoint and clean up.
  -- otherwise, proceed: release the savepoint (commit it), clean up, and git-push the result

  -- set up the cache dir
  remotePath <- time "Git fetch" $ withExceptT C.GitProtocolError $ pullBranch (writeToRead repo)
  (closeDestConn, destConn) <- openOrCreateCodebaseConnection "push.dest" remotePath
  mapExceptT (`finally` liftIO closeDestConn) $ do
    flip runReaderT destConn $ Q.savepoint "push"
    lift . flip State.execStateT emptySyncProgressState $
      syncInternal syncProgress srcConn destConn (Branch.transform lift branch)
    flip runReaderT destConn do
      if setRoot
        then do
          let newRootHash = Branch.headHash branch
          -- the call to runDB "handles" the possible DB error by bombing
          (fmap . fmap) Cv.branchHash2to1 (runDB destConn Ops.loadMaybeRootCausalHash) >>= \case
            Nothing -> do
              setRepoRoot newRootHash
              Q.release "push"
            Just oldRootHash -> do
              before oldRootHash newRootHash >>= \case
                Nothing ->
                  error $
                    "I couldn't find the hash " ++ show newRootHash
                      ++ " that I just synced to the cached copy of "
                      ++ repoString
                      ++ " in "
                      ++ show remotePath
                      ++ "."
                Just False -> do
                  Q.rollbackRelease "push"
                  throwError . C.GitProtocolError $ GitError.PushDestinationHasNewStuff repo
                Just True -> do
                  setRepoRoot newRootHash
                  Q.release "push"
        else Q.release "push"

      Q.setJournalMode JournalMode.DELETE
  liftIO do
    void $ push remotePath repo
  where
    repoString = Text.unpack $ printWriteRepo repo
    setRepoRoot :: Q.DB m => Branch.Hash -> m ()
    setRepoRoot h = do
      let h2 = Cv.causalHash1to2 h
          err = error $ "Called SqliteCodebase.setNamespaceRoot on unknown causal hash " ++ show h2
      chId <- fromMaybe err <$> Q.loadCausalHashIdByCausalHash h2
      Q.setNamespaceRoot chId

    -- This function makes sure that the result of git status is valid.
    -- Valid lines are any of:
    --
    --   ?? .unison/v2/unison.sqlite3 (initial commit to an empty repo)
    --   M .unison/v2/unison.sqlite3  (updating an existing repo)
    --   D .unison/v2/unison.sqlite3-wal (cleaning up the WAL from before bugfix)
    --   D .unison/v2/unison.sqlite3-shm (ditto)
    --
    -- Invalid lines are like:
    --
    --   ?? .unison/v2/unison.sqlite3-wal
    --
    -- Which will only happen if the write-ahead log hasn't been
    -- fully folded into the unison.sqlite3 file.
    --
    -- Returns `Just (hasDeleteWal, hasDeleteShm)` on success,
    -- `Nothing` otherwise. hasDeleteWal means there's the line:
    --   D .unison/v2/unison.sqlite3-wal
    -- and hasDeleteShm is `True` if there's the line:
    --   D .unison/v2/unison.sqlite3-shm
    --
    parseStatus :: Text -> Maybe (Bool, Bool)
    parseStatus status =
      if all okLine statusLines
        then Just (hasDeleteWal, hasDeleteShm)
        else Nothing
      where
        statusLines = Text.unpack <$> Text.lines status
        t = dropWhile Char.isSpace
        okLine (t -> '?' : '?' : (t -> p)) | p == codebasePath = True
        okLine (t -> 'M' : (t -> p)) | p == codebasePath = True
        okLine line = isWalDelete line || isShmDelete line
        isWalDelete (t -> 'D' : (t -> p)) | p == codebasePath ++ "-wal" = True
        isWalDelete _ = False
        isShmDelete (t -> 'D' : (t -> p)) | p == codebasePath ++ "-wal" = True
        isShmDelete _ = False
        hasDeleteWal = any isWalDelete statusLines
        hasDeleteShm = any isShmDelete statusLines

    -- Commit our changes
    push :: CodebasePath -> WriteRepo -> IO Bool -- withIOError needs IO
    push remotePath (WriteGitRepo url) = time "SqliteCodebase.pushGitRootBranch.push" $ do
      -- has anything changed?
      -- note: -uall recursively shows status for all files in untracked directories
      --   we want this so that we see
      --     `??  .unison/v2/unison.sqlite3` and not
      --     `??  .unison/`
      status <- gitTextIn remotePath ["status", "--short", "-uall"]
      if Text.null status
        then pure False
        else case parseStatus status of
          Nothing ->
            error $
              "An error occurred during push.\n"
                <> "I was expecting only to see .unison/v2/unison.sqlite3 modified, but saw:\n\n"
                <> Text.unpack status
                <> "\n\n"
                <> "Please visit https://github.com/unisonweb/unison/issues/2063\n"
                <> "and add any more details about how you encountered this!\n"
          Just (hasDeleteWal, hasDeleteShm) -> do
            -- Only stage files we're expecting; don't `git add --all .`
            -- which could accidentally commit some garbage
            gitIn remotePath ["add", ".unison/v2/unison.sqlite3"]
            when hasDeleteWal $ gitIn remotePath ["rm", ".unison/v2/unison.sqlite3-wal"]
            when hasDeleteShm $ gitIn remotePath ["rm", ".unison/v2/unison.sqlite3-shm"]
            gitIn
              remotePath
              ["commit", "-q", "-m", "Sync branch " <> Text.pack (show $ Branch.headHash branch)]
            -- Push our changes to the repo
            gitIn remotePath ["push", "--quiet", url]
            pure True<|MERGE_RESOLUTION|>--- conflicted
+++ resolved
@@ -111,12 +111,8 @@
 import qualified Unison.Type as Type
 import qualified Unison.Util.Pretty as P
 import qualified Unison.WatchKind as UF
-<<<<<<< HEAD
-import UnliftIO (MonadIO, catchIO, finally, try, liftIO, MonadUnliftIO)
-=======
-import UnliftIO (MonadIO, catchIO, finally, liftIO, MonadUnliftIO, throwIO)
+import UnliftIO (MonadIO, catchIO, finally, try, liftIO, MonadUnliftIO, throwIO)
 import qualified UnliftIO
->>>>>>> f19cf4c3
 import UnliftIO.Directory (canonicalizePath, createDirectoryIfMissing, doesDirectoryExist, doesFileExist)
 import UnliftIO.STM
 import UnliftIO.Exception (bracket)
@@ -186,11 +182,7 @@
                 Right () -> pure ()
           )
 
-<<<<<<< HEAD
-      fmap (Either.mapLeft CreateCodebaseUnknownSchemaVersion) (sqliteCodebase debugName path Local)
-=======
-      fmap (Either.mapLeft CreateCodebaseUnknownSchemaVersion) (sqliteCodebase debugName path action)
->>>>>>> f19cf4c3
+      fmap (Either.mapLeft CreateCodebaseUnknownSchemaVersion) (sqliteCodebase debugName path Local action)
 
 openOrCreateCodebaseConnection ::
   MonadIO m =>
@@ -218,11 +210,7 @@
     -- If the codebase file doesn't exist, just return any string. The string is currently ignored (see
     -- Unison.Codebase.Init.getCodebaseOrExit).
     False -> pure (Left "codebase doesn't exist")
-<<<<<<< HEAD
-    True -> fmap (Either.mapLeft prettyError) (sqliteCodebase debugName dir Local)
-=======
-    True -> fmap (Either.mapLeft prettyError) (sqliteCodebase debugName dir action)
->>>>>>> f19cf4c3
+    True -> fmap (Either.mapLeft prettyError) (sqliteCodebase debugName dir Local action)
 
 initSchemaIfNotExist :: MonadIO m => FilePath -> m ()
 initSchemaIfNotExist path = liftIO do
@@ -235,18 +223,9 @@
 codebaseExists :: MonadIO m => CodebasePath -> m Bool
 codebaseExists root = liftIO do
   Monad.when debug $ traceM $ "codebaseExists " ++ root
-<<<<<<< HEAD
-  try (Sqlite.open root) <&> \case
+  try (bracket (Sqlite.open root) (Sqlite.close) (const $ pure ())) <&> \case
     Left (_ :: Sqlite.SQLError) -> False
     Right _ -> True
-=======
-  Control.Exception.catch @Sqlite.SQLError
-    ( sqliteCodebase "codebaseExists" root (const $ pure ()) >>= \case
-        Left _ -> pure False
-        Right _ -> pure True
-    )
-    (const $ pure False)
->>>>>>> f19cf4c3
 
 -- 1) buffer up the component
 -- 2) in the event that the component is complete, then what?
@@ -340,571 +319,502 @@
   | Remote
 
 sqliteCodebase ::
-  forall m.
+  forall m r.
   MonadUnliftIO m =>
   Codebase.DebugName ->
   CodebasePath ->
-<<<<<<< HEAD
   -- | When local, back up the existing codebase before migrating, in case there's a catastrophic bug in the migration.
   LocalOrRemote ->
-  m (Either SchemaVersion (m (), Codebase m Symbol Ann))
-sqliteCodebase debugName root localOrRemote = do
-  Monad.when debug $ traceM $ "sqliteCodebase " ++ debugName ++ " " ++ root
-  (closeConn, conn) <- unsafeGetConnection debugName root
-=======
   (Codebase m Symbol Ann -> m r) ->
   m (Either SchemaVersion r)
-sqliteCodebase debugName root action = do
+sqliteCodebase debugName root localOrRemote action = do
  Monad.when debug $ traceM $ "sqliteCodebase " ++ debugName ++ " " ++ root
  withConnection debugName root $ \conn -> do
->>>>>>> f19cf4c3
   termCache <- Cache.semispaceCache 8192 -- pure Cache.nullCache -- to disable
   typeOfTermCache <- Cache.semispaceCache 8192
   declCache <- Cache.semispaceCache 1024
-  let
-    startCodebase :: m (m (), Codebase m Symbol Ann)
-    startCodebase = do
-      rootBranchCache <- newTVarIO Nothing
-      -- The v1 codebase interface has operations to read and write individual definitions
-      -- whereas the v2 codebase writes them as complete components.  These two fields buffer
-      -- the individual definitions until a complete component has been written.
-      termBuffer :: TVar (Map Hash TermBufferEntry) <- newTVarIO Map.empty
-      declBuffer :: TVar (Map Hash DeclBufferEntry) <- newTVarIO Map.empty
-      declTypeCache <- Cache.semispaceCache 2048
-      let getTerm :: MonadIO m => Reference.Id -> m (Maybe (Term Symbol Ann))
-          getTerm (Reference.Id h1@(Cv.hash1to2 -> h2) i) =
-            runDB' conn do
-              term2 <- Ops.loadTermByReference (C.Reference.Id h2 i)
-              Cv.term2to1 h1 getDeclType term2
-
-          getDeclType :: forall m. EDB m => C.Reference.Reference -> m CT.ConstructorType
-          getDeclType = Cache.apply declTypeCache \case
-            C.Reference.ReferenceBuiltin t ->
-              let err =
-                    error $
-                      "I don't know about the builtin type ##"
-                        ++ show t
-                        ++ ", but I've been asked for it's ConstructorType."
-              in pure . fromMaybe err $
-                    Map.lookup (Reference.Builtin t) Builtins.builtinConstructorType
-            C.Reference.ReferenceDerived i -> getDeclTypeById i
-
-          getDeclTypeById :: forall m. EDB m => C.Reference.Id -> m CT.ConstructorType
-          getDeclTypeById = fmap Cv.decltype2to1 . Ops.getDeclTypeById
-
-          getTypeOfTermImpl :: MonadIO m => Reference.Id -> m (Maybe (Type Symbol Ann))
-          getTypeOfTermImpl id | debug && trace ("getTypeOfTermImpl " ++ show id) False = undefined
-          getTypeOfTermImpl (Reference.Id (Cv.hash1to2 -> h2) i) =
-            runDB' conn do
-              type2 <- Ops.loadTypeOfTermByTermReference (C.Reference.Id h2 i)
-              pure $ Cv.ttype2to1 type2
-
-          getTermComponentWithTypes :: MonadIO m => Hash -> m (Maybe [(Term Symbol Ann, Type Symbol Ann)])
-          getTermComponentWithTypes h1@(Cv.hash1to2 -> h2) =
-            runDB' conn $ do
-              tms <- Ops.loadTermComponent h2
-              for tms (bitraverse (Cv.term2to1 h1 getDeclType) (pure . Cv.ttype2to1))
-
-          getTypeDeclaration :: MonadIO m => Reference.Id -> m (Maybe (Decl Symbol Ann))
-          getTypeDeclaration (Reference.Id h1@(Cv.hash1to2 -> h2) i) =
-            runDB' conn do
-              decl2 <- Ops.loadDeclByReference (C.Reference.Id h2 i)
-              pure $ Cv.decl2to1 h1 decl2
-
-          getDeclComponent :: MonadIO m => Hash -> m (Maybe [Decl Symbol Ann])
-          getDeclComponent h1@(Cv.hash1to2 -> h2) =
-            runDB' conn $  map (Cv.decl2to1 h1) <$> Ops.loadDeclComponent h2
-
-          getCycleLength :: MonadIO m => Hash -> m (Maybe Reference.CycleSize)
-          getCycleLength (Cv.hash1to2 -> h2) =
-            runDB conn $ Ops.getCycleLen h2
-
-          --putTermComponent :: MonadIO m => Hash -> [(Term Symbol Ann, Type Symbol Ann)] -> m ()
-          --putTerms :: MonadIO m => Map Reference.Id (Term Symbol Ann, Type Symbol Ann) -> m () -- dies horribly if missing dependencies?
-
-          -- option 1: tweak putTerm to incrementally notice the cycle length until each component is full
-          -- option 2: switch codebase interface from putTerm to putTerms -- buffering can be local to the function
-          -- option 3: switch from putTerm to putTermComponent -- needs to buffer dependencies non-locally (or require application to manage + die horribly)
-
-          putTerm :: MonadIO m => Reference.Id -> Term Symbol Ann -> Type Symbol Ann -> m ()
-          putTerm id tm tp | debug && trace (show "SqliteCodebase.putTerm " ++ show id ++ " " ++ show tm ++ " " ++ show tp) False = undefined
-          putTerm (Reference.Id h@(Cv.hash1to2 -> h2) i) tm tp =
-            runDB conn $
-              unlessM
-                (Ops.objectExistsForHash h2 >>= if debug then \b -> do traceM $ "objectExistsForHash " ++ show h2 ++ " = " ++ show b; pure b else pure)
-                ( withBuffer termBuffer h \be@(BufferEntry size comp missing waiting) -> do
-                    Monad.when debug $ traceM $ "adding to BufferEntry" ++ show be
-                    let termDependencies = Set.toList $ Term.termDependencies tm
-                    -- update the component target size if we encounter any higher self-references
-                    let size' = max size (Just $ biggestSelfReference + 1) where
-                          biggestSelfReference = maximum1 $
-                            i :| [ i' | Reference.Derived h' i' <- termDependencies, h == h' ]
-                    let comp' = Map.insert i (tm, tp) comp
-                    -- for the component element that's been passed in, add its dependencies to missing'
-                    missingTerms' <-
-                      filterM
-                        (fmap not . Ops.objectExistsForHash . Cv.hash1to2)
-                        [h | Reference.Derived h _i <- termDependencies]
-                    missingTypes' <-
-                      filterM (fmap not . Ops.objectExistsForHash . Cv.hash1to2) $
-                        [h | Reference.Derived h _i <- Set.toList $ Term.typeDependencies tm]
-                          ++ [h | Reference.Derived h _i <- Set.toList $ Type.dependencies tp]
-                    let missing' = missing <> Set.fromList (missingTerms' <> missingTypes')
-                    -- notify each of the dependencies that h depends on them.
-                    traverse (addBufferDependent h termBuffer) missingTerms'
-                    traverse (addBufferDependent h declBuffer) missingTypes'
-                    putBuffer termBuffer h (BufferEntry size' comp' missing' waiting)
-                    tryFlushTermBuffer h
-                )
-
-          putBuffer :: forall a m. (MonadIO m, Show a) => TVar (Map Hash (BufferEntry a)) -> Hash -> BufferEntry a -> m ()
-          putBuffer tv h e = do
-            Monad.when debug $ traceM $ "putBuffer " ++ prettyBufferEntry h e
-            atomically $ modifyTVar tv (Map.insert h e)
-
-          withBuffer :: forall a b m. (MonadIO m, Show a) => TVar (Map Hash (BufferEntry a)) -> Hash -> (BufferEntry a -> m b) -> m b
-          withBuffer tv h f = do
-            Monad.when debug $ readTVarIO tv >>= \tv -> traceM $ "tv = " ++ show tv
-            Map.lookup h <$> readTVarIO tv >>= \case
-              Just e -> do
-                Monad.when debug $ traceM $ "SqliteCodebase.withBuffer " ++ prettyBufferEntry h e
-                f e
-              Nothing -> do
-                Monad.when debug $ traceM $ "SqliteCodebase.with(new)Buffer " ++ show h
-                f (BufferEntry Nothing Map.empty Set.empty Set.empty)
-
-          removeBuffer :: forall a m. (MonadIO m, Show a) => TVar (Map Hash (BufferEntry a)) -> Hash -> m ()
-          removeBuffer _tv h | debug && trace ("removeBuffer " ++ show h) False = undefined
-          removeBuffer tv h = do
-            Monad.when debug $ readTVarIO tv >>= \tv -> traceM $ "before delete: " ++ show tv
-            atomically $ modifyTVar tv (Map.delete h)
-            Monad.when debug $ readTVarIO tv >>= \tv -> traceM $ "after delete: " ++ show tv
-
-          addBufferDependent :: forall a m. (MonadIO m, Show a) => Hash -> TVar (Map Hash (BufferEntry a)) -> Hash -> m ()
-          addBufferDependent dependent tv dependency = withBuffer tv dependency \be -> do
-            putBuffer tv dependency be {beWaitingDependents = Set.insert dependent $ beWaitingDependents be}
-          tryFlushBuffer ::
-            forall a m.
-            (EDB m, Show a) =>
-            TVar (Map Hash (BufferEntry a)) ->
-            (H2.Hash -> [a] -> m ()) ->
-            (Hash -> m ()) ->
-            Hash ->
-            m ()
-          tryFlushBuffer _ _ _ h | debug && trace ("tryFlushBuffer " ++ show h) False = undefined
-          tryFlushBuffer buf saveComponent tryWaiting h@(Cv.hash1to2 -> h2) =
-            -- skip if it has already been flushed
-            unlessM (Ops.objectExistsForHash h2) $ withBuffer buf h try
-            where
-              try (BufferEntry size comp (Set.delete h -> missing) waiting) = case size of
-                Just size -> do
-                  missing' <-
-                    filterM
-                      (fmap not . Ops.objectExistsForHash . Cv.hash1to2)
-                      (toList missing)
-                  Monad.when debug do
-                    traceM $ "tryFlushBuffer.missing' = " ++ show missing'
-                    traceM $ "tryFlushBuffer.size = " ++ show size
-                    traceM $ "tryFlushBuffer.length comp = " ++ show (length comp)
-                  if null missing' && size == fromIntegral (length comp)
-                    then do
-                      saveComponent h2 (toList comp)
-                      removeBuffer buf h
-                      Monad.when debug $ traceM $ "tryFlushBuffer.notify waiting " ++ show waiting
-                      traverse_ tryWaiting waiting
-                    else -- update
-
-                      putBuffer buf h $
-                        BufferEntry (Just size) comp (Set.fromList missing') waiting
-                Nothing ->
-                  -- it's never even been added, so there's nothing to do.
-                  pure ()
-
-          addTermComponentTypeIndex :: forall m. EDB m => ObjectId -> [Type Symbol Ann] -> m ()
-          addTermComponentTypeIndex oId types = for_ (types `zip` [0..]) \(tp, i) -> do
-            let self = C.Referent.RefId (C.Reference.Id oId i)
+  rootBranchCache <- newTVarIO Nothing
+  -- The v1 codebase interface has operations to read and write individual definitions
+  -- whereas the v2 codebase writes them as complete components.  These two fields buffer
+  -- the individual definitions until a complete component has been written.
+  termBuffer :: TVar (Map Hash TermBufferEntry) <- newTVarIO Map.empty
+  declBuffer :: TVar (Map Hash DeclBufferEntry) <- newTVarIO Map.empty
+  declTypeCache <- Cache.semispaceCache 2048
+  let getTerm :: MonadIO m => Reference.Id -> m (Maybe (Term Symbol Ann))
+      getTerm (Reference.Id h1@(Cv.hash1to2 -> h2) i) =
+        runDB' conn do
+          term2 <- Ops.loadTermByReference (C.Reference.Id h2 i)
+          Cv.term2to1 h1 getDeclType term2
+
+      getDeclType :: forall m. EDB m => C.Reference.Reference -> m CT.ConstructorType
+      getDeclType = Cache.apply declTypeCache \case
+        C.Reference.ReferenceBuiltin t ->
+          let err =
+                error $
+                  "I don't know about the builtin type ##"
+                    ++ show t
+                    ++ ", but I've been asked for it's ConstructorType."
+          in pure . fromMaybe err $
+                Map.lookup (Reference.Builtin t) Builtins.builtinConstructorType
+        C.Reference.ReferenceDerived i -> getDeclTypeById i
+
+      getDeclTypeById :: forall m. EDB m => C.Reference.Id -> m CT.ConstructorType
+      getDeclTypeById = fmap Cv.decltype2to1 . Ops.getDeclTypeById
+
+      getTypeOfTermImpl :: MonadIO m => Reference.Id -> m (Maybe (Type Symbol Ann))
+      getTypeOfTermImpl id | debug && trace ("getTypeOfTermImpl " ++ show id) False = undefined
+      getTypeOfTermImpl (Reference.Id (Cv.hash1to2 -> h2) i) =
+        runDB' conn do
+          type2 <- Ops.loadTypeOfTermByTermReference (C.Reference.Id h2 i)
+          pure $ Cv.ttype2to1 type2
+
+      getTermComponentWithTypes :: MonadIO m => Hash -> m (Maybe [(Term Symbol Ann, Type Symbol Ann)])
+      getTermComponentWithTypes h1@(Cv.hash1to2 -> h2) =
+        runDB' conn $ do
+          tms <- Ops.loadTermComponent h2
+          for tms (bitraverse (Cv.term2to1 h1 getDeclType) (pure . Cv.ttype2to1))
+
+      getTypeDeclaration :: MonadIO m => Reference.Id -> m (Maybe (Decl Symbol Ann))
+      getTypeDeclaration (Reference.Id h1@(Cv.hash1to2 -> h2) i) =
+        runDB' conn do
+          decl2 <- Ops.loadDeclByReference (C.Reference.Id h2 i)
+          pure $ Cv.decl2to1 h1 decl2
+
+      getDeclComponent :: MonadIO m => Hash -> m (Maybe [Decl Symbol Ann])
+      getDeclComponent h1@(Cv.hash1to2 -> h2) =
+        runDB' conn $  map (Cv.decl2to1 h1) <$> Ops.loadDeclComponent h2
+
+      getCycleLength :: MonadIO m => Hash -> m (Maybe Reference.CycleSize)
+      getCycleLength (Cv.hash1to2 -> h2) =
+        runDB conn $ Ops.getCycleLen h2
+
+      --putTermComponent :: MonadIO m => Hash -> [(Term Symbol Ann, Type Symbol Ann)] -> m ()
+      --putTerms :: MonadIO m => Map Reference.Id (Term Symbol Ann, Type Symbol Ann) -> m () -- dies horribly if missing dependencies?
+
+      -- option 1: tweak putTerm to incrementally notice the cycle length until each component is full
+      -- option 2: switch codebase interface from putTerm to putTerms -- buffering can be local to the function
+      -- option 3: switch from putTerm to putTermComponent -- needs to buffer dependencies non-locally (or require application to manage + die horribly)
+
+      putTerm :: MonadIO m => Reference.Id -> Term Symbol Ann -> Type Symbol Ann -> m ()
+      putTerm id tm tp | debug && trace (show "SqliteCodebase.putTerm " ++ show id ++ " " ++ show tm ++ " " ++ show tp) False = undefined
+      putTerm (Reference.Id h@(Cv.hash1to2 -> h2) i) tm tp =
+        runDB conn $
+          unlessM
+            (Ops.objectExistsForHash h2 >>= if debug then \b -> do traceM $ "objectExistsForHash " ++ show h2 ++ " = " ++ show b; pure b else pure)
+            ( withBuffer termBuffer h \be@(BufferEntry size comp missing waiting) -> do
+                Monad.when debug $ traceM $ "adding to BufferEntry" ++ show be
+                let termDependencies = Set.toList $ Term.termDependencies tm
+                -- update the component target size if we encounter any higher self-references
+                let size' = max size (Just $ biggestSelfReference + 1) where
+                      biggestSelfReference = maximum1 $
+                        i :| [ i' | Reference.Derived h' i' <- termDependencies, h == h' ]
+                let comp' = Map.insert i (tm, tp) comp
+                -- for the component element that's been passed in, add its dependencies to missing'
+                missingTerms' <-
+                  filterM
+                    (fmap not . Ops.objectExistsForHash . Cv.hash1to2)
+                    [h | Reference.Derived h _i <- termDependencies]
+                missingTypes' <-
+                  filterM (fmap not . Ops.objectExistsForHash . Cv.hash1to2) $
+                    [h | Reference.Derived h _i <- Set.toList $ Term.typeDependencies tm]
+                      ++ [h | Reference.Derived h _i <- Set.toList $ Type.dependencies tp]
+                let missing' = missing <> Set.fromList (missingTerms' <> missingTypes')
+                -- notify each of the dependencies that h depends on them.
+                traverse (addBufferDependent h termBuffer) missingTerms'
+                traverse (addBufferDependent h declBuffer) missingTypes'
+                putBuffer termBuffer h (BufferEntry size' comp' missing' waiting)
+                tryFlushTermBuffer h
+            )
+
+      putBuffer :: forall a m. (MonadIO m, Show a) => TVar (Map Hash (BufferEntry a)) -> Hash -> BufferEntry a -> m ()
+      putBuffer tv h e = do
+        Monad.when debug $ traceM $ "putBuffer " ++ prettyBufferEntry h e
+        atomically $ modifyTVar tv (Map.insert h e)
+
+      withBuffer :: forall a b m. (MonadIO m, Show a) => TVar (Map Hash (BufferEntry a)) -> Hash -> (BufferEntry a -> m b) -> m b
+      withBuffer tv h f = do
+        Monad.when debug $ readTVarIO tv >>= \tv -> traceM $ "tv = " ++ show tv
+        Map.lookup h <$> readTVarIO tv >>= \case
+          Just e -> do
+            Monad.when debug $ traceM $ "SqliteCodebase.withBuffer " ++ prettyBufferEntry h e
+            f e
+          Nothing -> do
+            Monad.when debug $ traceM $ "SqliteCodebase.with(new)Buffer " ++ show h
+            f (BufferEntry Nothing Map.empty Set.empty Set.empty)
+
+      removeBuffer :: forall a m. (MonadIO m, Show a) => TVar (Map Hash (BufferEntry a)) -> Hash -> m ()
+      removeBuffer _tv h | debug && trace ("removeBuffer " ++ show h) False = undefined
+      removeBuffer tv h = do
+        Monad.when debug $ readTVarIO tv >>= \tv -> traceM $ "before delete: " ++ show tv
+        atomically $ modifyTVar tv (Map.delete h)
+        Monad.when debug $ readTVarIO tv >>= \tv -> traceM $ "after delete: " ++ show tv
+
+      addBufferDependent :: forall a m. (MonadIO m, Show a) => Hash -> TVar (Map Hash (BufferEntry a)) -> Hash -> m ()
+      addBufferDependent dependent tv dependency = withBuffer tv dependency \be -> do
+        putBuffer tv dependency be {beWaitingDependents = Set.insert dependent $ beWaitingDependents be}
+      tryFlushBuffer ::
+        forall a m.
+        (EDB m, Show a) =>
+        TVar (Map Hash (BufferEntry a)) ->
+        (H2.Hash -> [a] -> m ()) ->
+        (Hash -> m ()) ->
+        Hash ->
+        m ()
+      tryFlushBuffer _ _ _ h | debug && trace ("tryFlushBuffer " ++ show h) False = undefined
+      tryFlushBuffer buf saveComponent tryWaiting h@(Cv.hash1to2 -> h2) =
+        -- skip if it has already been flushed
+        unlessM (Ops.objectExistsForHash h2) $ withBuffer buf h try
+        where
+          try (BufferEntry size comp (Set.delete h -> missing) waiting) = case size of
+            Just size -> do
+              missing' <-
+                filterM
+                  (fmap not . Ops.objectExistsForHash . Cv.hash1to2)
+                  (toList missing)
+              Monad.when debug do
+                traceM $ "tryFlushBuffer.missing' = " ++ show missing'
+                traceM $ "tryFlushBuffer.size = " ++ show size
+                traceM $ "tryFlushBuffer.length comp = " ++ show (length comp)
+              if null missing' && size == fromIntegral (length comp)
+                then do
+                  saveComponent h2 (toList comp)
+                  removeBuffer buf h
+                  Monad.when debug $ traceM $ "tryFlushBuffer.notify waiting " ++ show waiting
+                  traverse_ tryWaiting waiting
+                else -- update
+
+                  putBuffer buf h $
+                    BufferEntry (Just size) comp (Set.fromList missing') waiting
+            Nothing ->
+              -- it's never even been added, so there's nothing to do.
+              pure ()
+
+      addTermComponentTypeIndex :: forall m. EDB m => ObjectId -> [Type Symbol Ann] -> m ()
+      addTermComponentTypeIndex oId types = for_ (types `zip` [0..]) \(tp, i) -> do
+        let self = C.Referent.RefId (C.Reference.Id oId i)
+            typeForIndexing = Hashing.typeToReference tp
+            typeMentionsForIndexing = Hashing.typeToReferenceMentions tp
+        Ops.addTypeToIndexForTerm self (Cv.reference1to2 typeForIndexing)
+        Ops.addTypeMentionsToIndexForTerm self (Set.map Cv.reference1to2 typeMentionsForIndexing)
+
+      addDeclComponentTypeIndex :: forall m. EDB m => ObjectId -> [[Type Symbol Ann]] -> m ()
+      addDeclComponentTypeIndex oId ctorss =
+        for_ (ctorss `zip` [0..]) \(ctors, i) ->
+          for_ (ctors `zip` [0..]) \(tp, j) -> do
+            let self = C.Referent.ConId (C.Reference.Id oId i) j
                 typeForIndexing = Hashing.typeToReference tp
                 typeMentionsForIndexing = Hashing.typeToReferenceMentions tp
             Ops.addTypeToIndexForTerm self (Cv.reference1to2 typeForIndexing)
             Ops.addTypeMentionsToIndexForTerm self (Set.map Cv.reference1to2 typeMentionsForIndexing)
 
-          addDeclComponentTypeIndex :: forall m. EDB m => ObjectId -> [[Type Symbol Ann]] -> m ()
-          addDeclComponentTypeIndex oId ctorss =
-            for_ (ctorss `zip` [0..]) \(ctors, i) ->
-              for_ (ctors `zip` [0..]) \(tp, j) -> do
-                let self = C.Referent.ConId (C.Reference.Id oId i) j
-                    typeForIndexing = Hashing.typeToReference tp
-                    typeMentionsForIndexing = Hashing.typeToReferenceMentions tp
-                Ops.addTypeToIndexForTerm self (Cv.reference1to2 typeForIndexing)
-                Ops.addTypeMentionsToIndexForTerm self (Set.map Cv.reference1to2 typeMentionsForIndexing)
-
-          tryFlushTermBuffer :: forall m. EDB m => Hash -> m ()
-          tryFlushTermBuffer h | debug && trace ("tryFlushTermBuffer " ++ show h) False = undefined
-          tryFlushTermBuffer h =
-            tryFlushBuffer
-              termBuffer
-              ( \h2 component -> do
-                  oId <- Ops.saveTermComponent h2
-                    $ fmap (bimap (Cv.term1to2 h) Cv.ttype1to2) component
-                  addTermComponentTypeIndex oId (fmap snd component)
-              )
-              tryFlushTermBuffer
-              h
-
-          tryFlushDeclBuffer :: forall m. EDB m => Hash -> m ()
-          tryFlushDeclBuffer h | debug && trace ("tryFlushDeclBuffer " ++ show h) False = undefined
-          tryFlushDeclBuffer h =
-            tryFlushBuffer
-              declBuffer
-              (\h2 component -> do
-                oId <- Ops.saveDeclComponent h2 $ fmap (Cv.decl1to2 h) component
-                addDeclComponentTypeIndex oId $
-                  fmap (map snd . Decl.constructors . Decl.asDataDecl) component
-              )
-              (\h -> tryFlushTermBuffer h >> tryFlushDeclBuffer h)
-              h
-
-          putTypeDeclaration :: MonadIO m => Reference.Id -> Decl Symbol Ann -> m ()
-          putTypeDeclaration (Reference.Id h@(Cv.hash1to2 -> h2) i) decl =
-            runDB conn $
-              unlessM
-                (Ops.objectExistsForHash h2)
-                ( withBuffer declBuffer h \(BufferEntry size comp missing waiting) -> do
-                    let declDependencies = Set.toList $ Decl.declDependencies decl
-                    let size' = max size (Just $ biggestSelfReference + 1) where
-                          biggestSelfReference = maximum1 $
-                            i :| [i' | Reference.Derived h' i' <- declDependencies, h == h']
-                    let comp' = Map.insert i decl comp
-                    moreMissing <-
-                      filterM (fmap not . Ops.objectExistsForHash . Cv.hash1to2) $
-                        [h | Reference.Derived h _i <- declDependencies]
-                    let missing' = missing <> Set.fromList moreMissing
-                    traverse (addBufferDependent h declBuffer) moreMissing
-                    putBuffer declBuffer h (BufferEntry size' comp' missing' waiting)
-                    tryFlushDeclBuffer h
-                )
-
-          getRootBranch :: MonadIO m => TVar (Maybe (Q.DataVersion, Branch m)) -> m (Either Codebase1.GetRootBranchError (Branch m))
-          getRootBranch rootBranchCache =
-            readTVarIO rootBranchCache >>= \case
-              Nothing -> forceReload
-              Just (v, b) -> do
-                -- check to see if root namespace hash has been externally modified
-                -- and reload it if necessary
-                v' <- runDB conn Ops.dataVersion
-                if v == v' then pure (Right b) else do
-                  newRootHash <- runDB conn Ops.loadRootCausalHash
-                  if Branch.headHash b == Cv.branchHash2to1 newRootHash
-                    then pure (Right b)
-                    else do
-                      traceM $ "database was externally modified (" ++ show v ++ " -> " ++ show v' ++ ")"
-                      forceReload
-            where
-              forceReload = time "Get root branch" do
-                b <- fmap (Either.mapLeft err)
-                    . runExceptT
-                    . flip runReaderT conn
-                    . fmap (Branch.transform (runDB conn))
-                    $ Cv.causalbranch2to1 getDeclType =<< Ops.loadRootCausal
-                v <- runDB conn Ops.dataVersion
-                for_ b (atomically . writeTVar rootBranchCache . Just . (v,))
-                pure b
-              err :: Ops.Error -> Codebase1.GetRootBranchError
-              err = \case
-                Ops.DatabaseIntegrityError Q.NoNamespaceRoot ->
-                  Codebase1.NoRootBranch
-                Ops.DecodeError (Ops.ErrBranch oId) _bytes _msg ->
-                  Codebase1.CouldntParseRootBranch $
-                    "Couldn't decode " ++ show oId ++ ": " ++ _msg
-                Ops.ExpectedBranch ch _bh ->
-                  Codebase1.CouldntLoadRootBranch $ Cv.causalHash2to1 ch
-                e -> error $ show e
-
-          putRootBranch :: MonadIO m => TVar (Maybe (Q.DataVersion, Branch m)) -> Branch m -> m ()
-          putRootBranch rootBranchCache branch1 = do
-            -- todo: check to see if root namespace hash has been externally modified
-            -- and do something (merge?) it if necessary. But for now, we just overwrite it.
-            runDB conn
-              . void
-              . Ops.saveRootBranch
-              . Cv.causalbranch1to2
-              $ Branch.transform (lift . lift) branch1
-            atomically $ modifyTVar rootBranchCache (fmap . second $ const branch1)
-
-          rootBranchUpdates :: MonadIO m => TVar (Maybe (Q.DataVersion, a)) -> m (IO (), IO (Set Branch.Hash))
-          rootBranchUpdates _rootBranchCache = do
-            -- branchHeadChanges      <- TQueue.newIO
-            -- (cancelWatch, watcher) <- Watch.watchDirectory' (v2dir root)
-            -- watcher1               <-
-            --   liftIO . forkIO
-            --   $ forever
-            --   $ do
-            --       -- void ignores the name and time of the changed file,
-            --       -- and assume 'unison.sqlite3' has changed
-            --       (filename, time) <- watcher
-            --       traceM $ "SqliteCodebase.watcher " ++ show (filename, time)
-            --       readTVarIO rootBranchCache >>= \case
-            --         Nothing -> pure ()
-            --         Just (v, _) -> do
-            --           -- this use of `conn` in a separate thread may be problematic.
-            --           -- hopefully sqlite will produce an obvious error message if it is.
-            --           v' <- runDB conn Ops.dataVersion
-            --           if v /= v' then
-            --             atomically
-            --               . TQueue.enqueue branchHeadChanges =<< runDB conn Ops.loadRootCausalHash
-            --           else pure ()
-
-            --       -- case hashFromFilePath filePath of
-            --       --   Nothing -> failWith $ CantParseBranchHead filePath
-            --       --   Just h ->
-            --       --     atomically . TQueue.enqueue branchHeadChanges $ Branch.Hash h
-            -- -- smooth out intermediate queue
-            -- pure
-            --   ( cancelWatch >> killThread watcher1
-            --   , Set.fromList <$> Watch.collectUntilPause branchHeadChanges 400000
-            --   )
-            pure (cleanup, liftIO newRootsDiscovered)
-            where
-              newRootsDiscovered = do
-                Control.Concurrent.threadDelay maxBound -- hold off on returning
-                pure mempty -- returning nothing
-              cleanup = pure ()
-
-          -- if this blows up on cromulent hashes, then switch from `hashToHashId`
-          -- to one that returns Maybe.
-          getBranchForHash :: MonadIO m => Branch.Hash -> m (Maybe (Branch m))
-          getBranchForHash h = runDB conn do
-            Ops.loadCausalBranchByCausalHash (Cv.branchHash1to2 h) >>= \case
-              Just b ->
-                pure . Just . Branch.transform (runDB conn)
-                  =<< Cv.causalbranch2to1 getDeclType b
-              Nothing -> pure Nothing
-
-          putBranch :: MonadIO m => Branch m -> m ()
-          putBranch = runDB conn . putBranch'
-
-          isCausalHash :: MonadIO m => Branch.Hash -> m Bool
-          isCausalHash = runDB conn . isCausalHash'
-
-          getPatch :: MonadIO m => Branch.EditHash -> m (Maybe Patch)
-          getPatch h =
-            runDB conn . runMaybeT $
-              MaybeT (Ops.primaryHashToMaybePatchObjectId (Cv.patchHash1to2 h))
-                >>= Ops.loadPatchById
-                <&> Cv.patch2to1
-
-          putPatch :: MonadIO m => Branch.EditHash -> Patch -> m ()
-          putPatch h p =
-            runDB conn . void $
-              Ops.savePatch (Cv.patchHash1to2 h) (Cv.patch1to2 p)
-
-          patchExists :: MonadIO m => Branch.EditHash -> m Bool
-          patchExists = runDB conn . patchExists'
-
-          dependentsImpl :: MonadIO m => Reference -> m (Set Reference.Id)
-          dependentsImpl r =
-            runDB conn $
-              Set.map Cv.referenceid2to1
-                <$> Ops.dependents (Cv.reference1to2 r)
-
-          dependentsOfComponentImpl :: MonadIO m => Hash -> m (Set Reference.Id)
-          dependentsOfComponentImpl h =
-            runDB conn $
-              Set.map Cv.referenceid2to1
-                <$> Ops.dependentsOfComponent (Cv.hash1to2 h)
-
-          syncFromDirectory :: MonadUnliftIO m => Codebase1.CodebasePath -> SyncMode -> Branch m -> m ()
-          syncFromDirectory srcRoot _syncMode b = do
-            withConnection (debugName ++ ".sync.src") srcRoot $ \srcConn -> do
-              flip State.evalStateT emptySyncProgressState $ do
-                syncInternal syncProgress srcConn conn $ Branch.transform lift b
-
-          syncToDirectory :: MonadUnliftIO m => Codebase1.CodebasePath -> SyncMode -> Branch m -> m ()
-          syncToDirectory destRoot _syncMode b =
-            withConnection (debugName ++ ".sync.dest") destRoot $ \destConn ->
-              flip State.evalStateT emptySyncProgressState $ do
-                initSchemaIfNotExist destRoot
-                syncInternal syncProgress conn destConn $ Branch.transform lift b
-
-          watches :: MonadIO m => UF.WatchKind -> m [Reference.Id]
-          watches w =
-            runDB conn $
-              Ops.listWatches (Cv.watchKind1to2 w)
-                <&> fmap Cv.referenceid2to1
-
-          getWatch :: MonadIO m => UF.WatchKind -> Reference.Id -> m (Maybe (Term Symbol Ann))
-          getWatch k r@(Reference.Id h _i)
-            | elem k standardWatchKinds =
-              runDB' conn $
-                Ops.loadWatch (Cv.watchKind1to2 k) (Cv.referenceid1to2 r)
-                  >>= Cv.term2to1 h getDeclType
-          getWatch _unknownKind _ = pure Nothing
-
-          standardWatchKinds = [UF.RegularWatch, UF.TestWatch]
-
-          putWatch :: MonadIO m => UF.WatchKind -> Reference.Id -> Term Symbol Ann -> m ()
-          putWatch k r@(Reference.Id h _i) tm
-            | elem k standardWatchKinds =
-              runDB conn $
-                Ops.saveWatch
-                  (Cv.watchKind1to2 k)
-                  (Cv.referenceid1to2 r)
-                  (Cv.term1to2 h tm)
-          putWatch _unknownKind _ _ = pure ()
-
-          clearWatches :: MonadIO m => m ()
-          clearWatches = runDB conn Ops.clearWatches
-
-          getReflog :: MonadIO m => m [Reflog.Entry Branch.Hash]
-          getReflog =
-            liftIO $
-              ( do
-                  contents <- TextIO.readFile (reflogPath root)
-                  let lines = Text.lines contents
-                  let entries = parseEntry <$> lines
-                  pure entries
-              )
-                `catchIO` const (pure [])
-            where
-              parseEntry t = fromMaybe (err t) (Reflog.fromText t)
-              err t =
-                error $
-                  "I couldn't understand this line in " ++ reflogPath root ++ "\n\n"
-                    ++ Text.unpack t
-
-          appendReflog :: MonadIO m => Text -> Branch m -> Branch m -> m ()
-          appendReflog reason old new =
-            liftIO $ TextIO.appendFile (reflogPath root) (t <> "\n")
-            where
-              t = Reflog.toText $ Reflog.Entry (Branch.headHash old) (Branch.headHash new) reason
-
-          reflogPath :: CodebasePath -> FilePath
-          reflogPath root = root </> "reflog"
-
-          termsOfTypeImpl :: MonadIO m => Reference -> m (Set Referent.Id)
-          termsOfTypeImpl r =
-            runDB conn $
-              Ops.termsHavingType (Cv.reference1to2 r)
-                >>= Set.traverse (Cv.referentid2to1 getDeclType)
-
-          termsMentioningTypeImpl :: MonadIO m => Reference -> m (Set Referent.Id)
-          termsMentioningTypeImpl r =
-            runDB conn $
-              Ops.termsMentioningType (Cv.reference1to2 r)
-                >>= Set.traverse (Cv.referentid2to1 getDeclType)
-
-          hashLength :: Applicative m => m Int
-          hashLength = pure 10
-
-          branchHashLength :: Applicative m => m Int
-          branchHashLength = pure 10
-
-          defnReferencesByPrefix :: MonadIO m => OT.ObjectType -> ShortHash -> m (Set Reference.Id)
-          defnReferencesByPrefix _ (ShortHash.Builtin _) = pure mempty
-          defnReferencesByPrefix ot (ShortHash.ShortHash prefix (fmap Cv.shortHashSuffix1to2 -> cycle) _cid) =
-            Monoid.fromMaybe <$> runDB' conn do
-              refs <- do
-                Ops.componentReferencesByPrefix ot prefix cycle
-                  >>= traverse (C.Reference.idH Ops.loadHashByObjectId)
-                  >>= pure . Set.fromList
-
-              pure $ Set.map Cv.referenceid2to1 refs
-
-          termReferencesByPrefix :: MonadIO m => ShortHash -> m (Set Reference.Id)
-          termReferencesByPrefix = defnReferencesByPrefix OT.TermComponent
-
-          declReferencesByPrefix :: MonadIO m => ShortHash -> m (Set Reference.Id)
-          declReferencesByPrefix = defnReferencesByPrefix OT.DeclComponent
-
-          referentsByPrefix :: MonadIO m => ShortHash -> m (Set Referent.Id)
-          referentsByPrefix SH.Builtin {} = pure mempty
-          referentsByPrefix (SH.ShortHash prefix (fmap Cv.shortHashSuffix1to2 -> cycle) cid) = runDB conn do
-            termReferents <-
-              Ops.termReferentsByPrefix prefix cycle
-                >>= traverse (Cv.referentid2to1 getDeclType)
-            declReferents' <- Ops.declReferentsByPrefix prefix cycle (read . Text.unpack <$> cid)
-            let declReferents =
-<<<<<<< HEAD
-                  [ Referent.ConId (ConstructorReference (Reference.Id (Cv.hash2to1 h) pos) (fromIntegral cid)) (Cv.decltype2to1 ct)
-                    | (h, pos, ct, cids) <- declReferents',
-=======
-                  [ Referent.ConId (ConstructorReference (Reference.Id (Cv.hash2to1 h) pos len) (fromIntegral cid)) (Cv.decltype2to1 ct)
-                    | (h, pos, len, ct, cids) <- declReferents',
->>>>>>> f19cf4c3
-                      cid <- cids
-                  ]
-            pure . Set.fromList $ termReferents <> declReferents
-
-          branchHashesByPrefix :: MonadIO m => ShortBranchHash -> m (Set Branch.Hash)
-          branchHashesByPrefix sh = runDB conn do
-            -- given that a Branch is shallow, it's really `CausalHash` that you'd
-            -- refer to to specify a full namespace w/ history.
-            -- but do we want to be able to refer to a namespace without its history?
-            cs <- Ops.causalHashesByPrefix (Cv.sbh1to2 sh)
-            pure $ Set.map (Causal.RawHash . Cv.hash2to1 . unCausalHash) cs
-
-          sqlLca :: MonadIO m => Branch.Hash -> Branch.Hash -> m (Maybe Branch.Hash)
-          sqlLca h1 h2 =
-            liftIO $ withConnection  (debugName ++ ".lca.left") root $ \c1 -> do
-                     withConnection  (debugName ++ ".lca.right") root $ \c2 -> do
-                       runDB conn
-                         . (fmap . fmap) Cv.causalHash2to1
-                         $ Ops.lca (Cv.causalHash1to2 h1) (Cv.causalHash1to2 h2) c1 c2
-      let
-       codebase = C.Codebase
-        (Cache.applyDefined termCache getTerm)
-        (Cache.applyDefined typeOfTermCache getTypeOfTermImpl)
-        (Cache.applyDefined declCache getTypeDeclaration)
-        putTerm
-        putTypeDeclaration
-        (getRootBranch rootBranchCache)
-        (putRootBranch rootBranchCache)
-        (rootBranchUpdates rootBranchCache)
-        getBranchForHash
-        putBranch
-        isCausalHash
-        getPatch
-        putPatch
-        patchExists
-        dependentsImpl
-        syncFromDirectory
-        syncToDirectory
-        viewRemoteBranch'
-        (\b r opts -> pushGitBranch conn b r opts)
-        watches
-        getWatch
-        putWatch
-        clearWatches
-        getReflog
-        appendReflog
-        termsOfTypeImpl
-        termsMentioningTypeImpl
-        hashLength
-        termReferencesByPrefix
-        declReferencesByPrefix
-        referentsByPrefix
-        branchHashLength
-        branchHashesByPrefix
-        (Just sqlLca)
-        (Just \l r -> runDB conn $ fromJust <$> before l r)
-
-      let finalizer :: MonadIO m => m ()
-          finalizer = do
-            decls <- readTVarIO declBuffer
-            terms <- readTVarIO termBuffer
-            let printBuffer header b =
-                  liftIO
-                    if b /= mempty
-                      then putStrLn header >> putStrLn "" >> print b
-                      else pure ()
-            printBuffer "Decls:" decls
-            printBuffer "Terms:" terms
-<<<<<<< HEAD
-
-      pure $
-        ( finalizer,
-          let
-           code = C.Codebase
+      tryFlushTermBuffer :: forall m. EDB m => Hash -> m ()
+      tryFlushTermBuffer h | debug && trace ("tryFlushTermBuffer " ++ show h) False = undefined
+      tryFlushTermBuffer h =
+        tryFlushBuffer
+          termBuffer
+          ( \h2 component -> do
+              oId <- Ops.saveTermComponent h2
+                $ fmap (bimap (Cv.term1to2 h) Cv.ttype1to2) component
+              addTermComponentTypeIndex oId (fmap snd component)
+          )
+          tryFlushTermBuffer
+          h
+
+      tryFlushDeclBuffer :: forall m. EDB m => Hash -> m ()
+      tryFlushDeclBuffer h | debug && trace ("tryFlushDeclBuffer " ++ show h) False = undefined
+      tryFlushDeclBuffer h =
+        tryFlushBuffer
+          declBuffer
+          (\h2 component -> do
+            oId <- Ops.saveDeclComponent h2 $ fmap (Cv.decl1to2 h) component
+            addDeclComponentTypeIndex oId $
+              fmap (map snd . Decl.constructors . Decl.asDataDecl) component
+          )
+          (\h -> tryFlushTermBuffer h >> tryFlushDeclBuffer h)
+          h
+
+      putTypeDeclaration :: MonadIO m => Reference.Id -> Decl Symbol Ann -> m ()
+      putTypeDeclaration (Reference.Id h@(Cv.hash1to2 -> h2) i) decl =
+        runDB conn $
+          unlessM
+            (Ops.objectExistsForHash h2)
+            ( withBuffer declBuffer h \(BufferEntry size comp missing waiting) -> do
+                let declDependencies = Set.toList $ Decl.declDependencies decl
+                let size' = max size (Just $ biggestSelfReference + 1) where
+                      biggestSelfReference = maximum1 $
+                        i :| [i' | Reference.Derived h' i' <- declDependencies, h == h']
+                let comp' = Map.insert i decl comp
+                moreMissing <-
+                  filterM (fmap not . Ops.objectExistsForHash . Cv.hash1to2) $
+                    [h | Reference.Derived h _i <- declDependencies]
+                let missing' = missing <> Set.fromList moreMissing
+                traverse (addBufferDependent h declBuffer) moreMissing
+                putBuffer declBuffer h (BufferEntry size' comp' missing' waiting)
+                tryFlushDeclBuffer h
+            )
+
+      getRootBranch :: MonadIO m => TVar (Maybe (Q.DataVersion, Branch m)) -> m (Either Codebase1.GetRootBranchError (Branch m))
+      getRootBranch rootBranchCache =
+        readTVarIO rootBranchCache >>= \case
+          Nothing -> forceReload
+          Just (v, b) -> do
+            -- check to see if root namespace hash has been externally modified
+            -- and reload it if necessary
+            v' <- runDB conn Ops.dataVersion
+            if v == v' then pure (Right b) else do
+              newRootHash <- runDB conn Ops.loadRootCausalHash
+              if Branch.headHash b == Cv.branchHash2to1 newRootHash
+                then pure (Right b)
+                else do
+                  traceM $ "database was externally modified (" ++ show v ++ " -> " ++ show v' ++ ")"
+                  forceReload
+        where
+          forceReload = time "Get root branch" do
+            b <- fmap (Either.mapLeft err)
+                . runExceptT
+                . flip runReaderT conn
+                . fmap (Branch.transform (runDB conn))
+                $ Cv.causalbranch2to1 getDeclType =<< Ops.loadRootCausal
+            v <- runDB conn Ops.dataVersion
+            for_ b (atomically . writeTVar rootBranchCache . Just . (v,))
+            pure b
+          err :: Ops.Error -> Codebase1.GetRootBranchError
+          err = \case
+            Ops.DatabaseIntegrityError Q.NoNamespaceRoot ->
+              Codebase1.NoRootBranch
+            Ops.DecodeError (Ops.ErrBranch oId) _bytes _msg ->
+              Codebase1.CouldntParseRootBranch $
+                "Couldn't decode " ++ show oId ++ ": " ++ _msg
+            Ops.ExpectedBranch ch _bh ->
+              Codebase1.CouldntLoadRootBranch $ Cv.causalHash2to1 ch
+            e -> error $ show e
+
+      putRootBranch :: MonadIO m => TVar (Maybe (Q.DataVersion, Branch m)) -> Branch m -> m ()
+      putRootBranch rootBranchCache branch1 = do
+        -- todo: check to see if root namespace hash has been externally modified
+        -- and do something (merge?) it if necessary. But for now, we just overwrite it.
+        runDB conn
+          . void
+          . Ops.saveRootBranch
+          . Cv.causalbranch1to2
+          $ Branch.transform (lift . lift) branch1
+        atomically $ modifyTVar rootBranchCache (fmap . second $ const branch1)
+
+      rootBranchUpdates :: MonadIO m => TVar (Maybe (Q.DataVersion, a)) -> m (IO (), IO (Set Branch.Hash))
+      rootBranchUpdates _rootBranchCache = do
+        -- branchHeadChanges      <- TQueue.newIO
+        -- (cancelWatch, watcher) <- Watch.watchDirectory' (v2dir root)
+        -- watcher1               <-
+        --   liftIO . forkIO
+        --   $ forever
+        --   $ do
+        --       -- void ignores the name and time of the changed file,
+        --       -- and assume 'unison.sqlite3' has changed
+        --       (filename, time) <- watcher
+        --       traceM $ "SqliteCodebase.watcher " ++ show (filename, time)
+        --       readTVarIO rootBranchCache >>= \case
+        --         Nothing -> pure ()
+        --         Just (v, _) -> do
+        --           -- this use of `conn` in a separate thread may be problematic.
+        --           -- hopefully sqlite will produce an obvious error message if it is.
+        --           v' <- runDB conn Ops.dataVersion
+        --           if v /= v' then
+        --             atomically
+        --               . TQueue.enqueue branchHeadChanges =<< runDB conn Ops.loadRootCausalHash
+        --           else pure ()
+
+        --       -- case hashFromFilePath filePath of
+        --       --   Nothing -> failWith $ CantParseBranchHead filePath
+        --       --   Just h ->
+        --       --     atomically . TQueue.enqueue branchHeadChanges $ Branch.Hash h
+        -- -- smooth out intermediate queue
+        -- pure
+        --   ( cancelWatch >> killThread watcher1
+        --   , Set.fromList <$> Watch.collectUntilPause branchHeadChanges 400000
+        --   )
+        pure (cleanup, liftIO newRootsDiscovered)
+        where
+          newRootsDiscovered = do
+            Control.Concurrent.threadDelay maxBound -- hold off on returning
+            pure mempty -- returning nothing
+          cleanup = pure ()
+
+      -- if this blows up on cromulent hashes, then switch from `hashToHashId`
+      -- to one that returns Maybe.
+      getBranchForHash :: MonadIO m => Branch.Hash -> m (Maybe (Branch m))
+      getBranchForHash h = runDB conn do
+        Ops.loadCausalBranchByCausalHash (Cv.branchHash1to2 h) >>= \case
+          Just b ->
+            pure . Just . Branch.transform (runDB conn)
+              =<< Cv.causalbranch2to1 getDeclType b
+          Nothing -> pure Nothing
+
+      putBranch :: MonadIO m => Branch m -> m ()
+      putBranch = runDB conn . putBranch'
+
+      isCausalHash :: MonadIO m => Branch.Hash -> m Bool
+      isCausalHash = runDB conn . isCausalHash'
+
+      getPatch :: MonadIO m => Branch.EditHash -> m (Maybe Patch)
+      getPatch h =
+        runDB conn . runMaybeT $
+          MaybeT (Ops.primaryHashToMaybePatchObjectId (Cv.patchHash1to2 h))
+            >>= Ops.loadPatchById
+            <&> Cv.patch2to1
+
+      putPatch :: MonadIO m => Branch.EditHash -> Patch -> m ()
+      putPatch h p =
+        runDB conn . void $
+          Ops.savePatch (Cv.patchHash1to2 h) (Cv.patch1to2 p)
+
+      patchExists :: MonadIO m => Branch.EditHash -> m Bool
+      patchExists = runDB conn . patchExists'
+
+      dependentsImpl :: MonadIO m => Reference -> m (Set Reference.Id)
+      dependentsImpl r =
+        runDB conn $
+          Set.map Cv.referenceid2to1
+            <$> Ops.dependents (Cv.reference1to2 r)
+
+      dependentsOfComponentImpl :: MonadIO m => Hash -> m (Set Reference.Id)
+      dependentsOfComponentImpl h =
+        runDB conn $
+          Set.map Cv.referenceid2to1
+            <$> Ops.dependentsOfComponent (Cv.hash1to2 h)
+
+      syncFromDirectory :: MonadUnliftIO m => Codebase1.CodebasePath -> SyncMode -> Branch m -> m ()
+      syncFromDirectory srcRoot _syncMode b = do
+        withConnection (debugName ++ ".sync.src") srcRoot $ \srcConn -> do
+          flip State.evalStateT emptySyncProgressState $ do
+            syncInternal syncProgress srcConn conn $ Branch.transform lift b
+
+      syncToDirectory :: MonadUnliftIO m => Codebase1.CodebasePath -> SyncMode -> Branch m -> m ()
+      syncToDirectory destRoot _syncMode b =
+        withConnection (debugName ++ ".sync.dest") destRoot $ \destConn ->
+          flip State.evalStateT emptySyncProgressState $ do
+            initSchemaIfNotExist destRoot
+            syncInternal syncProgress conn destConn $ Branch.transform lift b
+
+      watches :: MonadIO m => UF.WatchKind -> m [Reference.Id]
+      watches w =
+        runDB conn $
+          Ops.listWatches (Cv.watchKind1to2 w)
+            <&> fmap Cv.referenceid2to1
+
+      getWatch :: MonadIO m => UF.WatchKind -> Reference.Id -> m (Maybe (Term Symbol Ann))
+      getWatch k r@(Reference.Id h _i)
+        | elem k standardWatchKinds =
+          runDB' conn $
+            Ops.loadWatch (Cv.watchKind1to2 k) (Cv.referenceid1to2 r)
+              >>= Cv.term2to1 h getDeclType
+      getWatch _unknownKind _ = pure Nothing
+
+      standardWatchKinds = [UF.RegularWatch, UF.TestWatch]
+
+      putWatch :: MonadIO m => UF.WatchKind -> Reference.Id -> Term Symbol Ann -> m ()
+      putWatch k r@(Reference.Id h _i) tm
+        | elem k standardWatchKinds =
+          runDB conn $
+            Ops.saveWatch
+              (Cv.watchKind1to2 k)
+              (Cv.referenceid1to2 r)
+              (Cv.term1to2 h tm)
+      putWatch _unknownKind _ _ = pure ()
+
+      clearWatches :: MonadIO m => m ()
+      clearWatches = runDB conn Ops.clearWatches
+
+      getReflog :: MonadIO m => m [Reflog.Entry Branch.Hash]
+      getReflog =
+        liftIO $
+          ( do
+              contents <- TextIO.readFile (reflogPath root)
+              let lines = Text.lines contents
+              let entries = parseEntry <$> lines
+              pure entries
+          )
+            `catchIO` const (pure [])
+        where
+          parseEntry t = fromMaybe (err t) (Reflog.fromText t)
+          err t =
+            error $
+              "I couldn't understand this line in " ++ reflogPath root ++ "\n\n"
+                ++ Text.unpack t
+
+      appendReflog :: MonadIO m => Text -> Branch m -> Branch m -> m ()
+      appendReflog reason old new =
+        liftIO $ TextIO.appendFile (reflogPath root) (t <> "\n")
+        where
+          t = Reflog.toText $ Reflog.Entry (Branch.headHash old) (Branch.headHash new) reason
+
+      reflogPath :: CodebasePath -> FilePath
+      reflogPath root = root </> "reflog"
+
+      termsOfTypeImpl :: MonadIO m => Reference -> m (Set Referent.Id)
+      termsOfTypeImpl r =
+        runDB conn $
+          Ops.termsHavingType (Cv.reference1to2 r)
+            >>= Set.traverse (Cv.referentid2to1 getDeclType)
+
+      termsMentioningTypeImpl :: MonadIO m => Reference -> m (Set Referent.Id)
+      termsMentioningTypeImpl r =
+        runDB conn $
+          Ops.termsMentioningType (Cv.reference1to2 r)
+            >>= Set.traverse (Cv.referentid2to1 getDeclType)
+
+      hashLength :: Applicative m => m Int
+      hashLength = pure 10
+
+      branchHashLength :: Applicative m => m Int
+      branchHashLength = pure 10
+
+      defnReferencesByPrefix :: MonadIO m => OT.ObjectType -> ShortHash -> m (Set Reference.Id)
+      defnReferencesByPrefix _ (ShortHash.Builtin _) = pure mempty
+      defnReferencesByPrefix ot (ShortHash.ShortHash prefix (fmap Cv.shortHashSuffix1to2 -> cycle) _cid) =
+        Monoid.fromMaybe <$> runDB' conn do
+          refs <- do
+            Ops.componentReferencesByPrefix ot prefix cycle
+              >>= traverse (C.Reference.idH Ops.loadHashByObjectId)
+              >>= pure . Set.fromList
+
+          pure $ Set.map Cv.referenceid2to1 refs
+
+      termReferencesByPrefix :: MonadIO m => ShortHash -> m (Set Reference.Id)
+      termReferencesByPrefix = defnReferencesByPrefix OT.TermComponent
+
+      declReferencesByPrefix :: MonadIO m => ShortHash -> m (Set Reference.Id)
+      declReferencesByPrefix = defnReferencesByPrefix OT.DeclComponent
+
+      referentsByPrefix :: MonadIO m => ShortHash -> m (Set Referent.Id)
+      referentsByPrefix SH.Builtin {} = pure mempty
+      referentsByPrefix (SH.ShortHash prefix (fmap Cv.shortHashSuffix1to2 -> cycle) cid) = runDB conn do
+        termReferents <-
+          Ops.termReferentsByPrefix prefix cycle
+            >>= traverse (Cv.referentid2to1 getDeclType)
+        declReferents' <- Ops.declReferentsByPrefix prefix cycle (read . Text.unpack <$> cid)
+        let declReferents =
+              [ Referent.ConId (ConstructorReference (Reference.Id (Cv.hash2to1 h) pos) (fromIntegral cid)) (Cv.decltype2to1 ct)
+                | (h, pos, ct, cids) <- declReferents',
+                  cid <- cids
+              ]
+        pure . Set.fromList $ termReferents <> declReferents
+
+      branchHashesByPrefix :: MonadIO m => ShortBranchHash -> m (Set Branch.Hash)
+      branchHashesByPrefix sh = runDB conn do
+        -- given that a Branch is shallow, it's really `CausalHash` that you'd
+        -- refer to to specify a full namespace w/ history.
+        -- but do we want to be able to refer to a namespace without its history?
+        cs <- Ops.causalHashesByPrefix (Cv.sbh1to2 sh)
+        pure $ Set.map (Causal.RawHash . Cv.hash2to1 . unCausalHash) cs
+
+      sqlLca :: MonadIO m => Branch.Hash -> Branch.Hash -> m (Maybe Branch.Hash)
+      sqlLca h1 h2 =
+        liftIO $ withConnection  (debugName ++ ".lca.left") root $ \c1 -> do
+                 withConnection  (debugName ++ ".lca.right") root $ \c2 -> do
+                   runDB conn
+                     . (fmap . fmap) Cv.causalHash2to1
+                     $ Ops.lca (Cv.causalHash1to2 h1) (Cv.causalHash1to2 h2) c1 c2
+  let codebase = C.Codebase
             (Cache.applyDefined termCache getTerm)
             (Cache.applyDefined typeOfTermCache getTypeOfTermImpl)
             (Cache.applyDefined declCache getTypeDeclaration)
@@ -928,7 +838,7 @@
             syncFromDirectory
             syncToDirectory
             viewRemoteBranch'
-            (\b r _s -> pushGitRootBranch conn b r)
+            (\b r opts -> pushGitBranch conn b r opts)
             watches
             getWatch
             putWatch
@@ -945,12 +855,23 @@
             branchHashesByPrefix
             (Just sqlLca)
             (Just \l r -> runDB conn $ fromJust <$> before l r)
-          in code
-        )
-  runReaderT Q.schemaVersion conn >>= \case
-    SchemaVersion 2 -> Right <$> startCodebase
+
+  let finalizer :: MonadIO m => m ()
+      finalizer = do
+        decls <- readTVarIO declBuffer
+        terms <- readTVarIO termBuffer
+        let printBuffer header b =
+              liftIO
+                if b /= mempty
+                  then putStrLn header >> putStrLn "" >> print b
+                  else pure ()
+        printBuffer "Decls:" decls
+        printBuffer "Terms:" terms
+
+  -- Migrate if necessary.
+  (`finally` finalizer) $ runReaderT Q.schemaVersion conn >>= \case
+    SchemaVersion 2 -> Right <$> action codebase
     SchemaVersion 1 -> do
-      (cleanup, codebase) <- startCodebase
       case localOrRemote of
         Local ->
           liftIO do
@@ -961,12 +882,8 @@
         Remote -> pure ()
       migrateSchema12 conn codebase
       -- it's ok to pass codebase along; whatever it cached during the migration won't break anything
-      pure (Right (cleanup, codebase))
-    v -> liftIO closeConn $> Left v
-=======
-      (Right <$> action codebase) `finally` finalizer
+      Right <$> action codebase
     v -> pure $ Left v
->>>>>>> f19cf4c3
 
 -- well one or the other. :zany_face: the thinking being that they wouldn't hash-collide
 termExists', declExists' :: MonadIO m => Hash -> ReaderT Connection (ExceptT Ops.Error m) Bool
@@ -1192,49 +1109,13 @@
   m (Either C.GitError r)
 viewRemoteBranch' (repo, sbh, path) action = UnliftIO.try $ do
   -- set up the cache dir
-<<<<<<< HEAD
-  remotePath <- time "Git fetch" . withExceptT C.GitProtocolError $ pullBranch repo
-  ifM @(ExceptT C.GitError m)
-    (codebaseExists remotePath)
-    do
-      lift (sqliteCodebase "viewRemoteBranch.gitCache" remotePath Remote) >>= \case
-        Left sv -> ExceptT . pure . Left . C.GitSqliteCodebaseError $ GitError.UnrecognizedSchemaVersion repo remotePath sv
-        Right (closeCodebase, codebase) -> do
-          -- try to load the requested branch from it
-          branch <- time "Git fetch (sbh)" $ case sbh of
-            -- no sub-branch was specified, so use the root.
-            Nothing ->
-              lift (time "Get remote root branch" $ Codebase1.getRootBranch codebase) >>= \case
-                -- this NoRootBranch case should probably be an error too.
-                Left Codebase1.NoRootBranch -> pure Branch.empty
-                Left (Codebase1.CouldntLoadRootBranch h) ->
-                  throwError . C.GitCodebaseError $ GitError.CouldntLoadRootBranch repo h
-                Left (Codebase1.CouldntParseRootBranch s) ->
-                  throwError . C.GitSqliteCodebaseError $ GitError.GitCouldntParseRootBranchHash repo s
-                Right b -> pure b
-            -- load from a specific `ShortBranchHash`
-            Just sbh -> do
-              branchCompletions <- lift $ Codebase1.branchHashesByPrefix codebase sbh
-              case toList branchCompletions of
-                [] -> throwError . C.GitCodebaseError $ GitError.NoRemoteNamespaceWithHash repo sbh
-                [h] ->
-                  lift (Codebase1.getBranchForHash codebase h) >>= \case
-                    Just b -> pure b
-                    Nothing -> throwError . C.GitCodebaseError $ GitError.NoRemoteNamespaceWithHash repo sbh
-                _ -> throwError . C.GitCodebaseError $ GitError.RemoteNamespaceHashAmbiguous repo sbh branchCompletions
-          case Branch.getAt path branch of
-            Just b -> pure (closeCodebase, b, remotePath)
-            Nothing -> throwError . C.GitCodebaseError $ GitError.CouldntFindRemoteBranch repo path
-    -- else there's no initialized codebase at this repo; we pretend there's an empty one.
-=======
   remotePath <- (UnliftIO.fromEitherM . runExceptT . withExceptT C.GitProtocolError . time "Git fetch" $ pullBranch repo)
   codebaseExists remotePath >>= \case
     -- If there's no initialized codebase at this repo; we pretend there's an empty one.
->>>>>>> f19cf4c3
     -- I'm thinking we should probably return an error value instead.
     False -> action (Branch.empty, remotePath)
     True -> do
-      result <- sqliteCodebase "viewRemoteBranch.gitCache" remotePath $ \codebase -> do
+      result <- sqliteCodebase "viewRemoteBranch.gitCache" remotePath Remote $ \codebase -> do
              -- try to load the requested branch from it
              branch <- time "Git fetch (sbh)" $ case sbh of
                -- no sub-branch was specified, so use the root.
