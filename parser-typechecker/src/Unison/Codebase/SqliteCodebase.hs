{- ORMOLU_DISABLE -} -- Remove this when the file is ready to be auto-formatted
{-# LANGUAGE DeriveAnyClass #-}
{-# LANGUAGE OverloadedStrings #-}
{-# LANGUAGE QuasiQuotes #-}
{-# LANGUAGE RecordWildCards #-}
{-# LANGUAGE ScopedTypeVariables #-}
{-# LANGUAGE TypeApplications #-}
{-# LANGUAGE ViewPatterns #-}

module Unison.Codebase.SqliteCodebase
  ( Unison.Codebase.SqliteCodebase.init,
  )
where

import qualified Control.Concurrent
import qualified Control.Exception
import Control.Monad (filterM, unless, when, (>=>))
import Control.Monad.Except (ExceptT, MonadError (throwError), runExceptT, withExceptT)
import qualified Control.Monad.Except as Except
import Control.Monad.Extra (ifM, unlessM)
import qualified Control.Monad.Extra as Monad
import Control.Monad.Reader (ReaderT (runReaderT))
import Control.Monad.State (MonadState)
import qualified Control.Monad.State as State
import Control.Monad.Trans (MonadTrans (lift))
import Control.Monad.Trans.Maybe (MaybeT (MaybeT))
import Data.Bifunctor (Bifunctor (bimap), second)
import qualified Data.Char as Char
import qualified Data.Either.Combinators as Either
import Data.Foldable (Foldable (toList), for_, traverse_)
import Data.Functor (void, (<&>))
import qualified Data.List as List
import Data.Map (Map)
import qualified Data.Map as Map
import Data.Maybe (fromJust)
import Data.Set (Set)
import qualified Data.Set as Set
import Data.Text (Text)
import qualified Data.Text as Text
import qualified Data.Text.IO as TextIO
import Data.Traversable (for)
import Data.Word (Word64)
import qualified Database.SQLite.Simple as Sqlite
import GHC.Stack (HasCallStack)
import qualified System.Console.ANSI as ANSI
import System.FilePath ((</>))
import qualified System.FilePath as FilePath
import U.Codebase.HashTags (CausalHash (CausalHash, unCausalHash))
import qualified U.Codebase.Reference as C.Reference
import qualified U.Codebase.Referent as C.Referent
import U.Codebase.Sqlite.Connection (Connection (Connection))
import qualified U.Codebase.Sqlite.Connection as Connection
import U.Codebase.Sqlite.DbId (SchemaVersion (SchemaVersion), ObjectId)
import qualified U.Codebase.Sqlite.JournalMode as JournalMode
import qualified U.Codebase.Sqlite.ObjectType as OT
import U.Codebase.Sqlite.Operations (EDB)
import qualified U.Codebase.Sqlite.Operations as Ops
import qualified U.Codebase.Sqlite.Queries as Q
import qualified U.Codebase.Sqlite.Sync22 as Sync22
import qualified U.Codebase.Sync as Sync
import qualified U.Codebase.WatchKind as WK
import qualified U.Util.Cache as Cache
import qualified U.Util.Hash as H2
import qualified Unison.Hashing.V2.Convert as Hashing
import qualified U.Util.Monoid as Monoid
import qualified Unison.Util.Set as Set
import U.Util.Timing (time)
import qualified Unison.Builtin as Builtins
import Unison.Codebase (Codebase, CodebasePath)
import qualified Unison.Codebase as Codebase1
import Unison.Codebase.Branch (Branch (..))
import qualified Unison.Codebase.Branch as Branch
import qualified Unison.Codebase.Causal as Causal
import Unison.Codebase.Editor.Git (gitIn, gitTextIn, pullBranch)
import Unison.Codebase.Editor.RemoteRepo (ReadRemoteNamespace, WriteRepo (WriteGitRepo), printWriteRepo, writeToRead)
import qualified Unison.Codebase.GitError as GitError
import qualified Unison.Codebase.Init as Codebase
import qualified Unison.Codebase.Init.CreateCodebaseError as Codebase1
import Unison.Codebase.Patch (Patch)
import qualified Unison.Codebase.Reflog as Reflog
import Unison.Codebase.ShortBranchHash (ShortBranchHash)
import qualified Unison.Codebase.SqliteCodebase.Branch.Dependencies as BD
import qualified Unison.Codebase.SqliteCodebase.Conversions as Cv
import qualified Unison.Codebase.SqliteCodebase.GitError as GitError
import qualified Unison.Codebase.SqliteCodebase.SyncEphemeral as SyncEphemeral
import Unison.Codebase.SyncMode (SyncMode)
import Unison.Codebase.Type (PushGitBranchOpts(..))
import qualified Unison.Codebase.Type as C
import Unison.ConstructorReference (GConstructorReference(..))
import qualified Unison.ConstructorType as CT
import Unison.DataDeclaration (Decl)
import qualified Unison.DataDeclaration as Decl
import Unison.Hash (Hash)
import Unison.Parser.Ann (Ann)
import Unison.Prelude (MaybeT (runMaybeT), fromMaybe, isJust, trace, traceM)
import Unison.Reference (Reference)
import qualified Unison.Reference as Reference
import qualified Unison.Referent as Referent
import Unison.ShortHash (ShortHash)
import qualified Unison.ShortHash as SH
import qualified Unison.ShortHash as ShortHash
import Unison.Symbol (Symbol)
import Unison.Term (Term)
import qualified Unison.Term as Term
import Unison.Type (Type)
import qualified Unison.Type as Type
import qualified Unison.Util.Pretty as P
import qualified Unison.WatchKind as UF
import UnliftIO (MonadIO, catchIO, finally, liftIO, MonadUnliftIO, throwIO)
import qualified UnliftIO
import UnliftIO.Directory (canonicalizePath, createDirectoryIfMissing, doesDirectoryExist, doesFileExist)
import UnliftIO.STM
import UnliftIO.Exception (bracket)
import Control.Monad.Trans.Except (mapExceptT)

debug, debugProcessBranches, debugCommitFailedTransaction :: Bool
debug = False
debugProcessBranches = False
debugCommitFailedTransaction = False

codebasePath :: FilePath
codebasePath = ".unison" </> "v2" </> "unison.sqlite3"

v2dir :: FilePath -> FilePath
v2dir root = root </> ".unison" </> "v2"

init :: HasCallStack => (MonadUnliftIO m) => Codebase.Init m Symbol Ann
init = Codebase.Init
  { withOpenCodebase=getCodebaseOrError
  , withCreatedCodebase=createCodebaseOrError
  , codebasePath=v2dir
  }

createCodebaseOrError ::
  (MonadUnliftIO m) =>
  Codebase.DebugName ->
  CodebasePath ->
  (Codebase m Symbol Ann -> m r) ->
  m (Either Codebase1.CreateCodebaseError r)
createCodebaseOrError debugName dir action = do
  prettyDir <- P.string <$> canonicalizePath dir
  let convertError = \case
        CreateCodebaseAlreadyExists -> Codebase1.CreateCodebaseAlreadyExists
        CreateCodebaseUnknownSchemaVersion v -> Codebase1.CreateCodebaseOther $ prettyError v
      prettyError :: SchemaVersion -> Codebase1.Pretty
      prettyError v = P.wrap $
        "I don't know how to handle " <> P.shown v <> "in" <> P.backticked' prettyDir "."
  Either.mapLeft convertError <$> createCodebaseOrError' debugName dir action

data CreateCodebaseError
  = CreateCodebaseAlreadyExists
  | CreateCodebaseUnknownSchemaVersion SchemaVersion
  deriving (Show)

createCodebaseOrError' ::
  (MonadUnliftIO m) =>
  Codebase.DebugName ->
  CodebasePath ->
  (Codebase m Symbol Ann -> m r) ->
  m (Either CreateCodebaseError r)
createCodebaseOrError' debugName path action = do
  ifM
    (doesFileExist $ path </> codebasePath)
    (pure $ Left CreateCodebaseAlreadyExists)
    do
      createDirectoryIfMissing True (path </> FilePath.takeDirectory codebasePath)
      liftIO $
        withConnection (debugName ++ ".createSchema") path $
          ( runReaderT do
              Q.createSchema
              runExceptT (void . Ops.saveRootBranch $ Cv.causalbranch1to2 Branch.empty) >>= \case
                Left e -> error $ show e
                Right () -> pure ()
          )

      fmap (Either.mapLeft CreateCodebaseUnknownSchemaVersion) (sqliteCodebase debugName path action)

openOrCreateCodebaseConnection ::
  MonadIO m =>
  Codebase.DebugName ->
  FilePath ->
  m (IO (), Connection)
openOrCreateCodebaseConnection debugName path = do
  unlessM
    (doesFileExist $ path </> codebasePath)
    (initSchemaIfNotExist path)
  unsafeGetConnection debugName path

-- get the codebase in dir
getCodebaseOrError ::
  forall m r.
  (MonadUnliftIO m) =>
  Codebase.DebugName ->
  CodebasePath ->
  (Codebase m Symbol Ann -> m r) ->
  m (Either Codebase1.Pretty r)
getCodebaseOrError debugName dir action = do
  prettyDir <- liftIO $ P.string <$> canonicalizePath dir
  let prettyError v = P.wrap $ "I don't know how to handle " <> P.shown v <> "in" <> P.backticked' prettyDir "."
  doesFileExist (dir </> codebasePath) >>= \case
    -- If the codebase file doesn't exist, just return any string. The string is currently ignored (see
    -- Unison.Codebase.Init.getCodebaseOrExit).
    False -> pure (Left "codebase doesn't exist")
    True -> fmap (Either.mapLeft prettyError) (sqliteCodebase debugName dir action)

initSchemaIfNotExist :: MonadIO m => FilePath -> m ()
initSchemaIfNotExist path = liftIO do
  unlessM (doesDirectoryExist $ path </> FilePath.takeDirectory codebasePath) $
    createDirectoryIfMissing True (path </> FilePath.takeDirectory codebasePath)
  unlessM (doesFileExist $ path </> codebasePath) $
    withConnection "initSchemaIfNotExist" path $ runReaderT Q.createSchema

-- checks if a db exists at `path` with the minimum schema
codebaseExists :: MonadIO m => CodebasePath -> m Bool
codebaseExists root = liftIO do
  Monad.when debug $ traceM $ "codebaseExists " ++ root
  Control.Exception.catch @Sqlite.SQLError
    ( sqliteCodebase "codebaseExists" root (const $ pure ()) >>= \case
        Left _ -> pure False
        Right _ -> pure True
    )
    (const $ pure False)

-- 1) buffer up the component
-- 2) in the event that the component is complete, then what?
--  * can write component provided all of its dependency components are complete.
--    if dependency not complete,
--    register yourself to be written when that dependency is complete

-- an entry for a single hash
data BufferEntry a = BufferEntry
  { -- First, you are waiting for the cycle to fill up with all elements
    -- Then, you check: are all dependencies of the cycle in the db?
    --   If yes: write yourself to database and trigger check of dependents
    --   If no: just wait, do nothing
    beComponentTargetSize :: Maybe Word64,
    beComponent :: Map Reference.Pos a,
    beMissingDependencies :: Set Hash,
    beWaitingDependents :: Set Hash
  }
  deriving (Eq, Show)

prettyBufferEntry :: Show a => Hash -> BufferEntry a -> String
prettyBufferEntry (h :: Hash) BufferEntry {..} =
  "BufferEntry " ++ show h ++ "\n"
    ++ "  { beComponentTargetSize = "
    ++ show beComponentTargetSize
    ++ "\n"
    ++ "  , beComponent = "
    ++ if Map.size beComponent < 2
      then show $ Map.toList beComponent
      else
        mkString (Map.toList beComponent) (Just "\n      [ ") "      , " (Just "]\n")
          ++ "  , beMissingDependencies ="
          ++ if Set.size beMissingDependencies < 2
            then show $ Set.toList beMissingDependencies
            else
              mkString (Set.toList beMissingDependencies) (Just "\n      [ ") "      , " (Just "]\n")
                ++ "  , beWaitingDependents ="
                ++ if Set.size beWaitingDependents < 2
                  then show $ Set.toList beWaitingDependents
                  else
                    mkString (Set.toList beWaitingDependents) (Just "\n      [ ") "      , " (Just "]\n")
                      ++ "  }"
  where
    mkString :: (Foldable f, Show a) => f a -> Maybe String -> String -> Maybe String -> String
    mkString as start middle end = fromMaybe "" start ++ List.intercalate middle (show <$> toList as) ++ fromMaybe "" end

type TermBufferEntry = BufferEntry (Term Symbol Ann, Type Symbol Ann)

type DeclBufferEntry = BufferEntry (Decl Symbol Ann)

-- | Create a new sqlite connection to the database at the given path.
--   the caller is responsible for calling the returned cleanup method once finished with the
--   connection.
--   The connection may not be used after it has been cleaned up.
--   Prefer using 'withConnection' if you can, as it guarantees the connection will be properly
--   closed for you.
unsafeGetConnection ::
  MonadIO m =>
  Codebase.DebugName ->
  CodebasePath ->
  m (IO (), Connection)
unsafeGetConnection name root = do
  let path = root </> codebasePath
  Monad.when debug $ traceM $ "unsafeGetconnection " ++ name ++ " " ++ root ++ " -> " ++ path
  (Connection name path -> conn) <- liftIO $ Sqlite.open path
  runReaderT Q.setFlags conn
  pure (shutdownConnection conn, conn)
  where
    shutdownConnection :: MonadIO m => Connection -> m ()
    shutdownConnection conn = do
      Monad.when debug $ traceM $ "shutdown connection " ++ show conn
      liftIO $ Sqlite.close (Connection.underlying conn)

-- | Run an action with a connection to the codebase, closing the connection on completion or
-- failure.
withConnection ::
  MonadUnliftIO m =>
  Codebase.DebugName ->
  CodebasePath ->
  (Connection -> m a) ->
  m a
withConnection name root act = do
  bracket
    (unsafeGetConnection name root)
    (\(closeConn, _) -> liftIO closeConn)
    (\(_, conn) -> act conn)

sqliteCodebase ::
  (MonadUnliftIO m) =>
  Codebase.DebugName ->
  CodebasePath ->
  (Codebase m Symbol Ann -> m r) ->
  m (Either SchemaVersion r)
sqliteCodebase debugName root action = do
 Monad.when debug $ traceM $ "sqliteCodebase " ++ debugName ++ " " ++ root
 withConnection debugName root $ \conn -> do
  termCache <- Cache.semispaceCache 8192 -- pure Cache.nullCache -- to disable
  typeOfTermCache <- Cache.semispaceCache 8192
  declCache <- Cache.semispaceCache 1024
  runReaderT Q.schemaVersion conn >>= \case
    SchemaVersion 1 -> do
      rootBranchCache <- newTVarIO Nothing
      -- The v1 codebase interface has operations to read and write individual definitions
      -- whereas the v2 codebase writes them as complete components.  These two fields buffer
      -- the individual definitions until a complete component has been written.
      termBuffer :: TVar (Map Hash TermBufferEntry) <- newTVarIO Map.empty
      declBuffer :: TVar (Map Hash DeclBufferEntry) <- newTVarIO Map.empty
      cycleLengthCache <- Cache.semispaceCache 8192
      declTypeCache <- Cache.semispaceCache 2048
      let getTerm :: MonadIO m => Reference.Id -> m (Maybe (Term Symbol Ann))
          getTerm (Reference.Id h1@(Cv.hash1to2 -> h2) i _n) =
            runDB' conn do
              term2 <- Ops.loadTermByReference (C.Reference.Id h2 i)
              lift $ Cv.term2to1 h1 (getCycleLen "getTerm") getDeclType term2

          getCycleLen :: EDB m => String -> Hash -> m Reference.Size
          getCycleLen source = Cache.apply cycleLengthCache \h ->
            (Ops.getCycleLen . Cv.hash1to2) h `Except.catchError` \case
              e@(Ops.DatabaseIntegrityError (Q.NoObjectForPrimaryHashId {})) -> pure . error $ show e ++ " in " ++ source
              e -> Except.throwError e

          getDeclType :: EDB m => C.Reference.Reference -> m CT.ConstructorType
          getDeclType = Cache.apply declTypeCache \case
            C.Reference.ReferenceBuiltin t ->
              let err =
                    error $
                      "I don't know about the builtin type ##"
                        ++ show t
                        ++ ", but I've been asked for it's ConstructorType."
               in pure . fromMaybe err $
                    Map.lookup (Reference.Builtin t) Builtins.builtinConstructorType
            C.Reference.ReferenceDerived i -> getDeclTypeById i

          getDeclTypeById :: EDB m => C.Reference.Id -> m CT.ConstructorType
          getDeclTypeById = fmap Cv.decltype2to1 . Ops.getDeclTypeByReference

          getTypeOfTermImpl :: MonadIO m => Reference.Id -> m (Maybe (Type Symbol Ann))
          getTypeOfTermImpl id | debug && trace ("getTypeOfTermImpl " ++ show id) False = undefined
          getTypeOfTermImpl (Reference.Id (Cv.hash1to2 -> h2) i _n) =
            runDB' conn do
              type2 <- Ops.loadTypeOfTermByTermReference (C.Reference.Id h2 i)
              Cv.ttype2to1 (getCycleLen "getTypeOfTermImpl") type2

          getTypeDeclaration :: MonadIO m => Reference.Id -> m (Maybe (Decl Symbol Ann))
          getTypeDeclaration (Reference.Id h1@(Cv.hash1to2 -> h2) i _n) =
            runDB' conn do
              decl2 <- Ops.loadDeclByReference (C.Reference.Id h2 i)
              Cv.decl2to1 h1 (getCycleLen "getTypeDeclaration") decl2

          putTerm :: MonadIO m => Reference.Id -> Term Symbol Ann -> Type Symbol Ann -> m ()
          putTerm id tm tp | debug && trace (show "SqliteCodebase.putTerm " ++ show id ++ " " ++ show tm ++ " " ++ show tp) False = undefined
          putTerm (Reference.Id h@(Cv.hash1to2 -> h2) i n') tm tp =
            runDB conn $
              unlessM
                (Ops.objectExistsForHash h2 >>= if debug then \b -> do traceM $ "objectExistsForHash " ++ show h2 ++ " = " ++ show b; pure b else pure)
                ( withBuffer termBuffer h \be@(BufferEntry size comp missing waiting) -> do
                    Monad.when debug $ traceM $ "adding to BufferEntry" ++ show be
                    let size' = Just n'
                    -- if size was previously set, it's expected to match size'.
                    case size of
                      Just n
                        | n /= n' ->
                          error $ "targetSize for term " ++ show h ++ " was " ++ show size ++ ", but now " ++ show size'
                      _ -> pure ()
                    let comp' = Map.insert i (tm, tp) comp
                    -- for the component element that's been passed in, add its dependencies to missing'
                    missingTerms' <-
                      filterM
                        (fmap not . Ops.objectExistsForHash . Cv.hash1to2)
                        [h | Reference.Derived h _i _n <- Set.toList $ Term.termDependencies tm]
                    missingTypes' <-
                      filterM (fmap not . Ops.objectExistsForHash . Cv.hash1to2) $
                        [h | Reference.Derived h _i _n <- Set.toList $ Term.typeDependencies tm]
                          ++ [h | Reference.Derived h _i _n <- Set.toList $ Type.dependencies tp]
                    let missing' = missing <> Set.fromList (missingTerms' <> missingTypes')
                    -- notify each of the dependencies that h depends on them.
                    traverse (addBufferDependent h termBuffer) missingTerms'
                    traverse (addBufferDependent h declBuffer) missingTypes'
                    putBuffer termBuffer h (BufferEntry size' comp' missing' waiting)
                    tryFlushTermBuffer h
                )

          putBuffer :: (MonadIO m, Show a) => TVar (Map Hash (BufferEntry a)) -> Hash -> BufferEntry a -> m ()
          putBuffer tv h e = do
            Monad.when debug $ traceM $ "putBuffer " ++ prettyBufferEntry h e
            atomically $ modifyTVar tv (Map.insert h e)

          withBuffer :: (MonadIO m, Show a) => TVar (Map Hash (BufferEntry a)) -> Hash -> (BufferEntry a -> m b) -> m b
          withBuffer tv h f = do
            Monad.when debug $ readTVarIO tv >>= \tv -> traceM $ "tv = " ++ show tv
            Map.lookup h <$> readTVarIO tv >>= \case
              Just e -> do
                Monad.when debug $ traceM $ "SqliteCodebase.withBuffer " ++ prettyBufferEntry h e
                f e
              Nothing -> do
                Monad.when debug $ traceM $ "SqliteCodebase.with(new)Buffer " ++ show h
                f (BufferEntry Nothing Map.empty Set.empty Set.empty)

          removeBuffer :: (MonadIO m, Show a) => TVar (Map Hash (BufferEntry a)) -> Hash -> m ()
          removeBuffer _tv h | debug && trace ("removeBuffer " ++ show h) False = undefined
          removeBuffer tv h = do
            Monad.when debug $ readTVarIO tv >>= \tv -> traceM $ "before delete: " ++ show tv
            atomically $ modifyTVar tv (Map.delete h)
            Monad.when debug $ readTVarIO tv >>= \tv -> traceM $ "after delete: " ++ show tv

          addBufferDependent :: (MonadIO m, Show a) => Hash -> TVar (Map Hash (BufferEntry a)) -> Hash -> m ()
          addBufferDependent dependent tv dependency = withBuffer tv dependency \be -> do
            putBuffer tv dependency be {beWaitingDependents = Set.insert dependent $ beWaitingDependents be}
          tryFlushBuffer ::
            (EDB m, Show a) =>
            TVar (Map Hash (BufferEntry a)) ->
            (H2.Hash -> [a] -> m ()) ->
            (Hash -> m ()) ->
            Hash ->
            m ()
          tryFlushBuffer _ _ _ h | debug && trace ("tryFlushBuffer " ++ show h) False = undefined
          tryFlushBuffer buf saveComponent tryWaiting h@(Cv.hash1to2 -> h2) =
            -- skip if it has already been flushed
            unlessM (Ops.objectExistsForHash h2) $ withBuffer buf h try
            where
              try (BufferEntry size comp (Set.delete h -> missing) waiting) = case size of
                Just size -> do
                  missing' <-
                    filterM
                      (fmap not . Ops.objectExistsForHash . Cv.hash1to2)
                      (toList missing)
                  Monad.when debug do
                    traceM $ "tryFlushBuffer.missing' = " ++ show missing'
                    traceM $ "tryFlushBuffer.size = " ++ show size
                    traceM $ "tryFlushBuffer.length comp = " ++ show (length comp)
                  if null missing' && size == fromIntegral (length comp)
                    then do
                      saveComponent h2 (toList comp)
                      removeBuffer buf h
                      Monad.when debug $ traceM $ "tryFlushBuffer.notify waiting " ++ show waiting
                      traverse_ tryWaiting waiting
                    else -- update

                      putBuffer buf h $
                        BufferEntry (Just size) comp (Set.fromList missing') waiting
                Nothing ->
                  -- it's never even been added, so there's nothing to do.
                  pure ()

          addTermComponentTypeIndex :: EDB m => ObjectId -> [Type Symbol Ann] -> m ()
          addTermComponentTypeIndex oId types = for_ (types `zip` [0..]) \(tp, i) -> do
            let self = C.Referent.RefId (C.Reference.Id oId i)
                typeForIndexing = Hashing.typeToReference tp
                typeMentionsForIndexing = Hashing.typeToReferenceMentions tp
            Ops.addTypeToIndexForTerm self (Cv.reference1to2 typeForIndexing)
            Ops.addTypeMentionsToIndexForTerm self (Set.map Cv.reference1to2 typeMentionsForIndexing)

          addDeclComponentTypeIndex :: EDB m => ObjectId -> [[Type Symbol Ann]] -> m ()
          addDeclComponentTypeIndex oId ctorss =
            for_ (ctorss `zip` [0..]) \(ctors, i) ->
              for_ (ctors `zip` [0..]) \(tp, j) -> do
                let self = C.Referent.ConId (C.Reference.Id oId i) j
                    typeForIndexing = Hashing.typeToReference tp
                    typeMentionsForIndexing = Hashing.typeToReferenceMentions tp
                Ops.addTypeToIndexForTerm self (Cv.reference1to2 typeForIndexing)
                Ops.addTypeMentionsToIndexForTerm self (Set.map Cv.reference1to2 typeMentionsForIndexing)

          tryFlushTermBuffer :: EDB m => Hash -> m ()
          tryFlushTermBuffer h | debug && trace ("tryFlushTermBuffer " ++ show h) False = undefined
          tryFlushTermBuffer h =
            tryFlushBuffer
              termBuffer
              ( \h2 component -> do
                  oId <- Ops.saveTermComponent h2
                    $ fmap (bimap (Cv.term1to2 h) Cv.ttype1to2) component
                  addTermComponentTypeIndex oId (fmap snd component)
              )
              tryFlushTermBuffer
              h

          tryFlushDeclBuffer :: EDB m => Hash -> m ()
          tryFlushDeclBuffer h | debug && trace ("tryFlushDeclBuffer " ++ show h) False = undefined
          tryFlushDeclBuffer h =
            tryFlushBuffer
              declBuffer
              (\h2 component -> do
                oId <- Ops.saveDeclComponent h2 $ fmap (Cv.decl1to2 h) component
                addDeclComponentTypeIndex oId $
                  fmap (map snd . Decl.constructors . Decl.asDataDecl) component
              )
              (\h -> tryFlushTermBuffer h >> tryFlushDeclBuffer h)
              h

          putTypeDeclaration :: MonadIO m => Reference.Id -> Decl Symbol Ann -> m ()
          putTypeDeclaration (Reference.Id h@(Cv.hash1to2 -> h2) i n') decl =
            runDB conn $
              unlessM
                (Ops.objectExistsForHash h2)
                ( withBuffer declBuffer h \(BufferEntry size comp missing waiting) -> do
                    let size' = Just n'
                    case size of
                      Just n
                        | n /= n' ->
                          error $ "targetSize for type " ++ show h ++ " was " ++ show size ++ ", but now " ++ show size'
                      _ -> pure ()
                    let comp' = Map.insert i decl comp
                    moreMissing <-
                      filterM (fmap not . Ops.objectExistsForHash . Cv.hash1to2) $
                        [h | Reference.Derived h _i _n <- Set.toList $ Decl.declDependencies decl]
                    let missing' = missing <> Set.fromList moreMissing
                    traverse (addBufferDependent h declBuffer) moreMissing
                    putBuffer declBuffer h (BufferEntry size' comp' missing' waiting)
                    tryFlushDeclBuffer h
                )

          getRootBranch :: MonadIO m => TVar (Maybe (Q.DataVersion, Branch m)) -> m (Either Codebase1.GetRootBranchError (Branch m))
          getRootBranch rootBranchCache =
            readTVarIO rootBranchCache >>= \case
              Nothing -> forceReload
              Just (v, b) -> do
                -- check to see if root namespace hash has been externally modified
                -- and reload it if necessary
                v' <- runDB conn Ops.dataVersion
                if v == v' then pure (Right b) else do
                  newRootHash <- runDB conn Ops.loadRootCausalHash
                  if Branch.headHash b == Cv.branchHash2to1 newRootHash
                    then pure (Right b)
                    else do
                      traceM $ "database was externally modified (" ++ show v ++ " -> " ++ show v' ++ ")"
                      forceReload
            where
              forceReload = time "Get root branch" do
                b <- fmap (Either.mapLeft err)
                    . runExceptT
                    . flip runReaderT conn
                    . fmap (Branch.transform (runDB conn))
                    $ Cv.causalbranch2to1 getCycleLen getDeclType =<< Ops.loadRootCausal
                v <- runDB conn Ops.dataVersion
                for_ b (atomically . writeTVar rootBranchCache . Just . (v,))
                pure b
              err :: Ops.Error -> Codebase1.GetRootBranchError
              err = \case
                Ops.DatabaseIntegrityError Q.NoNamespaceRoot ->
                  Codebase1.NoRootBranch
                Ops.DecodeError (Ops.ErrBranch oId) _bytes _msg ->
                  Codebase1.CouldntParseRootBranch $
                    "Couldn't decode " ++ show oId ++ ": " ++ _msg
                Ops.ExpectedBranch ch _bh ->
                  Codebase1.CouldntLoadRootBranch $ Cv.causalHash2to1 ch
                e -> error $ show e

          putRootBranch :: MonadIO m => TVar (Maybe (Q.DataVersion, Branch m)) -> Branch m -> m ()
          putRootBranch rootBranchCache branch1 = do
            -- todo: check to see if root namespace hash has been externally modified
            -- and do something (merge?) it if necessary. But for now, we just overwrite it.
            runDB conn
              . void
              . Ops.saveRootBranch
              . Cv.causalbranch1to2
              $ Branch.transform (lift . lift) branch1
            atomically $ modifyTVar rootBranchCache (fmap . second $ const branch1)

          rootBranchUpdates :: MonadIO m => TVar (Maybe (Q.DataVersion, a)) -> m (IO (), IO (Set Branch.Hash))
          rootBranchUpdates _rootBranchCache = do
            -- branchHeadChanges      <- TQueue.newIO
            -- (cancelWatch, watcher) <- Watch.watchDirectory' (v2dir root)
            -- watcher1               <-
            --   liftIO . forkIO
            --   $ forever
            --   $ do
            --       -- void ignores the name and time of the changed file,
            --       -- and assume 'unison.sqlite3' has changed
            --       (filename, time) <- watcher
            --       traceM $ "SqliteCodebase.watcher " ++ show (filename, time)
            --       readTVarIO rootBranchCache >>= \case
            --         Nothing -> pure ()
            --         Just (v, _) -> do
            --           -- this use of `conn` in a separate thread may be problematic.
            --           -- hopefully sqlite will produce an obvious error message if it is.
            --           v' <- runDB conn Ops.dataVersion
            --           if v /= v' then
            --             atomically
            --               . TQueue.enqueue branchHeadChanges =<< runDB conn Ops.loadRootCausalHash
            --           else pure ()

            --       -- case hashFromFilePath filePath of
            --       --   Nothing -> failWith $ CantParseBranchHead filePath
            --       --   Just h ->
            --       --     atomically . TQueue.enqueue branchHeadChanges $ Branch.Hash h
            -- -- smooth out intermediate queue
            -- pure
            --   ( cancelWatch >> killThread watcher1
            --   , Set.fromList <$> Watch.collectUntilPause branchHeadChanges 400000
            --   )
            pure (cleanup, liftIO newRootsDiscovered)
            where
              newRootsDiscovered = do
                Control.Concurrent.threadDelay maxBound -- hold off on returning
                pure mempty -- returning nothing
              cleanup = pure ()

          -- if this blows up on cromulent hashes, then switch from `hashToHashId`
          -- to one that returns Maybe.
          getBranchForHash :: MonadIO m => Branch.Hash -> m (Maybe (Branch m))
          getBranchForHash h = runDB conn do
            Ops.loadCausalBranchByCausalHash (Cv.branchHash1to2 h) >>= \case
              Just b ->
                pure . Just . Branch.transform (runDB conn)
                  =<< Cv.causalbranch2to1 getCycleLen getDeclType b
              Nothing -> pure Nothing

          putBranch :: MonadIO m => Branch m -> m ()
          putBranch = runDB conn . putBranch'

          isCausalHash :: MonadIO m => Branch.Hash -> m Bool
          isCausalHash = runDB conn . isCausalHash'

          getPatch :: MonadIO m => Branch.EditHash -> m (Maybe Patch)
          getPatch h =
            runDB conn . runMaybeT $
              MaybeT (Ops.primaryHashToMaybePatchObjectId (Cv.patchHash1to2 h))
                >>= Ops.loadPatchById
                >>= Cv.patch2to1 getCycleLen

          putPatch :: MonadIO m => Branch.EditHash -> Patch -> m ()
          putPatch h p =
            runDB conn . void $
              Ops.savePatch (Cv.patchHash1to2 h) (Cv.patch1to2 p)

          patchExists :: MonadIO m => Branch.EditHash -> m Bool
          patchExists = runDB conn . patchExists'

          dependentsImpl :: MonadIO m => Reference -> m (Set Reference.Id)
          dependentsImpl r =
            runDB conn $
              Set.traverse (Cv.referenceid2to1 (getCycleLen "dependentsImpl"))
                =<< Ops.dependents (Cv.reference1to2 r)

          syncFromDirectory :: MonadUnliftIO m => Codebase1.CodebasePath -> SyncMode -> Branch m -> m ()
          syncFromDirectory srcRoot _syncMode b = do
            withConnection (debugName ++ ".sync.src") srcRoot $ \srcConn -> do
              flip State.evalStateT emptySyncProgressState $ do
                syncInternal syncProgress srcConn conn $ Branch.transform lift b

          syncToDirectory :: MonadUnliftIO m => Codebase1.CodebasePath -> SyncMode -> Branch m -> m ()
          syncToDirectory destRoot _syncMode b =
            withConnection (debugName ++ ".sync.dest") destRoot $ \destConn ->
              flip State.evalStateT emptySyncProgressState $ do
                initSchemaIfNotExist destRoot
                syncInternal syncProgress conn destConn $ Branch.transform lift b

          watches :: MonadIO m => UF.WatchKind -> m [Reference.Id]
          watches w =
            runDB conn $
              Ops.listWatches (Cv.watchKind1to2 w)
                >>= traverse (Cv.referenceid2to1 (getCycleLen "watches"))

          getWatch :: MonadIO m => UF.WatchKind -> Reference.Id -> m (Maybe (Term Symbol Ann))
          getWatch k r@(Reference.Id h _i _n)
            | elem k standardWatchKinds =
              runDB' conn $
                Ops.loadWatch (Cv.watchKind1to2 k) (Cv.referenceid1to2 r)
                  >>= Cv.term2to1 h (getCycleLen "getWatch") getDeclType
          getWatch _unknownKind _ = pure Nothing

          standardWatchKinds = [UF.RegularWatch, UF.TestWatch]

          putWatch :: MonadIO m => UF.WatchKind -> Reference.Id -> Term Symbol Ann -> m ()
          putWatch k r@(Reference.Id h _i _n) tm
            | elem k standardWatchKinds =
              runDB conn $
                Ops.saveWatch
                  (Cv.watchKind1to2 k)
                  (Cv.referenceid1to2 r)
                  (Cv.term1to2 h tm)
          putWatch _unknownKind _ _ = pure ()

          clearWatches :: MonadIO m => m ()
          clearWatches = runDB conn Ops.clearWatches

          getReflog :: MonadIO m => m [Reflog.Entry Branch.Hash]
          getReflog =
            liftIO $
              ( do
                  contents <- TextIO.readFile (reflogPath root)
                  let lines = Text.lines contents
                  let entries = parseEntry <$> lines
                  pure entries
              )
                `catchIO` const (pure [])
            where
              parseEntry t = fromMaybe (err t) (Reflog.fromText t)
              err t =
                error $
                  "I couldn't understand this line in " ++ reflogPath root ++ "\n\n"
                    ++ Text.unpack t

          appendReflog :: MonadIO m => Text -> Branch m -> Branch m -> m ()
          appendReflog reason old new =
            liftIO $ TextIO.appendFile (reflogPath root) (t <> "\n")
            where
              t = Reflog.toText $ Reflog.Entry (Branch.headHash old) (Branch.headHash new) reason

          reflogPath :: CodebasePath -> FilePath
          reflogPath root = root </> "reflog"

          termsOfTypeImpl :: MonadIO m => Reference -> m (Set Referent.Id)
          termsOfTypeImpl r =
            runDB conn $
              Ops.termsHavingType (Cv.reference1to2 r)
                >>= Set.traverse (Cv.referentid2to1 (getCycleLen "termsOfTypeImpl") getDeclType)

          termsMentioningTypeImpl :: MonadIO m => Reference -> m (Set Referent.Id)
          termsMentioningTypeImpl r =
            runDB conn $
              Ops.termsMentioningType (Cv.reference1to2 r)
                >>= Set.traverse (Cv.referentid2to1 (getCycleLen "termsMentioningTypeImpl") getDeclType)

          hashLength :: Applicative m => m Int
          hashLength = pure 10

          branchHashLength :: Applicative m => m Int
          branchHashLength = pure 10

          defnReferencesByPrefix :: MonadIO m => OT.ObjectType -> ShortHash -> m (Set Reference.Id)
          defnReferencesByPrefix _ (ShortHash.Builtin _) = pure mempty
          defnReferencesByPrefix ot (ShortHash.ShortHash prefix (fmap Cv.shortHashSuffix1to2 -> cycle) _cid) =
            Monoid.fromMaybe <$> runDB' conn do
              refs <- do
                Ops.componentReferencesByPrefix ot prefix cycle
                  >>= traverse (C.Reference.idH Ops.loadHashByObjectId)
                  >>= pure . Set.fromList

              Set.fromList <$> traverse (Cv.referenceid2to1 (getCycleLen "defnReferencesByPrefix")) (Set.toList refs)

          termReferencesByPrefix :: MonadIO m => ShortHash -> m (Set Reference.Id)
          termReferencesByPrefix = defnReferencesByPrefix OT.TermComponent

          declReferencesByPrefix :: MonadIO m => ShortHash -> m (Set Reference.Id)
          declReferencesByPrefix = defnReferencesByPrefix OT.DeclComponent

          referentsByPrefix :: MonadIO m => ShortHash -> m (Set Referent.Id)
          referentsByPrefix SH.Builtin {} = pure mempty
          referentsByPrefix (SH.ShortHash prefix (fmap Cv.shortHashSuffix1to2 -> cycle) cid) = runDB conn do
            termReferents <-
              Ops.termReferentsByPrefix prefix cycle
                >>= traverse (Cv.referentid2to1 (getCycleLen "referentsByPrefix") getDeclType)
            declReferents' <- Ops.declReferentsByPrefix prefix cycle (read . Text.unpack <$> cid)
            let declReferents =
                  [ Referent.ConId (ConstructorReference (Reference.Id (Cv.hash2to1 h) pos len) (fromIntegral cid)) (Cv.decltype2to1 ct)
                    | (h, pos, len, ct, cids) <- declReferents',
                      cid <- cids
                  ]
            pure . Set.fromList $ termReferents <> declReferents

          branchHashesByPrefix :: MonadIO m => ShortBranchHash -> m (Set Branch.Hash)
          branchHashesByPrefix sh = runDB conn do
            -- given that a Branch is shallow, it's really `CausalHash` that you'd
            -- refer to to specify a full namespace w/ history.
            -- but do we want to be able to refer to a namespace without its history?
            cs <- Ops.causalHashesByPrefix (Cv.sbh1to2 sh)
            pure $ Set.map (Causal.RawHash . Cv.hash2to1 . unCausalHash) cs

          sqlLca :: MonadIO m => Branch.Hash -> Branch.Hash -> m (Maybe Branch.Hash)
          sqlLca h1 h2 =
            liftIO $ withConnection  (debugName ++ ".lca.left") root $ \c1 -> do
                     withConnection  (debugName ++ ".lca.right") root $ \c2 -> do
                       runDB conn
                         . (fmap . fmap) Cv.causalHash2to1
                         $ Ops.lca (Cv.causalHash1to2 h1) (Cv.causalHash1to2 h2) c1 c2
      let
       codebase = C.Codebase
        (Cache.applyDefined termCache getTerm)
        (Cache.applyDefined typeOfTermCache getTypeOfTermImpl)
        (Cache.applyDefined declCache getTypeDeclaration)
        putTerm
        putTypeDeclaration
        (getRootBranch rootBranchCache)
        (putRootBranch rootBranchCache)
        (rootBranchUpdates rootBranchCache)
        getBranchForHash
        putBranch
        isCausalHash
        getPatch
        putPatch
        patchExists
        dependentsImpl
        syncFromDirectory
        syncToDirectory
        viewRemoteBranch'
        (\b r _s -> pushGitRootBranch conn b r)
        watches
        getWatch
        putWatch
        clearWatches
        getReflog
        appendReflog
        termsOfTypeImpl
        termsMentioningTypeImpl
        hashLength
        termReferencesByPrefix
        declReferencesByPrefix
        referentsByPrefix
        branchHashLength
        branchHashesByPrefix
        (Just sqlLca)
        (Just \l r -> runDB conn $ fromJust <$> before l r)

      let finalizer :: MonadIO m => m ()
          finalizer = do
            decls <- readTVarIO declBuffer
            terms <- readTVarIO termBuffer
            let printBuffer header b =
                  liftIO
                    if b /= mempty
                      then putStrLn header >> putStrLn "" >> print b
                      else pure ()
            printBuffer "Decls:" decls
            printBuffer "Terms:" terms
<<<<<<< HEAD
      (Right <$> action codebase) `finally` finalizer
    v -> pure $ Left v
=======

      pure . Right $
        ( finalizer,
          let
           code = C.Codebase
            (Cache.applyDefined termCache getTerm)
            (Cache.applyDefined typeOfTermCache getTypeOfTermImpl)
            (Cache.applyDefined declCache getTypeDeclaration)
            putTerm
            putTypeDeclaration
            (getRootBranch rootBranchCache)
            (putRootBranch rootBranchCache)
            (rootBranchUpdates rootBranchCache)
            getBranchForHash
            putBranch
            isCausalHash
            getPatch
            putPatch
            patchExists
            dependentsImpl
            syncFromDirectory
            syncToDirectory
            viewRemoteBranch'
            (pushGitBranch conn)
            watches
            getWatch
            putWatch
            clearWatches
            getReflog
            appendReflog
            termsOfTypeImpl
            termsMentioningTypeImpl
            hashLength
            termReferencesByPrefix
            declReferencesByPrefix
            referentsByPrefix
            branchHashLength
            branchHashesByPrefix
            (Just sqlLca)
            (Just \l r -> runDB conn $ fromJust <$> before l r)
          in code
        )
    v -> liftIO closeConn $> Left v
>>>>>>> dcff649f

-- well one or the other. :zany_face: the thinking being that they wouldn't hash-collide
termExists', declExists' :: MonadIO m => Hash -> ReaderT Connection (ExceptT Ops.Error m) Bool
termExists' = fmap isJust . Ops.primaryHashToMaybeObjectId . Cv.hash1to2
declExists' = termExists'

patchExists' :: MonadIO m => Branch.EditHash -> ReaderT Connection (ExceptT Ops.Error m) Bool
patchExists' h = fmap isJust $ Ops.primaryHashToMaybePatchObjectId (Cv.patchHash1to2 h)

putBranch' :: MonadIO m => Branch m -> ReaderT Connection (ExceptT Ops.Error m) ()
putBranch' branch1 =
  void . Ops.saveBranch . Cv.causalbranch1to2 $
    Branch.transform (lift . lift) branch1

isCausalHash' :: MonadIO m => Branch.Hash -> ReaderT Connection (ExceptT Ops.Error m) Bool
isCausalHash' (Causal.RawHash h) =
  Q.loadHashIdByHash (Cv.hash1to2 h) >>= \case
    Nothing -> pure False
    Just hId -> Q.isCausalHash hId

before :: MonadIO m => Branch.Hash -> Branch.Hash -> ReaderT Connection m (Maybe Bool)
before h1 h2 =
  Ops.before (Cv.causalHash1to2 h1) (Cv.causalHash1to2 h2)

syncInternal ::
  forall m.
  MonadIO m =>
  Sync.Progress m Sync22.Entity ->
  Connection ->
  Connection ->
  Branch m ->
  m ()
syncInternal progress srcConn destConn b = time "syncInternal" do
  runDB srcConn $ Q.savepoint "sync"
  runDB destConn $ Q.savepoint "sync"
  result <- runExceptT do
    let syncEnv = Sync22.Env srcConn destConn (16 * 1024 * 1024)
    -- we want to use sync22 wherever possible
    -- so for each branch, we'll check if it exists in the destination branch
    -- or if it exists in the source branch, then we can sync22 it
    -- oh god but we have to figure out the dbid
    -- if it doesn't exist in the dest or source branch,
    -- then just use putBranch to the dest
    let se :: forall m a. Functor m => (ExceptT Sync22.Error m a -> ExceptT SyncEphemeral.Error m a)
        se = Except.withExceptT SyncEphemeral.Sync22Error
    let r :: forall m a. (ReaderT Sync22.Env m a -> m a)
        r = flip runReaderT syncEnv
        processBranches ::
          forall m.
          MonadIO m =>
          Sync.Sync (ReaderT Sync22.Env (ExceptT Sync22.Error m)) Sync22.Entity ->
          Sync.Progress (ReaderT Sync22.Env (ExceptT Sync22.Error m)) Sync22.Entity ->
          [Entity m] ->
          ExceptT Sync22.Error m ()
        processBranches _ _ [] = pure ()
        processBranches sync progress (b0@(B h mb) : rest) = do
          when debugProcessBranches do
            traceM $ "processBranches " ++ show b0
            traceM $ " queue: " ++ show rest
          ifM @(ExceptT Sync22.Error m)
            (lift . runDB destConn $ isCausalHash' h)
            do
              when debugProcessBranches $ traceM $ "  " ++ show b0 ++ " already exists in dest db"
              processBranches sync progress rest
            do
              when debugProcessBranches $ traceM $ "  " ++ show b0 ++ " doesn't exist in dest db"
              let h2 = CausalHash . Cv.hash1to2 $ Causal.unRawHash h
              lift (flip runReaderT srcConn (Q.loadCausalHashIdByCausalHash h2)) >>= \case
                Just chId -> do
                  when debugProcessBranches $ traceM $ "  " ++ show b0 ++ " exists in source db, so delegating to direct sync"
                  r $ Sync.sync' sync progress [Sync22.C chId]
                  processBranches sync progress rest
                Nothing ->
                  lift mb >>= \b -> do
                    when debugProcessBranches $ traceM $ "  " ++ show b0 ++ " doesn't exist in either db, so delegating to Codebase.putBranch"
                    let (branchDeps, BD.to' -> BD.Dependencies' es ts ds) = BD.fromBranch b
                    when debugProcessBranches do
                      traceM $ "  branchDeps: " ++ show (fst <$> branchDeps)
                      traceM $ "  terms: " ++ show ts
                      traceM $ "  decls: " ++ show ds
                      traceM $ "  edits: " ++ show es
                    (cs, es, ts, ds) <- lift $ runDB destConn do
                      cs <- filterM (fmap not . isCausalHash' . fst) branchDeps
                      es <- filterM (fmap not . patchExists') es
                      ts <- filterM (fmap not . termExists') ts
                      ds <- filterM (fmap not . declExists') ds
                      pure (cs, es, ts, ds)
                    if null cs && null es && null ts && null ds
                      then do
                        lift . runDB destConn $ putBranch' b
                        processBranches @m sync progress rest
                      else do
                        let bs = map (uncurry B) cs
                            os = map O (es <> ts <> ds)
                        processBranches @m sync progress (os ++ bs ++ b0 : rest)
        processBranches sync progress (O h : rest) = do
          when debugProcessBranches $ traceM $ "processBranches O " ++ take 10 (show h)
          (runExceptT $ flip runReaderT srcConn (Q.expectHashIdByHash (Cv.hash1to2 h) >>= Q.expectObjectIdForAnyHashId)) >>= \case
            Left e -> error $ show e
            Right oId -> do
              r $ Sync.sync' sync progress [Sync22.O oId]
              processBranches sync progress rest
    sync <- se . r $ Sync22.sync22
    let progress' = Sync.transformProgress (lift . lift) progress
        bHash = Branch.headHash b
    se $ time "SyncInternal.processBranches" $ processBranches sync progress' [B bHash (pure b)]
    testWatchRefs <- time "SyncInternal enumerate testWatches" $
      lift . fmap concat $ for [WK.TestWatch] \wk ->
        fmap (Sync22.W wk) <$> flip runReaderT srcConn (Q.loadWatchesByWatchKind wk)
    se . r $ Sync.sync sync progress' testWatchRefs
  let onSuccess a = runDB destConn (Q.release "sync") *> pure a
      onFailure e = do
        if debugCommitFailedTransaction
          then runDB destConn (Q.release "sync")
          else runDB destConn (Q.rollbackRelease "sync")
        error (show e)
  runDB srcConn $ Q.rollbackRelease "sync" -- (we don't write to the src anyway)
  either onFailure onSuccess result

runDB' :: MonadIO m => Connection -> MaybeT (ReaderT Connection (ExceptT Ops.Error m)) a -> m (Maybe a)
runDB' conn = runDB conn . runMaybeT

runDB :: MonadIO m => Connection -> ReaderT Connection (ExceptT Ops.Error m) a -> m a
runDB conn = (runExceptT >=> err) . flip runReaderT conn
  where
    err = \case Left err -> error $ show err; Right a -> pure a

data Entity m
  = B Branch.Hash (m (Branch m))
  | O Hash

instance Show (Entity m) where
  show (B h _) = "B " ++ take 10 (show h)
  show (O h) = "O " ++ take 10 (show h)

data SyncProgressState = SyncProgressState
  { _needEntities :: Maybe (Set Sync22.Entity),
    _doneEntities :: Either Int (Set Sync22.Entity),
    _warnEntities :: Either Int (Set Sync22.Entity)
  }

emptySyncProgressState :: SyncProgressState
emptySyncProgressState = SyncProgressState (Just mempty) (Right mempty) (Right mempty)

syncProgress :: MonadState SyncProgressState m => MonadIO m => Sync.Progress m Sync22.Entity
syncProgress = Sync.Progress need done warn allDone
  where
    quiet = False
    maxTrackedHashCount = 1024 * 1024
    size :: SyncProgressState -> Int
    size = \case
      SyncProgressState Nothing (Left i) (Left j) -> i + j
      SyncProgressState (Just need) (Right done) (Right warn) -> Set.size need + Set.size done + Set.size warn
      SyncProgressState _ _ _ -> undefined

    need, done, warn :: (MonadState SyncProgressState m, MonadIO m) => Sync22.Entity -> m ()
    need h = do
      unless quiet $ Monad.whenM (State.gets size <&> (== 0)) $ liftIO $ putStr "\n"
      State.get >>= \case
        SyncProgressState Nothing Left {} Left {} -> pure ()
        SyncProgressState (Just need) (Right done) (Right warn) ->
          if Set.size need + Set.size done + Set.size warn > maxTrackedHashCount
            then State.put $ SyncProgressState Nothing (Left $ Set.size done) (Left $ Set.size warn)
            else
              if Set.member h done || Set.member h warn
                then pure ()
                else State.put $ SyncProgressState (Just $ Set.insert h need) (Right done) (Right warn)
        SyncProgressState _ _ _ -> undefined
      unless quiet printSynced

    done h = do
      unless quiet $ Monad.whenM (State.gets size <&> (== 0)) $ liftIO $ putStr "\n"
      State.get >>= \case
        SyncProgressState Nothing (Left done) warn ->
          State.put $ SyncProgressState Nothing (Left (done + 1)) warn
        SyncProgressState (Just need) (Right done) warn ->
          State.put $ SyncProgressState (Just $ Set.delete h need) (Right $ Set.insert h done) warn
        SyncProgressState _ _ _ -> undefined
      unless quiet printSynced

    warn h = do
      unless quiet $ Monad.whenM (State.gets size <&> (== 0)) $ liftIO $ putStr "\n"
      State.get >>= \case
        SyncProgressState Nothing done (Left warn) ->
          State.put $ SyncProgressState Nothing done (Left $ warn + 1)
        SyncProgressState (Just need) done (Right warn) ->
          State.put $ SyncProgressState (Just $ Set.delete h need) done (Right $ Set.insert h warn)
        SyncProgressState _ _ _ -> undefined
      unless quiet printSynced

    allDone = do
      State.get >>= liftIO . putStrLn . renderState ("  " ++ "Done syncing ")

    printSynced :: (MonadState SyncProgressState m, MonadIO m) => m ()
    printSynced = State.get >>= \s -> liftIO $
        finally
          do ANSI.hideCursor; putStr . renderState ("  " ++ "Synced ") $ s
          ANSI.showCursor

    renderState :: String -> SyncProgressState -> String
    renderState prefix = \case
      SyncProgressState Nothing (Left done) (Left warn) ->
        "\r" ++ prefix ++ show done ++ " entities" ++ if warn > 0 then " with " ++ show warn ++ " warnings." else "."
      SyncProgressState (Just _need) (Right done) (Right warn) ->
        "\r" ++ prefix ++ show (Set.size done + Set.size warn)
          ++ " entities"
          ++ if Set.size warn > 0
            then " with " ++ show (Set.size warn) ++ " warnings."
            else "."
      SyncProgressState need done warn ->
        "invalid SyncProgressState "
          ++ show (fmap v need, bimap id v done, bimap id v warn)
      where
        v = const ()

viewRemoteBranch' ::
  forall m r.
  (MonadUnliftIO m) =>
  ReadRemoteNamespace ->
  ((Branch m, CodebasePath) -> m r) ->
  m (Either C.GitError r)
viewRemoteBranch' (repo, sbh, path) action = UnliftIO.try $ do
  -- set up the cache dir
  remotePath <- (UnliftIO.fromEitherM . runExceptT . withExceptT C.GitProtocolError . time "Git fetch" $ pullBranch repo)
  codebaseExists remotePath >>= \case
    -- If there's no initialized codebase at this repo; we pretend there's an empty one.
    -- I'm thinking we should probably return an error value instead.
    False -> action (Branch.empty, remotePath)
    True -> do
      result <- sqliteCodebase "viewRemoteBranch.gitCache" remotePath $ \codebase -> do
             -- try to load the requested branch from it
             branch <- time "Git fetch (sbh)" $ case sbh of
               -- no sub-branch was specified, so use the root.
               Nothing ->
                 (time "Get remote root branch" $ Codebase1.getRootBranch codebase) >>= \case
                   -- this NoRootBranch case should probably be an error too.
                   Left Codebase1.NoRootBranch -> pure Branch.empty
                   Left (Codebase1.CouldntLoadRootBranch h) ->
                     throwIO . C.GitCodebaseError $ GitError.CouldntLoadRootBranch repo h
                   Left (Codebase1.CouldntParseRootBranch s) ->
                     throwIO . C.GitSqliteCodebaseError $ GitError.GitCouldntParseRootBranchHash repo s
                   Right b -> pure b
               -- load from a specific `ShortBranchHash`
               Just sbh -> do
                 branchCompletions <- Codebase1.branchHashesByPrefix codebase sbh
                 case toList branchCompletions of
                   [] -> throwIO . C.GitCodebaseError $ GitError.NoRemoteNamespaceWithHash repo sbh
                   [h] ->
                     (Codebase1.getBranchForHash codebase h) >>= \case
                       Just b -> pure b
                       Nothing -> throwIO . C.GitCodebaseError $ GitError.NoRemoteNamespaceWithHash repo sbh
                   _ -> throwIO . C.GitCodebaseError $ GitError.RemoteNamespaceHashAmbiguous repo sbh branchCompletions
             case Branch.getAt path branch of
               Just b -> action (b, remotePath)
               Nothing -> throwIO . C.GitCodebaseError $ GitError.CouldntFindRemoteBranch repo path
      case result of
        Left schemaVersion -> throwIO . C.GitSqliteCodebaseError $ GitError.UnrecognizedSchemaVersion repo remotePath schemaVersion
        Right inner -> pure inner

-- Push a branch to a repo. Optionally attempt to set the branch as the new root, which fails if the branch is not after
-- the existing root.
pushGitBranch ::
  (MonadUnliftIO m) =>
  Connection ->
  Branch m ->
  WriteRepo ->
  PushGitBranchOpts ->
  m (Either C.GitError ())
pushGitBranch srcConn branch repo (PushGitBranchOpts setRoot _syncMode) = runExceptT @C.GitError do
  -- pull the remote repo to the staging directory
  -- open a connection to the staging codebase
  -- create a savepoint on the staging codebase
  -- sync the branch to the staging codebase using `syncInternal`, which probably needs to be passed in instead of `syncToDirectory`
  -- if setting the remote root,
  --   do a `before` check on the staging codebase
  --   if it passes, proceed (see below)
  --   if it fails, rollback to the savepoint and clean up.
  -- otherwise, proceed: release the savepoint (commit it), clean up, and git-push the result

  -- set up the cache dir
  remotePath <- time "Git fetch" $ withExceptT C.GitProtocolError $ pullBranch (writeToRead repo)
  (closeDestConn, destConn) <- openOrCreateCodebaseConnection "push.dest" remotePath
  mapExceptT (`finally` liftIO closeDestConn) $ do
    flip runReaderT destConn $ Q.savepoint "push"
    lift . flip State.execStateT emptySyncProgressState $
      syncInternal syncProgress srcConn destConn (Branch.transform lift branch)
    flip runReaderT destConn do
      if setRoot
        then do
          let newRootHash = Branch.headHash branch
          -- the call to runDB "handles" the possible DB error by bombing
          (fmap . fmap) Cv.branchHash2to1 (runDB destConn Ops.loadMaybeRootCausalHash) >>= \case
            Nothing -> do
              setRepoRoot newRootHash
              Q.release "push"
            Just oldRootHash -> do
              before oldRootHash newRootHash >>= \case
                Nothing ->
                  error $
                    "I couldn't find the hash " ++ show newRootHash
                      ++ " that I just synced to the cached copy of "
                      ++ repoString
                      ++ " in "
                      ++ show remotePath
                      ++ "."
                Just False -> do
                  Q.rollbackRelease "push"
                  throwError . C.GitProtocolError $ GitError.PushDestinationHasNewStuff repo
                Just True -> do
                  setRepoRoot newRootHash
                  Q.release "push"
        else Q.release "push"

      Q.setJournalMode JournalMode.DELETE
  liftIO do
    void $ push remotePath repo
  where
    repoString = Text.unpack $ printWriteRepo repo
    setRepoRoot :: Q.DB m => Branch.Hash -> m ()
    setRepoRoot h = do
      let h2 = Cv.causalHash1to2 h
          err = error $ "Called SqliteCodebase.setNamespaceRoot on unknown causal hash " ++ show h2
      chId <- fromMaybe err <$> Q.loadCausalHashIdByCausalHash h2
      Q.setNamespaceRoot chId

    -- This function makes sure that the result of git status is valid.
    -- Valid lines are any of:
    --
    --   ?? .unison/v2/unison.sqlite3 (initial commit to an empty repo)
    --   M .unison/v2/unison.sqlite3  (updating an existing repo)
    --   D .unison/v2/unison.sqlite3-wal (cleaning up the WAL from before bugfix)
    --   D .unison/v2/unison.sqlite3-shm (ditto)
    --
    -- Invalid lines are like:
    --
    --   ?? .unison/v2/unison.sqlite3-wal
    --
    -- Which will only happen if the write-ahead log hasn't been
    -- fully folded into the unison.sqlite3 file.
    --
    -- Returns `Just (hasDeleteWal, hasDeleteShm)` on success,
    -- `Nothing` otherwise. hasDeleteWal means there's the line:
    --   D .unison/v2/unison.sqlite3-wal
    -- and hasDeleteShm is `True` if there's the line:
    --   D .unison/v2/unison.sqlite3-shm
    --
    parseStatus :: Text -> Maybe (Bool, Bool)
    parseStatus status =
      if all okLine statusLines
        then Just (hasDeleteWal, hasDeleteShm)
        else Nothing
      where
        statusLines = Text.unpack <$> Text.lines status
        t = dropWhile Char.isSpace
        okLine (t -> '?' : '?' : (t -> p)) | p == codebasePath = True
        okLine (t -> 'M' : (t -> p)) | p == codebasePath = True
        okLine line = isWalDelete line || isShmDelete line
        isWalDelete (t -> 'D' : (t -> p)) | p == codebasePath ++ "-wal" = True
        isWalDelete _ = False
        isShmDelete (t -> 'D' : (t -> p)) | p == codebasePath ++ "-wal" = True
        isShmDelete _ = False
        hasDeleteWal = any isWalDelete statusLines
        hasDeleteShm = any isShmDelete statusLines

    -- Commit our changes
    push :: CodebasePath -> WriteRepo -> IO Bool -- withIOError needs IO
    push remotePath (WriteGitRepo url) = time "SqliteCodebase.pushGitRootBranch.push" $ do
      -- has anything changed?
      -- note: -uall recursively shows status for all files in untracked directories
      --   we want this so that we see
      --     `??  .unison/v2/unison.sqlite3` and not
      --     `??  .unison/`
      status <- gitTextIn remotePath ["status", "--short", "-uall"]
      if Text.null status
        then pure False
        else case parseStatus status of
          Nothing ->
            error $
              "An error occurred during push.\n"
                <> "I was expecting only to see .unison/v2/unison.sqlite3 modified, but saw:\n\n"
                <> Text.unpack status
                <> "\n\n"
                <> "Please visit https://github.com/unisonweb/unison/issues/2063\n"
                <> "and add any more details about how you encountered this!\n"
          Just (hasDeleteWal, hasDeleteShm) -> do
            -- Only stage files we're expecting; don't `git add --all .`
            -- which could accidentally commit some garbage
            gitIn remotePath ["add", ".unison/v2/unison.sqlite3"]
            when hasDeleteWal $ gitIn remotePath ["rm", ".unison/v2/unison.sqlite3-wal"]
            when hasDeleteShm $ gitIn remotePath ["rm", ".unison/v2/unison.sqlite3-shm"]
            gitIn
              remotePath
              ["commit", "-q", "-m", "Sync branch " <> Text.pack (show $ Branch.headHash branch)]
            -- Push our changes to the repo
            gitIn remotePath ["push", "--quiet", url]
            pure True<|MERGE_RESOLUTION|>--- conflicted
+++ resolved
@@ -805,7 +805,7 @@
         syncFromDirectory
         syncToDirectory
         viewRemoteBranch'
-        (\b r _s -> pushGitRootBranch conn b r)
+        (\b r opts -> pushGitBranch conn b r opts)
         watches
         getWatch
         putWatch
@@ -834,54 +834,8 @@
                       else pure ()
             printBuffer "Decls:" decls
             printBuffer "Terms:" terms
-<<<<<<< HEAD
       (Right <$> action codebase) `finally` finalizer
     v -> pure $ Left v
-=======
-
-      pure . Right $
-        ( finalizer,
-          let
-           code = C.Codebase
-            (Cache.applyDefined termCache getTerm)
-            (Cache.applyDefined typeOfTermCache getTypeOfTermImpl)
-            (Cache.applyDefined declCache getTypeDeclaration)
-            putTerm
-            putTypeDeclaration
-            (getRootBranch rootBranchCache)
-            (putRootBranch rootBranchCache)
-            (rootBranchUpdates rootBranchCache)
-            getBranchForHash
-            putBranch
-            isCausalHash
-            getPatch
-            putPatch
-            patchExists
-            dependentsImpl
-            syncFromDirectory
-            syncToDirectory
-            viewRemoteBranch'
-            (pushGitBranch conn)
-            watches
-            getWatch
-            putWatch
-            clearWatches
-            getReflog
-            appendReflog
-            termsOfTypeImpl
-            termsMentioningTypeImpl
-            hashLength
-            termReferencesByPrefix
-            declReferencesByPrefix
-            referentsByPrefix
-            branchHashLength
-            branchHashesByPrefix
-            (Just sqlLca)
-            (Just \l r -> runDB conn $ fromJust <$> before l r)
-          in code
-        )
-    v -> liftIO closeConn $> Left v
->>>>>>> dcff649f
 
 -- well one or the other. :zany_face: the thinking being that they wouldn't hash-collide
 termExists', declExists' :: MonadIO m => Hash -> ReaderT Connection (ExceptT Ops.Error m) Bool
