--- conflicted
+++ resolved
@@ -11,12 +11,7 @@
 import qualified Data.Text as Text
 import           Prelude hiding (readFile)
 import qualified Text.Parsec.Layout as L
-<<<<<<< HEAD
-import qualified Unison.Builtin as Builtin
 import           Unison.DataDeclaration (DataDeclaration, EffectDeclaration)
-=======
-import           Unison.DataDeclaration (DataDeclaration(..), EffectDeclaration(..))
->>>>>>> d84a77f8
 import qualified Unison.DataDeclaration as DD
 import           Unison.Parser (Parser, traced, token_, sepBy, string)
 import qualified Unison.Term as Term
