{-# OPTIONS_GHC -Wwarn #-} -- todo: remove me later
{-# OPTIONS_GHC -Wno-unused-imports #-}
{-# LANGUAGE OverloadedStrings   #-}
{-# LANGUAGE TypeApplications #-}

module Unison.Codebase2 where

import           Control.Monad                  ( foldM
                                                , forM
                                                )
import           Data.Foldable                  ( toList, traverse_ )
import qualified Data.Map                      as Map
import           Data.Maybe                     ( catMaybes )
import           Data.Set                       ( Set )
import qualified Data.Set                      as Set
import qualified Unison.ABT                    as ABT
import qualified Unison.Builtin2               as Builtin
import           Unison.Codebase.Branch2         ( Branch )
import qualified Unison.Codebase.Branch2       as Branch
import qualified Unison.Codebase.CodeLookup    as CL
import qualified Unison.DataDeclaration        as DD
import qualified Unison.Name as Name
import qualified Unison.Names2                 as Names
import           Unison.Reference               ( Reference )
import qualified Unison.Reference              as Reference
import qualified Unison.Referent as Referent
import qualified Unison.Term                   as Term
import qualified Unison.Type                   as Type
import           Unison.Typechecker.TypeLookup  (TypeLookup(TypeLookup))
import qualified Unison.Typechecker.TypeLookup as TL
import           Unison.Parser                  ( Ann )
import qualified Unison.UnisonFile             as UF
import qualified Unison.Var                    as Var
import           Unison.Var                     ( Var )
import qualified Unison.Runtime.IOSource       as IOSource
import           Unison.Symbol                  ( Symbol )
import qualified Unison.Codebase.BranchUtil as BranchUtil

import Debug.Trace

type DataDeclaration v a = DD.DataDeclaration' v a
type EffectDeclaration v a = DD.EffectDeclaration' v a

type Term v a = Term.AnnotatedTerm v a
type Type v a = Type.AnnotatedType v a
type Decl v a = Either (EffectDeclaration v a) (DataDeclaration v a)


data Codebase m v a =
  Codebase { getTerm            :: Reference.Id -> m (Maybe (Term v a))
           , getTypeOfTerm      :: Reference -> m (Maybe (Type v a))
           , getTypeDeclaration :: Reference.Id -> m (Maybe (Decl v a))

           , putTerm            :: Reference.Id -> Term v a -> Type v a -> m ()
           , putTypeDeclaration :: Reference.Id -> Decl v a -> m ()

           , getRootBranch      :: m (Branch m)
           , putRootBranch      :: Branch m -> m ()
           , rootBranchUpdates  :: m (m (), m (Set Branch.Hash))

           , dependentsImpl     :: Reference -> m (Set Reference.Id)
           , syncFromDirectory  :: FilePath -> m ()
<<<<<<< HEAD
           , syncToDirectory    :: FilePath -> Branch m -> m ()
=======

           -- Watch expressions are part of the codebase, the `Reference.Id` is
           -- the hash of the source of the watch expression, and the `Term v a`
           -- is the evaluated result of the expression, decompiled to a term.
           , watches            :: UF.WatchKind -> m [Reference.Id]
           , getWatch           :: UF.WatchKind -> Reference.Id -> m (Maybe (Term v a))
           , putWatch           :: UF.WatchKind -> Reference.Id -> Term v a -> m ()
>>>>>>> 18862480
           }

-- | Write all of the builtins types and IO types into the codebase
initializeCodebase :: forall m. Monad m => Codebase m Symbol Ann -> m ()
initializeCodebase c = do
  addDefsToCodebase c
    (UF.TypecheckedUnisonFile (Map.fromList Builtin.builtinDataDecls)
                              (Map.fromList Builtin.builtinEffectDecls)
                              mempty mempty)
  addDefsToCodebase c IOSource.typecheckedFile
  let names0 = Builtin.names0 <> UF.typecheckedToNames0 IOSource.typecheckedFile
  let b0 = BranchUtil.addFromNames0 names0 Branch.empty0
  putRootBranch c (Branch.one b0)
  where
  --  Codebase.putRootBranch c (Branch.one $ BranchUtil.addFromNames0 mempty Branch.empty0)

-- Feel free to refactor this to use some other type than TypecheckedUnisonFile
-- if it makes sense to later.
addDefsToCodebase :: forall m v a. (Monad m, Var v)
  => Codebase m v a -> UF.TypecheckedUnisonFile v a -> m ()
addDefsToCodebase c uf = do
  traverse_ (goType Right) (UF.dataDeclarations' uf)
  traverse_ (goType Left)  (UF.effectDeclarations' uf)
  -- put terms
  traverse_ goTerm (UF.hashTerms uf)
  where
    goTerm (Reference.DerivedId r, tm, tp) = putTerm c r tm tp
    goTerm b = error $ "tried to write builtin term to codebase: " ++ show b
    goType :: (t -> Decl v a) -> (Reference.Reference, t) -> m ()
    goType f (ref, decl) = case ref of
      Reference.DerivedId id -> putTypeDeclaration c id (f decl)
      _                      -> pure ()

getTypeOfConstructor ::
  (Monad m, Ord v) => Codebase m v a -> Reference -> Int -> m (Maybe (Type v a))
getTypeOfConstructor codebase (Reference.DerivedId r) cid = do
  maybeDecl <- getTypeDeclaration codebase r
  pure $ case maybeDecl of
    Nothing -> Nothing
    Just decl -> DD.typeOfConstructor (either DD.toDataDecl id decl) cid
getTypeOfConstructor _ r cid =
  error $ "Don't know how to getTypeOfConstructor " ++ show r ++ " " ++ show cid

-- typecheckingEnvironment' :: (Monad m, Ord v) => Codebase m v a -> Term v a -> m (Typechecker.Env v a)
-- typecheckingEnvironment' code term = do
--   tl <- typecheckingEnvironment code term
--   pure $ Typechecker.Env (builtinLoc code) [] tl mempty
--
-- -- Scan the term for all its dependencies and pull out the `ReadRefs` that
-- -- gives info for all its dependencies, using the provided codebase.
-- typecheckingEnvironment
--   :: (Monad m, Ord v) => Codebase m v a -> Term v a -> m (TypeLookup v a)
-- typecheckingEnvironment code t = do
--   let deps = Term.dependencies t
--   termTypes0 <- forM (toList deps) $ \r -> (r, ) <$> getTypeOfTerm code r
--   let termTypes = Map.fromList [ (r, t) | (r, Just t) <- termTypes0 ]
--   let rids      = [ (r0, r) | r0@(Reference.DerivedId r) <- toList deps ]
--   decls0 <- forM rids $ \(r0, r) -> (r0, ) <$> getTypeDeclaration code r
--   let allDecls         = Map.fromList [ (r, d) | (r, Just d) <- decls0 ]
--       (datas, effects) = foldl' go (mempty, mempty) (Map.toList allDecls)
--       go (datas, effects) (r, d) = case d of
--         Left  e -> (datas, Map.insert r e effects)
--         Right d -> (Map.insert r d datas, effects)
--   pure $ TL.TypeLookup termTypes datas effects
--
-- prettyTypeSource :: (Monad m, Var v) => Codebase m v a -> Name -> Reference -> Branch -> m (Maybe (Pretty ColorText))
-- prettyTypeSource = error "todo"
--
-- listReferences
--   :: (Var v, Monad m) => Codebase m v a -> Branch0 -> [Reference] -> m String
-- listReferences code branch refs = do
--   let ppe = Branch.prettyPrintEnv branch
--   terms0 <- forM refs $ \r -> do
--     otyp <- getTypeOfTerm code r
--     pure $ (PPE.termName ppe (Referent.Ref r), otyp)
--   let terms = [ (name, t) | (name, Just t) <- terms0 ]
--   let typeRefs0 = Branch.allNamedTypes branch
--       typeRefs  = filter (`Set.member` typeRefs0) refs
--   _decls <- fmap catMaybes . forM typeRefs $ \r -> case r of
--     Reference.DerivedId id -> do
--       d <- getTypeDeclaration code id
--       pure $ fmap (PPE.typeName ppe r, ) d
--     _ -> pure Nothing
--   let termsPP = TypePrinter.prettySignatures ppe (sortOn fst terms)
--   -- todo: type decls also
--   pure (PP.toPlain 80 termsPP)

-- putTermComponent :: (Monad m, Ord v)
--                  => Codebase m v a
--                  -> Map v (Reference, Term v a, Type v a)
--                  -> m ()
-- putTermComponent code m = forM_ (toList m) $ \(ref, tm, typ) -> case ref of
--   Reference.DerivedId id -> putTerm code id tm typ
--   _ -> pure ()

-- prettyBinding
--   :: (Var.Var v, Monad m)
--   => Codebase m v a
--   -> HashQualified
--   -> Referent
--   -> Branch0
--   -> m (Maybe (Pretty ColorText))
-- prettyBinding _ _ (Referent.Ref (Reference.Builtin _)) _ = pure Nothing
-- prettyBinding cb name r0@(Referent.Ref r1@(Reference.DerivedId r)) b =
--   go =<< getTerm cb r
--  where
--   go Nothing = pure Nothing
--   go (Just tm) =
--     let
-- -- We force the `(r0,name)` association since if this is a recursive
-- -- fn whose body also mentions `r`, want name to be the same as the binding.
--         ppEnv = PPE.assignTermName r0 name $ Branch.prettyPrintEnv b
--     in  case tm of
--           Term.Ann' _ _ ->
--             pure $ Just (TermPrinter.prettyBinding ppEnv name tm)
--           _ -> do
--             Just typ <- getTypeOfTerm cb r1
--             pure . Just $ TermPrinter.prettyBinding
--               ppEnv
--               name
--               (Term.ann (ABT.annotation tm) tm typ)
-- prettyBinding _ _ r _ = error $ "unpossible " ++ show r
--
-- prettyBindings :: (Var.Var v, Monad m)
--   => Codebase m v a -> [(HashQualified,Referent)] -> Branch0 -> m (Pretty ColorText)
-- prettyBindings cb tms b = do
--   ds <- catMaybes <$> (forM tms $ \(name,r) -> prettyBinding cb name r b)
--   pure $ PP.linesSpaced ds

typeLookupForDependencies
  :: Monad m => Codebase m v a -> Set Reference -> m (TL.TypeLookup v a)
typeLookupForDependencies codebase refs = foldM go mempty refs
 where
--  go ::
  go tl ref@(Reference.DerivedId id) = fmap (tl <>) $ do
    getTypeOfTerm codebase ref >>= \case
      Just typ -> pure $ TypeLookup (Map.singleton ref typ) mempty mempty
      Nothing  -> getTypeDeclaration codebase id >>= \case
        Just (Left ed) ->
          pure $ TypeLookup mempty mempty (Map.singleton ref ed)
        Just (Right dd) ->
          pure $ TypeLookup mempty (Map.singleton ref dd) mempty
        Nothing -> pure mempty
  go tl _builtin = pure tl -- codebase isn't consulted for builtins

-- todo: can this be implemented in terms of TransitiveClosure.transitiveClosure?
-- todo: add some tests on this guy?
transitiveDependencies
  :: (Monad m, Var v)
  => CL.CodeLookup v m a
  -> Set Reference
  -> Reference
  -> m (Set Reference)
transitiveDependencies code seen0 r = if Set.member r seen0
  then pure seen0
  else
    let seen = Set.insert r seen0
    in
      case r of
        Reference.DerivedId id -> do
          t <- CL.getTerm code id
          case t of
            Just t ->
              foldM (transitiveDependencies code) seen (Term.dependencies t)
            Nothing -> do
              t <- CL.getTypeDeclaration code id
              case t of
                Nothing        -> pure seen
                Just (Left ed) -> foldM (transitiveDependencies code)
                                        seen
                                        (DD.dependencies (DD.toDataDecl ed))
                Just (Right dd) -> foldM (transitiveDependencies code)
                                         seen
                                         (DD.dependencies dd)
        _ -> pure seen

toCodeLookup :: Codebase m v a -> CL.CodeLookup v m a
toCodeLookup c = CL.CodeLookup (getTerm c) (getTypeDeclaration c)

 -- Like the other `makeSelfContained`, but takes and returns a `UnisonFile`.
 -- Any watches in the input `UnisonFile` will be watches in the returned
 -- `UnisonFile`.
-- Like the other `makeSelfContained`, but takes and returns a `UnisonFile`.
-- Any watches in the input `UnisonFile` will be watches in the returned
-- `UnisonFile`.
makeSelfContained'
  :: forall m v a . (Monad m, Monoid a, Var v)
  => CL.CodeLookup v m a
  -> UF.UnisonFile v a
  -> m (UF.UnisonFile v a)
makeSelfContained' code uf = do
  let deps0 = Term.dependencies . snd <$> (UF.allWatches uf <> UF.terms uf)
  deps <- foldM (transitiveDependencies code) Set.empty (Set.unions deps0)
  let refVar r = Var.typed (Var.RefNamed r)
--  let termName r = PPE.termName pp (Referent.Ref r)
--      typeName r = PPE.typeName pp r
  decls <- fmap catMaybes . forM (toList deps) $ \case
    r@(Reference.DerivedId rid) -> fmap (r, ) <$> CL.getTypeDeclaration code rid
    _                           -> pure Nothing
  termsByRef <- fmap catMaybes . forM (toList deps) $ \case
    r@(Reference.DerivedId rid) ->
      fmap (r, refVar r, ) <$> CL.getTerm code rid
    _ -> pure Nothing
  let
    unref :: Term v a -> Term v a
    unref t = ABT.visitPure go t
     where
      go t@(Term.Ref' (r@(Reference.DerivedId _))) =
        Just (Term.var (ABT.annotation t) (refVar r))
      go _ = Nothing
    datas1 = Map.fromList
      [ (r, (v, dd)) | (r, Right dd) <- decls, v <- [refVar r] ]
    effects1 = Map.fromList
      [ (r, (v, ed)) | (r, Left ed) <- decls, v <- [refVar r] ]
    ds0 = Map.fromList [ (r, (v, dd)) | (v, (r, dd)) <-
            Map.toList $ UF.dataDeclarations uf ]
    es0 = Map.fromList [ (r, (v, ed)) | (v, (r, ed)) <-
            Map.toList $ UF.effectDeclarations uf ]
    bindings = [ (v, unref t) | (_, v, t) <- termsByRef ]
    (datas', effects') = (Map.union ds0 datas1, Map.union es0 effects1)
    unrefb bs = [ (v, unref b) | (v, b) <- bs ]
    uf' = UF.UnisonFile
      (Map.fromList [ (v, (r,dd)) | (r, (v,dd)) <- Map.toList datas' ])
      (Map.fromList [ (v, (r,dd)) | (r, (v,dd)) <- Map.toList effects' ])
      (bindings ++ unrefb (UF.terms uf))
      (unrefb <$> UF.watches uf)
  pure $ uf'

dependents :: Functor m => Codebase m v a -> Reference -> m (Set Reference)
dependents c r
    = Set.union (Builtin.builtinTypeDependents r)
    . Set.map Reference.DerivedId
  <$> dependentsImpl c r

-- -- Creates a self-contained `UnisonFile` which bakes in
-- -- all transitive dependencies
-- makeSelfContained
--   :: forall m v a . (Monad m, Monoid a, Var v)
--   => CL.CodeLookup v m a
--   -> PrettyPrintEnv
--   -> Term v a
--   -> m (UF.UnisonFile v a)
-- makeSelfContained code pp term = do
--   deps <- foldM (transitiveDependencies code) Set.empty (Term.dependencies term)
--   let termName r = PPE.termName pp (Referent.Ref r)
--       typeName r = PPE.typeName pp r
--   decls <- fmap catMaybes . forM (toList deps) $ \case
--     r@(Reference.DerivedId rid) -> fmap (r, ) <$> CL.getTypeDeclaration code rid
--     _                           -> pure Nothing
--   termsByRef <- fmap catMaybes . forM (toList deps) $ \case
--     r@(Reference.DerivedId rid) ->
--       fmap (r, HQ.toVar @v (termName r), ) <$> CL.getTerm code rid
--     _ -> pure Nothing
--   let
--     unref :: Term v a -> Term v a
--     unref t = ABT.visitPure go t
--      where
--       go t@(Term.Ref' (r@(Reference.DerivedId _))) =
--         Just (Term.var (ABT.annotation t) (HQ.toVar $ termName r))
--       go _ = Nothing
--     datas = Map.fromList
--       [ (v, (r, dd)) | (r, Right dd) <- decls, v <- [HQ.toVar (typeName r)] ]
--     effects = Map.fromList
--       [ (v, (r, ed)) | (r, Left ed) <- decls, v <- [HQ.toVar (typeName r)] ]
--     bindings = [ (v, unref t) | (_, v, t) <- termsByRef ]
--   pure $ UF.UnisonFile datas effects bindings [] -- no watches in the resulting file
--
-- -- Predicate of Relation a b here is "a depends on b".
-- -- Dependents are in the domain and dependencies in the range.
-- type DependencyGraph = R.Relation Reference Reference
--
-- dependencyGraph
--   :: (Ord v, Monad m) => Codebase m v a -> Branch0 -> m DependencyGraph
-- dependencyGraph c b = do
--   termDeps <-
--     for [ r | Reference.DerivedId r <- Referent.toReference <$> toList terms ]
--       $ \r -> do
--           mayTerm <- getTerm c r
--           case mayTerm of
--             Nothing -> fail $ "Missing term reference " <> show r
--             Just t  -> pure (Reference.DerivedId r, Term.dependencies t)
--   typeDeps <- for [ r | Reference.DerivedId r <- toList types ] $ \r -> do
--     mayType <- getTypeDeclaration c r
--     case mayType of
--       Nothing -> fail $ "Missing type reference " <> show r
--       Just t  -> pure
--         (Reference.DerivedId r, DD.dependencies . either DD.toDataDecl id $ t)
--   pure $ on R.union (R.fromMultimap . Map.fromList) termDeps typeDeps
--  where
--   terms = Branch.allTerms b
--   types = Branch.allTypes b
--
-- isTerm :: Functor m => Codebase m v a -> Reference -> m Bool
-- isTerm code = fmap isJust . getTypeOfTerm code
--
-- isType :: Applicative m => Codebase m v a -> Reference -> m Bool
-- isType c r = case r of
--   Reference.Builtin b -> pure (Name.unsafeFromText b `Set.member` Builtin.builtinTypeNames)
--   Reference.DerivedId r -> isJust <$> getTypeDeclaration c r

-- -- Gets the dependents of a whole component (cycle), topologically sorted,
-- -- meaning that if X depends on Y, Y appears before X in this list.
-- -- If X and Y depend on each other, they will appear adjacent in
-- -- arbitrary order.
-- componentDependents
--   :: (Monad m, Ord v) => Codebase m v a -> Reference -> m [Reference]
-- componentDependents c r = do
--   dependents <-
--     fmap (toList . Set.unions)
--     . traverse (dependents c)
--     . toList
--     . Reference.members
--     $ Reference.componentFor r
--   withDependencies <- for dependents
--     $ \r -> fmap (r, ) $ Branch.dependencies refOps r
--   pure . fmap fst . join $ Components.components id withDependencies
--   where refOps = referenceOps c
--
-- -- Turns a cycle of references into a term with free vars that we can edit
-- -- and hash again.
-- unhashComponent
--   :: forall m v a . (Monad m, Var v)
--   => Codebase m v a
--   -> Branch0
--   -> Reference
--   -> m (Maybe (Map v (Reference, Term v a, Type v a)))
-- unhashComponent code b ref = do
--   let component = Reference.members $ Reference.componentFor ref
--       ppe = Branch.prettyPrintEnv b
--   isTerm <- isTerm code ref
--   isType <- isType code ref
--   if isTerm then do
--     let
--       termInfo :: Reference -> m (v, (Reference, Term v a, Type v a))
--       termInfo termRef = do
--         tpm <- getTypeOfTerm code termRef
--         tp  <- maybe (fail $ "Missing type for term " <> show termRef) pure tpm
--         case termRef of
--           Reference.DerivedId id -> do
--             mtm <- getTerm code id
--             tm <- maybe (fail $ "Missing term with id " <> show id) pure mtm
--             pure (HQ.toVar $ PPE.termName ppe (Referent.Ref termRef), (termRef, tm, tp))
--           _ -> fail $ "Cannot unhashComponent for a builtin: " ++ show termRef
--       unhash m =
--         let f (ref,_oldTm,oldTyp) (_ref,newTm) = (ref,newTm,oldTyp)
--             dropType (r,tm,_tp) = (r,tm)
--         in Map.intersectionWith f m (Term.unhashComponent (dropType <$> m))
--     Just . unhash . Map.fromList <$> traverse termInfo (toList component)
--   else if isType then pure Nothing
--   else fail $ "Invalid reference: " <> show ref
--
-- propagate :: (Monad m, Var v, Ord a, Monoid a) => Codebase m v a -> Branch0 -> m Branch0
-- propagate code b = do
--   fs <- R.ran <$> frontier code b
--   propagate' code fs b
--
-- -- For any `Reference` in the frontier which has a type edit, do no propagation.
-- -- (for now, until we have a richer type edit algebra).
-- --
-- -- For any `Reference` in the frontier which has an unconflicted, type-preserving
-- -- term edit, `old -> new`, replace `old` with `new` in dependents of the
-- -- frontier, and call `propagate'` recursively on the new frontier.
-- --
-- -- If the term is `Typing.Same`, the dependents don't need to be typechecked.
-- -- If the term is `Typing.Subtype`, and the dependent only has inferred type,
-- -- it should be re-typechecked, and the new inferred type should be used.
-- --
-- -- This will create a whole bunch of new terms in the codebase and move the
-- -- names onto those new terms. Uses `Term.updateDependencies` to perform
-- -- the substitutions.
--
-- propagate'
--   :: forall m v a
--    . (Monad m, Var v, Ord a, Monoid a)
--   => Codebase m v a
--   -> Set Reference
--   -> Branch0
--   -> m Branch0
-- propagate' code frontier b = go edits b =<< dirty
--  where
--   dirty =
--     Set.toList . Set.unions <$> traverse (dependents code) (Set.toList frontier)
--   edits =
--     Map.fromList
--       .    R.toList
--       .    R.filterRan (TermEdit.isTypePreserving)
--       $    frontier
--       R.<| Branch.editedTerms b
--   update edits =
--     Term.updateDependencies (Map.mapMaybe TermEdit.toReference edits)
--   go :: Map Reference TermEdit -> Branch0 -> [Reference] -> m Branch0
--   go edits b dirty = case dirty of
--     [] -> pure b
--     -- Skip over things already visited (in edits) and things not in the branch
--     r@(Reference.DerivedId _id) : rs | not (Map.member r edits)
--                                     && Branch.contains b r -> do
--       comp <- unhashComponent code b r
--       case comp of
--         Nothing -> go edits b rs
--         Just terms -> do
--           let
--             updatedTerms       = over _2 (update edits) <$> terms
--             updatedHashedTerms = Term.hashComponents (view _2 <$> updatedTerms)
--             p (_, _, typ) (hash, tm) = (hash, tm, typ)
--             newTerms = Map.intersectionWith p updatedTerms updatedHashedTerms
--             deps = toList
--               $ Set.unions (Term.dependencies . view _2 <$> Map.elems terms)
--             tedits = [ edit | d <- deps, edit <- toList (Map.lookup d edits) ]
--             allSame = all TermEdit.isSame tedits
--           replacements <-
--             if allSame
--             then do
--               putTermComponent code newTerms
--               let newEdits = Map.fromList . Map.elems $ Map.intersectionWith
--                     (,)
--                     (view _1 <$> terms)
--                     (view _1 <$> newTerms)
--               pure $ (`TermEdit.Replace` TermEdit.Same) <$> newEdits
--             else do
--               -- We need to redo typechecking to figure out the typing
--               retypechecked <-
--                 typecheckTerms code
--                                [ (v, tm) | (v, (_, tm, _)) <-
--                                              Map.toList updatedTerms ]
--               let p (ref, tm, _) typ = (ref, tm, typ)
--                   newTerms' = Map.intersectionWith p newTerms retypechecked
--               putTermComponent code newTerms'
--               pure $ let
--                 go (ref, _tm, typ) typ'
--                   | Typechecker.isEqual typ typ' =
--                       TermEdit.Replace ref TermEdit.Same
--                   | Typechecker.isSubtype typ' typ =
--                       TermEdit.Replace ref TermEdit.Subtype
--                   | otherwise =
--                       error $ "replacement yielded a different type: "
--                             ++ show (typ, typ')
--                 varToEdit :: Map v TermEdit
--                 varToEdit = Map.intersectionWith go newTerms retypechecked
--                 in Map.fromList .
--                    Map.elems $
--                    Map.intersectionWith (,) (view _1 <$> terms) varToEdit
--           case tedits of
--             [] -> go edits b rs
--             _  -> do
--               let b' = foldl' step b $ Map.toList replacements
--                   step b (old, replacement) = case replacement of
--                     TermEdit.Replace new typing ->
--                       Branch.replaceTerm old new typing b
--                     _ -> b
--               dirtyComponents <- componentDependents code r
--               -- This order traverses the dependency graph depth-first
--               go (replacements <> edits) b' (dirtyComponents <> rs)
--     (_ : rs) -> go edits b rs
--
-- typecheckTerms :: (Monad m, Var v, Ord a, Monoid a)
--                => Codebase m v a
--                -> [(v, Term v a)]
--                -> m (Map v (Type v a))
-- typecheckTerms code bindings = do
--   let tm = Term.letRec' True bindings $ DD.unitTerm mempty
--   env <- typecheckingEnvironment' code tm
--   (o, notes) <- Result.runResultT $ Typechecker.synthesize env tm
--   -- todo: assert that the output map has a type for all variables in the input
--   case o of
--     Nothing -> fail $ "A typechecking error occurred - this indicates a bug in Unison"
--     Just _ -> pure $
--       Map.fromList [ (v, typ) | Context.TopLevelComponent c <- toList (Typechecker.infos notes)
--                               , (v, typ, _) <- c ]
--
-- -- The range of the returned relation is the frontier, and the domain is
-- -- the set of dirty references.
-- frontier :: Monad m => Codebase m v a -> Branch0 -> m (R.Relation Reference Reference)
-- frontier code = frontier' (dependents code)
--
-- -- (d, f) when d is "dirty" (needs update),
-- --             f is in the frontier,
-- --         and d depends of f
-- -- a ⋖ b = a depends on b (with no intermediate dependencies)
-- -- dirty(d) ∧ frontier(f) <=> not(edited(d)) ∧ edited(f) ∧ d ⋖ f
-- --
-- -- The range of this relation is the frontier, and the domain is
-- -- the set of dirty references.
-- frontier' :: forall m . Monad m
--          => (Reference -> m (Set Reference)) -- eg Codebase.dependents codebase
--          -> Branch0
--          -> m (R.Relation Reference Reference)
-- frontier' getDependents b = let
--   edited :: Set Reference
--   edited = R.dom (Branch.editedTerms b) <> R.dom (Branch.editedTypes b)
--   addDependents :: R.Relation Reference Reference -> Reference -> m (R.Relation Reference Reference)
--   addDependents dependents ref =
--     (\ds -> R.insertManyDom ds ref dependents) . Set.filter (Branch.contains b)
--       <$> getDependents ref
--   in do
--     -- (r,r2) ∈ dependsOn if r depends on r2
--     dependsOn <- foldM addDependents R.empty edited
--     -- Dirty is everything that `dependsOn` Frontier, minus already edited defns
--     pure $ R.filterDom (not . flip Set.member edited) dependsOn
--
-- frontierTransitiveDependents ::
--   Monad m => Codebase m v a -> Branch0 -> Set Reference -> m (Set Reference)
-- frontierTransitiveDependents c b rs = do
--   let branchDependents r = Set.filter (Branch.contains b) <$> dependents c r
--   tdeps <- transitiveClosure branchDependents rs
--   -- we don't want the frontier in the result
--   pure $ tdeps `Set.difference` rs
--
-- referenceOps
--   :: (Ord v, Applicative m) => Codebase m v a -> Branch.ReferenceOps m
-- referenceOps c = Branch.ReferenceOps (isTerm c) (isType c) dependencies dependents'
--  where
--   dependencies r = case r of
--     Reference.DerivedId r ->
--       fromMaybe Set.empty . fmap Term.dependencies <$> getTerm c r
--     _ -> pure $ R.lookupDom r Builtin.builtinDependencies
--   dependents' = dependents c<|MERGE_RESOLUTION|>--- conflicted
+++ resolved
@@ -60,9 +60,7 @@
 
            , dependentsImpl     :: Reference -> m (Set Reference.Id)
            , syncFromDirectory  :: FilePath -> m ()
-<<<<<<< HEAD
            , syncToDirectory    :: FilePath -> Branch m -> m ()
-=======
 
            -- Watch expressions are part of the codebase, the `Reference.Id` is
            -- the hash of the source of the watch expression, and the `Term v a`
@@ -70,7 +68,6 @@
            , watches            :: UF.WatchKind -> m [Reference.Id]
            , getWatch           :: UF.WatchKind -> Reference.Id -> m (Maybe (Term v a))
            , putWatch           :: UF.WatchKind -> Reference.Id -> Term v a -> m ()
->>>>>>> 18862480
            }
 
 -- | Write all of the builtins types and IO types into the codebase
@@ -84,8 +81,6 @@
   let names0 = Builtin.names0 <> UF.typecheckedToNames0 IOSource.typecheckedFile
   let b0 = BranchUtil.addFromNames0 names0 Branch.empty0
   putRootBranch c (Branch.one b0)
-  where
-  --  Codebase.putRootBranch c (Branch.one $ BranchUtil.addFromNames0 mempty Branch.empty0)
 
 -- Feel free to refactor this to use some other type than TypecheckedUnisonFile
 -- if it makes sense to later.
