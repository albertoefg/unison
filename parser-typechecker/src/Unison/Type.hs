{-# LANGUAGE DeriveFoldable #-}
{-# LANGUAGE DeriveFunctor #-}
{-# LANGUAGE DeriveGeneric #-}
{-# LANGUAGE DeriveTraversable #-}
{-# LANGUAGE FlexibleContexts #-}
{-# LANGUAGE OverloadedStrings #-}
{-# LANGUAGE PatternSynonyms #-}
{-# LANGUAGE Rank2Types #-}
{-# LANGUAGE ScopedTypeVariables #-}
{-# LANGUAGE TupleSections #-}
{-# LANGUAGE ViewPatterns #-}

module Unison.Type where

import qualified Control.Monad.Writer.Strict as Writer
import Control.Monad (join)
<<<<<<< HEAD
import Data.Functor
=======
import Data.Functor (($>))
>>>>>>> a102752a
import Data.Functor.Identity (runIdentity)
import Data.Functor.Const (Const(..), getConst)
import Data.Monoid (Any(..))
import qualified Data.Char as Char
import           Data.List
import           Data.List.Extra (nubOrd)
import qualified Data.Map as Map
import           Data.Set (Set)
import qualified Data.Set as Set
import           Data.Text (Text)
import qualified Data.Text as Text
import           GHC.Generics
import           Prelude.Extras (Eq1(..),Show1(..),Ord1(..))
import qualified Unison.ABT as ABT
import           Unison.Blank
import           Unison.Hashable (Hashable1)
import qualified Unison.Hashable as Hashable
import qualified Unison.Kind as K
import           Unison.Reference (Reference)
import qualified Unison.Reference as Reference
import           Unison.TypeVar (TypeVar)
import qualified Unison.TypeVar as TypeVar
import           Unison.Var (Var)
import qualified Unison.Var as Var
import qualified Unison.Settings as Settings
import qualified Unison.Util.Relation as R
import qualified Unison.Names3 as Names
import qualified Unison.Name as Name
import qualified Unison.Util.List as List

-- | Base functor for types in the Unison language
data F a
  = Ref Reference
  | Arrow a a
  | Ann a K.Kind
  | App a a
  | Effect a a
  | Effects [a]
  | Forall a
  | IntroOuter a -- binder like ∀, used to introduce variables that are
                 -- bound by outer type signatures, to support scoped type
                 -- variables
  deriving (Foldable,Functor,Generic,Generic1,Eq,Ord,Traversable)

instance Eq1 F where (==#) = (==)
instance Ord1 F where compare1 = compare
instance Show1 F where showsPrec1 = showsPrec

-- | Types are represented as ABTs over the base functor F, with variables in `v`
type Type v a = ABT.Term F v a

wrapV :: Ord v => Type v a -> Type (ABT.V v) a
wrapV = ABT.vmap ABT.Bound

freeVars :: Type v a -> Set v
freeVars = ABT.freeVars

<<<<<<< HEAD
bindExternal :: Var v => [(v, Reference)] -> Type v a -> Type v a
bindExternal bs = ABT.substsInheritAnnotation [ (v, ref() r) | (v,r) <- bs ]

bindNames
  :: Var v
  => Set v
  -> Names.Names0
  -> Type v a
  -> Names.ResolutionResult v a (Type v a)
bindNames keepFree ns t = let
  fvs = ABT.freeVarOccurrences keepFree t
  rs = [(v, a, R.lookupDom (Name.fromVar v) (Names.types0 ns)) | (v,a) <- fvs ]
  ok (v, a, rs) = if Set.size rs == 1 then pure (v, Set.findMin rs)
                  else Left (pure (Names.TypeResolutionFailure v a rs))
  in List.validate ok rs <&> \es -> bindExternal es t

data Monotype v a = Monotype { getPolytype :: Type v a } deriving Eq
=======
bindBuiltins
  :: Var v => [(v, Reference)] -> AnnotatedType v a -> AnnotatedType v a
bindBuiltins bs = ABT.substsInheritAnnotation [ (v, ref () r) | (v, r) <- bs ]

bindBuiltins' :: Var v => Names.Names0 -> AnnotatedType v a -> AnnotatedType v a
bindBuiltins' ns = bindBuiltins
  [ (Var.named (Name.toText n), r) | (n, r) <- R.toList $ Names.types ns ]
newtype Monotype v a = Monotype { getPolytype :: AnnotatedType v a } deriving Eq
>>>>>>> a102752a

instance (Var v) => Show (Monotype v a) where
  show = show . getPolytype

-- Smart constructor which checks if a `Type` has no `Forall` quantifiers.
monotype :: Var v => Type v a -> Maybe (Monotype v a)
monotype t = Monotype <$> ABT.visit isMono t where
  isMono (Forall' _) = Just Nothing
  isMono _ = Nothing

arity :: Type v a -> Int
arity (ForallNamed' _ body) = arity body
arity (Arrow' _ o) = 1 + arity o
arity (Ann' a _) = arity a
arity _ = 0

-- some smart patterns
pattern Ref' r <- ABT.Tm' (Ref r)
pattern Arrow' i o <- ABT.Tm' (Arrow i o)
pattern Arrows' spine <- (unArrows -> Just spine)
pattern EffectfulArrows' fst rest <- (unEffectfulArrows -> Just (fst, rest))
pattern Ann' t k <- ABT.Tm' (Ann t k)
pattern App' f x <- ABT.Tm' (App f x)
pattern Apps' f args <- (unApps -> Just (f, args))
pattern Pure' t <- (unPure -> Just t)
pattern Effects' es <- ABT.Tm' (Effects es)
-- Effect1' must match at least one effect
pattern Effect1' e t <- ABT.Tm' (Effect e t)
pattern Effect' es t <- (unEffects1 -> Just (es, t))
pattern Effect'' es t <- (unEffect0 -> (es, t))
-- Effect0' may match zero effects
pattern Effect0' es t <- (unEffect0 -> (es, t))
pattern Forall' subst <- ABT.Tm' (Forall (ABT.Abs' subst))
pattern IntroOuter' subst <- ABT.Tm' (IntroOuter (ABT.Abs' subst))
pattern IntroOuterNamed' v body <- ABT.Tm' (IntroOuter (ABT.out -> ABT.Abs v body))
pattern ForallsNamed' vs body <- (unForalls -> Just (vs, body))
pattern ForallNamed' v body <- ABT.Tm' (Forall (ABT.out -> ABT.Abs v body))
pattern Var' v <- ABT.Var' v
pattern Cycle' xs t <- ABT.Cycle' xs t
pattern Abs' subst <- ABT.Abs' subst
pattern Existential' b v <- ABT.Var' (TypeVar.Existential b v)
pattern Universal' v <- ABT.Var' (TypeVar.Universal v)

unPure :: Ord v => Type v a -> Maybe (Type v a)
unPure (Effect'' [] t) = Just t
unPure (Effect'' _ _) = Nothing
unPure t = Just t

unArrows :: Type v a -> Maybe [Type v a]
unArrows t =
  case go t of [_] -> Nothing; l -> Just l
  where go (Arrow' i o) = i : go o
        go o = [o]

<<<<<<< HEAD
unEffectfulArrows :: Type v a ->
     Maybe (Type v a, [(Maybe [Type v a], Type v a)])
unEffectfulArrows t = case t of Arrow' i o -> Just (i, go o); _ -> Nothing
  where go (Effect1' (Effects' es) (Arrow' i o)) = (Just $ es >>= flattenEffects, i) : go o
        go (Effect1' (Effects' es) t) = [(Just $ es >>= flattenEffects, t)]
        go (Arrow' i o) = (Nothing, i) : go o
        go t = [(Nothing, t)]

unApps :: Type v a -> Maybe (Type v a, [Type v a])
unApps t = case go t [] of [] -> Nothing; [_] -> Nothing; f:args -> Just (f,args)
  where go (App' i o) acc = go i (o:acc)
        go fn args = fn:args
=======
unEffectfulArrows
  :: AnnotatedType v a
  -> Maybe
       (AnnotatedType v a, [(Maybe [AnnotatedType v a], AnnotatedType v a)])
unEffectfulArrows t = case t of
  Arrow' i o -> Just (i, go o)
  _          -> Nothing
 where
  go (Effect1' (Effects' es) (Arrow' i o)) =
    (Just $ es >>= flattenEffects, i) : go o
  go (Effect1' (Effects' es) t) = [(Just $ es >>= flattenEffects, t)]
  go (Arrow'   i             o) = (Nothing, i) : go o
  go t                          = [(Nothing, t)]

unApps :: AnnotatedType v a -> Maybe (AnnotatedType v a, [AnnotatedType v a])
unApps t = case go t [] of
  []       -> Nothing
  [ _ ]    -> Nothing
  f : args -> Just (f, args)
 where
  go (App' i o) acc  = go i (o : acc)
  go fn         args = fn : args
>>>>>>> a102752a

unIntroOuters :: Type v a -> Maybe ([v], Type v a)
unIntroOuters t = go t []
  where go (IntroOuterNamed' v body) vs = go body (v:vs)
        go _body [] = Nothing
        go body vs = Just (reverse vs, body)

-- Most code doesn't care about `introOuter` binders and is fine dealing with the
-- these outer variable references as free variables. This function strips out
-- one or more `introOuter` binders, so `outer a b . (a, b)` becomes `(a, b)`.
stripIntroOuters :: Type v a -> Type v a
stripIntroOuters t = case unIntroOuters t of
  Just (_, t) -> t
  Nothing     -> t

unForalls :: Type v a -> Maybe ([v], Type v a)
unForalls t = go t []
  where go (ForallNamed' v body) vs = go body (v:vs)
        go _body [] = Nothing
        go body vs = Just(reverse vs, body)

<<<<<<< HEAD
unEffect0 :: Ord v => Type v a -> ([Type v a], Type v a)
=======
unEffect0
  :: Ord v => AnnotatedType v a -> ([AnnotatedType v a], AnnotatedType v a)
>>>>>>> a102752a
unEffect0 (Effect1' e a) = (flattenEffects e, a)
unEffect0 t              = ([], t)

<<<<<<< HEAD
unEffects1 :: Ord v => Type v a -> Maybe ([Type v a], Type v a)
=======
unEffects1
  :: Ord v
  => AnnotatedType v a
  -> Maybe ([AnnotatedType v a], AnnotatedType v a)
>>>>>>> a102752a
unEffects1 (Effect1' (Effects' es) a) = Just (es, a)
unEffects1 _                          = Nothing

matchExistential :: Eq v => v -> Type (TypeVar b v) () -> Bool
matchExistential v (Existential' _ x) = x == v
matchExistential _ _ = False

matchUniversal :: Eq v => v -> Type (TypeVar b v) () -> Bool
matchUniversal v (Universal' x) = x == v
matchUniversal _ _ = False

-- | True if the given type is a function, possibly quantified
isArrow :: Var v => Type v a -> Bool
isArrow (ForallNamed' _ t) = isArrow t
isArrow (Arrow' _ _) = True
isArrow _ = False

-- some smart constructors

--vectorOf :: Ord v => a -> Type v a -> Type v
--vectorOf a t = vector `app` t

ref :: Ord v => a -> Reference -> Type v a
ref a = ABT.tm' a . Ref

derivedBase58 :: Ord v => Reference -> a -> Type v a
derivedBase58 r a = ref a r

derivedBase58' :: Text -> Reference
derivedBase58' base58 = Reference.derivedBase58 base58 0 1

intRef, natRef, floatRef, booleanRef, textRef, vectorRef, bytesRef, effectRef :: Reference
intRef = Reference.Builtin "Int"
natRef = Reference.Builtin "Nat"
floatRef = Reference.Builtin "Float"
booleanRef = Reference.Builtin "Boolean"
textRef = Reference.Builtin "Text"
vectorRef = Reference.Builtin "Sequence"
bytesRef = Reference.Builtin "Bytes"
effectRef = Reference.Builtin "Effect"

builtin :: Ord v => a -> Text -> Type v a
builtin a = ref a . Reference.Builtin

<<<<<<< HEAD
int :: Ord v => a -> Type v a
int a = ref a $ intRef

nat :: Ord v => a -> Type v a
nat a = ref a $ natRef

float :: Ord v => a -> Type v a
float a = ref a $ floatRef

boolean :: Ord v => a -> Type v a
boolean a = ref a $ booleanRef

text :: Ord v => a -> Type v a
text a = ref a $ textRef

vector :: Ord v => a -> Type v a
vector a = ref a $ vectorRef

bytes :: Ord v => a -> Type v a
bytes a = ref a $ bytesRef

effectType :: Ord v => a -> Type v a
effectType a = ref a $ effectRef
=======
int :: Ord v => a -> AnnotatedType v a
int a = ref a intRef

nat :: Ord v => a -> AnnotatedType v a
nat a = ref a natRef

float :: Ord v => a -> AnnotatedType v a
float a = ref a floatRef

boolean :: Ord v => a -> AnnotatedType v a
boolean a = ref a booleanRef

text :: Ord v => a -> AnnotatedType v a
text a = ref a textRef

vector :: Ord v => a -> AnnotatedType v a
vector a = ref a vectorRef

bytes :: Ord v => a -> AnnotatedType v a
bytes a = ref a bytesRef

effectType :: Ord v => a -> AnnotatedType v a
effectType a = ref a effectRef
>>>>>>> a102752a

app :: Ord v => a -> Type v a -> Type v a -> Type v a
app a f arg = ABT.tm' a (App f arg)

-- `f x y z` means `((f x) y) z` and the annotation paired with `y` is the one
-- meant for `app (f x) y`
<<<<<<< HEAD
apps :: Ord v => Type v a -> [(a, Type v a)] -> Type v a
apps f params = foldl' go f params where
=======
apps :: Ord v => AnnotatedType v a -> [(a, AnnotatedType v a)] -> AnnotatedType v a
apps = foldl' go where
>>>>>>> a102752a
  go f (a,t) = app a f t

app' :: (Ord v, Semigroup a) => Type v a -> Type v a -> Type v a
app' f arg = app (ABT.annotation f <> ABT.annotation arg) f arg

<<<<<<< HEAD
apps' :: (Semigroup a, Ord v) => Type v a -> [Type v a] -> Type v a
apps' f args = foldl app' f args
=======
apps' :: (Semigroup a, Ord v) => AnnotatedType v a -> [AnnotatedType v a] -> AnnotatedType v a
apps' = foldl app'
>>>>>>> a102752a

arrow :: Ord v => a -> Type v a -> Type v a -> Type v a
arrow a i o = ABT.tm' a (Arrow i o)

arrow' :: (Semigroup a, Ord v) => Type v a -> Type v a -> Type v a
arrow' i o = arrow (ABT.annotation i <> ABT.annotation o) i o

ann :: Ord v => a -> Type v a -> K.Kind -> Type v a
ann a e t = ABT.tm' a (Ann e t)

forall :: Ord v => a -> v -> Type v a -> Type v a
forall a v body = ABT.tm' a (Forall (ABT.abs' a v body))

introOuter :: Ord v => a -> v -> Type v a -> Type v a
introOuter a v body = ABT.tm' a (IntroOuter (ABT.abs' a v body))

iff :: Var v => Type v ()
iff = forall () aa $ arrows (f <$> [boolean(), a, a]) a
  where aa = ABT.v' "a"
        a = var () aa
        f x = ((), x)

iff' :: Var v => a -> Type v a
iff' loc = forall loc aa $ arrows (f <$> [boolean loc, a, a]) a
  where aa = ABT.v' "a"
        a = var loc aa
        f x = (loc, x)

iff2 :: Var v => a -> Type v a
iff2 loc = forall loc aa $ arrows (f <$> [a, a]) a
  where aa = ABT.v' "a"
        a = var loc aa
        f x = (loc, x)

andor :: Ord v => Type v ()
andor = arrows (f <$> [boolean(), boolean()]) $ boolean()
  where f x = ((), x)

andor' :: Ord v => a -> Type v a
andor' a = arrows (f <$> [boolean a, boolean a]) $ boolean a
  where f x = (a, x)

var :: Ord v => a -> v -> Type v a
var = ABT.annotatedVar

existential :: Ord v => Blank loc -> v -> Type (TypeVar (Blank loc) v) ()
existential blank v = ABT.var (TypeVar.Existential blank v)

universal :: Ord v => v -> Type (TypeVar b v) ()
universal v = ABT.var (TypeVar.Universal v)

<<<<<<< HEAD
existentialp :: Ord v => a -> v -> Type (TypeVar (Blank x) v) a
existentialp a v = existential' a Blank v
=======
existentialp :: Ord v => a -> v -> AnnotatedType (TypeVar (Blank x) v) a
existentialp a = existential' a Blank
>>>>>>> a102752a

existential' :: Ord v => a -> Blank x -> v -> Type (TypeVar (Blank x) v) a
existential' a blank v = ABT.annotatedVar a (TypeVar.Existential blank v)

universal' :: Ord v => a -> v -> Type (TypeVar b v) a
universal' a v = ABT.annotatedVar a (TypeVar.Universal v)

v' :: Var v => Text -> Type v ()
v' s = ABT.var (ABT.v' s)

-- Like `v'`, but creates an annotated variable given an annotation
av' :: Var v => a -> Text -> Type v a
av' a s = ABT.annotatedVar a (ABT.v' s)

forall' :: Var v => a -> [Text] -> Type v a -> Type v a
forall' a vs body = foldr (forall a) body (Var.named <$> vs)

foralls :: Var v => a -> [v] -> Type v a -> Type v a
foralls a vs body = foldr (forall a) body vs

-- Note: `a -> b -> c` parses as `a -> (b -> c)`
-- the annotation associated with `b` will be the annotation for the `b -> c`
-- node
arrows :: Ord v => [(a, Type v a)] -> Type v a -> Type v a
arrows ts result = foldr go result ts where
  go = uncurry arrow

-- The types of effectful computations
effect :: Ord v => a -> [Type v a] -> Type v a -> Type v a
effect a es (Effect1' fs t) =
  let es' = (es >>= flattenEffects) ++ flattenEffects fs
  in ABT.tm' a (Effect (ABT.tm' a (Effects es')) t)
effect a es t = ABT.tm' a (Effect (ABT.tm' a (Effects es)) t)

effects :: Ord v => a -> [Type v a] -> Type v a
effects a es = ABT.tm' a (Effects $ es >>= flattenEffects)

effect1 :: Ord v => a -> Type v a -> Type v a -> Type v a
effect1 a es (Effect1' fs t) =
  let es' = flattenEffects es ++ flattenEffects fs
  in ABT.tm' a (Effect (ABT.tm' a (Effects es')) t)
effect1 a es t = ABT.tm' a (Effect es t)

flattenEffects :: Type v a -> [Type v a]
flattenEffects (Effects' es) = es >>= flattenEffects
flattenEffects es = [es]

-- The types of first-class effect values
-- which get deconstructed in effect handlers.
effectV :: Ord v => a -> (a, Type v a) -> (a, Type v a) -> Type v a
effectV builtinA e t = apps (builtin builtinA "Effect") [e, t]

-- Strips effects from a type. E.g. `{e} a` becomes `a`.
stripEffect :: Ord v => Type v a -> ([Type v a], Type v a)
stripEffect (Effect' e t) = case stripEffect t of (ei, t) -> (e ++ ei, t)
stripEffect t = ([], t)

-- The type of the flipped function application operator:
-- `(a -> (a -> b) -> b)`
flipApply :: Var v => Type v () -> Type v ()
flipApply t = forall() b $ arrow() (arrow() t (var() b)) (var() b)
  where b = ABT.fresh t (ABT.v' "b")

generalize' :: Var v => Var.Type -> Type v a -> Type v a
generalize' k t = generalize vsk t where
  vsk = [ v | v <- Set.toList (freeVars t), Var.typeOf v == k ]

-- | Bind the given variables with an outer `forall`, if they are used in `t`.
<<<<<<< HEAD
generalize :: Ord v => [v] -> Type v a -> Type v a
generalize vs t = foldr f t $ vs
=======
generalize :: Ord v => [v] -> AnnotatedType v a -> AnnotatedType v a
generalize vs t = foldr f t vs
>>>>>>> a102752a
  where
  f v t = if Set.member v (ABT.freeVars t)
          then forall (ABT.annotation t) v t
          else t

generalizeExistentials
  :: Var v => Type (TypeVar b v) a -> Type (TypeVar b v) a
generalizeExistentials t =
  generalize (filter isExistential . Set.toList $ freeVars t) t
  where
  isExistential (TypeVar.Existential _ _) = True
  isExistential _ = False

unforall :: Type v a -> Type v a
unforall (ForallsNamed' _ t) = t
unforall t = t

unforall' :: Type v a -> ([v], Type v a)
unforall' (ForallsNamed' vs t) = (vs, t)
unforall' t = ([], t)

generalizeAndUnTypeVar :: Var v => Type (TypeVar b v) a -> Type v a
generalizeAndUnTypeVar t =
  cleanup . ABT.vmap TypeVar.underlying . generalize (Set.toList $ ABT.freeVars t) $ t

toTypeVar :: Ord v => Type v a -> Type (TypeVar b v) a
toTypeVar = ABT.vmap TypeVar.Universal

dependencies :: Ord v => Type v a -> Set Reference
dependencies t = Set.fromList . Writer.execWriter $ ABT.visit' f t
  where f t@(Ref r) = Writer.tell [r] $> t
        f t = pure t

usesEffects :: Var v => Type v a -> Bool
usesEffects t = getAny . getConst $ ABT.visit go t where
  go (Effect1' _ _) = Just (Const (Any True))
  go _ = Nothing

-- Returns free effect variables in the given type, for instance, in:
--
--   ∀ e3 . a ->{e,e2} b ->{e3} c
--
-- This function would return the set {e, e2}, but not `e3` since `e3`
-- is bound by the enclosing forall.
freeEffectVars :: Var v => Type v a -> Set v
freeEffectVars t =
  Set.fromList . join . runIdentity $
    ABT.foreachSubterm go (snd <$> ABT.annotateBound t)
  where
    go t@(Effects' es) =
      let frees = Set.fromList [ v | Var' v <- es >>= flattenEffects ]
      in pure . Set.toList $ frees `Set.difference` ABT.annotation t
    go t@(Effect1' e _) =
      let frees = Set.fromList [ v | Var' v <- flattenEffects e ]
      in pure . Set.toList $ frees `Set.difference` ABT.annotation t
    go _ = pure []

existentializeArrows :: (Var v, Monad m)
                     => m v
<<<<<<< HEAD
                     -> Type v a
                     -> m (Type v a)
existentializeArrows freshVar t = ABT.visit go t
=======
                     -> AnnotatedType v a
                     -> m (AnnotatedType v a)
existentializeArrows freshVar = ABT.visit go
>>>>>>> a102752a
  where
  go t@(Arrow' a b) = case b of
    Effect1' _ _ -> Nothing
    _ -> Just $ do
      e <- freshVar
      a <- existentializeArrows freshVar a
      b <- existentializeArrows freshVar b
      let ann = ABT.annotation t
      pure $ arrow ann a (effect ann [var ann e] b)
  go _ = Nothing

-- Remove free effect variables from the type that are in the set
removeEffectVars :: Var v => Set v -> Type v a -> Type v a
removeEffectVars removals t =
  let z = effects () []
      t' = ABT.substsInheritAnnotation ((,z) <$> Set.toList removals) t
      -- leave explicitly empty `{}` alone
      removeEmpty (Effect1' (Effects' []) v) = Just (ABT.visitPure removeEmpty v)
      removeEmpty t@(Effect1' e v) =
        case flattenEffects e of
          [] -> Just (ABT.visitPure removeEmpty v)
          es -> Just (effect (ABT.annotation t) es $ ABT.visitPure removeEmpty v)
      removeEmpty t@(Effects' es) =
        Just $ effects (ABT.annotation t) (es >>= flattenEffects)
      removeEmpty _ = Nothing
  in ABT.visitPure removeEmpty t'

-- Remove all effect variables from the type.
-- Used for type-based search, we apply this transformation to both the
-- indexed type and the query type, so the user can supply `a -> b` that will
-- match `a ->{e} b` (but not `a ->{IO} b`).
removeAllEffectVars :: Var v => Type v a -> Type v a
removeAllEffectVars t = let
  allEffectVars = foldMap go (ABT.subterms t)
  go (Effects' vs) = Set.fromList [ v | Var' v <- vs]
  go (Effect1' (Var' v) _) = Set.singleton v
  go _ = mempty
  (vs, tu) = unforall' t
  in generalize vs (removeEffectVars allEffectVars tu)

removePureEffects :: Var v => Type v a -> Type v a
removePureEffects t | not Settings.removePureEffects = t
                    | otherwise =
  generalize vs $ removeEffectVars (Set.filter isPure fvs) tu
  where
    (vs, tu) = unforall' t
    fvs = freeEffectVars tu `Set.difference` ABT.freeVars t
    -- If an effect variable is mentioned only once, it is on
    -- an arrow `a ->{e} b`. Generalizing this to
    -- `∀ e . a ->{e} b` gives us the pure arrow `a -> b`.
    isPure v = ABT.occurrences v tu <= 1

<<<<<<< HEAD
functionResult :: Type v a -> Maybe (Type v a)
functionResult t = go False t where
=======
editFunctionResult
  :: forall v a
   . (AnnotatedType v a -> AnnotatedType v a)
  -> AnnotatedType v a
  -> Maybe (AnnotatedType v a)
editFunctionResult f = go False
 where
  go :: Bool -> AnnotatedType v a -> Maybe (AnnotatedType v a)
  go inArr (ABT.Term s a t) = case t of
    ABT.Tm (Forall t ) -> ABT.Term s a . ABT.Tm . Forall <$> go inArr t
    ABT.Tm (Arrow i o) -> ABT.Term s a . ABT.Tm . Arrow i <$> go True o
    _                  -> if inArr then Just (f (ABT.Term s a t)) else Nothing

functionResult :: AnnotatedType v a -> Maybe (AnnotatedType v a)
functionResult = go False where
>>>>>>> a102752a
  go inArr (ForallNamed' _ body) = go inArr body
  go _inArr (Arrow' _i o) = go True o
  go inArr t = if inArr then Just t else Nothing


-- | Bind all free variables (not in `except`) that start with a lowercase
-- letter with an outer `forall`.
generalizeLowercase :: Var v => Set v -> Type v a -> Type v a
generalizeLowercase except t = foldr (forall (ABT.annotation t)) t vars
  where vars = [ v | v <- Set.toList (ABT.freeVars t `Set.difference` except), isLow v]
        isLow = all Char.isLower . take 1 . Text.unpack . Var.name

-- Convert all free variables in `allowed` to variables bound by an `introOuter`.
freeVarsToOuters :: Var v => Set v -> Type v a -> Type v a
freeVarsToOuters allowed t = foldr (introOuter (ABT.annotation t)) t vars
  where vars = Set.toList $ ABT.freeVars t `Set.intersection` allowed

-- | This function removes all variable shadowing from the types and reduces
-- fresh ids to the minimum possible to avoid ambiguity. Useful when showing
-- two different types.
cleanupVars :: Var v => [Type v a] -> [Type v a]
cleanupVars ts | not Settings.cleanupTypes = ts
cleanupVars ts = let
  changedVars = cleanupVarsMap ts
  in cleanupVars1' changedVars <$> ts

-- Compute a variable replacement map from a collection of types, which
-- can be passed to `cleanupVars1'`. This is used to cleanup variable ids
-- for multiple related types, like when reporting a type error.
cleanupVarsMap :: Var v => [Type v a] -> Map.Map v v
cleanupVarsMap ts = let
  varsByName = foldl' step Map.empty (ts >>= ABT.allVars)
  step m v = Map.insertWith (++) (Var.name $ Var.reset v) [v] m
  changedVars = Map.fromList [ (v, Var.freshenId i v)
                             | (_, vs) <- Map.toList varsByName
                             , (v,i) <- nubOrd vs `zip` [0..]]
  in changedVars

cleanupVars1' :: Var v => Map.Map v v -> Type v a -> Type v a
cleanupVars1' = ABT.changeVars

-- | This function removes all variable shadowing from the type and reduces
-- fresh ids to the minimum possible to avoid ambiguity.
cleanupVars1 :: Var v => Type v a -> Type v a
cleanupVars1 t | not Settings.cleanupTypes = t
cleanupVars1 t = let [t'] = cleanupVars [t] in t'

-- This removes duplicates and normalizes the order of ability lists
<<<<<<< HEAD
cleanupAbilityLists :: Var v => Type v a -> Type v a
cleanupAbilityLists t = ABT.visitPure go t where
=======
cleanupAbilityLists :: Var v => AnnotatedType v a -> AnnotatedType v a
cleanupAbilityLists = ABT.visitPure go where
>>>>>>> a102752a
  -- leave explicitly empty `{}` alone
  go (Effect1' (Effects' []) _v) = Nothing
  go t@(Effect1' e v) =
    let es = Set.toList . Set.fromList $ flattenEffects e
    in case es of
         [] -> Just (ABT.visitPure go v)
         _ -> Just (effect (ABT.annotation t) es $ ABT.visitPure go v)
  go _ = Nothing

cleanups :: Var v => [Type v a] -> [Type v a]
cleanups ts = cleanupVars $ map cleanupAbilityLists ts

cleanup :: Var v => Type v a -> Type v a
cleanup t | not Settings.cleanupTypes = t
cleanup t = cleanupVars1 . cleanupAbilityLists $ t

toReference :: Var v => Type v a -> Reference
toReference (Ref' r) = r
-- a bit of normalization - any unused type parameters aren't part of the hash
toReference (ForallNamed' v body) | not (Set.member v (ABT.freeVars body)) = toReference body
toReference t = Reference.Derived (ABT.hash t) 0 1

toReferenceMentions :: Var v => Type v a -> Set Reference
toReferenceMentions ty =
  let (vs, _) = unforall' ty
  in Set.fromList $ toReference . generalize vs <$> ABT.subterms ty

instance Hashable1 F where
  hash1 hashCycle hash e =
    let
      (tag, hashed) = (Hashable.Tag, Hashable.Hashed)
      -- Note: start each layer with leading `0` byte, to avoid collisions with
      -- terms, which start each layer with leading `1`. See `Hashable1 Term.F`
    in Hashable.accumulate $ tag 0 : case e of
      Ref r -> [tag 0, Hashable.accumulateToken r]
      Arrow a b -> [tag 1, hashed (hash a), hashed (hash b) ]
      App a b -> [tag 2, hashed (hash a), hashed (hash b) ]
      Ann a k -> [tag 3, hashed (hash a), Hashable.accumulateToken k ]
      -- Example:
      --   a) {Remote, Abort} (() -> {Remote} ()) should hash the same as
      --   b) {Abort, Remote} (() -> {Remote} ()) but should hash differently from
      --   c) {Remote, Abort} (() -> {Abort} ())
      Effects es -> let
        (hs, _) = hashCycle es
        in tag 4 : map hashed hs
      Effect e t -> [tag 5, hashed (hash e), hashed (hash t)]
      Forall a -> [tag 6, hashed (hash a)]
      IntroOuter a -> [tag 7, hashed (hash a)]

instance Show a => Show (F a) where
  showsPrec = go where
    go _ (Ref r) = shows r
    go p (Arrow i o) =
      showParen (p > 0) $ showsPrec (p+1) i <> s" -> " <> showsPrec p o
    go p (Ann t k) =
      showParen (p > 1) $ shows t <> s":" <> shows k
    go p (App f x) =
      showParen (p > 9) $ showsPrec 9 f <> s" " <> showsPrec 10 x
    go p (Effects es) = showParen (p > 0) $
      s"{" <> shows es <> s"}"
    go p (Effect e t) = showParen (p > 0) $
     showParen True $ shows e <> s" " <> showsPrec p t
    go p (Forall body) = case p of
      0 -> showsPrec p body
      _ -> showParen True $ s"∀ " <> shows body
    go p (IntroOuter body) = case p of
      0 -> showsPrec p body
      _ -> showParen True $ s"outer " <> shows body
    (<>) = (.)
    s = showString<|MERGE_RESOLUTION|>--- conflicted
+++ resolved
@@ -14,11 +14,7 @@
 
 import qualified Control.Monad.Writer.Strict as Writer
 import Control.Monad (join)
-<<<<<<< HEAD
 import Data.Functor
-=======
-import Data.Functor (($>))
->>>>>>> a102752a
 import Data.Functor.Identity (runIdentity)
 import Data.Functor.Const (Const(..), getConst)
 import Data.Monoid (Any(..))
@@ -76,9 +72,9 @@
 freeVars :: Type v a -> Set v
 freeVars = ABT.freeVars
 
-<<<<<<< HEAD
-bindExternal :: Var v => [(v, Reference)] -> Type v a -> Type v a
-bindExternal bs = ABT.substsInheritAnnotation [ (v, ref() r) | (v,r) <- bs ]
+bindExternal
+  :: Var v => [(v, Reference)] -> Type v a -> Type v a
+bindExternal bs = ABT.substsInheritAnnotation [ (v, ref () r) | (v, r) <- bs ]
 
 bindNames
   :: Var v
@@ -94,16 +90,6 @@
   in List.validate ok rs <&> \es -> bindExternal es t
 
 data Monotype v a = Monotype { getPolytype :: Type v a } deriving Eq
-=======
-bindBuiltins
-  :: Var v => [(v, Reference)] -> AnnotatedType v a -> AnnotatedType v a
-bindBuiltins bs = ABT.substsInheritAnnotation [ (v, ref () r) | (v, r) <- bs ]
-
-bindBuiltins' :: Var v => Names.Names0 -> AnnotatedType v a -> AnnotatedType v a
-bindBuiltins' ns = bindBuiltins
-  [ (Var.named (Name.toText n), r) | (n, r) <- R.toList $ Names.types ns ]
-newtype Monotype v a = Monotype { getPolytype :: AnnotatedType v a } deriving Eq
->>>>>>> a102752a
 
 instance (Var v) => Show (Monotype v a) where
   show = show . getPolytype
@@ -158,24 +144,8 @@
   where go (Arrow' i o) = i : go o
         go o = [o]
 
-<<<<<<< HEAD
-unEffectfulArrows :: Type v a ->
-     Maybe (Type v a, [(Maybe [Type v a], Type v a)])
-unEffectfulArrows t = case t of Arrow' i o -> Just (i, go o); _ -> Nothing
-  where go (Effect1' (Effects' es) (Arrow' i o)) = (Just $ es >>= flattenEffects, i) : go o
-        go (Effect1' (Effects' es) t) = [(Just $ es >>= flattenEffects, t)]
-        go (Arrow' i o) = (Nothing, i) : go o
-        go t = [(Nothing, t)]
-
-unApps :: Type v a -> Maybe (Type v a, [Type v a])
-unApps t = case go t [] of [] -> Nothing; [_] -> Nothing; f:args -> Just (f,args)
-  where go (App' i o) acc = go i (o:acc)
-        go fn args = fn:args
-=======
 unEffectfulArrows
-  :: AnnotatedType v a
-  -> Maybe
-       (AnnotatedType v a, [(Maybe [AnnotatedType v a], AnnotatedType v a)])
+  :: Type v a -> Maybe (Type v a, [(Maybe [Type v a], Type v a)])
 unEffectfulArrows t = case t of
   Arrow' i o -> Just (i, go o)
   _          -> Nothing
@@ -186,7 +156,7 @@
   go (Arrow'   i             o) = (Nothing, i) : go o
   go t                          = [(Nothing, t)]
 
-unApps :: AnnotatedType v a -> Maybe (AnnotatedType v a, [AnnotatedType v a])
+unApps :: Type v a -> Maybe (Type v a, [Type v a])
 unApps t = case go t [] of
   []       -> Nothing
   [ _ ]    -> Nothing
@@ -194,7 +164,6 @@
  where
   go (App' i o) acc  = go i (o : acc)
   go fn         args = fn : args
->>>>>>> a102752a
 
 unIntroOuters :: Type v a -> Maybe ([v], Type v a)
 unIntroOuters t = go t []
@@ -216,23 +185,11 @@
         go _body [] = Nothing
         go body vs = Just(reverse vs, body)
 
-<<<<<<< HEAD
 unEffect0 :: Ord v => Type v a -> ([Type v a], Type v a)
-=======
-unEffect0
-  :: Ord v => AnnotatedType v a -> ([AnnotatedType v a], AnnotatedType v a)
->>>>>>> a102752a
 unEffect0 (Effect1' e a) = (flattenEffects e, a)
 unEffect0 t              = ([], t)
 
-<<<<<<< HEAD
 unEffects1 :: Ord v => Type v a -> Maybe ([Type v a], Type v a)
-=======
-unEffects1
-  :: Ord v
-  => AnnotatedType v a
-  -> Maybe ([AnnotatedType v a], AnnotatedType v a)
->>>>>>> a102752a
 unEffects1 (Effect1' (Effects' es) a) = Just (es, a)
 unEffects1 _                          = Nothing
 
@@ -277,80 +234,43 @@
 builtin :: Ord v => a -> Text -> Type v a
 builtin a = ref a . Reference.Builtin
 
-<<<<<<< HEAD
 int :: Ord v => a -> Type v a
-int a = ref a $ intRef
+int a = ref a intRef
 
 nat :: Ord v => a -> Type v a
-nat a = ref a $ natRef
+nat a = ref a natRef
 
 float :: Ord v => a -> Type v a
-float a = ref a $ floatRef
+float a = ref a floatRef
 
 boolean :: Ord v => a -> Type v a
-boolean a = ref a $ booleanRef
+boolean a = ref a booleanRef
 
 text :: Ord v => a -> Type v a
-text a = ref a $ textRef
+text a = ref a textRef
 
 vector :: Ord v => a -> Type v a
-vector a = ref a $ vectorRef
+vector a = ref a vectorRef
 
 bytes :: Ord v => a -> Type v a
-bytes a = ref a $ bytesRef
+bytes a = ref a bytesRef
 
 effectType :: Ord v => a -> Type v a
 effectType a = ref a $ effectRef
-=======
-int :: Ord v => a -> AnnotatedType v a
-int a = ref a intRef
-
-nat :: Ord v => a -> AnnotatedType v a
-nat a = ref a natRef
-
-float :: Ord v => a -> AnnotatedType v a
-float a = ref a floatRef
-
-boolean :: Ord v => a -> AnnotatedType v a
-boolean a = ref a booleanRef
-
-text :: Ord v => a -> AnnotatedType v a
-text a = ref a textRef
-
-vector :: Ord v => a -> AnnotatedType v a
-vector a = ref a vectorRef
-
-bytes :: Ord v => a -> AnnotatedType v a
-bytes a = ref a bytesRef
-
-effectType :: Ord v => a -> AnnotatedType v a
-effectType a = ref a effectRef
->>>>>>> a102752a
 
 app :: Ord v => a -> Type v a -> Type v a -> Type v a
 app a f arg = ABT.tm' a (App f arg)
 
 -- `f x y z` means `((f x) y) z` and the annotation paired with `y` is the one
 -- meant for `app (f x) y`
-<<<<<<< HEAD
 apps :: Ord v => Type v a -> [(a, Type v a)] -> Type v a
-apps f params = foldl' go f params where
-=======
-apps :: Ord v => AnnotatedType v a -> [(a, AnnotatedType v a)] -> AnnotatedType v a
-apps = foldl' go where
->>>>>>> a102752a
-  go f (a,t) = app a f t
+apps = foldl' go where go f (a, t) = app a f t
 
 app' :: (Ord v, Semigroup a) => Type v a -> Type v a -> Type v a
 app' f arg = app (ABT.annotation f <> ABT.annotation arg) f arg
 
-<<<<<<< HEAD
 apps' :: (Semigroup a, Ord v) => Type v a -> [Type v a] -> Type v a
-apps' f args = foldl app' f args
-=======
-apps' :: (Semigroup a, Ord v) => AnnotatedType v a -> [AnnotatedType v a] -> AnnotatedType v a
 apps' = foldl app'
->>>>>>> a102752a
 
 arrow :: Ord v => a -> Type v a -> Type v a -> Type v a
 arrow a i o = ABT.tm' a (Arrow i o)
@@ -402,13 +322,8 @@
 universal :: Ord v => v -> Type (TypeVar b v) ()
 universal v = ABT.var (TypeVar.Universal v)
 
-<<<<<<< HEAD
 existentialp :: Ord v => a -> v -> Type (TypeVar (Blank x) v) a
-existentialp a v = existential' a Blank v
-=======
-existentialp :: Ord v => a -> v -> AnnotatedType (TypeVar (Blank x) v) a
 existentialp a = existential' a Blank
->>>>>>> a102752a
 
 existential' :: Ord v => a -> Blank x -> v -> Type (TypeVar (Blank x) v) a
 existential' a blank v = ABT.annotatedVar a (TypeVar.Existential blank v)
@@ -477,17 +392,11 @@
   vsk = [ v | v <- Set.toList (freeVars t), Var.typeOf v == k ]
 
 -- | Bind the given variables with an outer `forall`, if they are used in `t`.
-<<<<<<< HEAD
 generalize :: Ord v => [v] -> Type v a -> Type v a
-generalize vs t = foldr f t $ vs
-=======
-generalize :: Ord v => [v] -> AnnotatedType v a -> AnnotatedType v a
 generalize vs t = foldr f t vs
->>>>>>> a102752a
-  where
-  f v t = if Set.member v (ABT.freeVars t)
-          then forall (ABT.annotation t) v t
-          else t
+ where
+  f v t =
+    if Set.member v (ABT.freeVars t) then forall (ABT.annotation t) v t else t
 
 generalizeExistentials
   :: Var v => Type (TypeVar b v) a -> Type (TypeVar b v) a
@@ -541,21 +450,12 @@
       in pure . Set.toList $ frees `Set.difference` ABT.annotation t
     go _ = pure []
 
-existentializeArrows :: (Var v, Monad m)
-                     => m v
-<<<<<<< HEAD
-                     -> Type v a
-                     -> m (Type v a)
-existentializeArrows freshVar t = ABT.visit go t
-=======
-                     -> AnnotatedType v a
-                     -> m (AnnotatedType v a)
+existentializeArrows :: (Var v, Monad m) => m v -> Type v a -> m (Type v a)
 existentializeArrows freshVar = ABT.visit go
->>>>>>> a102752a
-  where
+ where
   go t@(Arrow' a b) = case b of
     Effect1' _ _ -> Nothing
-    _ -> Just $ do
+    _            -> Just $ do
       e <- freshVar
       a <- existentializeArrows freshVar a
       b <- existentializeArrows freshVar b
@@ -604,29 +504,22 @@
     -- `∀ e . a ->{e} b` gives us the pure arrow `a -> b`.
     isPure v = ABT.occurrences v tu <= 1
 
-<<<<<<< HEAD
-functionResult :: Type v a -> Maybe (Type v a)
-functionResult t = go False t where
-=======
 editFunctionResult
-  :: forall v a
-   . (AnnotatedType v a -> AnnotatedType v a)
-  -> AnnotatedType v a
-  -> Maybe (AnnotatedType v a)
+  :: forall v a . (Type v a -> Type v a) -> Type v a -> Maybe (Type v a)
 editFunctionResult f = go False
  where
-  go :: Bool -> AnnotatedType v a -> Maybe (AnnotatedType v a)
+  go :: Bool -> Type v a -> Maybe (Type v a)
   go inArr (ABT.Term s a t) = case t of
     ABT.Tm (Forall t ) -> ABT.Term s a . ABT.Tm . Forall <$> go inArr t
     ABT.Tm (Arrow i o) -> ABT.Term s a . ABT.Tm . Arrow i <$> go True o
     _                  -> if inArr then Just (f (ABT.Term s a t)) else Nothing
 
-functionResult :: AnnotatedType v a -> Maybe (AnnotatedType v a)
-functionResult = go False where
->>>>>>> a102752a
-  go inArr (ForallNamed' _ body) = go inArr body
-  go _inArr (Arrow' _i o) = go True o
-  go inArr t = if inArr then Just t else Nothing
+functionResult :: Type v a -> Maybe (Type v a)
+functionResult = go False
+ where
+  go inArr  (ForallNamed' _  body) = go inArr body
+  go _inArr (Arrow'       _i o   ) = go True o
+  go inArr  t                      = if inArr then Just t else Nothing
 
 
 -- | Bind all free variables (not in `except`) that start with a lowercase
@@ -672,20 +565,16 @@
 cleanupVars1 t = let [t'] = cleanupVars [t] in t'
 
 -- This removes duplicates and normalizes the order of ability lists
-<<<<<<< HEAD
 cleanupAbilityLists :: Var v => Type v a -> Type v a
-cleanupAbilityLists t = ABT.visitPure go t where
-=======
-cleanupAbilityLists :: Var v => AnnotatedType v a -> AnnotatedType v a
-cleanupAbilityLists = ABT.visitPure go where
->>>>>>> a102752a
+cleanupAbilityLists = ABT.visitPure go
+ where
   -- leave explicitly empty `{}` alone
   go (Effect1' (Effects' []) _v) = Nothing
   go t@(Effect1' e v) =
     let es = Set.toList . Set.fromList $ flattenEffects e
-    in case es of
-         [] -> Just (ABT.visitPure go v)
-         _ -> Just (effect (ABT.annotation t) es $ ABT.visitPure go v)
+    in  case es of
+          [] -> Just (ABT.visitPure go v)
+          _  -> Just (effect (ABT.annotation t) es $ ABT.visitPure go v)
   go _ = Nothing
 
 cleanups :: Var v => [Type v a] -> [Type v a]
@@ -748,4 +637,4 @@
       0 -> showsPrec p body
       _ -> showParen True $ s"outer " <> shows body
     (<>) = (.)
-    s = showString+    s = showString
