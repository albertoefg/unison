{-# LANGUAGE OverloadedStrings #-}

module Unison.HashQualified where

import           Data.Maybe                     ( isJust
                                                , fromMaybe
                                                )
import           Data.String                    ( IsString
                                                , fromString
                                                )
import           Data.Text                      ( Text )
import qualified Data.Text                     as Text
import           Prelude                 hiding ( take )
import           Unison.Name                    ( Name )
import qualified Unison.Name                   as Name
import           Unison.Reference               ( Reference )
import qualified Unison.Reference              as Reference
import           Unison.Referent                ( Referent )
import qualified Unison.Referent               as Referent
import           Unison.ShortHash               ( ShortHash )
import qualified Unison.ShortHash              as SH
import           Unison.Var                     ( Var )
import qualified Unison.Var                    as Var

data HashQualified' n
  = NameOnly n | HashOnly ShortHash | HashQualified n ShortHash
  deriving (Eq, Ord)

type HashQualified = HashQualified' Name

stripNamespace :: Text -> HashQualified -> HashQualified
stripNamespace namespace hq = case hq of
  NameOnly name         -> NameOnly $ strip name
  HashQualified name sh -> HashQualified (strip name) sh
  ho                    -> ho
 where
  strip name =
    fromMaybe name $ Name.stripPrefix (Name.Name $ namespace <> ".") name

toName :: HashQualified' n -> Maybe n
toName = \case
  NameOnly name        -> Just name
  HashQualified name _ -> Just name
  HashOnly _           -> Nothing

hasName :: HashQualified -> Bool
hasName = isJust . toName

toHash :: HashQualified -> Maybe ShortHash
toHash = \case
  NameOnly _         -> Nothing
  HashQualified _ sh -> Just sh
  HashOnly sh        -> Just sh

<<<<<<< HEAD
take :: Int -> HashQualified' n -> HashQualified' n
=======
-- partial: assumes either a name or hash is provided (or both)
fromNameHash :: Maybe Name -> Maybe ShortHash -> HashQualified
fromNameHash n h = case n of
  Just name -> case h of
    Just hash -> HashQualified name hash
    Nothing -> NameOnly name
  Nothing -> case h of 
    Just hash -> HashOnly hash
    Nothing -> error "bad HQ construction"

take :: Int -> HashQualified -> HashQualified
>>>>>>> 939a88f1
take i = \case
  n@(NameOnly _)    -> n
  HashOnly s        -> HashOnly (SH.take i s)
  HashQualified n s -> if i == 0 then NameOnly n else HashQualified n (SH.take i s)

toString :: Show n => HashQualified' n -> String
toString = Text.unpack . toText

fromString :: String -> HashQualified
fromString = fromText . Text.pack

-- Parses possibly-hash-qualified into structured type.
-- Won't crash, but also doesn't validate against base58 or the codebase.
fromText :: Text -> HashQualified
fromText t = case Text.breakOn "#" t of
  (name, ""  ) -> NameOnly (Name.unsafeFromText name) -- safe bc breakOn #
  (""  , hash) -> HashOnly (SH.unsafeFromText hash)   -- safe bc breakOn #
  (name, hash) ->
    HashQualified (Name.unsafeFromText name) (SH.unsafeFromText hash)

toText :: Show n => HashQualified' n -> Text
toText = \case
  NameOnly name           -> Text.pack (show name)
  HashQualified name hash -> Text.pack (show name) <> SH.toText hash
  HashOnly ref            -> Text.pack (show ref)

-- Returns the full referent in the hash.  Use HQ.take to just get a prefix
fromNamedReferent :: n -> Referent -> HashQualified' n
fromNamedReferent n r = HashQualified n (Referent.toShortHash r)

-- Returns the full reference in the hash.  Use HQ.take to just get a prefix
fromNamedReference :: n -> Reference -> HashQualified' n
fromNamedReference n r = HashQualified n (Reference.toShortHash r)

fromReferent :: Referent -> HashQualified
fromReferent = HashOnly . Referent.toShortHash

fromReference :: Reference -> HashQualified
fromReference = HashOnly . Reference.toShortHash

fromName :: n -> HashQualified' n
fromName = NameOnly

fromVar :: Var v => v -> HashQualified
fromVar = fromText . Var.name

toVar :: Var v => HashQualified -> v
toVar = Var.named . toText

-- todo: find this logic elsewhere and replace with call to this
matchesNamedReferent :: Name -> Referent -> HashQualified -> Bool
matchesNamedReferent n r = \case
  NameOnly n' -> n' == n
  HashOnly sh -> sh `SH.isPrefixOf` Referent.toShortHash r
  HashQualified n' sh -> n' == n && sh `SH.isPrefixOf` Referent.toShortHash r

matchesNamedReference :: Name -> Reference -> HashQualified -> Bool
matchesNamedReference n r = \case
  NameOnly n' -> n' == n
  HashOnly sh -> sh `SH.isPrefixOf` Reference.toShortHash r
  HashQualified n' sh -> n' == n && sh `SH.isPrefixOf` Reference.toShortHash r

-- Use `requalify hq . Referent.Ref` if you want to pass in a `Reference`.
requalify :: HashQualified -> Referent -> HashQualified
requalify hq r = case hq of
  NameOnly n        -> fromNamedReferent n r
  HashQualified n _ -> fromNamedReferent n r
  HashOnly _        -> fromReferent r

instance IsString HashQualified where
  fromString = fromText . Text.pack

instance Show n => Show (HashQualified' n) where
  show = Text.unpack . toText<|MERGE_RESOLUTION|>--- conflicted
+++ resolved
@@ -52,21 +52,17 @@
   HashQualified _ sh -> Just sh
   HashOnly sh        -> Just sh
 
-<<<<<<< HEAD
-take :: Int -> HashQualified' n -> HashQualified' n
-=======
 -- partial: assumes either a name or hash is provided (or both)
 fromNameHash :: Maybe Name -> Maybe ShortHash -> HashQualified
 fromNameHash n h = case n of
   Just name -> case h of
     Just hash -> HashQualified name hash
     Nothing -> NameOnly name
-  Nothing -> case h of 
+  Nothing -> case h of
     Just hash -> HashOnly hash
     Nothing -> error "bad HQ construction"
 
-take :: Int -> HashQualified -> HashQualified
->>>>>>> 939a88f1
+take :: Int -> HashQualified' n -> HashQualified' n
 take i = \case
   n@(NameOnly _)    -> n
   HashOnly s        -> HashOnly (SH.take i s)
