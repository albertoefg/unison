{-# LANGUAGE FlexibleInstances #-}
{-# LANGUAGE OverloadedLists #-}
{-# LANGUAGE BangPatterns #-}
{-# LANGUAGE ViewPatterns #-}
{-# LANGUAGE TemplateHaskell #-}
{-# LANGUAGE DeriveFunctor #-}
{-# LANGUAGE DeriveFoldable #-}
{-# LANGUAGE DeriveTraversable #-}

module Unison.Lexer where

import           Control.Lens.TH (makePrisms)
import           Control.Monad (join)
import qualified Control.Monad.State as S
import           Data.Char
import           Data.Foldable (toList)
import           Data.List
import qualified Data.List.NonEmpty as Nel
import           Data.Set (Set)
import Unison.Util.Monoid (intercalateMap)
import qualified Data.Set as Set
import           GHC.Exts (sortWith)
import           Text.Megaparsec.Error (ShowToken(..))
import           Unison.ShortHash ( ShortHash )
import qualified Unison.ShortHash as SH

data Err
  = InvalidWordyId String
  | InvalidSymbolyId String
  | InvalidShortHash String
  | Both Err Err
  | MissingFractional String -- ex `1.` rather than `1.04`
  | UnknownLexeme
  | TextLiteralMissingClosingQuote String
  | InvalidEscapeCharacter Char
  | LayoutError
  | CloseWithoutMatchingOpen String String -- open, close
  deriving (Eq,Ord,Show) -- richer algebra

-- Design principle:
--   `[Lexeme]` should be sufficient information for parsing without
--   further knowledge of spacing or indentation levels
--   any knowledge of comments
data Lexeme
  = Open String      -- start of a block
  | Semi             -- separator between elements of a block
  | Close            -- end of a block
  | Reserved String  -- reserved tokens such as `{`, `(`, `type`, `of`, etc
  | Textual String   -- text literals, `"foo bar"`
  | Backticks String (Maybe ShortHash) -- an identifier in backticks
  | WordyId String   (Maybe ShortHash) -- a (non-infix) identifier
  | SymbolyId String (Maybe ShortHash) -- an infix identifier
  | Blank String     -- a typed hole or placeholder
  | Numeric String   -- numeric literals, left unparsed
  | Hash ShortHash   -- hash literals
  | Err Err
  deriving (Eq,Show,Ord)

makePrisms ''Lexeme

simpleWordyId :: String -> Lexeme
simpleWordyId = flip WordyId Nothing

simpleSymbolyId :: String -> Lexeme
simpleSymbolyId = flip SymbolyId Nothing

data Token a = Token {
  payload :: a,
  start :: Pos,
  end :: Pos
} deriving (Eq, Ord, Show, Functor)

notLayout :: Token Lexeme -> Bool
notLayout t = case payload t of
  Close -> False
  Semi -> False
  Open _ -> False
  _ -> True

instance ShowToken (Token Lexeme) where
  showTokens xs =
      join . Nel.toList . S.evalState (traverse go xs) . end $ Nel.head xs
    where
      go :: Token Lexeme -> S.State Pos String
      go tok = do
        prev <- S.get
        S.put $ end tok
        pure $ pad prev (start tok) ++ pretty (payload tok)
      pretty (Open s) = s
      pretty (Reserved w) = w
      pretty (Textual t) = '"' : t ++ ['"']
      pretty (Backticks n h) =
        '`' : n ++ (toList h >>= SH.toString) ++ ['`']
      pretty (WordyId n h) = n ++ (toList h >>= SH.toString)
      pretty (SymbolyId n h) = n ++ (toList h >>= SH.toString)
      pretty (Blank s) = "_" ++ s
      pretty (Numeric n) = n
      pretty (Hash sh) = show sh
      pretty (Err e) = show e
      pretty Close = "<outdent>"
      pretty Semi = "<virtual semicolon>"
      pad (Pos line1 col1) (Pos line2 col2) =
        if line1 == line2
        then replicate (col2 - col1) ' '
        else replicate (line2 - line1) '\n' ++ replicate col2 ' '

instance Applicative Token where
  pure a = Token a (Pos 0 0) (Pos 0 0)
  Token f start _ <*> Token a _ end = Token (f a) start end

type Line = Int
type Column = Int

data Pos = Pos {-# Unpack #-} !Line {-# Unpack #-} !Column deriving (Eq,Ord,Show)

instance Semigroup Pos where (<>) = mappend

instance Monoid Pos where
  mempty = Pos 0 0
  Pos line col `mappend` Pos line2 col2 =
    if line2 == 0 then Pos line (col + col2)
    else Pos (line + line2) col2

line :: Pos -> Line
line (Pos line _) = line

column :: Pos -> Column
column (Pos _ column) = column

-- `True` if the tokens are adjacent, with no space separating the two
touches :: Token a -> Token b -> Bool
touches (end -> t) (start -> t2) =
  line t == line t2 && column t == column t2

type BlockName = String
type Layout = [(BlockName,Column)]

top :: Layout -> Column
top []    = 1
top ((_,h):_) = h

-- todo: make Layout a NonEmpty
topBlockName :: Layout -> Maybe BlockName
topBlockName [] = Nothing
topBlockName ((name,_):_) = Just name

pop :: [a] -> [a]
pop = drop 1

topLeftCorner :: Pos
topLeftCorner = Pos 1 1

data T a = T a [T a] [a] | L a deriving (Functor, Foldable, Traversable)

headToken :: T a -> a
headToken (T a _ _) = a
headToken (L a) = a

instance Show a => Show (T a) where
  show (L a) = show a
  show (T open mid close) =
    show open ++ "\n"
              ++ indent "  " (intercalateMap "\n" show mid) ++ "\n"
              ++ intercalateMap "" show close
    where
      indent by s = by ++ (s >>= go by)
      go by '\n' = '\n' : by
      go _ c = [c]

reorderTree :: ([T a] -> [T a]) -> T a -> T a
reorderTree _ l@(L _) = l
reorderTree f (T open mid close) = T open (f (reorderTree f <$> mid)) close

tree :: [Token Lexeme] -> T (Token Lexeme)
tree toks = one toks const where
  one (open@(payload -> Open _) : ts) k = many (T open) [] ts k
  one (t : ts) k = k (L t) ts
  one [] k = k lastErr [] where
    lastErr = case drop (length toks - 1) toks of
      [] -> L (Token (Err LayoutError) topLeftCorner topLeftCorner)
      (t : _) -> L $ t { payload = Err LayoutError }

  many open acc [] k = k (open (reverse acc) []) []
  many open acc (t@(payload -> Close) : ts) k = k (open (reverse acc) [t]) ts
  many open acc ts k = one ts $ \t ts -> many open (t:acc) ts k

stanzas :: [T (Token Lexeme)] -> [[T (Token Lexeme)]]
stanzas = go [] where
  go acc [] = [reverse acc]
  go acc (t:ts) = case payload $ headToken t of
    Semi   -> reverse (t : acc) : go [] ts
    _      -> go (t:acc) ts

-- Moves type and effect declarations to the front of the token stream
-- and move `use` statements to the front of each block
reorder :: [T (Token Lexeme)] -> [T (Token Lexeme)]
reorder = join . sortWith f . stanzas
  where
    f [] = 3 :: Int
    f (t : _) = case payload $ headToken t of
      Open "type" -> 0
      Open "unique" -> 0
      Open "ability" -> 0
      Reserved "use" -> 1
      _ -> 3 :: Int

lexer :: String -> String -> [Token Lexeme]
lexer scope rem =
  let t = tree $ lexer0 scope rem
      -- after reordering can end up with trailing semicolon at the end of
      -- a block, which we remove with this pass
      fixup ((payload -> Semi) : t@(payload -> Close) : tl) = t : fixup tl
      fixup [] = []
      fixup (h : t) = h : fixup t
  in fixup . toList $ reorderTree reorder t

lexer0 :: String -> String -> [Token Lexeme]
lexer0 scope rem =
    tweak $ Token (Open scope) topLeftCorner topLeftCorner
      : pushLayout scope [] topLeftCorner rem
  where
    -- 1+1 lexes as [1, +1], and it's not easy to fix without adding more
    -- state to the lexer, so we have a hacky postprocessing pass to convert
    -- it to [1, +, 1]
    tweak [] = []
    tweak (h@(payload -> Reserved _):t) = h : tweak t
    tweak (t1:t2@(payload -> Numeric num):rem)
      | notLayout t1 && touches t1 t2 && isSigned num =
        t1 : Token (SymbolyId (take 1 num) Nothing)
                   (start t2)
                   (inc $ start t2)
           : Token (Numeric (drop 1 num)) (inc $ start t2) (end t2)
           : tweak rem
    tweak (h:t) = h : tweak t
    isSigned num = all (\ch -> ch == '-' || ch == '+') $ take 1 num
    -- skip whitespace and comments
    goWhitespace :: Layout -> Pos -> String -> [Token Lexeme]
    goWhitespace l pos rem = span' isSpace rem $ \case
      (_spaces, '-':'-':'-':_rem) -> popLayout0 l pos []
      (spaces, '-':'-':rem) -> spanThru' (/= '\n') rem $ \(ignored, rem) ->
        goWhitespace l (incBy ('-':'-':ignored) . incBy spaces $ pos) rem
      (spaces, rem) -> popLayout l (incBy spaces pos) rem

    popLayout :: Layout -> Pos -> String -> [Token Lexeme]
    popLayout l pos rem = case matchKeyword' layoutCloseAndOpenKeywords rem of
      Nothing -> case matchKeyword' layoutCloseOnlyKeywords rem of
        Nothing -> popLayout0 l pos rem
        Just (kw, rem) ->
          let end = incBy kw pos
          in Token Close pos end
               : Token (Reserved kw) pos end
               : goWhitespace (pop l) (incBy kw pos) rem
      Just (kw, rem) -> case closes (openingKeyword kw) kw l pos of
        (Nothing, ts) -> ts ++ recover l (incBy kw pos) rem
        (Just l, ts) ->
          let end = incBy kw pos
          in ts ++ [Token (Open kw) pos end] ++ pushLayout kw l end rem

    -- Examine current column and pop the layout stack
    -- and emit `Semi` / `Close` tokens as needed
    popLayout0 :: Layout -> Pos -> String -> [Token Lexeme]
    popLayout0 l p [] = replicate (length l) $ Token Close p p
    popLayout0 l p@(Pos _ c2) rem
      | top l == c2 = Token Semi p p : go l p rem
      | top l <  c2 = go l p rem
      | top l >  c2 = Token Close p p : popLayout0 (pop l) p rem
      | otherwise   = error "impossible"

    -- todo: is there a reason we want this to be more than just:
    -- go1 (top l + 1 : l) pos rem
    -- looks for the next non whitespace, non-comment character, and
    -- pushes its column onto the layout stack
    pushLayout :: BlockName -> Layout -> Pos -> String -> [Token Lexeme]
    pushLayout b l pos rem = span' isSpace rem $ \case
      (_spaces, '-':'-':'-':_rem) ->
        -- short circuit - everything after `---` is ignored
        popLayout0 ((b,column pos):l) pos []
      (spaces, '-':'-':rem) -> spanThru' (/= '\n') rem $ \(ignored, rem) ->
        pushLayout b l (incBy ('-':'-':ignored) . incBy spaces $ pos) rem
      (spaces, rem) ->
        let topcol = top l
            pos'   = incBy spaces pos
            col'   = column pos'
        in
          if b == "=" && col' <= topcol then
            -- force closing by introducing a fake col +1 layout
            popLayout0 ((b, col' + 1) : l) pos' rem
          else
            go ((b, col') : l) pos' rem

    -- Figure out how many elements must be popped from the layout stack
    -- before finding a matching `Open` token
    findClose :: String -> Layout -> Maybe Int
    findClose _ [] = Nothing
    findClose s ((h,_):tl) = if s == h then Just 1 else (1+) <$> findClose s tl

    -- Closes a layout block with the given open/close pair, e.g `close "(" ")"`
    close :: String -> String -> Layout -> Pos -> String -> [Token Lexeme]
    close open close l pos rem = case findClose open l of
      Nothing -> [Token (Err $ CloseWithoutMatchingOpen open close) pos pos]
      Just n ->
        let closes = replicate n $ Token Close pos (incBy close pos)
        in closes ++ goWhitespace (drop n l) (incBy close pos) rem

    -- If the close is well-formed, returns a new layout stack and the correct
    -- number of `Close` tokens. If the close isn't well-formed (has no match),
    -- `Nothing` is returned along an error token.
    closes :: String -> String -> Layout -> Pos
          -> (Maybe Layout, [Token Lexeme])
    closes open close l pos = case findClose open l of
      Nothing -> (Nothing,
        [Token (Err $ CloseWithoutMatchingOpen open close) pos (incBy close pos)])
      Just n ->
        (Just $ drop n l, replicate n $ Token Close pos (incBy close pos))

    -- assuming we've dealt with whitespace and layout, read a token
    go :: Layout -> Pos -> String -> [Token Lexeme]
    go l pos rem = case rem of
      [] -> popLayout0 l pos []
      -- '{' and '(' both introduce a block, which is closed by '}' and ')'
      -- The lexer doesn't distinguish among closing blocks: all the ways of
      -- closing a block emit the same sort of token, `Close`.
      --
      -- Note: within {}'s, `->` does not open a block, since `->` is used
      -- inside request patterns like `{State.set s -> k}`
      '{' : rem -> Token (Open "{") pos (inc pos) : pushLayout "{" l (inc pos) rem
      '}' : rem -> close "{" "}" l pos rem
      '(' : rem -> Token (Open "(") pos (inc pos) : pushLayout "(" l (inc pos) rem
      ')' : rem -> close "(" ")" l pos rem
      ch : rem | Set.member ch delimiters ->
        Token (Reserved [ch]) pos (inc pos) : goWhitespace l (inc pos) rem
      op : rem@(c : _)
        | (op == '\'' || op == '!')
        && (isSpace c || isAlphaNum c || Set.member c delimiters) ->
          Token (Reserved [op]) pos (inc pos) : goWhitespace l (inc pos) rem
      ':' : rem@(c : _) | isSpace c || isAlphaNum c ->
        Token (Reserved ":") pos (inc pos) : goWhitespace l (inc pos) rem
      '@' : rem ->
        Token (Reserved "@") pos (inc pos) : goWhitespace l (inc pos) rem
      '_' : rem | hasSep rem ->
        Token (Blank "") pos (inc pos) : goWhitespace l (inc pos) rem
      '_' : (wordyId -> Right (id, rem)) ->
        let pos' = incBy id $ inc pos
        in Token (Blank id) pos pos' : goWhitespace l pos' rem
      '|' : c : rem | isSpace c || isAlphaNum c ->
        Token (Reserved "|") pos (inc pos) : goWhitespace l (inc pos) (c:rem)
      '=' : rem@(c : _) | isSpace c || isAlphaNum c ->
        let end = inc pos
        in case topBlockName l of
          -- '=' does not open a layout block if within a type declaration
          Just "type"   -> Token (Reserved "=") pos end : goWhitespace l end rem
          Just "unique" -> Token (Reserved "=") pos end : goWhitespace l end rem
          Just _      -> Token (Open "=") pos end : pushLayout "=" l end rem
          Nothing     -> Token (Err LayoutError) pos pos : recover l pos rem
      '-' : '>' : rem@(c : _)
        | isSpace c || isAlphaNum c || Set.member c delimiters ->
          let end = incBy "->" pos
          in case topBlockName l of
              Just "of" -> -- `->` opens a block when pattern-matching only
                Token (Open "->") pos end : pushLayout "->" l end rem
              Just _ -> Token (Reserved "->") pos end : goWhitespace l end rem
              Nothing -> Token (Err LayoutError) pos pos : recover l pos rem

      -- string literals and backticked identifiers
      '"' : rem -> case splitStringLit rem of
        Right (delta, lit, rem) -> let end = pos <> delta in
          Token (Textual lit) pos end : goWhitespace l end rem
        Left (TextLiteralMissingClosingQuote _) ->
          [Token (Err $ TextLiteralMissingClosingQuote rem) pos pos]
        Left err -> [Token (Err err) pos pos]
      '`' : rem -> case wordyId rem of
        Left e -> Token (Err e) pos pos : recover l pos rem
        Right (id, rem) ->
          if ['#'] `isPrefixOf` rem then
             case shortHash rem of
               Left e -> Token (Err e) pos pos : recover l pos rem
               Right (h, rem) ->
                 let end = inc . incBy id . incBy (SH.toString h) . inc $ pos
                  in Token (Backticks id (Just h)) pos end
                     : goWhitespace l end (pop rem)
          else
           let end = inc . incBy id . inc $ pos
            in Token (Backticks id Nothing) pos end
                 : goWhitespace l end (pop rem)

      rem@('#' : _) -> case shortHash rem of
         Left e -> Token (Err e) pos pos : recover l pos rem
         Right (h, rem) ->
           let end = incBy (SH.toString h) $ pos
           in Token (Hash h) pos end : goWhitespace l end rem
      -- keywords and identifiers
      (symbolyId -> Right (id, rem')) -> case numericLit rem of
        Right (Just (num, rem)) ->
          let end = incBy num pos
          in Token (Numeric num) pos end : goWhitespace l end rem
        _ -> if ['#'] `isPrefixOf` rem then
               case shortHash rem' of
                 Left e -> Token (Err e) pos pos : recover l pos rem'
                 Right (h, rem) ->
                   let end = incBy id . incBy (SH.toString h) $ pos
                    in Token (SymbolyId id (Just h)) pos end
                       : goWhitespace l end rem
             else
              let end = incBy id pos
               in Token (SymbolyId id Nothing) pos end : goWhitespace l end rem'
      (wordyId -> Right (id, rem)) ->
        if ['#'] `isPrefixOf` rem then
          case shortHash rem of
            Left e -> Token (Err e) pos pos : recover l pos rem
            Right (h, rem) ->
<<<<<<< HEAD
              let end = incBy id . incBy (SH.toString h) $ pos
               in Token (SymbolyId id (Just h)) pos end
=======
              let end = inc . incBy id . incBy (SH.toString h) . inc $ pos
               in Token (WordyId id (Just h)) pos end
>>>>>>> a102752a
                  : goWhitespace l end rem
        else let end = incBy id pos
              in Token (WordyId id Nothing) pos end : goWhitespace l end rem
      (matchKeyword -> Just (kw,rem)) ->
        let end = incBy kw pos in
              case kw of
                -- `unique type` lexes as [Open "unique", Reserved "type"]
                -- `type` lexes as [Open "type"]
                -- `unique ability` lexes as [Open "unique", Reserved "ability"]
                -- `ability` lexes as [Open "ability"]
                kw@"unique" ->
                  Token (Open kw) pos end
                    : goWhitespace ((kw, column $ inc pos) : l) end rem
                kw@"ability" | topBlockName l /= Just "unique" ->
                  Token (Open kw) pos end
                    : goWhitespace ((kw, column $ inc pos) : l) end rem
                kw@"type" | topBlockName l /= Just "unique" ->
                  Token (Open kw) pos end
                    : goWhitespace ((kw, column $ inc pos) : l) end rem
                kw | Set.member kw layoutKeywords ->
                       Token (Open kw) pos end : pushLayout kw l end rem
                   | otherwise -> Token (Reserved kw) pos end : goWhitespace l end rem

      -- numeric literals
      rem -> case numericLit rem of
        Right (Just (num, rem)) ->
          let end = incBy num pos in Token (Numeric num) pos end : goWhitespace l end rem
        Right Nothing -> Token (Err UnknownLexeme) pos pos : recover l pos rem
        Left e -> Token (Err e) pos pos : recover l pos rem

    recover _l _pos _rem = []

matchKeyword :: String -> Maybe (String,String)
matchKeyword = matchKeyword' keywords

matchKeyword' :: Set String -> String -> Maybe (String,String)
matchKeyword' keywords s = case break isSep s of
  (kw, rem) | Set.member kw keywords -> Just (kw, rem)
  _ -> Nothing

-- Split into a string literal and the remainder, and a delta which includes
-- both the starting and ending `"` character
-- The input string should only start with a '"' if the string literal is empty
splitStringLit :: String -> Either Err (Pos, String, String)
splitStringLit = go (inc mempty) "" where
  -- n tracks the raw character delta of this literal
  go !n !acc ('\\':s:rem) = case parseEscapeChar s of
    Just e -> go (inc . inc $ n) (e:acc) rem
    Nothing  -> Left $ InvalidEscapeCharacter s
  go !n !acc ('"':rem)    = Right (inc n, reverse acc, rem)
  go !n !acc (x:rem)      = go (inc n) (x:acc) rem
  go _ _ []               = Left $ TextLiteralMissingClosingQuote ""

appendFst :: Char -> (String, a) -> (String, a)
appendFst c (s, r) = (c : s, r)

-- Map a escape symbol to it's character literal
parseEscapeChar :: Char -> Maybe Char
parseEscapeChar '0'  = Just '\0'
parseEscapeChar 'a'  = Just '\a'
parseEscapeChar 'b'  = Just '\b'
parseEscapeChar 'f'  = Just '\f'
parseEscapeChar 'n'  = Just '\n'
parseEscapeChar 'r'  = Just '\r'
parseEscapeChar 't'  = Just '\t'
parseEscapeChar 'v'  = Just '\v'
parseEscapeChar '\'' = Just '\''
parseEscapeChar '"'  = Just '"'
parseEscapeChar '\\' = Just '\\'
parseEscapeChar _    = Nothing


numericLit :: String -> Either Err (Maybe (String,String))
numericLit = go
  where
  go ('+':s) = go2 "+" s
  go ('-':s) = go2 "-" s
  go s = go2 "" s
  go2 sign s = case span isDigit s of
    (num@(_:_), []) -> pure $ pure (sign ++ num, [])
    (num@(_:_), '.':rem) -> case span isDigit rem of
      (fractional@(_:_), []) ->
        pure $ pure (sign ++ num ++ "." ++ fractional, [])
      (fractional@(_:_), c:rem)
        | isSep c -> pure $ pure (sign ++ num ++ "." ++ fractional, c:rem)
        | otherwise -> pure Nothing
      ([], _) -> Left (MissingFractional (sign ++ num ++ "."))
    (num@(_:_), c:rem) -> pure $ pure (sign ++ num, c:rem)
    ([], _) -> pure Nothing

isSep :: Char -> Bool
isSep c = isSpace c || Set.member c delimiters

hasSep :: String -> Bool
hasSep [] = True
hasSep (ch:_) = isSep ch

-- Not a keyword, '.' delimited list of wordyId0 (should not include a trailing '.')
wordyId0 :: String -> Either Err (String, String)
wordyId0 s = span' wordyIdChar s $ \case
  (id@(ch:_), rem) | not (Set.member id keywords)
                    && wordyIdStartChar ch
                    -> Right (id, rem)
  (id, _rem) -> Left (InvalidWordyId id)

wordyIdStartChar :: Char -> Bool
wordyIdStartChar ch = isAlpha ch || isEmoji ch || ch == '_'

wordyIdChar :: Char -> Bool
wordyIdChar ch =
  isAlphaNum ch || isEmoji ch || ch `elem` "_!'"

isEmoji :: Char -> Bool
isEmoji c = c >= '\x1F600' && c <= '\x1F64F'

splitOn :: Char -> String -> [String]
splitOn c = unfoldr step where
  step [] = Nothing
  step s = Just (case break (== c) s of (l,r) -> (l, drop 1 r))

symbolyId :: String -> Either Err (String, String)
symbolyId r@('.':ch:_) | isSpace ch = symbolyId0 r -- lone dot treated as an operator
symbolyId ('.':s) = (\(s,rem) -> ('.':s,rem)) <$> symbolyId' s
symbolyId s = symbolyId' s

-- Is a '.' delimited list of wordyId, with a final segment of `symbolyId0`
symbolyId' :: String -> Either Err (String, String)
symbolyId' s = case wordyId0 s of
  Left _ -> symbolyId0 s
  Right (wid, '.':rem) -> case symbolyId rem of
    Left e -> Left e
    Right (rest, rem) -> Right (wid <> "." <> rest, rem)
  Right (w,_) -> Left (InvalidSymbolyId w)

wordyId :: String -> Either Err (String, String)
wordyId ('.':s) = (\(s,rem) -> ('.':s,rem)) <$> wordyId' s
wordyId s = wordyId' s

-- Is a '.' delimited list of wordyId
wordyId' :: String -> Either Err (String, String)
wordyId' s = case wordyId0 s of
  Left e -> Left e
  Right (wid, '.':rem@(ch:_)) | wordyIdStartChar ch -> case wordyId rem of
    Left e -> Left e
    Right (rest, rem) -> Right (wid <> "." <> rest, rem)
  Right (w,rem) -> Right (w,rem)

-- Is a `ShortHash`
shortHash :: String -> Either Err (ShortHash, String)
shortHash s = case SH.fromString potentialHash of
  Nothing -> Left (InvalidShortHash potentialHash)
  Just x  -> Right (x, rem)
  where (potentialHash, rem) = break ((||) <$> isSpace <*> (== '`')) s

-- Strips off qualified name, ex: `Int.inc -> `(Int, inc)`
splitWordy :: String -> (String, String)
splitWordy s =
  let qn = reverse . drop 1 . dropWhile wordyIdChar . reverse $ s
  in (qn, if null qn then s else drop (length qn + 1) s)

-- Strips off qualified name, ex: `Int.+` -> `(Int, +)`
splitSymboly :: String -> (String,String)
splitSymboly s =
  let qn = reverse . dropWhile symbolyIdChar . reverse $ s
  in (qn, if null qn then s else drop (length qn + 1) s)

-- Returns either an error or an id and a remainder
symbolyId0 :: String -> Either Err (String, String)
symbolyId0 s = span' symbolyIdChar s $ \case
  (id@(_:_), rem) | not (Set.member id reservedOperators) -> Right (id, rem)
  (id, _rem) -> Left (InvalidSymbolyId id)

symbolyIdChar :: Char -> Bool
symbolyIdChar ch = Set.member ch symbolyIdChars

symbolyIdChars :: Set Char
symbolyIdChars = Set.fromList "!$%^&*-=+<>.~\\/|:;"

keywords :: Set String
keywords = Set.fromList [
  "if", "then", "else", "forall", "∀",
  "handle", "in", "unique",
  "where", "use",
  "and", "or", "true", "false",
  "type", "ability", "alias",
  "let", "namespace", "case", "of"]

-- These keywords introduce a layout block
layoutKeywords :: Set String
layoutKeywords =
  Set.fromList [
    "if", "in", "let", "where", "of"
  ]

-- These keywords end a layout block and begin another layout block
layoutCloseAndOpenKeywords :: Set String
layoutCloseAndOpenKeywords = Set.fromList ["then", "else"]

openingKeyword :: String -> String
openingKeyword "then" = "if"
openingKeyword "else" = "then"
openingKeyword kw = error $ "Not sure what the opening keyword is for: " <> kw

-- These keywords end a layout block
layoutCloseOnlyKeywords :: Set String
layoutCloseOnlyKeywords = Set.fromList ["}"]

delimiters :: Set Char
delimiters = Set.fromList "()[]{},?"

reserved :: Set Char
reserved = Set.fromList "=:`\""

reservedOperators :: Set String
reservedOperators = Set.fromList ["->", ":"]

inc :: Pos -> Pos
inc (Pos line col) = Pos line (col + 1)

incBy :: String -> Pos -> Pos
incBy rem pos@(Pos line col) = case rem of
  []       -> pos
  '\r':rem -> incBy rem $ Pos line col
  '\n':rem -> incBy rem $ Pos (line + 1) 1
  _:rem    -> incBy rem $ Pos line (col + 1)

debugLex'' :: [Token Lexeme] -> String
debugLex'' = show . fmap payload . tree

debugLex :: String -> String -> IO ()
debugLex scope = putStrLn . debugLex'' . lexer scope

debugLex' :: String -> String
debugLex' =  debugLex'' . lexer "debugLex"

debugLex''' :: String -> String -> String
debugLex''' s =  debugLex'' . lexer s

span' :: (a -> Bool) -> [a] -> (([a],[a]) -> r) -> r
span' f a k = k (span f a)

spanThru' :: (a -> Bool) -> [a] -> (([a],[a]) -> r) -> r
spanThru' f a k = case span f a of
  (l, []) -> k (l, [])
  (l, lz:r) -> k (l ++ [lz], r)<|MERGE_RESOLUTION|>--- conflicted
+++ resolved
@@ -386,7 +386,7 @@
       rem@('#' : _) -> case shortHash rem of
          Left e -> Token (Err e) pos pos : recover l pos rem
          Right (h, rem) ->
-           let end = incBy (SH.toString h) $ pos
+           let end = incBy (SH.toString h) pos
            in Token (Hash h) pos end : goWhitespace l end rem
       -- keywords and identifiers
       (symbolyId -> Right (id, rem')) -> case numericLit rem of
@@ -408,13 +408,8 @@
           case shortHash rem of
             Left e -> Token (Err e) pos pos : recover l pos rem
             Right (h, rem) ->
-<<<<<<< HEAD
               let end = incBy id . incBy (SH.toString h) $ pos
-               in Token (SymbolyId id (Just h)) pos end
-=======
-              let end = inc . incBy id . incBy (SH.toString h) . inc $ pos
                in Token (WordyId id (Just h)) pos end
->>>>>>> a102752a
                   : goWhitespace l end rem
         else let end = incBy id pos
               in Token (WordyId id Nothing) pos end : goWhitespace l end rem
