{-# OPTIONS_GHC -Wno-orphans #-}
{-# LANGUAGE OverloadedStrings #-}

module Unison.DeclPrinter (prettyDecl, prettyDeclHeader, prettyDeclOrBuiltinHeader) where

import Unison.Prelude

import           Data.List                      ( isPrefixOf )
import qualified Data.Map                      as Map
import Unison.ConstructorReference (GConstructorReference(..), ConstructorReference)
import           Unison.DataDeclaration         ( DataDeclaration
                                                , EffectDeclaration
                                                , toDataDecl
                                                )
import qualified Unison.DataDeclaration        as DD
import Unison.DataDeclaration.ConstructorId (ConstructorId)
import qualified Unison.ConstructorType        as CT
import qualified Unison.Hashing.V2.Convert as Hashing
import           Unison.HashQualified           ( HashQualified )
import qualified Unison.HashQualified          as HQ
import qualified Unison.Name                   as Name
import           Unison.Name                    ( Name )
import           Unison.NamePrinter             ( styleHashQualified'' )
import           Unison.PrettyPrintEnv          ( PrettyPrintEnv )
import           Unison.PrettyPrintEnvDecl     ( PrettyPrintEnvDecl(..) )
import qualified Unison.PrettyPrintEnv         as PPE
import qualified Unison.Referent               as Referent
import           Unison.Reference               ( Reference(DerivedId) )
import qualified Unison.Result as Result
import qualified Unison.Util.SyntaxText        as S
import qualified Unison.Type                   as Type
import qualified Unison.Typechecker as Typechecker
import Unison.Typechecker.TypeLookup (TypeLookup(TypeLookup))
import qualified Unison.Typechecker.TypeLookup as TypeLookup
import qualified Unison.TypePrinter            as TypePrinter
import           Unison.Util.Pretty             ( Pretty )
import qualified Unison.Util.Pretty            as P
import           Unison.Var                     ( Var )
import qualified Unison.Var                    as Var
import qualified Unison.Term as Term

type SyntaxText = S.SyntaxText' Reference

prettyDecl
  :: Var v
  => PrettyPrintEnvDecl
  -> Reference
  -> HashQualified Name
  -> DD.Decl v a
  -> Pretty SyntaxText
prettyDecl ppe r hq d = case d of
  Left e -> prettyEffectDecl (suffixifiedPPE ppe) r hq e
  Right dd -> prettyDataDecl ppe r hq dd

prettyEffectDecl
  :: Var v
  => PrettyPrintEnv
  -> Reference
  -> HashQualified Name
  -> EffectDeclaration v a
  -> Pretty SyntaxText
prettyEffectDecl ppe r name = prettyGADT ppe CT.Effect r name . toDataDecl

prettyGADT
  :: Var v
  => PrettyPrintEnv
  -> CT.ConstructorType
  -> Reference
  -> HashQualified Name
  -> DataDeclaration v a
  -> Pretty SyntaxText
prettyGADT env ctorType r name dd = P.hang header . P.lines $ constructor <$> zip
  [0 ..]
  (DD.constructors' dd)
 where
  constructor (n, (_, _, t)) =
    prettyPattern env ctorType name (ConstructorReference r n)
      <>       (fmt S.TypeAscriptionColon " :")
      `P.hang` TypePrinter.pretty0 env Map.empty (-1) t
  header = prettyEffectHeader name (DD.EffectDeclaration dd) <> (fmt S.ControlKeyword " where")

prettyPattern
  :: PrettyPrintEnv
  -> CT.ConstructorType
  -> HashQualified Name
<<<<<<< HEAD
  -> ConstructorId
=======
  -> ConstructorReference
>>>>>>> 315db022
  -> Pretty SyntaxText
prettyPattern env ctorType namespace ref = styleHashQualified''
  (fmt (S.TermReference conRef))
  ( HQ.stripNamespace (fromMaybe "" $ Name.toText <$> HQ.toName namespace)
  $ PPE.termName env conRef
  )
  where
    conRef = Referent.Con ref ctorType

prettyDataDecl
  :: Var v
  => PrettyPrintEnvDecl
  -> Reference
  -> HashQualified Name
  -> DataDeclaration v a
  -> Pretty SyntaxText
prettyDataDecl (PrettyPrintEnvDecl unsuffixifiedPPE suffixifiedPPE) r name dd =
  (header <>) . P.sep (fmt S.DelimiterChar (" | " `P.orElse` "\n  | ")) $ constructor <$> zip
    [0 ..]
    (DD.constructors' dd)
 where
  constructor (n, (_, _, (Type.ForallsNamed' _ t))) = constructor' n t
  constructor (n, (_, _, t)                       ) = constructor' n t
  constructor' n t = case Type.unArrows t of
    Nothing -> prettyPattern suffixifiedPPE CT.Data name (ConstructorReference r n)
    Just ts -> case fieldNames unsuffixifiedPPE r name dd of
      Nothing -> P.group . P.hang' (prettyPattern suffixifiedPPE CT.Data name (ConstructorReference r n)) "      "
               $ P.spaced (TypePrinter.prettyRaw suffixifiedPPE Map.empty 10 <$> init ts)
      Just fs -> P.group $ (fmt S.DelimiterChar "{ ")
                        <> P.sep ((fmt S.DelimiterChar ",") <> " " `P.orElse` "\n      ")
                                 (field <$> zip fs (init ts))
                        <> (fmt S.DelimiterChar " }")
  field (fname, typ) = P.group $ styleHashQualified'' (fmt (S.TypeReference r)) fname <>
    (fmt S.TypeAscriptionColon " :") `P.hang` TypePrinter.prettyRaw suffixifiedPPE Map.empty (-1) typ
  header = prettyDataHeader name dd <> (fmt S.DelimiterChar (" = " `P.orElse` "\n  = "))

-- Comes up with field names for a data declaration which has the form of a
-- record, like `type Pt = { x : Int, y : Int }`. Works by generating the
-- record accessor terms for the data type, hashing these terms, and then
-- checking the `PrettyPrintEnv` for the names of those hashes. If the names for
-- these hashes are:
--
--   `Pt.x`, `Pt.x.set`, `Pt.x.modify`, `Pt.y`, `Pt.y.set`, `Pt.y.modify`
--
-- then this matches the naming convention generated by the parser, and we
-- return `x` and `y` as the field names.
--
-- This function bails with `Nothing` if the names aren't an exact match for
-- the expected record naming convention.
fieldNames
  :: forall v a . Var v
  => PrettyPrintEnv
  -> Reference
  -> HashQualified Name
  -> DataDeclaration v a
  -> Maybe [HashQualified Name]
fieldNames env r name dd = case DD.constructors dd of
  [(_, typ)] -> let
    vars :: [v]
    vars = [ Var.freshenId (fromIntegral n) (Var.named "_") | n <- [0..Type.arity typ - 1]]
    accessors :: [(v, Term.Term v ())]
    accessors = DD.generateRecordAccessors (map (,()) vars) (HQ.toVar name) r
    accessorsWithTypes :: [(v, Term.Term v (), Type.Type v ())]
    accessorsWithTypes = accessors <&> \(v, trm) ->
                      case Result.result (Typechecker.synthesize typecheckingEnv trm) of
                        Nothing -> error $ "Failed to typecheck record field: " <> show v
                        Just typ -> (v, trm, typ)
    typeLookup :: TypeLookup v ()
    typeLookup =
      TypeLookup
        { TypeLookup.typeOfTerms = mempty,
          TypeLookup.dataDecls = Map.singleton r (void dd),
          TypeLookup.effectDecls = mempty
        }
    typecheckingEnv :: Typechecker.Env v ()
    typecheckingEnv =
      Typechecker.Env
        { Typechecker._ambientAbilities = mempty,
          Typechecker._typeLookup = typeLookup,
          Typechecker._termsByShortname = mempty
        }
    hashes = Hashing.hashTermComponents (Map.fromList . fmap (\(v, trm, typ) -> (v, (trm, typ))) $ accessorsWithTypes)
    names = [ (r, HQ.toString . PPE.termName env . Referent.Ref $ DerivedId r)
            | r <- (\(refId, _trm, _typ) -> refId) <$> Map.elems hashes ]
    fieldNames = Map.fromList
      [ (r, f) | (r, n) <- names
               , typename <- pure (HQ.toString name)
               , typename `isPrefixOf` n
               , rest <- pure $ drop (length typename + 1) n
               , (f, rest) <- pure $ span (/= '.') rest
               , rest `elem` ["",".set",".modify"] ]
    in if Map.size fieldNames == length names then
         Just [ HQ.unsafeFromString name
              | v <- vars
              , Just (ref, _, _) <- [Map.lookup (Var.namespaced [HQ.toVar name, v]) hashes]
              , Just name <- [Map.lookup ref fieldNames] ]
       else Nothing
  _ -> Nothing

prettyModifier :: DD.Modifier -> Pretty SyntaxText
prettyModifier DD.Structural = fmt S.DataTypeModifier "structural"
prettyModifier (DD.Unique _uid) =
  fmt S.DataTypeModifier "unique" -- <> ("[" <> P.text uid <> "] ")

prettyDataHeader
  :: Var v => HashQualified Name -> DD.DataDeclaration v a -> Pretty SyntaxText
prettyDataHeader name dd = P.sepNonEmpty
  " "
  [ prettyModifier (DD.modifier dd)
  , fmt S.DataTypeKeyword "type"
  , styleHashQualified'' (fmt $ S.HashQualifier name) name
  , P.sep " " (fmt S.DataTypeParams . P.text . Var.name <$> DD.bound dd)
  ]

prettyEffectHeader
  :: Var v
  => HashQualified Name
  -> DD.EffectDeclaration v a
  -> Pretty SyntaxText
prettyEffectHeader name ed = P.sepNonEmpty
  " "
  [ prettyModifier (DD.modifier (DD.toDataDecl ed))
  , fmt S.DataTypeKeyword "ability"
  , styleHashQualified'' (fmt $ S.HashQualifier name) name
  , P.sep
    " "
    (fmt S.DataTypeParams . P.text . Var.name <$> DD.bound (DD.toDataDecl ed))
  ]

prettyDeclHeader
  :: Var v
  => HashQualified Name
  -> Either (DD.EffectDeclaration v a) (DD.DataDeclaration v a)
  -> Pretty SyntaxText
prettyDeclHeader name (Left e) = prettyEffectHeader name e
prettyDeclHeader name (Right d) = prettyDataHeader name d

prettyDeclOrBuiltinHeader
  :: Var v
  => HashQualified Name
  -> DD.DeclOrBuiltin v a
  -> Pretty SyntaxText
prettyDeclOrBuiltinHeader name (DD.Builtin ctype) = case ctype of
  CT.Data -> fmt S.DataTypeKeyword "builtin type " <> styleHashQualified'' (fmt $ S.HashQualifier name) name
  CT.Effect -> fmt S.DataTypeKeyword "builtin ability " <> styleHashQualified'' (fmt $ S.HashQualifier name) name
prettyDeclOrBuiltinHeader name (DD.Decl e) = prettyDeclHeader name e

fmt :: S.Element r -> Pretty (S.SyntaxText' r) -> Pretty (S.SyntaxText' r)
fmt = P.withSyntax<|MERGE_RESOLUTION|>--- conflicted
+++ resolved
@@ -13,7 +13,6 @@
                                                 , toDataDecl
                                                 )
 import qualified Unison.DataDeclaration        as DD
-import Unison.DataDeclaration.ConstructorId (ConstructorId)
 import qualified Unison.ConstructorType        as CT
 import qualified Unison.Hashing.V2.Convert as Hashing
 import           Unison.HashQualified           ( HashQualified )
@@ -83,11 +82,7 @@
   :: PrettyPrintEnv
   -> CT.ConstructorType
   -> HashQualified Name
-<<<<<<< HEAD
-  -> ConstructorId
-=======
   -> ConstructorReference
->>>>>>> 315db022
   -> Pretty SyntaxText
 prettyPattern env ctorType namespace ref = styleHashQualified''
   (fmt (S.TermReference conRef))
