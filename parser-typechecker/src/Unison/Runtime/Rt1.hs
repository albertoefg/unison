--- conflicted
+++ resolved
@@ -16,17 +16,6 @@
 
 import Data.Bifunctor (second)
 import Data.IORef
-<<<<<<< HEAD
-import Data.Int (Int64)
-import Data.List (isPrefixOf)
-import Data.Map (Map)
-import Data.Text (Text)
-import Data.Traversable (for)
-import Data.Sequence (Seq)
-import Data.Word (Word64)
-import Text.Read (readMaybe)
-=======
->>>>>>> 1ac3673c
 import Unison.Runtime.IR (pattern CompilationEnv, pattern Req)
 import Unison.Runtime.IR hiding (CompilationEnv, IR, Req, Value, Z)
 import Unison.Symbol (Symbol)
@@ -35,6 +24,7 @@
 import Unison.Util.Monoid (intercalateMap)
 import qualified System.Mem.StableName as S
 import qualified Data.ByteString as BS
+import qualified Data.List as List
 import qualified Data.Map as Map
 import qualified Data.Set as Set
 import qualified Data.Text as Text
@@ -50,12 +40,6 @@
 import qualified Unison.Util.Bytes as Bytes
 import qualified Unison.Var as Var
 
-<<<<<<< HEAD
-=======
--- import qualified Unison.TermPrinter as TP
--- import qualified Unison.Util.Pretty as P
-
->>>>>>> 1ac3673c
 type CompilationEnv = IR.CompilationEnv ExternalFunction Continuation
 type IR = IR.IR ExternalFunction Continuation
 type Req = IR.Req ExternalFunction Continuation
@@ -361,7 +345,7 @@
     , mk1 "Int.toText" ati (pure . T)
           (Text.pack . (\x -> if x >= 0 then ("+" <> show x) else show x))
     , mk1 "Int.fromText" att (pure . IR.maybeToOptional . fmap I) $
-        (\x -> readMaybe (if "+" `isPrefixOf` x then drop 1 x else x))
+        (\x -> readMaybe (if "+" `List.isPrefixOf` x then drop 1 x else x))
         . Text.unpack
     , mk1 "Int.toFloat" ati (pure . F) fromIntegral
 
