--- conflicted
+++ resolved
@@ -22,11 +22,7 @@
 import Unison.Reference (Reference)
 
 import Unison.Runtime.Foreign
-<<<<<<< HEAD
-  (Foreign, maybeUnwrapBuiltin, maybeUnwrapForeign)
-=======
   (Foreign, HashAlgorithm(..), maybeUnwrapBuiltin, maybeUnwrapForeign)
->>>>>>> 44cfdd19
 import Unison.Runtime.Stack
   (Closure(..), pattern DataC, pattern PApV, CombIx(..))
 
@@ -101,16 +97,10 @@
   => (Word64 -> Maybe (Term v ()))
   -> Foreign
   -> Either Error (Term v ())
-<<<<<<< HEAD
-decompileForeign tyRef topTerms f
-  | Just t <- maybeUnwrapBuiltin f = Right $ text () t
-  | Just b <- maybeUnwrapBuiltin f = Right $ decompileBytes b
-=======
 decompileForeign topTerms f
   | Just t <- maybeUnwrapBuiltin f = Right $ text () t
   | Just b <- maybeUnwrapBuiltin f = Right $ decompileBytes b
   | Just h <- maybeUnwrapBuiltin f = Right $ decompileHashAlgorithm h
->>>>>>> 44cfdd19
   | Just s <- unwrapSeq f
   = seq' () <$> traverse (decompile topTerms) s
 decompileForeign _ _ = err "cannot decompile Foreign"
