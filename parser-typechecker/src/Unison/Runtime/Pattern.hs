--- conflicted
+++ resolved
@@ -32,12 +32,7 @@
 import qualified Unison.Pattern as P
 import Unison.Reference (Reference(..))
 import Unison.Runtime.ANF (internalBug)
-<<<<<<< HEAD
-import Unison.Symbol (Symbol)
 import Unison.Term hiding (Term, matchPattern)
-=======
-import Unison.Term hiding (Term)
->>>>>>> 2686162c
 import qualified Unison.Term as Tm
 import Unison.Var (Var, typed, freshIn, freshenId, Type(Pattern))
 
