--- conflicted
+++ resolved
@@ -154,23 +154,13 @@
 -- convenient to yield a list here.
 decomposePattern
   :: Var v
-<<<<<<< HEAD
-  => ConstructorReference -> Int -> P.Pattern v
-  -> [[P.Pattern v]]
-decomposePattern (ConstructorReference rf0 t) _       (P.Boolean _ b)
-  | rf0 == Rf.booleanRef
-  , t == if b then 1 else 0
-  = [[]]
-decomposePattern (ConstructorReference rf0 t) nfields p@(P.Constructor _ (ConstructorReference rf u) ps)
-=======
   => Maybe Reference -> Int -> Int -> P.Pattern v
   -> [[P.Pattern v]]
 decomposePattern (Just rf0) t _       (P.Boolean _ b)
   | rf0 == Rf.booleanRef
   , t == if b then 1 else 0
   = [[]]
-decomposePattern (Just rf0) t nfields p@(P.Constructor _ rf u ps)
->>>>>>> 2bed67f6
+decomposePattern (Just rf0) t nfields p@(P.Constructor _ (ConstructorReference rf u) ps)
   | t == u
   , rf0 == rf
   = if length ps == nfields
@@ -179,11 +169,7 @@
   where
   err = "decomposePattern: wrong number of constructor fields: "
      ++ show (nfields, p)
-<<<<<<< HEAD
-decomposePattern (ConstructorReference rf0 t) nfields p@(P.EffectBind _ (ConstructorReference rf u) ps pk)
-=======
-decomposePattern (Just rf0) t nfields p@(P.EffectBind _ rf u ps pk)
->>>>>>> 2bed67f6
+decomposePattern (Just rf0) t nfields p@(P.EffectBind _ (ConstructorReference rf u) ps pk)
   | t == u
   , rf0 == rf
   = if length ps + 1 == nfields
@@ -192,15 +178,15 @@
   where
   err = "decomposePattern: wrong number of ability fields: "
      ++ show (nfields, p)
-decomposePattern (ConstructorReference _ t) _ (P.EffectPure _ p)
+decomposePattern _ t _ (P.EffectPure _ p)
   | t == -1 = [[p]]
-decomposePattern _ nfields (P.Var _)
+decomposePattern _ _ nfields (P.Var _)
   = [replicate nfields (P.Unbound (typed Pattern))]
-decomposePattern _ nfields (P.Unbound _)
+decomposePattern _ _ nfields (P.Unbound _)
   = [replicate nfields (P.Unbound (typed Pattern))]
-decomposePattern _ _ (P.SequenceLiteral _ _)
+decomposePattern _ _ _ (P.SequenceLiteral _ _)
   = internalBug "decomposePattern: sequence literal"
-decomposePattern _ _ _ = []
+decomposePattern _ _ _ _ = []
 
 matchBuiltin :: P.Pattern a -> Maybe (P.Pattern ())
 matchBuiltin (P.Var _) = Just $ P.Unbound ()
@@ -326,19 +312,15 @@
 splitRow
   :: Var v
   => v
-<<<<<<< HEAD
-  -> ConstructorReference
-=======
   -> Maybe Reference
   -> Int
->>>>>>> 2bed67f6
   -> Int
   -> PatternRow v
   -> [([P.Pattern v], PatternRow v)]
-splitRow v rf nfields (PR (break ((==v).loc) -> (pl, sp : pr)) g b)
-  = decomposePattern rf nfields sp
+splitRow v rf t nfields (PR (break ((==v).loc) -> (pl, sp : pr)) g b)
+  = decomposePattern rf t nfields sp
       <&> \subs -> (subs, PR (pl ++ filter refutable subs ++ pr) g b)
-splitRow _ _ _ row = [([],row)]
+splitRow _ _ _ _ row = [([],row)]
 
 -- Splits a row with respect to a variable, expecting that the
 -- variable will be matched against a builtin pattern (non-data type,
@@ -493,7 +475,7 @@
 splitMatrix v rf cons (PM rs)
   = fmap (\(a, (b, c)) -> (a,b,c)) . (fmap.fmap) buildMatrix $ mmap
   where
-  mmap = fmap (\(t,fs) -> (t, splitRow v (ConstructorReference rf t) fs =<< rs)) cons
+  mmap = fmap (\(t,fs) -> (t, splitRow v rf t fs =<< rs)) cons
 
 -- Monad for pattern preparation. It is a state monad carrying a fresh
 -- variable source, the list of variables bound the the pattern being
