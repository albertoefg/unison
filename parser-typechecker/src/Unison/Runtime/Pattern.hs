{- ORMOLU_DISABLE -} -- Remove this when the file is ready to be auto-formatted
{-# language BangPatterns #-}
{-# language ViewPatterns #-}
{-# language PatternGuards #-}
{-# language TupleSections #-}
{-# language PatternSynonyms #-}
{-# language OverloadedStrings #-}

module Unison.Runtime.Pattern
  ( DataSpec
  , splitPatterns
  , builtinDataSpec
  ) where

import Control.Lens ((<&>), (^.))
import Control.Monad.State (State, state, evalState, runState, modify)

import Data.List (transpose)
import Data.Maybe (catMaybes, listToMaybe)
import Data.Word (Word64)

import Data.Set (Set, member)
import qualified Data.Set as Set

import Unison.ABT
  (absChain', visitPure, pattern AbsN', renames)
import Unison.Builtin.Decls (builtinDataDecls, builtinEffectDecls)
import qualified Unison.ConstructorReference as ConstructorReference
import Unison.ConstructorReference (ConstructorReference, GConstructorReference(..))
import Unison.DataDeclaration (declFields)
import Unison.Pattern
import qualified Unison.Pattern as P
import Unison.Reference (Reference(..))
import Unison.Runtime.ANF (internalBug)
import Unison.Symbol (Symbol)
import Unison.Term hiding (Term, matchPattern)
import qualified Unison.Term as Tm
import Unison.Var (Var, typed, freshIn, freshenId, Type(Pattern))

import qualified Unison.Type as Rf

import Data.Map.Strict
  (Map, toList, fromListWith, insertWith)
import qualified Data.Map.Strict as Map

type Term v = Tm.Term v ()

-- Represents the number of fields of constructors of a data type/
-- ability in order of constructors
type Cons = [Int]
type NCons = [(Int,Int)]

-- Maps references to the constructor information for abilities (left)
-- and data types (right)
type DataSpec = Map Reference (Either Cons Cons)

data PType = PData Reference | PReq (Set Reference) | Unknown

instance Semigroup PType where
  Unknown <> r = r
  l <> Unknown = l
  t@(PData l) <> PData r
    | l == r = t
  PReq l <> PReq r = PReq (l <> r)
  _ <> _ = internalBug "inconsistent pattern matching types"

instance Monoid PType where
  mempty = Unknown
  mappend = (<>)

type Ctx v = Map v PType

-- Representation of a row in a pattern compilation matrix.
-- There is a list of patterns annotated with the variables they
-- are matching against, an optional guard, and the body of the
-- 'match' clause associated with this row.
data PatternRow v
  = PR
  { matches :: [Pattern v]
  , guard :: Maybe (Term v)
  , body :: Term v
  } deriving (Show)

-- This is the data and ability 'constructor' information for all
-- the things defined in Haskell source code.
builtinDataSpec :: DataSpec
builtinDataSpec = Map.fromList decls
 where
 decls = [ (DerivedId x, declFields $ Right y)
         | (_,x,y) <- builtinDataDecls @Symbol ]
      ++ [ (DerivedId x, declFields $ Left y)
         | (_,x,y) <- builtinEffectDecls @Symbol ]

-- A pattern compilation matrix is just a list of rows. There is
-- no need for the rows to have uniform length; the variable
-- annotations on the patterns in the rows keep track of what
-- should be matched against when decomposing a matrix.
data PatternMatrix v
  = PM { _rows :: [PatternRow v] }
  deriving (Show)

usedVars :: Ord v => PatternMatrix v -> Set v
usedVars (PM rs) = foldMap usedR rs
  where
  usedR (PR ps g b)
    = foldMap usedP ps <> foldMap freeVars g <> freeVars b
  usedP = foldMap Set.singleton

-- Heuristics guide the pattern compilation. They inspect the
-- pattern matrix and (may) choose a variable to split on next.
-- The full strategy will consist of multiple heuristics composed
-- in series.
type Heuristic v = PatternMatrix v -> Maybe v

choose :: [Heuristic v] -> PatternMatrix v -> v
choose [] (PM (PR (p:_) _ _ : _)) = loc p
choose [] _
  = internalBug "pattern matching: failed to choose a splitting"
choose (h:hs) m
  | Just i <- h m = i
  | otherwise = choose hs m

refutable :: P.Pattern a -> Bool
refutable (P.Unbound _) = False
refutable (P.Var _) = False
refutable _ = True

rowIrrefutable :: PatternRow v -> Bool
rowIrrefutable (PR ps _ _) = null ps

firstRow :: ([P.Pattern v] -> Maybe v) -> Heuristic v
firstRow f (PM (r:_)) = f $ matches r
firstRow _ _ = Nothing

heuristics :: [Heuristic v]
heuristics = [firstRow $ fmap loc . listToMaybe]

extractVar :: Var v => P.Pattern v -> Maybe v
extractVar p
  | P.Unbound{} <- p = Nothing
  | otherwise = Just (loc p)

extractVars :: Var v => [P.Pattern v] -> [v]
extractVars = catMaybes . fmap extractVar

-- Splits a data type pattern, yielding its subpatterns. The provided
-- integers are the tag and number of fields for the constructor being
-- matched against. A constructor pattern thus only yields results if
-- it matches the tag (and number of subpatterns as a consistency
-- check), while variables can also match and know how many subpatterns
-- to yield.
--
-- The outer list indicates success of the match. It could be Maybe,
-- but elsewhere these results are added to a list, so it is more
-- convenient to yield a list here.
decomposePattern
  :: Var v
  => Maybe Reference -> Int -> Int -> P.Pattern v
  -> [[P.Pattern v]]
decomposePattern (Just rf0) t _       (P.Boolean _ b)
  | rf0 == Rf.booleanRef
  , t == if b then 1 else 0
  = [[]]
decomposePattern (Just rf0) t nfields p@(P.Constructor _ (ConstructorReference rf u) ps)
<<<<<<< HEAD
  | t == fromIntegral u
=======
  | t == u
>>>>>>> f19cf4c3
  , rf0 == rf
  = if length ps == nfields
    then [ps]
    else internalBug err
  where
  err = "decomposePattern: wrong number of constructor fields: "
     ++ show (nfields, p)
decomposePattern (Just rf0) t nfields p@(P.EffectBind _ (ConstructorReference rf u) ps pk)
<<<<<<< HEAD
  | t == fromIntegral u
=======
  | t == u
>>>>>>> f19cf4c3
  , rf0 == rf
  = if length ps + 1 == nfields
    then [ps ++ [pk]]
    else internalBug err
  where
  err = "decomposePattern: wrong number of ability fields: "
     ++ show (nfields, p)
decomposePattern _ t _ (P.EffectPure _ p)
  | t == -1 = [[p]]
decomposePattern _ _ nfields (P.Var _)
  = [replicate nfields (P.Unbound (typed Pattern))]
decomposePattern _ _ nfields (P.Unbound _)
  = [replicate nfields (P.Unbound (typed Pattern))]
decomposePattern _ _ _ (P.SequenceLiteral _ _)
  = internalBug "decomposePattern: sequence literal"
decomposePattern _ _ _ _ = []

matchBuiltin :: P.Pattern a -> Maybe (P.Pattern ())
matchBuiltin (P.Var _) = Just $ P.Unbound ()
matchBuiltin (P.Unbound _) = Just $ P.Unbound ()
matchBuiltin (P.Nat _ n) = Just $ P.Nat () n
matchBuiltin (P.Int _ n) = Just $ P.Int () n
matchBuiltin (P.Text _ t) = Just $ P.Text () t
matchBuiltin (P.Char _ c) = Just $ P.Char () c
matchBuiltin (P.Float _ d) = Just $ P.Float () d
matchBuiltin _ = Nothing

-- Represents the various cases that that may occur when performing
-- a sequence match. These fall into two groups:
--
--   E, C, S: empty, cons, snoc
--   L, R, DL, DR: split left/right, insufficient elements
--
-- These groups correspond to different sorts of matches we can compile
-- to. We can view the left/right end of a sequence, or attempt to
-- split a sequence at a specified offset from the left/right side.
data SeqMatch = E | C | S | L Int | R Int | DL Int | DR Int
  deriving (Eq,Ord,Show)

seqPSize :: P.Pattern v -> Maybe Int
seqPSize (P.SequenceLiteral _ l) = Just $ length l
seqPSize (P.SequenceOp _ _ Cons r) = (1+) <$> seqPSize r
seqPSize (P.SequenceOp _ l Snoc _) = (1+) <$> seqPSize l
seqPSize (P.SequenceOp _ l Concat r) = (+) <$> seqPSize l <*> seqPSize r
seqPSize _ = Nothing

-- Decides a sequence matching operation to perform based on a column
-- of patterns that match against it. Literals do not really force a
-- bias, so the decision of which side to view is postponed to
-- subsequent patterns if we encounter a literal first. A literal with
-- priority does block a splitting pattern, though.
decideSeqPat :: [P.Pattern v] -> [SeqMatch]
decideSeqPat = go False
  where
  go _ [] = [E,C]
  go _ (P.SequenceLiteral{} : ps) = go True ps
  go _ (P.SequenceOp _ _ Snoc _ : _) = [E,S]
  go _ (P.SequenceOp _ _ Cons _ : _) = [E,C]

  go guard (P.SequenceOp _ l Concat r : _)
    | guard = [E,C] -- prefer prior literals
    | Just n <- seqPSize l = [L n, DL n]
    | Just n <- seqPSize r = [R n, DR n]
  go b (P.Unbound _ : ps) = go b ps
  go b (P.Var _ : ps) = go b ps
  go _ (p:_)
    = internalBug $ "Cannot process sequence pattern: " ++ show p

-- Represents the possible correspondences between a sequence pattern
-- and a sequence matching compilation target. Unlike data matching,
-- where a pattern either matches or is disjoint from a tag, sequence
-- patterns can overlap in non-trivial ways where it would be difficult
-- to avoid re-testing the original list.
data SeqCover v
  = Cover [P.Pattern v]
  | Disjoint
  | Overlap

-- Determines how a pattern corresponds to a sequence matching
-- compilation target.
decomposeSeqP :: Var v => Set v -> SeqMatch -> P.Pattern v -> SeqCover v
decomposeSeqP _ E (P.SequenceLiteral _ []) = Cover []
decomposeSeqP _ E _ = Disjoint

decomposeSeqP _ C (P.SequenceOp _ l Cons r) = Cover [l,r]
decomposeSeqP _ C (P.SequenceOp _ _ Concat _) = Overlap
decomposeSeqP _ C (P.SequenceLiteral _ []) = Disjoint
decomposeSeqP avoid C (P.SequenceLiteral _ (p:ps))
  = Cover [p, P.SequenceLiteral u ps]
  where u = freshIn avoid $ typed Pattern

decomposeSeqP _ S (P.SequenceOp _ l Snoc r) = Cover [l,r]
decomposeSeqP _ S (P.SequenceOp _ _ Concat _) = Overlap
decomposeSeqP _ S (P.SequenceLiteral _ []) = Disjoint
decomposeSeqP avoid S (P.SequenceLiteral _ ps)
  = Cover [P.SequenceLiteral u (init ps), last ps]
  where u = freshIn avoid $ typed Pattern

decomposeSeqP _ (L n) (P.SequenceOp _ l Concat r)
  | Just m <- seqPSize l
  , n == m
  = Cover [l,r]
  | otherwise = Overlap
decomposeSeqP avoid (L n) (P.SequenceLiteral _ ps)
  | length ps >= n
  , (pl, pr) <- splitAt n ps
  = Cover $ P.SequenceLiteral u <$> [pl,pr]
  | otherwise = Disjoint
  where u = freshIn avoid $ typed Pattern

decomposeSeqP _ (R n) (P.SequenceOp _ l Concat r)
  | Just m <- seqPSize r
  , n == m
  = Cover [l,r]
decomposeSeqP avoid (R n) (P.SequenceLiteral _ ps)
  | length ps >= n
  , (pl, pr) <- splitAt (length ps - n) ps
  = Cover $ P.SequenceLiteral u <$> [pl,pr]
  | otherwise = Disjoint
  where u = freshIn avoid $ typed Pattern

decomposeSeqP _ (DL n) (P.SequenceOp _ l Concat _)
  | Just m <- seqPSize l , n == m = Disjoint
decomposeSeqP _ (DL n) (P.SequenceLiteral _ ps)
  | length ps >= n = Disjoint

decomposeSeqP _ (DR n) (P.SequenceOp _ _ Concat r)
  | Just m <- seqPSize r , n == m = Disjoint
decomposeSeqP _ (DR n) (P.SequenceLiteral _ ps)
  | length ps >= n = Disjoint

decomposeSeqP _ _ _ = Overlap

-- Splits a pattern row with respect to matching a variable against a
-- data type constructor. If the row would match the specified
-- constructor, the subpatterns and resulting row are yielded. A list
-- is used as the result value to indicate success or failure to match,
-- because these results are accumulated into a larger list elsewhere.
splitRow
  :: Var v
  => v
  -> Maybe Reference
  -> Int
  -> Int
  -> PatternRow v
  -> [([P.Pattern v], PatternRow v)]
splitRow v rf t nfields (PR (break ((==v).loc) -> (pl, sp : pr)) g b)
  = decomposePattern rf t nfields sp
      <&> \subs -> (subs, PR (pl ++ filter refutable subs ++ pr) g b)
splitRow _ _ _ _ row = [([],row)]

-- Splits a row with respect to a variable, expecting that the
-- variable will be matched against a builtin pattern (non-data type,
-- non-request, non-sequence). In addition to returning the
-- subpatterns and new row, returns a version of the pattern that was
-- matched against the variable that may be collected to determine the
-- cases the built-in value is matched against.
splitRowBuiltin
  :: Var v
  => v
  -> PatternRow v
  -> [(P.Pattern (), [([P.Pattern v], PatternRow v)])]
splitRowBuiltin v (PR (break ((==v).loc) -> (pl, sp : pr)) g b)
  | Just p <- matchBuiltin sp = [(p, [([], PR (pl ++ pr) g b)])]
  | otherwise = []
splitRowBuiltin _ r = [(P.Unbound (), [([], r)])]

-- Splits a row with respect to a variable, expecting that the
-- variable will be matched against a sequence matching operation.
-- Yields the subpatterns and a new row to be used in subsequent
-- compilation. The outer list result is used to indicate success or
-- failure.
splitRowSeq
  :: Var v
  => Set v
  -> v
  -> SeqMatch
  -> PatternRow v
  -> [([P.Pattern v], PatternRow v)]
splitRowSeq avoid0 v m r@(PR (break ((==v).loc) -> (pl, sp : pr)) g b)
  = case decomposeSeqP avoid m sp of
      Cover sps ->
        [(sps, PR (pl ++ filter refutable sps ++ pr) g b)]
      Disjoint -> []
      Overlap -> [([], r)]
  where avoid = avoid0 <> maybe mempty freeVars g <> freeVars b
splitRowSeq _ _ _ r = [([], r)]

-- Renames the variables annotating the patterns in a row, for once a
-- canonical choice has been made.
renameRow :: Var v => Map v v -> PatternRow v -> PatternRow v
renameRow m (PR p0 g0 b0) = PR p g b
  where
  access k
    | Just v <- Map.lookup k m = v
    | otherwise = k
  p = (fmap.fmap) access p0
  g = renames m <$> g0
  b = renames m b0

-- Chooses a common set of variables for use when decomposing
-- patterns into multiple sub-patterns. It is too naive to simply use
-- the variables in the first row, because it may have been generated
-- by decomposing a variable or unbound pattern, which will make up
-- variables for subpatterns.
chooseVars :: Var v => [[P.Pattern v]] -> [v]
chooseVars [] = []
chooseVars ([]:rs) = chooseVars rs
chooseVars ((P.Unbound{} : _) : rs) = chooseVars rs
chooseVars (r : _) = extractVars r

-- Creates a pattern matrix from many rows with the subpatterns
-- introduced during the splitting that generated those rows. Also
-- yields an indication of the type of the variables that the
-- subpatterns match against, if possible.
buildMatrix
  :: Var v
  => [([P.Pattern v], PatternRow v)]
  -> ([(v,PType)], PatternMatrix v)
buildMatrix [] = ([], PM [])
buildMatrix vrs = (zip cvs rs, PM $ fixRow <$> vrs)
  where
  rs = fmap determineType . transpose . fmap fst $ vrs
  cvs = chooseVars $ fst <$> vrs
  fixRow (extractVars -> rvs, pr)
    = renameRow (fromListWith const . zip rvs $ cvs) pr

-- Splits a pattern matrix on a given variable, expected to be matched
-- against builtin type patterns. Yields the cases covered and
-- corresponding matrices for those cases, with types for any new
-- variables (although currently builtin patterns do not introduce
-- variables).
splitMatrixBuiltin
  :: Var v
  => v
  -> PatternMatrix v
  -> [(P.Pattern (), [(v,PType)], PatternMatrix v)]
splitMatrixBuiltin v (PM rs)
  = fmap (\(a,(b,c)) -> (a,b,c))
  . toList
  . fmap buildMatrix
  . fromListWith (flip (++))
  . expandIrrefutable
  $ splitRowBuiltin v =<< rs

expandIrrefutable
  :: Var v
  => [(P.Pattern (), [([P.Pattern v], PatternRow v)])]
  -> [(P.Pattern (), [([P.Pattern v], PatternRow v)])]
expandIrrefutable rss = concatMap expand rss
  where
  specific = filter refutable $ fst <$> rss
  expand tup@(p, rs)
    | not (refutable p) = fmap (,rs) specific ++ [tup]
  expand tup = [tup]

matchPattern :: [(v,PType)] -> SeqMatch -> P.Pattern ()
matchPattern vrs = \case
    E -> sz 0
    C -> P.SequenceOp () vr Cons vr
    S -> P.SequenceOp () vr Snoc vr
    L n -> P.SequenceOp () (sz n) Concat (P.Var ())
    R n -> P.SequenceOp () (P.Var ()) Concat (sz n)
    DL _ -> P.Unbound ()
    DR _ -> P.Unbound ()
  where
  vr | [] <- vrs = P.Unbound () | otherwise = P.Var ()
  sz n = P.SequenceLiteral () . replicate n $ P.Unbound ()

-- Splits a matrix at a given variable with respect to sequence
-- patterns. Yields the appropriate patterns for the covered cases,
-- variables introduced for each case with their types, and new
-- matricies for subsequent compilation.
splitMatrixSeq
  :: Var v
  => Set v
  -> v
  -> PatternMatrix v
  -> [(P.Pattern (), [(v,PType)], PatternMatrix v)]
splitMatrixSeq avoid v (PM rs)
  = cases
  where
  ms = decideSeqPat $ take 1 . dropWhile ((/=v).loc) . matches =<< rs
  hint m vrs
    | m `elem` [E,C,S] = vrs
    | otherwise = (fmap.fmap) (const $ PData Rf.listRef) vrs
  cases = ms <&> \m ->
    let frs = rs >>= splitRowSeq avoid v m
        (vrs, pm) = buildMatrix frs
    in (matchPattern vrs m, hint m vrs, pm)

-- Splits a matrix at a given variable with respect to a data type or
-- ability match. Yields a new matrix for each constructor, with
-- variables introduced and their types for each case.
splitMatrix
  :: Var v
  => v
  -> Maybe Reference
  -> NCons
  -> PatternMatrix v
  -> [(Int, [(v,PType)], PatternMatrix v)]
splitMatrix v rf cons (PM rs)
  = fmap (\(a, (b, c)) -> (a,b,c)) . (fmap.fmap) buildMatrix $ mmap
  where
  mmap = fmap (\(t,fs) -> (t, splitRow v rf t fs =<< rs)) cons

-- Monad for pattern preparation. It is a state monad carrying a fresh
-- variable source, the list of variables bound the the pattern being
-- prepared, and a variable renaming mapping.
type PPM v a = State (Word64, [v], Map v v) a

freshVar :: Var v => PPM v v
freshVar = state $ \(fw, vs, rn) ->
  let v = freshenId fw $ typed Pattern
  in (v, (fw+1, vs, rn))

useVar :: PPM v v
useVar = state $ \(avoid, v:vs, rn) -> (v, (avoid, vs, rn))

renameTo :: Var v => v -> v -> PPM v ()
renameTo to from
  = modify $ \(avoid, vs, rn) ->
      ( avoid, vs
      , insertWith (internalBug "renameTo: duplicate rename") from to rn
      )

-- Tries to rewrite sequence patterns into a format that can be
-- matched most flexibly.
normalizeSeqP :: P.Pattern a -> P.Pattern a
normalizeSeqP (P.As a p) = P.As a (normalizeSeqP p)
normalizeSeqP (P.EffectPure a p) = P.EffectPure a $ normalizeSeqP p
normalizeSeqP (P.EffectBind a r ps k)
  = P.EffectBind a r (normalizeSeqP <$> ps) (normalizeSeqP k)
normalizeSeqP (P.Constructor a r ps)
  = P.Constructor a r $ normalizeSeqP <$> ps
normalizeSeqP (P.SequenceLiteral a ps)
  = P.SequenceLiteral a $ normalizeSeqP <$> ps
normalizeSeqP (P.SequenceOp a p0 op q0)
  = case (op, normalizeSeqP p0, normalizeSeqP q0) of
      (Cons, p, P.SequenceLiteral _ ps)
        -> P.SequenceLiteral a (p:ps)
      (Snoc, P.SequenceLiteral _ ps, p)
        -> P.SequenceLiteral a (ps ++ [p])
      (Concat, P.SequenceLiteral _ ps, P.SequenceLiteral _ qs)
        -> P.SequenceLiteral a (ps ++ qs)
      (Concat, P.SequenceLiteral _ ps, q)
        -> foldr (\p r -> P.SequenceOp a p Cons r) q ps
      (Concat, p, P.SequenceLiteral _ qs)
        -> foldl (\r q -> P.SequenceOp a r Snoc q) p qs
      (op, p, q) -> P.SequenceOp a p op q
normalizeSeqP p = p

-- Prepares a pattern for compilation, like `preparePattern`. This
-- function, however, is used when a candidate variable for a pattern
-- has already been chosen, as with an As pattern. This allows turning
-- redundant names (like with the pattern u@v) into renamings.
prepareAs :: Var v => P.Pattern a -> v -> PPM v (P.Pattern v)
prepareAs (P.Unbound _) u = pure $ P.Var u
prepareAs (P.As _ p) u = (useVar >>= renameTo u) *> prepareAs p u
prepareAs (P.Var _) u = P.Var u <$ (renameTo u =<< useVar)
prepareAs (P.Constructor _ r ps) u = do
  P.Constructor u r <$> traverse preparePattern ps
prepareAs (P.EffectPure _ p) u = do
  P.EffectPure u <$> preparePattern p
prepareAs (P.EffectBind _ r ps k) u = do
  P.EffectBind u r
    <$> traverse preparePattern ps
    <*> preparePattern k
prepareAs (P.SequenceLiteral _ ps) u = do
  P.SequenceLiteral u <$> traverse preparePattern ps
prepareAs (P.SequenceOp _ p op q) u = do
  flip (P.SequenceOp u) op
    <$> preparePattern p
    <*> preparePattern q
prepareAs p u = pure $ u <$ p

-- Prepares a pattern for compilation. This removes the existing
-- annotations and replaces them with a choice of variable that the
-- pattern is matching against. As patterns are eliminated and the
-- variables they bind are used as candidates for what that level of
-- the pattern matches against.
preparePattern :: Var v => P.Pattern a -> PPM v (P.Pattern v)
preparePattern p = prepareAs p =<< freshVar

buildPattern :: Bool -> ConstructorReference -> [v] -> Int -> P.Pattern ()
buildPattern effect r vs nfields
  | effect, [] <- vps = internalBug "too few patterns for effect bind"
  | effect = P.EffectBind () r (init vps) (last vps)
  | otherwise = P.Constructor () r vps
  where
  vps | length vs < nfields
      = replicate nfields $ P.Unbound ()
      | otherwise
      = P.Var () <$ vs

numberCons :: Cons -> NCons
numberCons = zip [0..]

lookupData :: Reference -> DataSpec -> Either String Cons
lookupData rf (Map.lookup rf -> Just econs)
  = case econs of
      Left _ -> Left $ "data type matching on ability: " ++ show rf
      Right cs -> Right cs
lookupData rf _ = Left $ "unknown data reference: " ++ show rf

lookupAbil :: Reference -> DataSpec -> Either String Cons
lookupAbil rf (Map.lookup rf -> Just econs)
  = case econs of
      Right _ -> Left $ "ability matching on data: " ++ show rf
      Left cs -> Right $ fmap (1+) cs
lookupAbil rf _ = Left $ "unknown ability reference: " ++ show rf

compile :: Var v => DataSpec -> Ctx v -> PatternMatrix v -> Term v
compile _ _ (PM []) = placeholder () "pattern match failure"
compile spec ctx m@(PM (r:rs))
  | rowIrrefutable r
  = case guard r of
      Nothing -> body r
      Just g -> iff mempty g (body r) $ compile spec ctx (PM rs)
  | PData rf <- ty
  , rf == Rf.listRef
  = match () (var () v)
      $ buildCaseBuiltin spec ctx
     <$> splitMatrixSeq (Map.keysSet ctx <> usedVars m) v m
  | PData rf <- ty
  , rf `member` builtinCase
  = match () (var () v)
      $ buildCaseBuiltin spec ctx
     <$> splitMatrixBuiltin v m
  | PData rf <- ty
  = case lookupData rf spec of
      Right cons ->
        match () (var () v)
          $ buildCase spec rf False cons ctx
         <$> splitMatrix v (Just rf) (numberCons cons) m
      Left err -> internalBug err
  | PReq rfs <- ty
  = match () (var () v) $
      [ buildCasePure spec ctx tup
      | tup <- splitMatrix v Nothing [(-1,1)] m
      ] ++
      [ buildCase spec rf True cons ctx tup
      | rf <- Set.toList rfs
      , Right cons <- [lookupAbil rf spec]
      , tup <- splitMatrix v (Just rf) (numberCons cons) m
      ]
  | Unknown <- ty
  = internalBug "unknown pattern compilation type"
  where
  v = choose heuristics m
  ty = Map.findWithDefault Unknown v ctx

buildCaseBuiltin
  :: Var v
  => DataSpec
  -> Ctx v
  -> (P.Pattern (), [(v,PType)], PatternMatrix v)
  -> MatchCase () (Term v)
buildCaseBuiltin spec ctx0 (p, vrs, m)
  = MatchCase p Nothing . absChain' vs $ compile spec ctx m
  where
  vs = ((),) . fst <$> vrs
  ctx = Map.fromList vrs <> ctx0

buildCasePure
  :: Var v
  => DataSpec
  -> Ctx v
  -> (Int, [(v,PType)], PatternMatrix v)
  -> MatchCase () (Term v)
buildCasePure spec ctx0 (_, vts, m)
  = MatchCase pat Nothing . absChain' vs $ compile spec ctx m
  where
  vp | [] <- vts = P.Unbound ()
     | otherwise = P.Var ()
  pat = P.EffectPure () vp
  vs = ((),) . fst <$> vts
  ctx = Map.fromList vts <> ctx0

buildCase
  :: Var v
  => DataSpec
  -> Reference
  -> Bool
  -> Cons
  -> Ctx v
  -> (Int, [(v,PType)], PatternMatrix v)
  -> MatchCase () (Term v)
buildCase spec r eff cons ctx0 (t, vts, m)
  = MatchCase pat Nothing . absChain' vs $ compile spec ctx m
  where
<<<<<<< HEAD
  pat = buildPattern eff (ConstructorReference r (fromIntegral t)) vs $ cons !! t
=======
  pat = buildPattern eff (ConstructorReference r t) vs $ cons !! t
>>>>>>> f19cf4c3
  vs = ((),) . fst <$> vts
  ctx = Map.fromList vts <> ctx0

mkRow
  :: Var v
  => v
  -> MatchCase a (Term v)
  -> State Word64 (PatternRow v)
mkRow sv (MatchCase (normalizeSeqP -> p0) g0 (AbsN' vs b))
  = state $ \w -> case runState (prepareAs p0 sv) (w, vs, mempty) of
      (p, (w, [], rn)) -> (,w)
        $ PR (filter refutable [p])
             (renames rn <$> g)
             (renames rn b)
      _ -> internalBug "mkRow: not all variables used"
  where
  g = case g0 of
        Just (AbsN' us g)
          | us == vs -> Just g
          | otherwise ->
              internalBug "mkRow: guard variables do not match body"
        Nothing -> Nothing

initialize
  :: Var v
  => PType
  -> Term v
  -> [MatchCase () (Term v)]
  -> (Maybe v, (v, PType), PatternMatrix v)
initialize r sc cs
  = ( lv
    , (sv, r)
    , PM $ evalState (traverse (mkRow sv) cs) 1
    )
  where
  (lv, sv) | Var' v <- sc = (Nothing, v)
           | pv <- freshenId 0 $ typed Pattern
           = (Just pv, pv)

splitPatterns :: Var v => DataSpec -> Term v -> Term v
splitPatterns spec0 = visitPure $ \case
  Match' sc0 cs0
    | ty <- determineType $ p <$> cs0
    , (lv, scrut, pm) <- initialize ty sc cs
    , body <- compile spec (uncurry Map.singleton scrut) pm
   -> Just $ case lv of
        Just v -> let1 False [(((),v), sc)] body
        _ -> body
    where
    sc = splitPatterns spec sc0
    cs = fmap (splitPatterns spec) <$> cs0
  _ -> Nothing
  where
  p (MatchCase pp _ _) = pp
  spec = Map.insert Rf.booleanRef (Right [0,0]) spec0

builtinCase :: Set Reference
builtinCase
  = Set.fromList
  [ Rf.intRef
  , Rf.natRef
  , Rf.floatRef
  , Rf.textRef
  , Rf.charRef
  ]

determineType :: Show a => [P.Pattern a] -> PType
determineType = foldMap f
  where
  f (P.As _ p) = f p
  f P.Int{} = PData Rf.intRef
  f P.Nat{} = PData Rf.natRef
  f P.Float{} = PData Rf.floatRef
  f P.Boolean{} = PData Rf.booleanRef
  f P.Text{} = PData Rf.textRef
  f P.Char{} = PData Rf.charRef
  f P.SequenceLiteral{} = PData Rf.listRef
  f P.SequenceOp{} = PData Rf.listRef
  f (P.Constructor _ r _) = PData (r ^. ConstructorReference.reference_)
  f (P.EffectBind _ r _ _) = PReq $ Set.singleton (r ^. ConstructorReference.reference_)
  f P.EffectPure{} = PReq mempty
  f _ = Unknown<|MERGE_RESOLUTION|>--- conflicted
+++ resolved
@@ -162,11 +162,7 @@
   , t == if b then 1 else 0
   = [[]]
 decomposePattern (Just rf0) t nfields p@(P.Constructor _ (ConstructorReference rf u) ps)
-<<<<<<< HEAD
   | t == fromIntegral u
-=======
-  | t == u
->>>>>>> f19cf4c3
   , rf0 == rf
   = if length ps == nfields
     then [ps]
@@ -175,11 +171,7 @@
   err = "decomposePattern: wrong number of constructor fields: "
      ++ show (nfields, p)
 decomposePattern (Just rf0) t nfields p@(P.EffectBind _ (ConstructorReference rf u) ps pk)
-<<<<<<< HEAD
   | t == fromIntegral u
-=======
-  | t == u
->>>>>>> f19cf4c3
   , rf0 == rf
   = if length ps + 1 == nfields
     then [ps ++ [pk]]
@@ -671,11 +663,7 @@
 buildCase spec r eff cons ctx0 (t, vts, m)
   = MatchCase pat Nothing . absChain' vs $ compile spec ctx m
   where
-<<<<<<< HEAD
   pat = buildPattern eff (ConstructorReference r (fromIntegral t)) vs $ cons !! t
-=======
-  pat = buildPattern eff (ConstructorReference r t) vs $ cons !! t
->>>>>>> f19cf4c3
   vs = ((),) . fst <$> vts
   ctx = Map.fromList vts <> ctx0
 
