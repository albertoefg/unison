--- conflicted
+++ resolved
@@ -160,13 +160,8 @@
   | rf0 == Rf.booleanRef
   , t == if b then 1 else 0
   = [[]]
-<<<<<<< HEAD
-decomposePattern (Just rf0) t nfields p@(P.Constructor _ rf u ps)
+decomposePattern (Just rf0) t nfields p@(P.Constructor _ (ConstructorReference rf u) ps)
   | t == fromIntegral u
-=======
-decomposePattern (Just rf0) t nfields p@(P.Constructor _ (ConstructorReference rf u) ps)
-  | t == u
->>>>>>> 315db022
   , rf0 == rf
   = if length ps == nfields
     then [ps]
@@ -174,13 +169,8 @@
   where
   err = "decomposePattern: wrong number of constructor fields: "
      ++ show (nfields, p)
-<<<<<<< HEAD
-decomposePattern (Just rf0) t nfields p@(P.EffectBind _ rf u ps pk)
+decomposePattern (Just rf0) t nfields p@(P.EffectBind _ (ConstructorReference rf u) ps pk)
   | t == fromIntegral u
-=======
-decomposePattern (Just rf0) t nfields p@(P.EffectBind _ (ConstructorReference rf u) ps pk)
-  | t == u
->>>>>>> 315db022
   , rf0 == rf
   = if length ps + 1 == nfields
     then [ps ++ [pk]]
@@ -568,13 +558,8 @@
 buildPattern :: Bool -> ConstructorReference -> [v] -> Int -> P.Pattern ()
 buildPattern effect r vs nfields
   | effect, [] <- vps = internalBug "too few patterns for effect bind"
-<<<<<<< HEAD
-  | effect = P.EffectBind () r (fromIntegral t) (init vps) (last vps)
-  | otherwise = P.Constructor () r (fromIntegral t) vps
-=======
   | effect = P.EffectBind () r (init vps) (last vps)
   | otherwise = P.Constructor () r vps
->>>>>>> 315db022
   where
   vps | length vs < nfields
       = replicate nfields $ P.Unbound ()
@@ -677,11 +662,7 @@
 buildCase spec r eff cons ctx0 (t, vts, m)
   = MatchCase pat Nothing . absChain' vs $ compile spec ctx m
   where
-<<<<<<< HEAD
-  pat = buildPattern eff r (fromIntegral t) vs $ cons !! t
-=======
-  pat = buildPattern eff (ConstructorReference r t) vs $ cons !! t
->>>>>>> 315db022
+  pat = buildPattern eff (ConstructorReference r (fromIntegral t)) vs $ cons !! t
   vs = ((),) . fst <$> vts
   ctx = Map.fromList vts <> ctx0
 
