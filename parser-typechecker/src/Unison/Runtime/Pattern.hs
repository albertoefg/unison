{-# language BangPatterns #-}
{-# language ViewPatterns #-}
{-# language PatternGuards #-}
{-# language TupleSections #-}
{-# language PatternSynonyms #-}
{-# language OverloadedStrings #-}

module Unison.Runtime.Pattern
  ( DataSpec
  , splitPatterns
  , builtinDataSpec
  ) where

import Control.Lens ((<&>))
import Control.Monad.State (State, state, evalState, runState, modify)

import Data.List (transpose)
import Data.Maybe (catMaybes, listToMaybe)
import Data.Word (Word64)

import Data.Set (Set, member)
import qualified Data.Set as Set

import Unison.ABT
  (absChain', visitPure, pattern AbsN', renames)
import Unison.Builtin.Decls (builtinDataDecls, builtinEffectDecls)
import Unison.DataDeclaration (declFields)
import Unison.DataDeclaration.ConstructorId (ConstructorId)
import Unison.Pattern
import qualified Unison.Pattern as P
import Unison.Reference (Reference(..))
import Unison.Runtime.ANF (internalBug)
import Unison.Symbol (Symbol)
import Unison.Term hiding (Term, matchPattern)
import qualified Unison.Term as Tm
import Unison.Var (Var, typed, freshIn, freshenId, Type(Pattern))

import qualified Unison.Type as Rf

import Data.Map.Strict
  (Map, toList, fromListWith, insertWith)
import qualified Data.Map.Strict as Map

type Term v = Tm.Term v ()

-- Represents the number of fields of constructors of a data type/
-- ability in order of constructors
type Cons = [Int]
type NCons = [(Int,Int)]

-- Maps references to the constructor information for abilities (left)
-- and data types (right)
type DataSpec = Map Reference (Either Cons Cons)

data PType = PData Reference | PReq (Set Reference) | Unknown

instance Semigroup PType where
  Unknown <> r = r
  l <> Unknown = l
  t@(PData l) <> PData r
    | l == r = t
  PReq l <> PReq r = PReq (l <> r)
  _ <> _ = internalBug "inconsistent pattern matching types"

instance Monoid PType where
  mempty = Unknown
  mappend = (<>)

type Ctx v = Map v PType

-- Representation of a row in a pattern compilation matrix.
-- There is a list of patterns annotated with the variables they
-- are matching against, an optional guard, and the body of the
-- 'match' clause associated with this row.
data PatternRow v
  = PR
  { matches :: [Pattern v]
  , guard :: Maybe (Term v)
  , body :: Term v
  } deriving (Show)

-- This is the data and ability 'constructor' information for all
-- the things defined in Haskell source code.
builtinDataSpec :: DataSpec
builtinDataSpec = Map.fromList decls
 where
 decls = [ (DerivedId x, declFields $ Right y)
         | (_,x,y) <- builtinDataDecls @Symbol ]
      ++ [ (DerivedId x, declFields $ Left y)
         | (_,x,y) <- builtinEffectDecls @Symbol ]

-- A pattern compilation matrix is just a list of rows. There is
-- no need for the rows to have uniform length; the variable
-- annotations on the patterns in the rows keep track of what
-- should be matched against when decomposing a matrix.
data PatternMatrix v
  = PM { _rows :: [PatternRow v] }
  deriving (Show)

usedVars :: Ord v => PatternMatrix v -> Set v
usedVars (PM rs) = foldMap usedR rs
  where
  usedR (PR ps g b)
    = foldMap usedP ps <> foldMap freeVars g <> freeVars b
  usedP = foldMap Set.singleton

-- Heuristics guide the pattern compilation. They inspect the
-- pattern matrix and (may) choose a variable to split on next.
-- The full strategy will consist of multiple heuristics composed
-- in series.
type Heuristic v = PatternMatrix v -> Maybe v

choose :: [Heuristic v] -> PatternMatrix v -> v
choose [] (PM (PR (p:_) _ _ : _)) = loc p
choose [] _
  = internalBug "pattern matching: failed to choose a splitting"
choose (h:hs) m
  | Just i <- h m = i
  | otherwise = choose hs m

refutable :: P.Pattern a -> Bool
refutable (P.Unbound _) = False
refutable (P.Var _) = False
refutable _ = True

rowIrrefutable :: PatternRow v -> Bool
rowIrrefutable (PR ps _ _) = null ps

firstRow :: ([P.Pattern v] -> Maybe v) -> Heuristic v
firstRow f (PM (r:_)) = f $ matches r
firstRow _ _ = Nothing

heuristics :: [Heuristic v]
heuristics = [firstRow $ fmap loc . listToMaybe]

extractVar :: Var v => P.Pattern v -> Maybe v
extractVar p
  | P.Unbound{} <- p = Nothing
  | otherwise = Just (loc p)

extractVars :: Var v => [P.Pattern v] -> [v]
extractVars = catMaybes . fmap extractVar

-- Splits a data type pattern, yielding its subpatterns. The provided
-- integers are the tag and number of fields for the constructor being
-- matched against. A constructor pattern thus only yields results if
-- it matches the tag (and number of subpatterns as a consistency
-- check), while variables can also match and know how many subpatterns
-- to yield.
--
-- The outer list indicates success of the match. It could be Maybe,
-- but elsewhere these results are added to a list, so it is more
-- convenient to yield a list here.
decomposePattern
  :: Var v
  => Maybe Reference -> Int -> Int -> P.Pattern v
  -> [[P.Pattern v]]
decomposePattern (Just rf0) t _       (P.Boolean _ b)
  | rf0 == Rf.booleanRef
  , t == if b then 1 else 0
  = [[]]
<<<<<<< HEAD
decomposePattern rf0 t nfields p@(P.Constructor _ rf u ps)
  | t == fromIntegral u
=======
decomposePattern (Just rf0) t nfields p@(P.Constructor _ rf u ps)
  | t == u
>>>>>>> 6c8b8e62
  , rf0 == rf
  = if length ps == nfields
    then [ps]
    else internalBug err
  where
  err = "decomposePattern: wrong number of constructor fields: "
     ++ show (nfields, p)
<<<<<<< HEAD
decomposePattern rf0 t nfields p@(P.EffectBind _ rf u ps pk)
  | t == fromIntegral u
=======
decomposePattern (Just rf0) t nfields p@(P.EffectBind _ rf u ps pk)
  | t == u
>>>>>>> 6c8b8e62
  , rf0 == rf
  = if length ps + 1 == nfields
    then [ps ++ [pk]]
    else internalBug err
  where
  err = "decomposePattern: wrong number of ability fields: "
     ++ show (nfields, p)
decomposePattern _ t _ (P.EffectPure _ p)
  | t == -1 = [[p]]
decomposePattern _ _ nfields (P.Var _)
  = [replicate nfields (P.Unbound (typed Pattern))]
decomposePattern _ _ nfields (P.Unbound _)
  = [replicate nfields (P.Unbound (typed Pattern))]
decomposePattern _ _ _ (P.SequenceLiteral _ _)
  = internalBug "decomposePattern: sequence literal"
decomposePattern _ _ _ _ = []

matchBuiltin :: P.Pattern a -> Maybe (P.Pattern ())
matchBuiltin (P.Var _) = Just $ P.Unbound ()
matchBuiltin (P.Unbound _) = Just $ P.Unbound ()
matchBuiltin (P.Nat _ n) = Just $ P.Nat () n
matchBuiltin (P.Int _ n) = Just $ P.Int () n
matchBuiltin (P.Text _ t) = Just $ P.Text () t
matchBuiltin (P.Char _ c) = Just $ P.Char () c
matchBuiltin (P.Float _ d) = Just $ P.Float () d
matchBuiltin _ = Nothing

-- Represents the various cases that that may occur when performing
-- a sequence match. These fall into two groups:
--
--   E, C, S: empty, cons, snoc
--   L, R, DL, DR: split left/right, insufficient elements
--
-- These groups correspond to different sorts of matches we can compile
-- to. We can view the left/right end of a sequence, or attempt to
-- split a sequence at a specified offset from the left/right side.
data SeqMatch = E | C | S | L Int | R Int | DL Int | DR Int
  deriving (Eq,Ord,Show)

seqPSize :: P.Pattern v -> Maybe Int
seqPSize (P.SequenceLiteral _ l) = Just $ length l
seqPSize (P.SequenceOp _ _ Cons r) = (1+) <$> seqPSize r
seqPSize (P.SequenceOp _ l Snoc _) = (1+) <$> seqPSize l
seqPSize (P.SequenceOp _ l Concat r) = (+) <$> seqPSize l <*> seqPSize r
seqPSize _ = Nothing

-- Decides a sequence matching operation to perform based on a column
-- of patterns that match against it. Literals do not really force a
-- bias, so the decision of which side to view is postponed to
-- subsequent patterns if we encounter a literal first. A literal with
-- priority does block a splitting pattern, though.
decideSeqPat :: [P.Pattern v] -> [SeqMatch]
decideSeqPat = go False
  where
  go _ [] = [E,C]
  go _ (P.SequenceLiteral{} : ps) = go True ps
  go _ (P.SequenceOp _ _ Snoc _ : _) = [E,S]
  go _ (P.SequenceOp _ _ Cons _ : _) = [E,C]

  go guard (P.SequenceOp _ l Concat r : _)
    | guard = [E,C] -- prefer prior literals
    | Just n <- seqPSize l = [L n, DL n]
    | Just n <- seqPSize r = [R n, DR n]
  go b (P.Unbound _ : ps) = go b ps
  go b (P.Var _ : ps) = go b ps
  go _ (p:_)
    = internalBug $ "Cannot process sequence pattern: " ++ show p

-- Represents the possible correspondences between a sequence pattern
-- and a sequence matching compilation target. Unlike data matching,
-- where a pattern either matches or is disjoint from a tag, sequence
-- patterns can overlap in non-trivial ways where it would be difficult
-- to avoid re-testing the original list.
data SeqCover v
  = Cover [P.Pattern v]
  | Disjoint
  | Overlap

-- Determines how a pattern corresponds to a sequence matching
-- compilation target.
decomposeSeqP :: Var v => Set v -> SeqMatch -> P.Pattern v -> SeqCover v
decomposeSeqP _ E (P.SequenceLiteral _ []) = Cover []
decomposeSeqP _ E _ = Disjoint

decomposeSeqP _ C (P.SequenceOp _ l Cons r) = Cover [l,r]
decomposeSeqP _ C (P.SequenceOp _ _ Concat _) = Overlap
decomposeSeqP _ C (P.SequenceLiteral _ []) = Disjoint
decomposeSeqP avoid C (P.SequenceLiteral _ (p:ps))
  = Cover [p, P.SequenceLiteral u ps]
  where u = freshIn avoid $ typed Pattern

decomposeSeqP _ S (P.SequenceOp _ l Snoc r) = Cover [l,r]
decomposeSeqP _ S (P.SequenceOp _ _ Concat _) = Overlap
decomposeSeqP _ S (P.SequenceLiteral _ []) = Disjoint
decomposeSeqP avoid S (P.SequenceLiteral _ ps)
  = Cover [P.SequenceLiteral u (init ps), last ps]
  where u = freshIn avoid $ typed Pattern

decomposeSeqP _ (L n) (P.SequenceOp _ l Concat r)
  | Just m <- seqPSize l
  , n == m
  = Cover [l,r]
  | otherwise = Overlap
decomposeSeqP avoid (L n) (P.SequenceLiteral _ ps)
  | length ps >= n
  , (pl, pr) <- splitAt n ps
  = Cover $ P.SequenceLiteral u <$> [pl,pr]
  | otherwise = Disjoint
  where u = freshIn avoid $ typed Pattern

decomposeSeqP _ (R n) (P.SequenceOp _ l Concat r)
  | Just m <- seqPSize r
  , n == m
  = Cover [l,r]
decomposeSeqP avoid (R n) (P.SequenceLiteral _ ps)
  | length ps >= n
  , (pl, pr) <- splitAt (length ps - n) ps
  = Cover $ P.SequenceLiteral u <$> [pl,pr]
  | otherwise = Disjoint
  where u = freshIn avoid $ typed Pattern

decomposeSeqP _ (DL n) (P.SequenceOp _ l Concat _)
  | Just m <- seqPSize l , n == m = Disjoint
decomposeSeqP _ (DL n) (P.SequenceLiteral _ ps)
  | length ps >= n = Disjoint

decomposeSeqP _ (DR n) (P.SequenceOp _ _ Concat r)
  | Just m <- seqPSize r , n == m = Disjoint
decomposeSeqP _ (DR n) (P.SequenceLiteral _ ps)
  | length ps >= n = Disjoint

decomposeSeqP _ _ _ = Overlap

-- Splits a pattern row with respect to matching a variable against a
-- data type constructor. If the row would match the specified
-- constructor, the subpatterns and resulting row are yielded. A list
-- is used as the result value to indicate success or failure to match,
-- because these results are accumulated into a larger list elsewhere.
splitRow
  :: Var v
  => v
  -> Maybe Reference
  -> Int
  -> Int
  -> PatternRow v
  -> [([P.Pattern v], PatternRow v)]
splitRow v rf t nfields (PR (break ((==v).loc) -> (pl, sp : pr)) g b)
  = decomposePattern rf t nfields sp
      <&> \subs -> (subs, PR (pl ++ filter refutable subs ++ pr) g b)
splitRow _ _ _ _ row = [([],row)]

-- Splits a row with respect to a variable, expecting that the
-- variable will be matched against a builtin pattern (non-data type,
-- non-request, non-sequence). In addition to returning the
-- subpatterns and new row, returns a version of the pattern that was
-- matched against the variable that may be collected to determine the
-- cases the built-in value is matched against.
splitRowBuiltin
  :: Var v
  => v
  -> PatternRow v
  -> [(P.Pattern (), [([P.Pattern v], PatternRow v)])]
splitRowBuiltin v (PR (break ((==v).loc) -> (pl, sp : pr)) g b)
  | Just p <- matchBuiltin sp = [(p, [([], PR (pl ++ pr) g b)])]
  | otherwise = []
splitRowBuiltin _ r = [(P.Unbound (), [([], r)])]

-- Splits a row with respect to a variable, expecting that the
-- variable will be matched against a sequence matching operation.
-- Yields the subpatterns and a new row to be used in subsequent
-- compilation. The outer list result is used to indicate success or
-- failure.
splitRowSeq
  :: Var v
  => Set v
  -> v
  -> SeqMatch
  -> PatternRow v
  -> [([P.Pattern v], PatternRow v)]
splitRowSeq avoid0 v m r@(PR (break ((==v).loc) -> (pl, sp : pr)) g b)
  = case decomposeSeqP avoid m sp of
      Cover sps ->
        [(sps, PR (pl ++ filter refutable sps ++ pr) g b)]
      Disjoint -> []
      Overlap -> [([], r)]
  where avoid = avoid0 <> maybe mempty freeVars g <> freeVars b
splitRowSeq _ _ _ r = [([], r)]

-- Renames the variables annotating the patterns in a row, for once a
-- canonical choice has been made.
renameRow :: Var v => Map v v -> PatternRow v -> PatternRow v
renameRow m (PR p0 g0 b0) = PR p g b
  where
  access k
    | Just v <- Map.lookup k m = v
    | otherwise = k
  p = (fmap.fmap) access p0
  g = renames m <$> g0
  b = renames m b0

-- Chooses a common set of variables for use when decomposing
-- patterns into multiple sub-patterns. It is too naive to simply use
-- the variables in the first row, because it may have been generated
-- by decomposing a variable or unbound pattern, which will make up
-- variables for subpatterns.
chooseVars :: Var v => [[P.Pattern v]] -> [v]
chooseVars [] = []
chooseVars ([]:rs) = chooseVars rs
chooseVars ((P.Unbound{} : _) : rs) = chooseVars rs
chooseVars (r : _) = extractVars r

-- Creates a pattern matrix from many rows with the subpatterns
-- introduced during the splitting that generated those rows. Also
-- yields an indication of the type of the variables that the
-- subpatterns match against, if possible.
buildMatrix
  :: Var v
  => [([P.Pattern v], PatternRow v)]
  -> ([(v,PType)], PatternMatrix v)
buildMatrix [] = ([], PM [])
buildMatrix vrs = (zip cvs rs, PM $ fixRow <$> vrs)
  where
  rs = fmap determineType . transpose . fmap fst $ vrs
  cvs = chooseVars $ fst <$> vrs
  fixRow (extractVars -> rvs, pr)
    = renameRow (fromListWith const . zip rvs $ cvs) pr

-- Splits a pattern matrix on a given variable, expected to be matched
-- against builtin type patterns. Yields the cases covered and
-- corresponding matrices for those cases, with types for any new
-- variables (although currently builtin patterns do not introduce
-- variables).
splitMatrixBuiltin
  :: Var v
  => v
  -> PatternMatrix v
  -> [(P.Pattern (), [(v,PType)], PatternMatrix v)]
splitMatrixBuiltin v (PM rs)
  = fmap (\(a,(b,c)) -> (a,b,c))
  . toList
  . fmap buildMatrix
  . fromListWith (flip (++))
  . expandIrrefutable
  $ splitRowBuiltin v =<< rs

expandIrrefutable
  :: Var v
  => [(P.Pattern (), [([P.Pattern v], PatternRow v)])]
  -> [(P.Pattern (), [([P.Pattern v], PatternRow v)])]
expandIrrefutable rss = concatMap expand rss
  where
  specific = filter refutable $ fst <$> rss
  expand tup@(p, rs)
    | not (refutable p) = fmap (,rs) specific ++ [tup]
  expand tup = [tup]

matchPattern :: [(v,PType)] -> SeqMatch -> P.Pattern ()
matchPattern vrs = \case
    E -> sz 0
    C -> P.SequenceOp () vr Cons vr
    S -> P.SequenceOp () vr Snoc vr
    L n -> P.SequenceOp () (sz n) Concat (P.Var ())
    R n -> P.SequenceOp () (P.Var ()) Concat (sz n)
    DL _ -> P.Unbound ()
    DR _ -> P.Unbound ()
  where
  vr | [] <- vrs = P.Unbound () | otherwise = P.Var ()
  sz n = P.SequenceLiteral () . replicate n $ P.Unbound ()

-- Splits a matrix at a given variable with respect to sequence
-- patterns. Yields the appropriate patterns for the covered cases,
-- variables introduced for each case with their types, and new
-- matricies for subsequent compilation.
splitMatrixSeq
  :: Var v
  => Set v
  -> v
  -> PatternMatrix v
  -> [(P.Pattern (), [(v,PType)], PatternMatrix v)]
splitMatrixSeq avoid v (PM rs)
  = cases
  where
  ms = decideSeqPat $ take 1 . dropWhile ((/=v).loc) . matches =<< rs
  hint m vrs
    | m `elem` [E,C,S] = vrs
    | otherwise = (fmap.fmap) (const $ PData Rf.listRef) vrs
  cases = ms <&> \m ->
    let frs = rs >>= splitRowSeq avoid v m
        (vrs, pm) = buildMatrix frs
    in (matchPattern vrs m, hint m vrs, pm)

-- Splits a matrix at a given variable with respect to a data type or
-- ability match. Yields a new matrix for each constructor, with
-- variables introduced and their types for each case.
splitMatrix
  :: Var v
  => v
  -> Maybe Reference
  -> NCons
  -> PatternMatrix v
  -> [(Int, [(v,PType)], PatternMatrix v)]
splitMatrix v rf cons (PM rs)
  = fmap (\(a, (b, c)) -> (a,b,c)) . (fmap.fmap) buildMatrix $ mmap
  where
  mmap = fmap (\(t,fs) -> (t, splitRow v rf t fs =<< rs)) cons

-- Monad for pattern preparation. It is a state monad carrying a fresh
-- variable source, the list of variables bound the the pattern being
-- prepared, and a variable renaming mapping.
type PPM v a = State (Word64, [v], Map v v) a

freshVar :: Var v => PPM v v
freshVar = state $ \(fw, vs, rn) ->
  let v = freshenId fw $ typed Pattern
  in (v, (fw+1, vs, rn))

useVar :: PPM v v
useVar = state $ \(avoid, v:vs, rn) -> (v, (avoid, vs, rn))

renameTo :: Var v => v -> v -> PPM v ()
renameTo to from
  = modify $ \(avoid, vs, rn) ->
      ( avoid, vs
      , insertWith (internalBug "renameTo: duplicate rename") from to rn
      )

-- Tries to rewrite sequence patterns into a format that can be
-- matched most flexibly.
normalizeSeqP :: P.Pattern a -> P.Pattern a
normalizeSeqP (P.As a p) = P.As a (normalizeSeqP p)
normalizeSeqP (P.EffectPure a p) = P.EffectPure a $ normalizeSeqP p
normalizeSeqP (P.EffectBind a r i ps k)
  = P.EffectBind a r i (normalizeSeqP <$> ps) (normalizeSeqP k)
normalizeSeqP (P.Constructor a r i ps)
  = P.Constructor a r i $ normalizeSeqP <$> ps
normalizeSeqP (P.SequenceLiteral a ps)
  = P.SequenceLiteral a $ normalizeSeqP <$> ps
normalizeSeqP (P.SequenceOp a p0 op q0)
  = case (op, normalizeSeqP p0, normalizeSeqP q0) of
      (Cons, p, P.SequenceLiteral _ ps)
        -> P.SequenceLiteral a (p:ps)
      (Snoc, P.SequenceLiteral _ ps, p)
        -> P.SequenceLiteral a (ps ++ [p])
      (Concat, P.SequenceLiteral _ ps, P.SequenceLiteral _ qs)
        -> P.SequenceLiteral a (ps ++ qs)
      (Concat, P.SequenceLiteral _ ps, q)
        -> foldr (\p r -> P.SequenceOp a p Cons r) q ps
      (Concat, p, P.SequenceLiteral _ qs)
        -> foldl (\r q -> P.SequenceOp a r Snoc q) p qs
      (op, p, q) -> P.SequenceOp a p op q
normalizeSeqP p = p

-- Prepares a pattern for compilation, like `preparePattern`. This
-- function, however, is used when a candidate variable for a pattern
-- has already been chosen, as with an As pattern. This allows turning
-- redundant names (like with the pattern u@v) into renamings.
prepareAs :: Var v => P.Pattern a -> v -> PPM v (P.Pattern v)
prepareAs (P.Unbound _) u = pure $ P.Var u
prepareAs (P.As _ p) u = (useVar >>= renameTo u) *> prepareAs p u
prepareAs (P.Var _) u = P.Var u <$ (renameTo u =<< useVar)
prepareAs (P.Constructor _ r i ps) u = do
  P.Constructor u r i <$> traverse preparePattern ps
prepareAs (P.EffectPure _ p) u = do
  P.EffectPure u <$> preparePattern p
prepareAs (P.EffectBind _ r i ps k) u = do
  P.EffectBind u r i
    <$> traverse preparePattern ps
    <*> preparePattern k
prepareAs (P.SequenceLiteral _ ps) u = do
  P.SequenceLiteral u <$> traverse preparePattern ps
prepareAs (P.SequenceOp _ p op q) u = do
  flip (P.SequenceOp u) op
    <$> preparePattern p
    <*> preparePattern q
prepareAs p u = pure $ u <$ p

-- Prepares a pattern for compilation. This removes the existing
-- annotations and replaces them with a choice of variable that the
-- pattern is matching against. As patterns are eliminated and the
-- variables they bind are used as candidates for what that level of
-- the pattern matches against.
preparePattern :: Var v => P.Pattern a -> PPM v (P.Pattern v)
preparePattern p = prepareAs p =<< freshVar

buildPattern :: Bool -> Reference -> ConstructorId -> [v] -> Int -> P.Pattern ()
buildPattern effect r t vs nfields
  | effect, [] <- vps = internalBug "too few patterns for effect bind"
  | effect = P.EffectBind () r (fromIntegral t) (init vps) (last vps)
  | otherwise = P.Constructor () r (fromIntegral t) vps
  where
  vps | length vs < nfields
      = replicate nfields $ P.Unbound ()
      | otherwise
      = P.Var () <$ vs

numberCons :: Cons -> NCons
numberCons = zip [0..]

lookupData :: Reference -> DataSpec -> Either String Cons
lookupData rf (Map.lookup rf -> Just econs)
  = case econs of
      Left _ -> Left $ "data type matching on ability: " ++ show rf
      Right cs -> Right cs
lookupData rf _ = Left $ "unknown data reference: " ++ show rf

lookupAbil :: Reference -> DataSpec -> Either String Cons
lookupAbil rf (Map.lookup rf -> Just econs)
  = case econs of
      Right _ -> Left $ "ability matching on data: " ++ show rf
      Left cs -> Right $ fmap (1+) cs
lookupAbil rf _ = Left $ "unknown ability reference: " ++ show rf

compile :: Var v => DataSpec -> Ctx v -> PatternMatrix v -> Term v
compile _ _ (PM []) = placeholder () "pattern match failure"
compile spec ctx m@(PM (r:rs))
  | rowIrrefutable r
  = case guard r of
      Nothing -> body r
      Just g -> iff mempty g (body r) $ compile spec ctx (PM rs)
  | PData rf <- ty
  , rf == Rf.listRef
  = match () (var () v)
      $ buildCaseBuiltin spec ctx
     <$> splitMatrixSeq (Map.keysSet ctx <> usedVars m) v m
  | PData rf <- ty
  , rf `member` builtinCase
  = match () (var () v)
      $ buildCaseBuiltin spec ctx
     <$> splitMatrixBuiltin v m
  | PData rf <- ty
  = case lookupData rf spec of
      Right cons ->
        match () (var () v)
          $ buildCase spec rf False cons ctx
         <$> splitMatrix v (Just rf) (numberCons cons) m
      Left err -> internalBug err
  | PReq rfs <- ty
  = match () (var () v) $
      [ buildCasePure spec ctx tup
      | tup <- splitMatrix v Nothing [(-1,1)] m
      ] ++
      [ buildCase spec rf True cons ctx tup
      | rf <- Set.toList rfs
      , Right cons <- [lookupAbil rf spec]
      , tup <- splitMatrix v (Just rf) (numberCons cons) m
      ]
  | Unknown <- ty
  = internalBug "unknown pattern compilation type"
  where
  v = choose heuristics m
  ty = Map.findWithDefault Unknown v ctx

buildCaseBuiltin
  :: Var v
  => DataSpec
  -> Ctx v
  -> (P.Pattern (), [(v,PType)], PatternMatrix v)
  -> MatchCase () (Term v)
buildCaseBuiltin spec ctx0 (p, vrs, m)
  = MatchCase p Nothing . absChain' vs $ compile spec ctx m
  where
  vs = ((),) . fst <$> vrs
  ctx = Map.fromList vrs <> ctx0

buildCasePure
  :: Var v
  => DataSpec
  -> Ctx v
  -> (Int, [(v,PType)], PatternMatrix v)
  -> MatchCase () (Term v)
buildCasePure spec ctx0 (_, vts, m)
  = MatchCase pat Nothing . absChain' vs $ compile spec ctx m
  where
  vp | [] <- vts = P.Unbound ()
     | otherwise = P.Var ()
  pat = P.EffectPure () vp
  vs = ((),) . fst <$> vts
  ctx = Map.fromList vts <> ctx0

buildCase
  :: Var v
  => DataSpec
  -> Reference
  -> Bool
  -> Cons
  -> Ctx v
  -> (Int, [(v,PType)], PatternMatrix v)
  -> MatchCase () (Term v)
buildCase spec r eff cons ctx0 (t, vts, m)
  = MatchCase pat Nothing . absChain' vs $ compile spec ctx m
  where
  pat = buildPattern eff r (fromIntegral t) vs $ cons !! t
  vs = ((),) . fst <$> vts
  ctx = Map.fromList vts <> ctx0

mkRow
  :: Var v
  => v
  -> MatchCase a (Term v)
  -> State Word64 (PatternRow v)
mkRow sv (MatchCase (normalizeSeqP -> p0) g0 (AbsN' vs b))
  = state $ \w -> case runState (prepareAs p0 sv) (w, vs, mempty) of
      (p, (w, [], rn)) -> (,w)
        $ PR (filter refutable [p])
             (renames rn <$> g)
             (renames rn b)
      _ -> internalBug "mkRow: not all variables used"
  where
  g = case g0 of
        Just (AbsN' us g)
          | us == vs -> Just g
          | otherwise ->
              internalBug "mkRow: guard variables do not match body"
        Nothing -> Nothing

initialize
  :: Var v
  => PType
  -> Term v
  -> [MatchCase () (Term v)]
  -> (Maybe v, (v, PType), PatternMatrix v)
initialize r sc cs
  = ( lv
    , (sv, r)
    , PM $ evalState (traverse (mkRow sv) cs) 1
    )
  where
  (lv, sv) | Var' v <- sc = (Nothing, v)
           | pv <- freshenId 0 $ typed Pattern
           = (Just pv, pv)

splitPatterns :: Var v => DataSpec -> Term v -> Term v
splitPatterns spec0 = visitPure $ \case
  Match' sc0 cs0
    | ty <- determineType $ p <$> cs0
    , (lv, scrut, pm) <- initialize ty sc cs
    , body <- compile spec (uncurry Map.singleton scrut) pm
   -> Just $ case lv of
        Just v -> let1 False [(((),v), sc)] body
        _ -> body
    where
    sc = splitPatterns spec sc0
    cs = fmap (splitPatterns spec) <$> cs0
  _ -> Nothing
  where
  p (MatchCase pp _ _) = pp
  spec = Map.insert Rf.booleanRef (Right [0,0]) spec0

builtinCase :: Set Reference
builtinCase
  = Set.fromList
  [ Rf.intRef
  , Rf.natRef
  , Rf.floatRef
  , Rf.textRef
  , Rf.charRef
  ]

determineType :: Show a => [P.Pattern a] -> PType
determineType = foldMap f
  where
  f (P.As _ p) = f p
  f P.Int{} = PData Rf.intRef
  f P.Nat{} = PData Rf.natRef
  f P.Float{} = PData Rf.floatRef
  f P.Boolean{} = PData Rf.booleanRef
  f P.Text{} = PData Rf.textRef
  f P.Char{} = PData Rf.charRef
  f P.SequenceLiteral{} = PData Rf.listRef
  f P.SequenceOp{} = PData Rf.listRef
  f (P.Constructor _ r _ _) = PData r
  f (P.EffectBind _ r _ _ _) = PReq $ Set.singleton r
  f P.EffectPure{} = PReq mempty
  f _ = Unknown<|MERGE_RESOLUTION|>--- conflicted
+++ resolved
@@ -159,13 +159,8 @@
   | rf0 == Rf.booleanRef
   , t == if b then 1 else 0
   = [[]]
-<<<<<<< HEAD
-decomposePattern rf0 t nfields p@(P.Constructor _ rf u ps)
+decomposePattern (Just rf0) t nfields p@(P.Constructor _ rf u ps)
   | t == fromIntegral u
-=======
-decomposePattern (Just rf0) t nfields p@(P.Constructor _ rf u ps)
-  | t == u
->>>>>>> 6c8b8e62
   , rf0 == rf
   = if length ps == nfields
     then [ps]
@@ -173,13 +168,8 @@
   where
   err = "decomposePattern: wrong number of constructor fields: "
      ++ show (nfields, p)
-<<<<<<< HEAD
-decomposePattern rf0 t nfields p@(P.EffectBind _ rf u ps pk)
+decomposePattern (Just rf0) t nfields p@(P.EffectBind _ rf u ps pk)
   | t == fromIntegral u
-=======
-decomposePattern (Just rf0) t nfields p@(P.EffectBind _ rf u ps pk)
-  | t == u
->>>>>>> 6c8b8e62
   , rf0 == rf
   = if length ps + 1 == nfields
     then [ps ++ [pk]]
