{-# Language DeriveFoldable #-}
{-# Language DeriveFunctor #-}
{-# Language DeriveTraversable #-}
{-# Language FlexibleContexts #-}
{-# Language LambdaCase #-}
{-# Language OverloadedStrings #-}
{-# Language PartialTypeSignatures #-}
{-# Language StrictData #-}
{-# Language TupleSections #-}
{-# Language ViewPatterns #-}
{-# Language PatternSynonyms #-}
{-# Language DoAndIfThenElse #-}

module Unison.Runtime.IR where

import Control.Monad.IO.Class (liftIO)
import Control.Monad.State.Strict (StateT, gets, modify, runStateT, lift)
import Data.Bifunctor (first, second)
import Data.Foldable
import Data.Functor (void)
import Data.IORef
import Data.Int (Int64)
import Data.Map (Map)
import Data.Maybe (isJust,fromMaybe)
import Data.Set (Set)
import Data.Text (Text)
import Data.Vector (Vector)
import Data.Word (Word64)
import Unison.NamePrinter (prettyHashQualified)
import Unison.Symbol (Symbol)
import Unison.Term (AnnotatedTerm)
import Unison.Util.Monoid (intercalateMap)
import Unison.Var (Var)
import qualified Data.Map as Map
import qualified Data.Set as Set
import qualified Unison.ABT as ABT
import qualified Unison.Pattern as Pattern
import qualified Unison.PrettyPrintEnv as PPE
import qualified Unison.Reference as R
import qualified Unison.Runtime.ANF as ANF
import qualified Unison.Term as Term
import qualified Unison.TermPrinter as TP
import qualified Unison.Type as Type
import qualified Unison.Util.Pretty as P
import qualified Unison.Var as Var
-- import Debug.Trace

type Pos = Int
type Arity = Int
type ConstructorId = Int
type Term v = AnnotatedTerm v ()

data CompilationEnv e cont
  = CompilationEnv { toIR' :: Map R.Reference (IR e cont)
                   , constructorArity' :: Map (R.Reference, Int) Int }

toIR :: CompilationEnv e cont -> R.Reference -> Maybe (IR e cont)
toIR = flip Map.lookup . toIR'

constructorArity :: CompilationEnv e cont -> R.Reference -> Int -> Maybe Int
constructorArity e r i = Map.lookup (r,i) $ constructorArity' e

-- SymbolC = Should this variable be compiled as a LazySlot?
data SymbolC =
  SymbolC { isLazy :: Bool
          , underlyingSymbol :: Symbol
          }-- deriving Show
instance Show SymbolC where
  show (SymbolC lazy s) = (if lazy then "'" else "") <> show s

makeLazy :: SymbolC -> SymbolC
makeLazy s = s { isLazy = True }

toSymbolC :: Symbol -> SymbolC
toSymbolC s = SymbolC False s

-- Values, in normal form
type RefID = Int
data Value e cont
  = I Int64 | F Double | N Word64 | B Bool | T Text
  | Lam Arity (UnderapplyStrategy e cont) (IR e cont)
  | Data R.Reference ConstructorId [Value e cont]
  | Sequence (Vector (Value e cont))
  | Ref RefID Symbol (IORef (Value e cont))
  | Pure (Value e cont)
  | Requested (Req e cont)
  | Cont cont
  | UninitializedLetRecSlot Symbol [(Symbol, IR e cont)] (IR e cont)
  deriving (Eq)

-- would have preferred to make pattern synonyms
maybeToOptional :: Maybe (Value e cont) -> Value e cont
maybeToOptional = \case
  Just a  -> Data Type.optionalRef 1 [a]
  Nothing -> Data Type.optionalRef 0 []

unit :: Value e cont
unit = Data Type.unitRef 0 []

pair :: (Value e cont, Value e cont) -> Value e cont
pair (a, b) = Data Type.pairRef 0 [a, b]

-- When a lambda is underapplied, for instance, `(x y -> x) 19`, we can do
-- one of two things: we can substitute away the arguments that have
-- been applied, in this example, creating the lambda `x -> 19`. This
-- is called specialization and requires recompiling the lambda with its new
-- body.
--
-- The other option is to just stash the arguments until the rest of the
-- args are supplied later. This keeps the original lambda around and
-- doesn't involve recompiling. This would just create the closure
-- `((x y -> x) 19)`, which when given one more arg, would call the original
-- `x y -> x` function with both arguments.
--
-- Specialization can be done for any Unison term definition, like
--
--   blah x y = x + y
--
-- Closure formation is used for:
--
--   * builtin functions
--   * constructor functions
--
-- The reason is that builtins and constructor functions don't have a body
-- with variables that we could substitute - the functions only compute
-- to anything when all the arguments are available.

data UnderapplyStrategy e cont
  = FormClosure (Term SymbolC) [Value e cont] -- head is the latest argument
  | Specialize (Term SymbolC) [(SymbolC, Value e cont)] -- same
  deriving (Eq, Show)

decompileUnderapplied :: (External e, External cont) => UnderapplyStrategy e cont -> DS (Term Symbol)
decompileUnderapplied u = case u of -- todo: consider unlambda-lifting here
  FormClosure lam vals ->
    Term.apps' (Term.vmap underlyingSymbol lam) . reverse <$>
      traverse decompileImpl vals
  Specialize lam symvals -> do
    lam <- Term.apps' (Term.vmap underlyingSymbol lam) . reverse <$>
      traverse (decompileImpl . snd) symvals
    pure $ Term.betaReduce lam


-- Patterns - for now this follows Unison.Pattern exactly, but
-- we may switch to more efficient runtime representation of patterns
data Pattern
  = PatternI Int64 | PatternF Double | PatternN Word64 | PatternB Bool | PatternT Text
  | PatternData R.Reference ConstructorId [Pattern]
  | PatternSequence (Vector Pattern)
  | PatternPure Pattern
  | PatternBind R.Reference ConstructorId [Pattern] Pattern
  | PatternAs Pattern
  | PatternIgnore
  | PatternVar deriving (Eq,Show)

-- Leaf level instructions - these return immediately without using any stack
data Z e cont
  = Slot Pos
  | LazySlot Pos
  | Val (Value e cont)
  | External e
  deriving (Eq)

-- The `Set Int` is the set of de bruijn indices that are free in the body
-- of `Let` instructions.
type IR e cont = IR' (Set Int) (Z e cont)

-- Computations - evaluation reduces these to values
data IR' ann z
  = Leaf z
  -- Ints
  | AddI z z | SubI z z | MultI z z | DivI z z
  | GtI z z | LtI z z | GtEqI z z | LtEqI z z | EqI z z
  | SignumI z | NegateI z | ModI z z
  -- Nats
  | AddN z z | DropN z z | SubN z z | MultN z z | DivN z z
  | GtN z z | LtN z z | GtEqN z z | LtEqN z z | EqN z z
  | ModN z z
  -- Floats
  | AddF z z | SubF z z | MultF z z | DivF z z
  | GtF z z | LtF z z | GtEqF z z | LtEqF z z | EqF z z
  -- Control flow

  -- `Let` has an `ann` associated with it, e.g `ann = Set Int` which is the
  -- set of "free" stack slots referenced by the body of the `let`
  | Let Symbol (IR' ann z) (IR' ann z) ann
  | LetRec [(Symbol, IR' ann z)] (IR' ann z)
  | MakeSequence [z]
  | Apply (IR' ann z) [z]
  | Construct R.Reference ConstructorId [z]
  | Request R.Reference ConstructorId [z]
  | Handle z (IR' ann z)
  | If z (IR' ann z) (IR' ann z)
  | And z (IR' ann z)
  | Or z (IR' ann z)
  | Not z
  -- pattern, optional guard, rhs
  | Match z [(Pattern, [Symbol], Maybe (IR' ann z), (IR' ann z))]
  deriving (Functor,Foldable,Traversable,Eq,Show)

prettyZ :: PPE.PrettyPrintEnv
        -> (e -> P.Pretty String)
        -> (cont -> P.Pretty String)
        -> Z e cont
        -> P.Pretty String
prettyZ ppe prettyE prettyCont z = case z of
  Slot i -> "@" <> P.shown i
  LazySlot i -> "'@" <> P.shown i
  Val v -> prettyValue ppe prettyE prettyCont v
  External e -> "External" `P.hang` prettyE e

prettyIR :: PPE.PrettyPrintEnv
         -> (e -> P.Pretty String)
         -> (cont -> P.Pretty String)
         -> IR e cont
         -> P.Pretty String
prettyIR ppe prettyE prettyCont ir = pir ir
  where
  unlets (Let s hd tl _) = (Just s, hd) : unlets tl
  unlets e = [(Nothing, e)]
  pz = prettyZ ppe prettyE prettyCont
  pir ir = case ir of
    Leaf z -> pz z
    AddI a b -> P.parenthesize $ "AddI" `P.hang` P.spaced [pz a, pz b]
    SubI a b -> P.parenthesize $ "SubI" `P.hang` P.spaced [pz a, pz b]
    MultI a b -> P.parenthesize $ "MultI" `P.hang` P.spaced [pz a, pz b]
    DivI a b -> P.parenthesize $ "DivI" `P.hang` P.spaced [pz a, pz b]
    GtI a b -> P.parenthesize $ "GtI" `P.hang` P.spaced [pz a, pz b]
    LtI a b -> P.parenthesize $ "LtI" `P.hang` P.spaced [pz a, pz b]
    GtEqI a b -> P.parenthesize $ "GtEqI" `P.hang` P.spaced [pz a, pz b]
    LtEqI a b -> P.parenthesize $ "LtEqI" `P.hang` P.spaced [pz a, pz b]
    EqI a b -> P.parenthesize $ "EqI" `P.hang` P.spaced [pz a, pz b]
    SignumI a -> P.parenthesize $ "SignumI" `P.hang` P.spaced [pz a]
    NegateI a -> P.parenthesize $ "NegateI" `P.hang` P.spaced [pz a]
    ModI a b -> P.parenthesize $ "ModI" `P.hang` P.spaced [pz a, pz b]

    AddN a b -> P.parenthesize $ "AddN" `P.hang` P.spaced [pz a, pz b]
    SubN a b -> P.parenthesize $ "SubN" `P.hang` P.spaced [pz a, pz b]
    DropN a b -> P.parenthesize $ "DropN" `P.hang` P.spaced [pz a, pz b]
    MultN a b -> P.parenthesize $ "MultN" `P.hang` P.spaced [pz a, pz b]
    DivN a b -> P.parenthesize $ "DivN" `P.hang` P.spaced [pz a, pz b]
    GtN a b -> P.parenthesize $ "GtN" `P.hang` P.spaced [pz a, pz b]
    LtN a b -> P.parenthesize $ "LtN" `P.hang` P.spaced [pz a, pz b]
    GtEqN a b -> P.parenthesize $ "GtEqN" `P.hang` P.spaced [pz a, pz b]
    LtEqN a b -> P.parenthesize $ "LtEqN" `P.hang` P.spaced [pz a, pz b]
    EqN a b -> P.parenthesize $ "EqN" `P.hang` P.spaced [pz a, pz b]
    ModN a b -> P.parenthesize $ "ModN" `P.hang` P.spaced [pz a, pz b]

    AddF a b -> P.parenthesize $ "AddF" `P.hang` P.spaced [pz a, pz b]
    SubF a b -> P.parenthesize $ "SubF" `P.hang` P.spaced [pz a, pz b]
    MultF a b -> P.parenthesize $ "MultF" `P.hang` P.spaced [pz a, pz b]
    DivF a b -> P.parenthesize $ "DivF" `P.hang` P.spaced [pz a, pz b]
    GtF a b -> P.parenthesize $ "GtF" `P.hang` P.spaced [pz a, pz b]
    LtF a b -> P.parenthesize $ "LtF" `P.hang` P.spaced [pz a, pz b]
    GtEqF a b -> P.parenthesize $ "GtEqF" `P.hang` P.spaced [pz a, pz b]
    LtEqF a b -> P.parenthesize $ "LtEqF" `P.hang` P.spaced [pz a, pz b]
    EqF a b -> P.parenthesize $ "EqF" `P.hang` P.spaced [pz a, pz b]
    ir @ (Let _ _ _ _) ->
      P.group $ "let" `P.hang` P.lines (blockElem <$> block)
      where
      block = unlets ir
      blockElem (Nothing, binding) = pir binding
      blockElem (Just name, binding) =
        (P.shown name <> " =") `P.hang` pir binding
    LetRec bs body -> P.group $ "letrec" `P.hang` P.lines ls
      where
      blockElem (Nothing, binding) = pir binding
      blockElem (Just name, binding) =
        (P.shown name <> " =") `P.hang` pir binding
      ls = fmap blockElem $ [ (Just n, ir) | (n,ir) <- bs ]
                         ++ [(Nothing, body)]
    MakeSequence vs -> P.group $
      P.surroundCommas "[" "]" (pz <$> vs)
    Apply fn args -> P.parenthesize $ pir fn `P.hang` P.spaced (pz <$> args)
    Construct r cid args -> P.parenthesize $
      ("Construct " <> prettyHashQualified (PPE.patternName ppe r cid))
      `P.hang`
      P.surroundCommas "[" "]" (pz <$> args)
    Request r cid args -> P.parenthesize $
      ("Request " <> prettyHashQualified (PPE.patternName ppe r cid))
      `P.hang`
      P.surroundCommas "[" "]" (pz <$> args)
    Handle h body -> P.parenthesize $
      P.group ("Handle " <> pz h) `P.hang` pir body
    If cond t f -> P.parenthesize $
      ("If " <> pz cond) `P.hang` P.spaced [pir t, pir f]
    And x y -> P.parenthesize $ "And" `P.hang` P.spaced [pz x, pir y]
    Or x y -> P.parenthesize $ "Or" `P.hang` P.spaced [pz x, pir y]
    Not x -> P.parenthesize $ "Not" `P.hang` pz x
    Match scrute cases -> P.parenthesize $
      P.group ("Match " <> pz scrute) `P.hang` P.lines (pcase <$> cases)
      where
      pcase (pat, vs, guard, rhs) = let
        lhs = P.spaced . P.nonEmpty $
                [ P.parenthesize (P.shown pat), P.shown vs, maybe mempty pir guard ]
        in (lhs <> " ->" `P.hang` pir rhs)

prettyValue :: PPE.PrettyPrintEnv
            -> (e -> P.Pretty String)
            -> (cont -> P.Pretty String)
            -> Value e cont
            -> P.Pretty String
prettyValue ppe prettyE prettyCont v = pv v
  where
  pv v = case v of
    I i -> (if i >= 0 then "+" else "" ) <> P.string (show i)
    F d -> P.shown d
    N n -> P.shown n
    B b -> if b then "true" else "false"
    T t -> P.shown t
    Lam arity _u b -> P.parenthesize $
      ("Lambda " <> P.string (show arity)) `P.hang`
        prettyIR ppe prettyE prettyCont b
    Data r cid vs -> P.parenthesize $
      ("Data " <> prettyHashQualified (PPE.patternName ppe r cid)) `P.hang`
        P.surroundCommas "[" "]" (pv <$> vs)
    Sequence vs -> P.surroundCommas "[" "]" (pv <$> vs)
    Ref id name _ -> P.parenthesize $
      P.sep " " ["Ref", P.shown id, P.shown name]
    Pure v -> P.surroundCommas "{" "}" [pv v]
    Requested (Req r cid vs cont) -> P.parenthesize $
      ("Request " <> prettyHashQualified (PPE.patternName ppe r cid))
        `P.hang`
        P.spaced [
          P.surroundCommas "[" "]" (pv <$> vs),
          prettyCont cont
        ]
    Cont k -> P.parenthesize $ "Cont" `P.hang` prettyCont k
    UninitializedLetRecSlot s _ _ -> P.parenthesize $
      "Uninitialized " <> P.shown s

-- Contains the effect ref and ctor id, the args, and the continuation
-- which expects the result at the top of the stack
data Req e cont = Req R.Reference ConstructorId [Value e cont] cont
  deriving (Eq,Show)

-- Annotate all `z` values with the number of outer bindings, useful for
-- tracking free variables or converting away from debruijn indexing.
-- Currently used as an implementation detail by `specializeIR`.
annotateDepth :: IR' a z -> IR' a (z, Int)
annotateDepth ir = go 0 ir where
  go depth ir = case ir of
    -- Only the binders modify the depth
    Let v b body ann -> Let v (go depth b) (go (depth + 1) body) ann
    LetRec bs body -> let
      depth' = depth + length bs
      in LetRec (second (go depth') <$> bs) (go depth' body)
    Match scrute cases -> Match (scrute, depth) (tweak <$> cases) where
      tweak (pat, boundVars, guard, rhs) = let
        depth' = depth + length boundVars
        in (pat, boundVars, go depth' <$> guard, go depth' rhs)
    -- All the other cases just leave depth alone and recurse
    Apply f args -> Apply (go depth f) ((,depth) <$> args)
    Handle f body -> Handle (f,depth) (go depth body)
    If c a b -> If (c,depth) (go depth a) (go depth b)
    And a b -> And (a,depth) (go depth b)
    Or a b -> Or (a,depth) (go depth b)
    ir -> (,depth) <$> ir

-- Given an environment mapping of de bruijn indices to values, specialize
-- the given `IR` by replacing slot lookups with the provided values.
specializeIR :: Map Int (Value e cont) -> IR' a (Z e cont) -> IR' a (Z e cont)
specializeIR env ir = let
  ir' = annotateDepth ir
  go (s@(Slot i), depth) = maybe s Val $ Map.lookup (i - depth) env
  go (s@(LazySlot i), depth) = maybe s Val $ Map.lookup (i - depth) env
  go (s,_) = s
  in go <$> ir'

compile :: (Show e, Show cont) => CompilationEnv e cont -> Term Symbol -> IR e cont
compile env t = compile0 env []
  (ABT.rewriteDown ANF.minimizeCyclesOrCrash $ Term.vmap toSymbolC t)

freeVars :: [(SymbolC,a)] -> Term SymbolC -> Set SymbolC
freeVars bound t =
  -- let fv = trace "free:" . traceShowId $ ABT.freeVars t
  --     bv = trace "bound:" . traceShowId $ Set.fromList (fst <$> bound)
  -- in trace "difference:" . traceShowId $ fv `Set.difference` bv
  ABT.freeVars t `Set.difference` Set.fromList (fst <$> bound)

-- Main compilation function - converts an arbitrary term to an `IR`.
-- Takes a way of resolving `Reference`s and an environment of variables,
-- some of which may already be precompiled to `V`s. (This occurs when
-- recompiling a function that is being partially applied)
compile0
  :: (Show e, Show cont)
  => CompilationEnv e cont
  -> [(SymbolC, Maybe (Value e cont))]
  -> Term SymbolC
  -> IR e cont
compile0 env bound t =
  if Set.null fvs then
    -- Annotates the term with this [(SymbolC, Maybe (Value e))]
    -- where a `Just v` indicates an immediate value, and `Nothing` indicates
    -- a stack lookup is needed at the stack index equal to the symbol's index.
    -- ABT.annotateBound' produces an initial annotation consisting of the a
    -- stack of bound variables, with the innermost bound variable at the top.
    -- We tag each of these with `Nothing`, and then tack on the immediates at
    -- the end.  Their indices don't correspond to stack positions (although
    -- they may reflect shadowing).
    let wrangle vars = ((,Nothing) <$> vars) ++ bound
        t0 = ANF.fromTerm' makeLazy t
        _msg = "ANF form:\n" <>
               TP.pretty' (Just 80) mempty t0 <>
               "\n---------"
    in go (wrangle <$> ABT.annotateBound' t0)
  else
    error $ "can't compile a term with free variables: " ++ show (toList fvs)
  where
  fvs = freeVars bound t
  go t = case t of
    Term.Nat' n -> Leaf . Val . N $ n
    Term.Int' n -> Leaf . Val . I $ n
    Term.Float' n -> Leaf . Val . F $ n
    Term.Boolean' n -> Leaf . Val . B $ n
    Term.Text' n -> Leaf . Val . T $ n
    Term.And' x y -> And (toZ "and" t x) (go y)
    Term.LamsNamed' vs body -> Leaf . Val $
      Lam (length vs)
        (Specialize (void t) [])
        (compile0 env (ABT.annotation body) (void body))
    Term.Or' x y -> Or (toZ "or" t x) (go y)
    Term.Let1Named' v b body -> Let (underlyingSymbol v) (go b) (go body) (freeSlots body)
    Term.LetRecNamed' bs body ->
      LetRec ((\(v,b) -> (underlyingSymbol v, go b)) <$> bs) (go body)
    Term.Constructor' r cid -> ctorIR con (Term.constructor()) r cid where
      con 0 r cid [] = Leaf . Val $ Data r cid []
      con _ r cid args = Construct r cid args
    Term.Request' r cid -> ctorIR (const Request) (Term.request()) r cid
    Term.Apps' f args -> Apply (go f) (map (toZ "apply-args" t) args)
    Term.Handle' h body -> Handle (toZ "handle" t h) (go body)
    Term.Ann' e _ -> go e
    Term.Match' scrutinee cases ->
      Match (toZ "match" t scrutinee) (compileCase <$> cases)
    ABT.Abs1NA' _ body -> go body
    Term.If' cond ifT ifF -> If (toZ "cond" t cond) (go ifT) (go ifF)
    Term.Var' _ -> Leaf $ toZ "var" t t
    Term.Ref' (toIR env -> Just ir) -> ir
    Term.Vector' vs -> MakeSequence . toList . fmap (toZ "sequence" t) $ vs
    _ -> error $ "TODO - don't know how to compile this term:\n"
              <> (P.render 80 . TP.prettyTop mempty $ void t)
    where
      compileVar _ v [] = unknown v
      compileVar i v ((v',o):tl) =
        if v == v' then case o of
          Nothing | isLazy v  -> LazySlot i
                  | otherwise -> Slot i
          Just v -> Val v
        else if isJust o then compileVar i v tl
        else compileVar (i + 1) v tl

      -- freeSlots :: _ -> Set Int
      freeSlots t = let
        vars = ABT.freeVars t
        env = ABT.annotation t
        in Set.fromList $ toList vars >>= \v -> case compileVar 0 v env of
             Slot i -> [i]
             LazySlot i -> [i]
             _ -> []

      ctorIR :: (Int -> R.Reference -> Int -> [Z e cont] -> IR e cont)
             -> (R.Reference -> Int -> Term SymbolC)
             -> R.Reference -> Int -> IR e cont
      ctorIR con src r cid = case constructorArity env r cid of
        Nothing -> error $ "the compilation env is missing info about how "
                        ++ "to compile this constructor: " ++ show (r, cid) ++ "\n" ++ show (constructorArity' env)
        Just 0 -> con 0 r cid []
        -- Just 0 -> Leaf . Val $ Data "Optional" 0
        Just arity -> Leaf . Val $ Lam arity (FormClosure (src r cid) []) ir
          where
          -- if `arity` is 1, then `Slot 0` is the sole argument.
          -- if `arity` is 2, then `Slot 1` is the first arg, and `Slot 0`
          -- get the second arg, etc.
          -- Note: [1..10] is inclusive of both `1` and `10`
          ir = con arity r cid (reverse $ map Slot [0 .. (arity - 1)])

      unknown v = error $ "free variable during compilation: " ++ show v
      toZ _msg t (Term.Var' v) = compileVar 0 v (ABT.annotation t)
      toZ msg _t e = case go e of
        Leaf v -> v
        e -> error $ msg ++ ": ANF should have eliminated any non-Z arguments from: " ++ show e
      compileCase (Term.MatchCase pat guard rhs@(ABT.unabs -> (vs,_))) =
          (compilePattern pat, underlyingSymbol <$> vs, go <$> guard, go rhs)
      compilePattern pat = case pat of
        Pattern.Unbound -> PatternIgnore
        Pattern.Var -> PatternVar
        Pattern.Boolean b -> PatternB b
        Pattern.Int n -> PatternI n
        Pattern.Nat n -> PatternN n
        Pattern.Float n -> PatternF n
        Pattern.Text t -> PatternT t
        Pattern.Constructor r cid args -> PatternData r cid (compilePattern <$> args)
        Pattern.As pat -> PatternAs (compilePattern pat)
        Pattern.EffectPure p -> PatternPure (compilePattern p)
        Pattern.EffectBind r cid args k -> PatternBind r cid (compilePattern <$> args) (compilePattern k)
        _ -> error $ "todo - compilePattern " ++ show pat

type DS = StateT (Map Symbol (Term Symbol), Set RefID) IO

runDS :: DS (Term Symbol) -> IO (Term Symbol)
runDS ds = do
  (body, (letRecBindings, _)) <- runStateT ds mempty
  pure $ if null letRecBindings then body
         else Term.letRec' False (Map.toList letRecBindings) body

decompile :: (External e, External cont) => Value e cont -> IO (Term Symbol)
decompile v = runDS (decompileImpl v)

decompileImpl ::
  (External e, External cont) => Value e cont -> DS (Term Symbol)
decompileImpl v = case v of
  I n -> pure $ Term.int () n
  N n -> pure $ Term.nat () n
  F n -> pure $ Term.float () n
  B b -> pure $ Term.boolean () b
  T t -> pure $ Term.text () t
  Lam _ f _ -> decompileUnderapplied f
  Data r cid args ->
    Term.apps' <$> pure (Term.constructor() r cid)
               <*> traverse decompileImpl (toList args)
  Sequence vs -> Term.vector' () <$> traverse decompileImpl vs
  Ref id symbol ioref -> do
    seen <- gets snd
    symbol <- pure $ Var.freshenId (fromIntegral id) symbol
    if Set.member id seen then
      pure $ Term.var () symbol
    else do
      modify (second $ Set.insert id)
      t <- decompileImpl =<< lift (readIORef ioref)
      modify (first $ Map.insert symbol t)
      pure (Term.etaNormalForm t)
  Cont k -> liftIO $ decompileExternal k
  Pure a -> do
    -- `{a}` doesn't have a term syntax, so it's decompiled as
    -- `handle (x -> x) in a`, which has the type `Request ambient e a`
    a <- decompileImpl a
    pure $ Term.handle() id a
  Requested (Req r cid vs k) -> do
    -- `{req a b -> k}` doesn't have a term syntax, so it's decompiled as
    -- `handle (x -> x) in k (req a b)`
    vs <- traverse decompileImpl vs
    kt <- liftIO $ decompileExternal k
    pure . Term.handle() id $
      Term.apps' kt [Term.apps' (Term.request() r cid) vs]
  UninitializedLetRecSlot _b _bs _body ->
    error "unpossible - decompile UninitializedLetRecSlot"
  where
    idv = Var.named "x"
    id = Term.lam () idv (Term.var() idv)


boundVarsIR :: IR e cont -> Set Symbol
boundVarsIR = \case
  Let v b body _ -> Set.singleton v <> boundVarsIR b <> boundVarsIR body
  LetRec bs body -> Set.fromList (fst <$> bs) <> foldMap (boundVarsIR . snd) bs <> boundVarsIR body
  Apply lam _ -> boundVarsIR lam
  Handle _ body -> boundVarsIR body
  If _ t f -> foldMap boundVarsIR [t,f]
  And _ b -> boundVarsIR b
  Or _ b -> boundVarsIR b
  Match _ cases -> foldMap doCase cases
    where doCase (_, _, b, body) = maybe mempty boundVarsIR b <> boundVarsIR body
  -- I added all these cases for exhaustiveness checking in the future,
  -- and also because I needed the patterns for decompileIR anyway.
  -- Sure is ugly though.  This ghc doesn't support Language MultiCase.
  -- I want to be able to say `_ -> mempty` where _ refers to exactly the other
  -- cases that existed at the time I wrote it!
  Leaf _ -> mempty
  AddI _ _ -> mempty
  SubI _ _ -> mempty
  MultI _ _ -> mempty
  DivI _ _ -> mempty
  GtI _ _ -> mempty
  LtI _ _ -> mempty
  GtEqI _ _ -> mempty
  LtEqI _ _ -> mempty
  EqI _ _ -> mempty
  SignumI _ -> mempty
  NegateI _ -> mempty
  ModI _ _ -> mempty
  AddN _ _ -> mempty
  DropN _ _ -> mempty
  SubN _ _ -> mempty
  MultN _ _ -> mempty
  DivN _ _ -> mempty
  GtN _ _ -> mempty
  LtN _ _ -> mempty
  GtEqN _ _ -> mempty
  LtEqN _ _ -> mempty
  EqN _ _ -> mempty
  ModN _ _ -> mempty
  AddF _ _ -> mempty
  SubF _ _ -> mempty
  MultF _ _ -> mempty
  DivF _ _ -> mempty
  GtF _ _ -> mempty
  LtF _ _ -> mempty
  GtEqF _ _ -> mempty
  LtEqF _ _ -> mempty
  EqF _ _ -> mempty
  MakeSequence _ -> mempty
  Construct _ _ _ -> mempty
  Request _ _ _ -> mempty
  Not _ -> mempty

class External e where
  decompileExternal :: e -> IO (Term Symbol)

decompileIR
  :: (External e, External cont) => [Symbol] -> IR e cont -> DS (Term Symbol)
decompileIR stack = \case
  -- added all these cases for exhaustiveness checking in the future,
  -- and also because I needed the patterns for decompileIR anyway.
  Leaf z -> decompileZ z
  AddI x y -> builtin "Int.+" [x,y]
  SubI x y -> builtin "Int.-" [x,y]
  MultI x y -> builtin "Int.*" [x,y]
  DivI x y -> builtin "Int./" [x,y]
  GtI x y -> builtin "Int.>" [x,y]
  LtI x y -> builtin "Int.<" [x,y]
  GtEqI x y -> builtin "Int.>=" [x,y]
  LtEqI x y -> builtin "Int.<=" [x,y]
  EqI x y -> builtin "Int.==" [x,y]
  SignumI x -> builtin "Int.signum" [x]
  NegateI x -> builtin "Int.negate" [x]
  ModI x y -> builtin "Int.mod" [x,y]
  AddN x y -> builtin "Nat.+" [x,y]
  DropN x y -> builtin "Nat.drop" [x,y]
  SubN x y -> builtin "Nat.sub" [x,y]
  MultN x y -> builtin "Nat.*" [x,y]
  DivN x y -> builtin "Nat./" [x,y]
  GtN x y -> builtin "Nat.>" [x,y]
  LtN x y -> builtin "Nat.<" [x,y]
  GtEqN x y -> builtin "Nat.>=" [x,y]
  LtEqN x y -> builtin "Nat.<=" [x,y]
  EqN x y -> builtin "Nat.==" [x,y]
  ModN x y -> builtin "Nat.mod" [x,y]
  AddF x y -> builtin "Float.+" [x,y]
  SubF x y -> builtin "Float.-" [x,y]
  MultF x y -> builtin "Float.*" [x,y]
  DivF x y -> builtin "Float./" [x,y]
  GtF x y -> builtin "Float.>" [x,y]
  LtF x y -> builtin "Float.<" [x,y]
  GtEqF x y -> builtin "Float.>=" [x,y]
  LtEqF x y -> builtin "Float.<=" [x,y]
  EqF x y -> builtin "Float.==" [x,y]
  Let v b body _ -> do
    b' <- decompileIR stack b
    body' <- decompileIR (v:stack) body
    pure $ Term.let1_ False [(v, b')] body'
  LetRec bs body -> do
    let stack' = reverse (fmap fst bs) ++ stack
        secondM f (x,y) = (x,) <$> f y
    bs' <- traverse (secondM $ decompileIR stack') bs
    body' <- decompileIR stack' body
    pure $ Term.letRec' False bs' body'
  MakeSequence args ->
    Term.vector() <$> traverse decompileZ args
  Apply lam args ->
    Term.apps' <$> decompileIR stack lam <*> traverse decompileZ args
  Construct r cid args ->
    Term.apps' (Term.constructor() r cid) <$> traverse decompileZ args
  Request r cid args ->
    Term.apps' (Term.request() r cid) <$> traverse decompileZ args
  Handle h body ->
    Term.handle() <$> decompileZ h <*> decompileIR stack body
  If c t f ->
    Term.iff() <$> decompileZ c <*> decompileIR stack t <*> decompileIR stack f
  And x y ->
    Term.and() <$> decompileZ x <*> decompileIR stack y
  Or x y ->
    Term.or() <$> decompileZ x <*> decompileIR stack y
  Not x -> builtin "Boolean.not" [x]
  Match scrutinee cases ->
    Term.match () <$> decompileZ scrutinee <*> traverse decompileMatchCase cases
  where
  builtin :: (External e, External cont) => Text -> [Z e cont] -> DS (Term Symbol)
  builtin t args =
    Term.apps' (Term.ref() (R.Builtin t)) <$> traverse decompileZ args
  at :: Pos -> Term Symbol
  at i = Term.var() (stack !! i)
  decompileZ :: (External e, External cont) => Z e cont -> DS (Term Symbol)
  decompileZ = \case
    Slot p -> pure $ at p
    LazySlot p -> pure $ at p
    Val v -> decompileImpl v
    External e -> liftIO $ decompileExternal e
  decompilePattern :: Pattern -> Pattern.Pattern
  decompilePattern = \case
    PatternI i -> Pattern.Int i
    PatternN n -> Pattern.Nat n
    PatternF f -> Pattern.Float f
    PatternB b -> Pattern.Boolean b
    PatternT t -> Pattern.Text t
    PatternData r cid pats ->
      Pattern.Constructor r cid (d <$> pats)
    PatternSequence v -> error "todo" v
      -- case vec of
      --   head +: tail -> ...
      --   init :+ last -> ...
      --   [] -> ...
      --   [1,2,3] -> ...
      --   [1,2,3] ++ mid ++ [7,8,9] -> ... maybe?
    PatternPure pat -> Pattern.EffectPure (d pat)
    PatternBind r cid pats k ->
      Pattern.EffectBind r cid (d <$> pats) (d k)
    PatternAs pat -> Pattern.As (d pat)
    PatternIgnore -> Pattern.Unbound
    PatternVar -> Pattern.Var
  d = decompilePattern
  decompileMatchCase (pat, vars, guard, body) = do
    let stack' = reverse vars ++ stack
    guard' <- traverse (decompileIR stack') guard
    body' <- decompileIR stack' body
    pure $ Term.MatchCase (d pat) guard' body'

instance (Show e, Show cont) => Show (Z e cont) where
  show (LazySlot i) = "'#" ++ show i
  show (Slot i) = "#" ++ show i
  show (Val v) = show v
  show (External e) = "External:" <> show e

<<<<<<< HEAD
freeSlots :: IR e cont -> Set Int
freeSlots ir = case ir of
  Let _ _ _ free -> decrementFrees free
  LetRec bs body -> let
    n = length bs
    in foldMap (decrementFreesBy n . freeSlots . snd) bs <>
       decrementFreesBy n (freeSlots body)
  Apply lam args -> freeSlots lam <> foldMap free args
  Handle h body -> free h <> freeSlots body
  If c t f -> free c <> freeSlots t <> freeSlots f
  And x y -> free x <> freeSlots y
  Or x y -> free x <> freeSlots y
  Match scrutinee cases -> free scrutinee <> foldMap freeInCase cases where
    freeInCase (_pat, bound, guard, rhs) = let
      n = length bound
      in (decrementFreesBy n $ freeSlots rhs) <>
         (fromMaybe mempty $ decrementFreesBy n . freeSlots <$> guard)
  _ -> foldMap free (toList ir)
  where
  free z = case z of
    Slot i -> Set.singleton i
    LazySlot i -> Set.singleton i
    _ -> Set.empty

-- todo: could make this more efficient
decrementFreesBy :: Int -> Set Int -> Set Int
decrementFreesBy 0 s = s
decrementFreesBy n s = decrementFreesBy (n-1) (decrementFrees s)

decrementFrees :: Set Int -> Set Int
decrementFrees frees =
  Set.map (\x -> x - 1) (Set.delete 0 frees)

let' :: Symbol -> IR e cont -> IR e cont -> IR e cont
let' name binding body =
  Let name binding body (decrementFrees $ freeSlots body)

builtins :: Map R.Reference (IR e cont)
builtins = Map.fromList $ let
=======
builtins :: Map R.Reference (IR e)
builtins = Map.fromList $ arity0 <> arityN
  where
>>>>>>> aa6f3ec7
  -- slot = Leaf . Slot
  val = Leaf . Val
  underapply name = FormClosure (Term.ref() $ R.Builtin name) []
  var = Var.named "x"
  arity0 = [ (R.Builtin name, val $ value) | (name, value) <-
        [ ("Text.empty", T "")
        , ("Sequence.empty", Sequence mempty)
        ] ]
  arityN = [ (R.Builtin name, Leaf . Val $ Lam arity (underapply name) ir) |
       (name, arity, ir) <-
        [ ("Int.+", 2, AddI (Slot 1) (Slot 0))
        , ("Int.-", 2, SubI (Slot 1) (Slot 0))
        , ("Int.*", 2, MultI (Slot 1) (Slot 0))
        , ("Int./", 2, DivI (Slot 1) (Slot 0))
        , ("Int.<", 2, LtI (Slot 1) (Slot 0))
        , ("Int.>", 2, GtI (Slot 1) (Slot 0))
        , ("Int.<=", 2, LtEqI (Slot 1) (Slot 0))
        , ("Int.>=", 2, GtEqI (Slot 1) (Slot 0))
        , ("Int.==", 2, EqI (Slot 1) (Slot 0))
        , ("Int.increment", 1, AddI (Val (I 1)) (Slot 0))
        , ("Int.signum", 1, SignumI (Slot 0))
        , ("Int.negate", 1, NegateI (Slot 0))
        , ("Int.mod", 2, ModI (Slot 1) (Slot 0))
        , ("Int.isEven", 1, let' var (ModI (Slot 0) (Val (I 2)))
                                     (EqI (Val (I 0)) (Slot 0)))
        , ("Int.isOdd", 1, let' var (ModI (Slot 0) (Val (I 2)))
                                    (let' var (EqI (Val (I 0)) (Slot 0))
                                              (Not (Slot 0))))

        , ("Nat.+", 2, AddN (Slot 1) (Slot 0))
        , ("Nat.drop", 2, DropN (Slot 1) (Slot 0))
        , ("Nat.sub", 2, SubN (Slot 1) (Slot 0))
        , ("Nat.*", 2, MultN (Slot 1) (Slot 0))
        , ("Nat./", 2, DivN (Slot 1) (Slot 0))
        , ("Nat.<", 2, LtN (Slot 1) (Slot 0))
        , ("Nat.>", 2, GtN (Slot 1) (Slot 0))
        , ("Nat.<=", 2, LtEqN (Slot 1) (Slot 0))
        , ("Nat.>=", 2, GtEqN (Slot 1) (Slot 0))
        , ("Nat.==", 2, EqN (Slot 1) (Slot 0))
        , ("Nat.increment", 1, AddN (Val (N 1)) (Slot 0))
        , ("Nat.mod", 2, ModN (Slot 1) (Slot 0))
        , ("Nat.isEven", 1, let' var (ModN (Slot 0) (Val (N 2)))
                                     (EqN (Val (N 0)) (Slot 0)))
        , ("Nat.isOdd", 1, let' var (ModN (Slot 0) (Val (N 2)))
                                    (let' var (EqN (Val (N 0)) (Slot 0))
                                              (Not (Slot 0))))

        , ("Float.+", 2, AddF (Slot 1) (Slot 0))
        , ("Float.-", 2, SubF (Slot 1) (Slot 0))
        , ("Float.*", 2, MultF (Slot 1) (Slot 0))
        , ("Float./", 2, DivF (Slot 1) (Slot 0))
        , ("Float.<", 2, LtF (Slot 1) (Slot 0))
        , ("Float.>", 2, GtF (Slot 1) (Slot 0))
        , ("Float.<=", 2, LtEqF (Slot 1) (Slot 0))
        , ("Float.>=", 2, GtEqF (Slot 1) (Slot 0))
        , ("Float.==", 2, EqF (Slot 1) (Slot 0))

        , ("Boolean.not", 1, Not (Slot 0))
        ]]

-- boring instances

instance Eq SymbolC where
  SymbolC _ s == SymbolC _ s2 = s == s2

instance Ord SymbolC where
  SymbolC _ s `compare` SymbolC _ s2 = s `compare` s2

instance Var SymbolC where
  named s = SymbolC False (Var.named s)
  rename t (SymbolC i s) = SymbolC i (Var.rename t s)
  name (SymbolC _ s) = Var.name s
  clear (SymbolC _ s) = SymbolC False (Var.clear s)
  qualifiedName (SymbolC _ s) = Var.qualifiedName s
  freshenId n (SymbolC i s) = SymbolC i (Var.freshenId n s)
  freshIn vs (SymbolC i s) =
    SymbolC i (Var.freshIn (Set.map underlyingSymbol vs) s)

instance (Show e, Show cont) => Show (Value e cont) where
  show (I n) = show n
  show (F n) = show n
  show (N n) = show n
  show (B b) = show b
  show (T t) = show t
  show (Lam n e ir) = "(Lam " <> show n <> " " <> show e <> " (" <> show ir <> "))"
  show (Data r cid vs) = "(Data " <> show r <> " " <> show cid <> " " <> show vs <> ")"
  show (Sequence vs) = "[" <> intercalateMap ", " show vs <> "]"
  show (Ref n s _) = "(Ref " <> show n <> " " <> show s <> ")"
  show (Pure v) = "(Pure " <> show v <> ")"
  show (Requested r) = "(Requested " <> show r <> ")"
  show (Cont ir) = "(Cont " <> show ir <> ")"
  show (UninitializedLetRecSlot b bs _body) =
    "(UninitializedLetRecSlot " <> show b <> " in " <> show (fst <$> bs)<> ")"

compilationEnv0 :: CompilationEnv e cont
compilationEnv0 = CompilationEnv builtins mempty

instance Semigroup (CompilationEnv e cont) where (<>) = mappend

instance Monoid (CompilationEnv e cont) where
  mempty = CompilationEnv mempty mempty
  mappend c1 c2 = CompilationEnv ir ctor where
    ir = toIR' c1 <> toIR' c2
    ctor = constructorArity' c1 <> constructorArity' c2<|MERGE_RESOLUTION|>--- conflicted
+++ resolved
@@ -720,7 +720,6 @@
   show (Val v) = show v
   show (External e) = "External:" <> show e
 
-<<<<<<< HEAD
 freeSlots :: IR e cont -> Set Int
 freeSlots ir = case ir of
   Let _ _ _ free -> decrementFrees free
@@ -759,12 +758,8 @@
   Let name binding body (decrementFrees $ freeSlots body)
 
 builtins :: Map R.Reference (IR e cont)
-builtins = Map.fromList $ let
-=======
-builtins :: Map R.Reference (IR e)
 builtins = Map.fromList $ arity0 <> arityN
   where
->>>>>>> aa6f3ec7
   -- slot = Leaf . Slot
   val = Leaf . Val
   underapply name = FormClosure (Term.ref() $ R.Builtin name) []
