{-# language RankNTypes #-}
{-# language ViewPatterns #-}
{-# language PatternGuards #-}
{-# language PatternSynonyms #-}
{-# language TypeApplications #-}
{-# language OverloadedStrings #-}
{-# language ScopedTypeVariables #-}
{-# language FunctionalDependencies #-}

module Unison.Runtime.Builtin
  ( builtinLookup
  , builtinTermNumbering
  , builtinTypeNumbering
  , builtinTermBackref
  , builtinTypeBackref
  , builtinForeigns
  , numberedTermLookup
  ) where

import Control.Monad.State.Strict (State, modify, execState)

import Unison.ABT.Normalized hiding (TTm)
import Unison.Reference
import Unison.Runtime.ANF as ANF
import Unison.Runtime.ANF.Serialize as ANF
import Unison.Referent (pattern Ref)
import Unison.Var
import Unison.Symbol
import qualified Unison.Runtime.Stack as Closure
import Unison.Runtime.Stack (Closure)
import Unison.Runtime.Foreign
    ( Foreign(Wrap), HashAlgorithm(..), Failure(..))
import Unison.Runtime.Foreign.Function
import Unison.Runtime.IOSource

import qualified Unison.Type as Ty
import qualified Unison.Builtin as Ty (builtinTypes)
import qualified Unison.Builtin.Decls as Ty
import qualified Crypto.Hash as Hash
import qualified Crypto.MAC.HMAC as HMAC

import Unison.Util.EnumContainers as EC

import Data.Default (def)
import Data.ByteString (hGet, hPut)
import Data.Text as Text (pack, unpack)
import Data.Text.Encoding ( decodeUtf8', decodeUtf8' )
import qualified Data.ByteArray as BA
import qualified Data.ByteString.Lazy as L
import qualified System.X509 as X
import qualified Data.X509 as X
import qualified Data.X509.Memory as X
import qualified Data.X509.CertificateStore as X
import Data.PEM (pemContent, pemParseLBS, PEM)
import Data.Set (insert)

import qualified Data.Map as Map
import Unison.Prelude
import qualified Unison.Util.Bytes as Bytes
import Network.Socket as SYS
  ( accept
  , socketPort
  , Socket
  )
import Network.Simple.TCP as SYS
  ( HostPreference(..)
  , bindSock
  , connectSock
  , listenSock
  , closeSock
  , send
  , recv
  )
import Network.TLS as TLS
import Network.TLS.Extra.Cipher as Cipher

import System.IO as SYS
  ( openFile
  , hClose
  , hGetBuffering
  , hSetBuffering
  , hIsEOF
  , hIsOpen
  , hIsSeekable
  , hSeek
  , hTell
  , stdin, stdout, stderr
  )
import Control.Concurrent as SYS
  ( threadDelay
  , killThread
  )
import Control.Concurrent.MVar as SYS
import Data.Time.Clock.POSIX as SYS
  ( getPOSIXTime
  , utcTimeToPOSIXSeconds
  )
import System.Directory as SYS
  ( getCurrentDirectory
  , setCurrentDirectory
  , getTemporaryDirectory
  -- , getDirectoryContents
  , doesPathExist
  , doesDirectoryExist
  , renameDirectory
  , removeFile
  , renameFile
  , createDirectoryIfMissing
  , removeDirectoryRecursive
  , getModificationTime
  , getFileSize
  )
import System.IO.Temp (createTempDirectory)

import qualified Control.Concurrent.STM as STM
import qualified GHC.Conc as STM

import GHC.IO (IO(IO))

freshes :: Var v => Int -> [v]
freshes = freshes' mempty

freshes' :: Var v => Set v -> Int -> [v]
freshes' avoid0 = go avoid0 []
  where
  go _     vs 0 = vs
  go avoid vs n
    = let v = freshIn avoid $ typed ANFBlank
       in go (insert v avoid) (v:vs) (n-1)

fresh1 :: Var v => v
fresh1 = head $ freshes 1

fresh2 :: Var v => (v, v)
fresh2 = (v1, v2) where
  [v1, v2] = freshes 2

fresh3 :: Var v => (v, v, v)
fresh3 = (v1, v2, v3) where
  [v1, v2, v3] = freshes 3

fresh4 :: Var v => (v, v, v, v)
fresh4 = (v1, v2, v3, v4) where
  [v1, v2, v3, v4] = freshes 4

fresh5 :: Var v => (v, v, v, v, v)
fresh5 = (v1, v2, v3, v4, v5) where
  [v1, v2, v3, v4, v5] = freshes 5

fresh6 :: Var v => (v, v, v, v, v, v)
fresh6 = (v1, v2, v3, v4, v5, v6) where
  [v1, v2, v3, v4, v5, v6] = freshes 6

fresh7 :: Var v => (v, v, v, v, v, v, v)
fresh7 = (v1, v2, v3, v4, v5, v6, v7) where
  [v1, v2, v3, v4, v5, v6, v7] = freshes 7

fresh8 :: Var v => (v, v, v, v, v, v, v, v)
fresh8 = (v1, v2, v3, v4, v5, v6, v7, v8) where
  [v1, v2, v3, v4, v5, v6, v7, v8] = freshes 8

fresh11 :: Var v => (v, v, v, v, v, v, v, v, v, v, v)
fresh11 = (v1, v2, v3, v4, v5, v6, v7, v8, v9, v10, v11) where
  [v1, v2, v3, v4, v5, v6, v7, v8, v9, v10, v11] = freshes 11

fls, tru :: Var v => ANormal v
fls = TCon Ty.booleanRef 0 []
tru = TCon Ty.booleanRef 1 []

boolift :: Var v => v -> ANormal v
boolift v
  = TMatch v $ MatchIntegral (mapFromList [(0,fls), (1,tru)]) Nothing

notlift :: Var v => v -> ANormal v
notlift v
  = TMatch v $ MatchIntegral (mapFromList [(1,fls), (0,tru)]) Nothing

unbox :: Var v => v -> Reference -> v -> ANormal v -> ANormal v
unbox v0 r v b
  = TMatch v0
  $ MatchData r (mapSingleton 0 $ ([UN], TAbs v b)) Nothing

unenum :: Var v => Int -> v -> Reference -> v -> ANormal v -> ANormal v
unenum n v0 r v nx
  = TMatch v0 $ MatchData r cases Nothing
  where
  mkCase i = (toEnum i, ([], TLetD v UN (TLit . I $ fromIntegral i) nx))
  cases = mapFromList . fmap mkCase $ [0..n-1]

unop0 :: Var v => Int -> ([v] -> ANormal v) -> SuperNormal v
unop0 n f
  = Lambda [BX]
  . TAbss [x0]
  $ f xs
  where
  xs@(x0:_) = freshes (1+n)

binop0 :: Var v => Int -> ([v] -> ANormal v) -> SuperNormal v
binop0 n f
  = Lambda [BX,BX]
  . TAbss [x0,y0]
  $ f xs
  where
  xs@(x0:y0:_) = freshes (2+n)

unop :: Var v => POp -> Reference -> SuperNormal v
unop pop rf = unop' pop rf rf

unop' :: Var v => POp -> Reference -> Reference -> SuperNormal v
unop' pop rfi rfo
  = unop0 2 $ \[x0,x,r]
 -> unbox x0 rfi x
  . TLetD r UN (TPrm pop [x])
  $ TCon rfo 0 [r]

binop :: Var v => POp -> Reference -> SuperNormal v
binop pop rf = binop' pop rf rf rf

binop'
  :: Var v
  => POp
  -> Reference -> Reference -> Reference
  -> SuperNormal v
binop' pop rfx rfy rfr
  = binop0 3 $ \[x0,y0,x,y,r]
 -> unbox x0 rfx x
  . unbox y0 rfy y
  . TLetD r UN (TPrm pop [x,y])
  $ TCon rfr 0 [r]

cmpop :: Var v => POp -> Reference -> SuperNormal v
cmpop pop rf
  = binop0 3 $ \[x0,y0,x,y,b]
 -> unbox x0 rf x
  . unbox y0 rf y
  . TLetD b UN (TPrm pop [x,y])
  $ boolift b

cmpopb :: Var v => POp -> Reference -> SuperNormal v
cmpopb pop rf
  = binop0 3 $ \[x0,y0,x,y,b]
 -> unbox x0 rf x
  . unbox y0 rf y
  . TLetD b UN (TPrm pop [y,x])
  $ boolift b

cmpopn :: Var v => POp -> Reference -> SuperNormal v
cmpopn pop rf
  = binop0 3 $ \[x0,y0,x,y,b]
 -> unbox x0 rf x
  . unbox y0 rf y
  . TLetD b UN (TPrm pop [x,y])
  $ notlift b

cmpopbn :: Var v => POp -> Reference -> SuperNormal v
cmpopbn pop rf
  = binop0 3 $ \[x0,y0,x,y,b]
 -> unbox x0 rf x
  . unbox y0 rf y
  . TLetD b UN (TPrm pop [y,x])
  $ notlift b

addi,subi,muli,divi,modi,shli,shri,powi :: Var v => SuperNormal v
addi = binop ADDI Ty.intRef
subi = binop SUBI Ty.intRef
muli = binop MULI Ty.intRef
divi = binop DIVI Ty.intRef
modi = binop MODI Ty.intRef
shli = binop' SHLI Ty.intRef Ty.natRef Ty.intRef
shri = binop' SHRI Ty.intRef Ty.natRef Ty.intRef
powi = binop' POWI Ty.intRef Ty.natRef Ty.intRef

addn,subn,muln,divn,modn,shln,shrn,pown :: Var v => SuperNormal v
addn = binop ADDN Ty.natRef
subn = binop' SUBN Ty.natRef Ty.natRef Ty.intRef
muln = binop MULN Ty.natRef
divn = binop DIVN Ty.natRef
modn = binop MODN Ty.natRef
shln = binop SHLN Ty.natRef
shrn = binop SHRN Ty.natRef
pown = binop POWN Ty.natRef

eqi, eqn, lti, ltn, lei, len :: Var v => SuperNormal v
eqi = cmpop EQLI Ty.intRef
lti = cmpopbn LEQI Ty.intRef
lei = cmpop LEQI Ty.intRef
eqn = cmpop EQLN Ty.natRef
ltn = cmpopbn LEQN Ty.natRef
len = cmpop LEQN Ty.natRef

gti, gtn, gei, gen :: Var v => SuperNormal v
gti = cmpopn LEQI Ty.intRef
gei = cmpopb LEQI Ty.intRef
gtn = cmpopn LEQN Ty.intRef
gen = cmpopb LEQN Ty.intRef

inci, incn :: Var v => SuperNormal v
inci = unop INCI Ty.intRef
incn = unop INCN Ty.natRef

sgni, negi :: Var v => SuperNormal v
sgni = unop SGNI Ty.intRef
negi = unop NEGI Ty.intRef

lzeron, tzeron, lzeroi, tzeroi, popn, popi :: Var v => SuperNormal v
lzeron = unop LZRO Ty.natRef
tzeron = unop TZRO Ty.natRef
popn = unop POPC Ty.natRef
popi = unop' POPC Ty.intRef Ty.natRef
lzeroi = unop' LZRO Ty.intRef Ty.natRef
tzeroi = unop' TZRO Ty.intRef Ty.natRef

andn, orn, xorn, compln, andi, ori, xori, compli :: Var v => SuperNormal v
andn = binop ANDN Ty.natRef
orn = binop IORN Ty.natRef
xorn = binop XORN Ty.natRef
compln = unop COMN Ty.natRef
andi = binop ANDN Ty.intRef
ori = binop IORN Ty.intRef
xori = binop XORN Ty.intRef
compli = unop COMN Ty.intRef

addf, subf, mulf, divf, powf, sqrtf, logf, logbf
  :: Var v => SuperNormal v
addf = binop ADDF Ty.floatRef
subf = binop SUBF Ty.floatRef
mulf = binop MULF Ty.floatRef
divf = binop DIVF Ty.floatRef
powf = binop POWF Ty.floatRef
sqrtf = unop SQRT Ty.floatRef
logf = unop LOGF Ty.floatRef
logbf = binop LOGB Ty.floatRef

expf, absf :: Var v => SuperNormal v
expf = unop EXPF Ty.floatRef
absf = unop ABSF Ty.floatRef

cosf, sinf, tanf, acosf, asinf, atanf :: Var v => SuperNormal v
cosf = unop COSF Ty.floatRef
sinf = unop SINF Ty.floatRef
tanf = unop TANF Ty.floatRef
acosf = unop ACOS Ty.floatRef
asinf = unop ASIN Ty.floatRef
atanf = unop ATAN Ty.floatRef

coshf, sinhf, tanhf, acoshf, asinhf, atanhf, atan2f
  :: Var v => SuperNormal v
coshf = unop COSH Ty.floatRef
sinhf = unop SINH Ty.floatRef
tanhf = unop TANH Ty.floatRef
acoshf = unop ACSH Ty.floatRef
asinhf = unop ASNH Ty.floatRef
atanhf = unop ATNH Ty.floatRef
atan2f = binop ATN2 Ty.floatRef

ltf, gtf, lef, gef, eqf, neqf :: Var v => SuperNormal v
ltf = cmpopbn LEQF Ty.floatRef
gtf = cmpopn LEQF Ty.floatRef
lef = cmpop LEQF Ty.floatRef
gef = cmpopb LEQF Ty.floatRef
eqf = cmpop EQLF Ty.floatRef
neqf = cmpopn EQLF Ty.floatRef

minf, maxf :: Var v => SuperNormal v
minf = binop MINF Ty.floatRef
maxf = binop MAXF Ty.floatRef

ceilf, floorf, truncf, roundf, i2f, n2f :: Var v => SuperNormal v
ceilf = unop' CEIL Ty.floatRef Ty.intRef
floorf = unop' FLOR Ty.floatRef Ty.intRef
truncf = unop' TRNF Ty.floatRef Ty.intRef
roundf = unop' RNDF Ty.floatRef Ty.intRef
i2f = unop' ITOF Ty.intRef Ty.floatRef
n2f = unop' NTOF Ty.natRef Ty.floatRef

trni :: Var v => SuperNormal v
trni = unop0 3 $ \[x0,x,z,b]
    -> unbox x0 Ty.intRef x
     . TLetD z UN (TLit $ I 0)
     . TLetD b UN (TPrm LEQI [x, z])
     . TMatch b
     $ MatchIntegral
         (mapSingleton 1 $ TCon Ty.natRef 0 [z])
         (Just $ TCon Ty.natRef 0 [x])

modular :: Var v => POp -> (Bool -> ANormal v) -> SuperNormal v
modular pop ret
  = unop0 3 $ \[x0,x,m,t]
 -> unbox x0 Ty.intRef x
  . TLetD t UN (TLit $ I 2)
  . TLetD m UN (TPrm pop [x,t])
  . TMatch m
  $ MatchIntegral
      (mapSingleton 1 $ ret True)
      (Just $ ret False)

evni, evnn, oddi, oddn :: Var v => SuperNormal v
evni = modular MODI (\b -> if b then fls else tru)
oddi = modular MODI (\b -> if b then tru else fls)
evnn = modular MODN (\b -> if b then fls else tru)
oddn = modular MODN (\b -> if b then tru else fls)

dropn :: Var v => SuperNormal v
dropn = binop0 4 $ \[x0,y0,x,y,b,r]
     -> unbox x0 Ty.natRef x
      . unbox y0 Ty.natRef y
      . TLetD b UN (TPrm LEQN [x,y])
      . TLet (Indirect 1) r UN
          (TMatch b $ MatchIntegral
             (mapSingleton 1 $ TLit $ N 0)
             (Just $ TPrm SUBN [x,y]))
      $ TCon Ty.natRef 0 [r]

appendt, taket, dropt, sizet, unconst, unsnoct :: Var v => SuperNormal v
appendt = binop0 0 $ \[x,y] -> TPrm CATT [x,y]
taket = binop0 1 $ \[x0,y,x]
     -> unbox x0 Ty.natRef x
      $ TPrm TAKT [x,y]
dropt = binop0 1 $ \[x0,y,x]
     -> unbox x0 Ty.natRef x
      $ TPrm DRPT [x,y]
sizet = unop0 1 $ \[x,r]
     -> TLetD r UN (TPrm SIZT [x])
      $ TCon Ty.natRef 0 [r]
unconst = unop0 5 $ \[x,t,c0,c,y,p]
     -> TLetD t UN (TPrm UCNS [x])
      . TMatch t . MatchSum $ mapFromList
      [ (0, ([], TCon Ty.optionalRef 0 []))
      , (1, ([UN,BX], TAbss [c0,y]
                    . TLetD c BX (TCon Ty.charRef 0 [c0])
                    . TLetD p BX (TCon Ty.pairRef 0 [c,y])
                    $ TCon Ty.optionalRef 1 [p]))
      ]
unsnoct = unop0 5 $ \[x,t,c0,c,y,p]
     -> TLetD t UN (TPrm USNC [x])
      . TMatch t . MatchSum $ mapFromList
      [ (0, ([], TCon Ty.optionalRef 0 []))
      , (1, ([BX,UN], TAbss [y,c0]
                    . TLetD c BX (TCon Ty.charRef 0 [c0])
                    . TLetD p BX (TCon Ty.pairRef 0 [y,c])
                    $ TCon Ty.optionalRef 1 [p]))
      ]

appends, conss, snocs :: Var v => SuperNormal v
appends = binop0 0 $ \[x,y] -> TPrm CATS [x,y]
conss = binop0 0 $ \[x,y] -> TPrm CONS [x,y]
snocs = binop0 0 $ \[x,y] -> TPrm SNOC [x,y]

takes, drops, sizes, ats, emptys :: Var v => SuperNormal v
takes = binop0 1 $ \[x0,y,x]
     -> unbox x0 Ty.natRef x
      $ TPrm TAKS [x,y]
drops = binop0 1 $ \[x0,y,x]
     -> unbox x0 Ty.natRef x
      $ TPrm DRPS [x,y]
sizes = unop0 1 $ \[x,r]
     -> TLetD r UN (TPrm SIZS [x])
      $ TCon Ty.natRef 0 [r]
ats = binop0 3 $ \[x0,y,x,t,r]
   -> unbox x0 Ty.natRef x
    . TLetD t UN (TPrm IDXS [x,y])
    . TMatch t . MatchSum $ mapFromList
    [ (0, ([], TCon Ty.optionalRef 0 []))
    , (1, ([BX], TAbs r $ TCon Ty.optionalRef 1 [r]))
    ]
emptys = Lambda [] $ TPrm BLDS []

viewls, viewrs :: Var v => SuperNormal v
viewls = unop0 3 $ \[s,u,h,t]
      -> TLetD u UN (TPrm VWLS [s])
       . TMatch u . MatchSum $ mapFromList
       [ (0, ([], TCon Ty.seqViewRef 0 []))
       , (1, ([BX,BX], TAbss [h,t] $ TCon Ty.seqViewRef 1 [h,t]))
       ]
viewrs = unop0 3 $ \[s,u,i,l]
      -> TLetD u UN (TPrm VWRS [s])
       . TMatch u . MatchSum $ mapFromList
       [ (0, ([], TCon Ty.seqViewRef 0 []))
       , (1, ([BX,BX], TAbss [i,l] $ TCon Ty.seqViewRef 1 [i,l]))
       ]

eqt, neqt, leqt, geqt, lesst, great :: Var v => SuperNormal v
eqt = binop0 1 $ \[x,y,b]
   -> TLetD b UN (TPrm EQLT [x,y])
    $ boolift b
neqt = binop0 1 $ \[x,y,b]
    -> TLetD b UN (TPrm EQLT [x,y])
     $ notlift b
leqt = binop0 1 $ \[x,y,b]
    -> TLetD b UN (TPrm LEQT [x,y])
     $ boolift b
geqt = binop0 1 $ \[x,y,b]
    -> TLetD b UN (TPrm LEQT [y,x])
     $ boolift b
lesst = binop0 1 $ \[x,y,b]
     -> TLetD b UN (TPrm LEQT [y,x])
      $ notlift b
great = binop0 1 $ \[x,y,b]
     -> TLetD b UN (TPrm LEQT [x,y])
      $ notlift b

packt, unpackt :: Var v => SuperNormal v
packt = unop0 0 $ \[s] -> TPrm PAKT [s]
unpackt = unop0 0 $ \[t] -> TPrm UPKT [t]

packb, unpackb, emptyb, appendb :: Var v => SuperNormal v
packb = unop0 0 $ \[s] -> TPrm PAKB [s]
unpackb = unop0 0 $ \[b] -> TPrm UPKB [b]
emptyb
  = Lambda []
  . TLetD es BX (TPrm BLDS [])
  $ TPrm PAKB [es]
  where
  es = fresh1
appendb = binop0 0 $ \[x,y] -> TPrm CATB [x,y]

takeb, dropb, atb, sizeb, flattenb :: Var v => SuperNormal v
takeb = binop0 1 $ \[n0,b,n]
     -> unbox n0 Ty.natRef n
      $ TPrm TAKB [n,b]

dropb = binop0 1 $ \[n0,b,n]
     -> unbox n0 Ty.natRef n
      $ TPrm DRPB [n,b]

atb = binop0 4 $ \[n0,b,n,t,r0,r]
   -> unbox n0 Ty.natRef n
    . TLetD t UN (TPrm IDXB [n,b])
    . TMatch t . MatchSum $ mapFromList
    [ (0, ([], TCon Ty.optionalRef 0 []))
    , (1, ([UN], TAbs r0
               . TLetD r BX (TCon Ty.natRef 0 [r0])
               $ TCon Ty.optionalRef 1 [r]))
    ]

sizeb = unop0 1 $ \[b,n]
     -> TLetD n UN (TPrm SIZB [b])
      $ TCon Ty.natRef 0 [n]

flattenb = unop0 0 $ \[b] -> TPrm FLTB [b]

i2t, n2t, f2t :: Var v => SuperNormal v
i2t = unop0 1 $ \[n0,n]
   -> unbox n0 Ty.intRef n
    $ TPrm ITOT [n]
n2t = unop0 1 $ \[n0,n]
   -> unbox n0 Ty.natRef n
    $ TPrm NTOT [n]
f2t = unop0 1 $ \[f0,f]
   -> unbox f0 Ty.floatRef f
    $ TPrm FTOT [f]

t2i, t2n, t2f :: Var v => SuperNormal v
t2i = unop0 3 $ \[x,t,n0,n]
   -> TLetD t UN (TPrm TTOI [x])
    . TMatch t . MatchSum $ mapFromList
    [ (0, ([], TCon Ty.optionalRef 0 []))
    , (1, ([UN], TAbs n0
               . TLetD n BX (TCon Ty.intRef 0 [n0])
               $ TCon Ty.optionalRef 1 [n]))
    ]
t2n = unop0 3 $ \[x,t,n0,n]
   -> TLetD t UN (TPrm TTON [x])
    . TMatch t . MatchSum $ mapFromList
    [ (0, ([], TCon Ty.optionalRef 0 []))
    , (1, ([UN], TAbs n0
               . TLetD n BX (TCon Ty.natRef 0 [n0])
               $ TCon Ty.optionalRef 1 [n]))
    ]
t2f = unop0 3 $ \[x,t,f0,f]
   -> TLetD t UN (TPrm TTOF [x])
    . TMatch t . MatchSum $ mapFromList
    [ (0, ([], TCon Ty.optionalRef 0 []))
    , (1, ([UN], TAbs f0
               . TLetD f BX (TCon Ty.floatRef 0 [f0])
               $ TCon Ty.optionalRef 1 [f]))
    ]

equ :: Var v => SuperNormal v
equ = binop0 1 $ \[x,y,b]
   -> TLetD b UN (TPrm EQLU [x,y])
    $ boolift b

cmpu :: Var v => SuperNormal v
cmpu = binop0 2 $ \[x,y,c,i]
    -> TLetD c UN (TPrm CMPU [x,y])
     . TLetD i UN (TPrm DECI [c])
     $ TCon Ty.intRef 0 [i]

ltu :: Var v => SuperNormal v
ltu = binop0 1 $ \[x,y,c]
   -> TLetD c UN (TPrm CMPU [x,y])
    . TMatch c
    $ MatchIntegral
        (mapFromList [ (0, TCon Ty.booleanRef 1 []) ])
        (Just $ TCon Ty.booleanRef 0 [])

gtu :: Var v => SuperNormal v
gtu = binop0 1 $ \[x,y,c]
   -> TLetD c UN (TPrm CMPU [x,y])
    . TMatch c
    $ MatchIntegral
        (mapFromList [ (2, TCon Ty.booleanRef 1 []) ])
        (Just $ TCon Ty.booleanRef 0 [])

geu :: Var v => SuperNormal v
geu = binop0 1 $ \[x,y,c]
   -> TLetD c UN (TPrm CMPU [x,y])
    . TMatch c
    $ MatchIntegral
        (mapFromList [ (0, TCon Ty.booleanRef 0 []) ])
        (Just $ TCon Ty.booleanRef 1 [])

leu :: Var v => SuperNormal v
leu = binop0 1 $ \[x,y,c]
   -> TLetD c UN (TPrm CMPU [x,y])
    . TMatch c
    $ MatchIntegral
        (mapFromList [ (2, TCon Ty.booleanRef 0 []) ])
        (Just $ TCon Ty.booleanRef 1 [])

notb :: Var v => SuperNormal v
notb = unop0 0 $ \[b]
    -> TMatch b . flip (MatchData Ty.booleanRef) Nothing
     $ mapFromList [ (0, ([], tru)), (1, ([], fls)) ]

orb :: Var v => SuperNormal v
orb = binop0 0 $ \[p,q]
   -> TMatch p . flip (MatchData Ty.booleanRef) Nothing
    $ mapFromList [ (1, ([], tru)), (0, ([], TVar q)) ]

andb :: Var v => SuperNormal v
andb = binop0 0 $ \[p,q]
    -> TMatch p . flip (MatchData Ty.booleanRef) Nothing
     $ mapFromList [ (0, ([], fls)), (1, ([], TVar q)) ]

-- unsafeCoerce, used for numeric types where conversion is a
-- no-op on the representation. Ideally this will be inlined and
-- eliminated so that no instruction is necessary.
cast :: Var v => Reference -> Reference -> SuperNormal v
cast ri ro
  = unop0 1 $ \[x0,x]
 -> unbox x0 ri x
  $ TCon ro 0 [x]

jumpk :: Var v => SuperNormal v
jumpk = binop0 0 $ \[k,a] -> TKon k [a]

fork'comp :: Var v => SuperNormal v
fork'comp
  = Lambda [BX]
  . TAbs act
  . TLetD unit BX (TCon Ty.unitRef 0 [])
  . TName lz (Right act) [unit]
  $ TPrm FORK [lz]
  where
  (act,unit,lz) = fresh3

bug :: Var v => SuperNormal v
bug = unop0 0 $ \[x] -> TPrm EROR [x]

watch :: Var v => SuperNormal v
watch
  = binop0 0 $ \[t,v]
 -> TLets Direct [] [] (TPrm PRNT [t])
  $ TVar v

code'missing :: Var v => SuperNormal v
code'missing
  = unop0 1 $ \[link,b]
 -> TLetD b UN (TPrm MISS [link])
  $ boolift b

code'cache :: Var v => SuperNormal v
code'cache = unop0 0 $ \[new] -> TPrm CACH [new]

code'lookup :: Var v => SuperNormal v
code'lookup
  = unop0 2 $ \[link,t,r]
 -> TLetD t UN (TPrm LKUP [link])
  . TMatch t . MatchSum $ mapFromList
  [ (0, ([], TCon Ty.optionalRef 0 []))
  , (1, ([BX], TAbs r $ TCon Ty.optionalRef 1 [r]))
  ]

value'load :: Var v => SuperNormal v
value'load
  = unop0 2 $ \[vlu,t,r]
 -> TLetD t UN (TPrm LOAD [vlu])
  . TMatch t . MatchSum $ mapFromList
  [ (0, ([BX], TAbs r $ TCon Ty.eitherRef 0 [r]))
  , (1, ([BX], TAbs r $ TCon Ty.eitherRef 1 [r]))
  ]

value'create :: Var v => SuperNormal v
value'create = unop0 0 $ \[x] -> TPrm VALU [x]

stm'atomic :: Var v => SuperNormal v
stm'atomic
  = Lambda [BX]
  . TAbs act
  . TLetD unit BX (TCon Ty.unitRef 0 [])
  . TName lz (Right act) [unit]
  $ TPrm ATOM [lz]
  where
  (act,unit,lz) = fresh3

type ForeignOp = forall v. Var v => FOp -> ([Mem], ANormal v)

standard'handle :: ForeignOp
standard'handle instr
  = ([BX],)
  . TAbss [h0]
  . unenum 3 h0 Ty.stdHandleRef h
  $ TFOp instr [h]
  where
  (h0,h) = fresh2

seek'handle :: ForeignOp
seek'handle instr
  = ([BX,BX,BX],)
  . TAbss [arg1, arg2, arg3]
  . unenum 3 arg2 Ty.seekModeRef seek
  . unbox arg3 Ty.intRef nat
  . TLetD result UN (TFOp instr [arg1, seek, nat])
  $ outIoFailUnit stack1 stack2 stack3 unit fail result
  where
    (arg1, arg2, arg3, seek, nat, stack1, stack2, stack3, unit, fail, result) = fresh11

get'buffering'output :: forall v. Var v => v -> v -> v -> v -> ANormal v
get'buffering'output bu m n b =
  TMatch bu . MatchSum  $ mapFromList
  [ (0, ([], TCon Ty.optionalRef 0 []))
  , (1, ([], line))
  , (2, ([], block'nothing))
  , (3, ([UN], TAbs n block'n))
  ]
  where
  final = TCon Ty.optionalRef 1 [b]
  block = TLetD b BX (TCon bufferModeReference 1 [m]) $ final

  line
    = TLetD b BX (TCon bufferModeReference 0 []) $ final
  block'nothing
    = TLetD m BX (TCon Ty.optionalRef 0 [])
    $ block
  block'n
    = TLetD m BX (TCon Ty.optionalRef 1 [n])
    $ block

get'buffering :: ForeignOp
get'buffering = inBx arg1 result
              $ get'buffering'output result m n b
  where
    (arg1, result, m, n, b) = fresh5

crypto'hash :: ForeignOp
crypto'hash instr
  = ([BX,BX],)
  . TAbss [alg,x]
  . TLetD vl BX (TPrm VALU [x])
  $ TFOp instr [alg,vl]
  where
  (alg,x,vl) = fresh3

crypto'hmac :: ForeignOp
crypto'hmac instr
  = ([BX,BX,BX],)
  . TAbss [alg,by,x]
  . TLetD vl BX (TPrm VALU [x])
  $ TFOp instr [alg,by,vl]
  where
  (alg,by,x,vl) = fresh4

-- Input Shape -- these will represent different argument lists a
-- foreign might expect
--
-- They will be named according to their shape:
--   inBx     : one boxed input arg
--   inNat     : one Nat input arg
--   inBxBx   : two boxed input args
--
-- All of these functions will have take (at least) the same three arguments
--
--   instr : the foreign instruction to call
--   result : a variable containing the result of the foreign call
--   cont : a term which will be evaluated when a result from the foreign call is on the stack
--


-- () -> ...
inUnit :: forall v. Var v => v -> v -> ANormal v -> FOp -> ([Mem], ANormal v)
inUnit unit result cont instr
  = ([BX], TAbs unit $ TLetD result UN (TFOp instr []) cont)

-- a -> ...
inBx :: forall v. Var v => v -> v -> ANormal v -> FOp -> ([Mem], ANormal v)
inBx arg result cont instr =
  ([BX],)
  . TAbs arg
  $ TLetD result UN (TFOp instr [arg]) cont

-- Nat -> ...
inNat :: forall v. Var v => v -> v -> v -> ANormal v -> FOp -> ([Mem], ANormal v)
inNat arg nat result cont instr =
  ([BX],)
  . TAbs arg
  . unbox arg Ty.natRef nat
  $ TLetD result UN (TFOp instr [nat]) cont


-- Maybe a -> b -> ...
inMaybeBx :: forall v. Var v => v -> v -> v -> v -> v -> ANormal v -> FOp -> ([Mem], ANormal v)
inMaybeBx arg1 arg2 arg3 mb result cont instr =
  ([BX, BX],)
  . TAbss [arg1, arg2]
  . TMatch arg1 . flip (MatchData Ty.optionalRef) Nothing
  $ mapFromList
    [ (0, ([], TLetD mb UN (TLit $ I 0)
               $ TLetD result UN (TFOp instr [mb, arg2]) cont))
    , (1, ([BX], TAbs arg3 . TLetD mb UN (TLit $ I 1) $ TLetD result UN (TFOp instr [mb, arg3, arg2]) cont))
    ]

-- a -> b -> ...
inBxBx :: forall v. Var v => v -> v -> v -> ANormal v -> FOp -> ([Mem], ANormal v)
inBxBx arg1 arg2 result cont instr =
  ([BX, BX],)
  . TAbss [arg1, arg2]
  $ TLetD result UN (TFOp instr [arg1, arg2]) cont

-- a -> Nat -> ...
inBxNat ::  forall v. Var v => v -> v -> v -> v -> ANormal v -> FOp -> ([Mem], ANormal v)
inBxNat arg1 arg2 nat result cont instr =
  ([BX,BX],)
  . TAbss [arg1, arg2]
  . unbox arg2 Ty.natRef nat
  $ TLetD result UN (TFOp instr [arg1, nat]) cont

-- a -> IOMode -> ...
inBxIomr :: forall v. Var v => v -> v -> v -> v -> ANormal v -> FOp -> ([Mem], ANormal v)
inBxIomr arg1 arg2 fm result cont instr
  = ([BX,BX],)
  . TAbss [arg1, arg2]
  . unenum 4 arg2 ioModeReference fm
  $ TLetD result UN (TFOp instr [arg1, fm]) cont

-- Output Shape -- these will represent different ways of translating
-- the result of a foreign call to a Unison Term
--
-- They will be named according to the output type
--   outInt    : a foreign function returning an Int
--   outBool   : a foreign function returning a boolean
--   outIOFail : a function returning (Either Failure a)
--
-- All of these functions will take a Var named result containing the
-- result of the foreign call
--
outInt :: forall v. Var v => v -> ANormal v
outInt i = TCon Ty.intRef 0 [i]

outMaybe :: forall v. Var v => v -> v -> ANormal v
outMaybe maybe result =
  TMatch result . MatchSum $ mapFromList
  [ (0, ([], TCon Ty.optionalRef 0 []))
  , (1, ([BX], TAbs maybe $ TCon Ty.optionalRef 1 [maybe]))
  ]

outIoFail :: forall v. Var v => v -> v -> v -> v -> ANormal v
outIoFail stack1 stack2 fail result =
  TMatch result . MatchSum $ mapFromList
  [ (0, ([BX, BX],)
        . TAbss [stack1, stack2]
        . TLetD fail BX (TCon failureReference 0 [stack1, stack2])
        $ TCon eitherReference 0 [fail])
  , (1, ([BX], TAbs stack1 $ TCon eitherReference 1 [stack1]))
  ]

outIoFailNat :: forall v. Var v => v -> v -> v -> v -> v -> v -> ANormal v
outIoFailNat stack1 stack2 stack3 fail nat result =
  TMatch result . MatchSum $ mapFromList
  [ (0, ([BX, BX],)
        . TAbss [stack1, stack2]
        . TLetD fail BX (TCon failureReference 0 [stack1, stack2])
        $ TCon eitherReference 0 [fail])
  , (1, ([UN],)
        . TAbs stack3
        . TLetD nat BX (TCon Ty.natRef 0 [stack3])
        $ TCon eitherReference 1 [nat])
  ]

outIoFailBox :: forall v. Var v => v -> v -> v -> v -> ANormal v
outIoFailBox stack1 stack2 fail result =
  TMatch result . MatchSum  $ mapFromList
  [ (0, ([BX, BX],)
        . TAbss [stack1, stack2]
        . TLetD fail BX (TCon failureReference 0 [stack1, stack2])
        $ TCon eitherReference 0 [fail])
  , (1, ([BX],)
        . TAbs stack1
        $ TCon eitherReference 1 [stack1])
  ]

outIoFailUnit :: forall v. Var v => v -> v -> v -> v -> v -> v -> ANormal v
outIoFailUnit stack1 stack2 stack3 unit fail result =
  TMatch result . MatchSum
  $ mapFromList
  [ (0, ([BX, BX],)
        . TAbss [stack1, stack2]
        . TLetD fail BX (TCon failureReference 0 [stack1, stack2])
        $ TCon eitherReference 0 [fail])
  , (1, ([BX],)
        . TAbss [stack3]
        . TLetD unit UN (TCon Ty.unitRef 0 [])
        $ TCon eitherReference 1 [unit])
  ]

outIoFailBool :: forall v. Var v => v -> v -> v -> v -> v -> v -> ANormal v
outIoFailBool stack1 stack2 stack3 bool fail result =
  TMatch result . MatchSum
  $ mapFromList
  [ (0, ([BX, BX],)
        . TAbss [stack1, stack2]
        . TLetD fail BX (TCon failureReference 0 [stack1, stack2])
        $ TCon eitherReference 0 [fail])
  , (1, ([UN],)
        . TAbs stack3
        . TLet (Indirect 1) bool BX (boolift stack3)
        $ TCon eitherReference 1 [bool])
  ]

-- Input / Output glue
--
-- These are pairings of input and output functions to handle a
-- foreign call.  The input function represents the numbers and types
-- of the inputs to a forein call.  The output function takes the
-- result of the foreign call and turns it into a Unison type.
--

-- a
direct :: ForeignOp
direct instr = ([], TFOp instr [])

--  () -> a
unitDirect :: ForeignOp
unitDirect instr = ([BX],) . TAbs arg $ TFOp instr [] where arg = fresh1

-- a -> b
boxDirect :: ForeignOp
boxDirect instr =
  ([BX],)
  . TAbs arg
  $ TFOp instr [arg] where
  arg = fresh1

-- () -> Either Failure Nat
unitToEFNat :: ForeignOp
unitToEFNat = inUnit unit result
            $ outIoFailNat stack1 stack2 stack3 fail nat result
  where (unit, stack1, stack2, stack3, fail, nat, result) = fresh7

-- () -> Either Failure a
unitToEFBox :: ForeignOp
unitToEFBox = inUnit unit result
            $ outIoFailBox stack1 stack2 fail result
  where (unit, stack1, stack2, fail, result) = fresh5

-- a -> Int
boxToInt :: ForeignOp
boxToInt = inBx arg result
          $ outInt result
  where
    (arg, result) = fresh2

-- a -> IOMode -> Either Failure b
boxIomrToEFBox :: ForeignOp
boxIomrToEFBox = inBxIomr arg1 arg2 enum result
              $ outIoFailBox stack1 stack2 fail result
  where
    (arg1, arg2, enum, stack1, stack2, fail, result) = fresh7

-- a -> ()
boxTo0 :: ForeignOp
boxTo0 = inBx arg result (TCon Ty.unitRef 0 [])
  where
    (arg, result) = fresh2

-- a -> b ->{E} ()
boxBoxTo0 :: ForeignOp
boxBoxTo0 instr
  = ([BX,BX],)
  . TAbss [arg1,arg2]
  . TLets Direct [] [] (TFOp instr [arg1,arg2])
  $ TCon Ty.unitRef 0 []
  where
  (arg1, arg2) = fresh2

-- Nat -> ()
natToUnit :: ForeignOp
natToUnit = inNat arg nat result (TCon Ty.unitRef 0 [])
  where
    (arg, nat, result) = fresh3

-- a -> Bool
boxToBool :: ForeignOp
boxToBool = inBx arg result
          $ boolift result
  where
    (arg, result) = fresh2

-- a -> b -> c
boxBoxDirect :: ForeignOp
boxBoxDirect instr
  = ([BX,BX],)
  . TAbss [b1,b2]
  $ TFOp instr [b1,b2]
  where
  (b1,b2) = fresh2

-- a -> b -> c -> d
boxBoxBoxDirect :: ForeignOp
boxBoxBoxDirect instr
  = ([BX,BX,BX],)
  . TAbss [b1,b2,b3]
  $ TFOp instr [b1,b2,b3]
  where
  (b1,b2,b3) = fresh3

-- a -> Either Failure b
boxToEFBox :: ForeignOp
boxToEFBox =
  inBx arg result $
    outIoFail stack1 stack2 fail result
  where
    (arg, result, stack1, stack2, fail) = fresh5

-- a -> Maybe b
boxToMaybeBox :: ForeignOp
boxToMaybeBox =
  inBx arg result $ outMaybe maybe result
  where
    (arg, maybe, result) = fresh3

-- a -> Either Failure Bool
boxToEFBool :: ForeignOp
boxToEFBool = inBx arg result
             $ outIoFailBool stack1 stack2 stack3 bool fail result
  where
    (arg, stack1, stack2, stack3, bool, fail, result) = fresh7

-- a -> b -> Either Failure Bool
boxBoxToEFBool :: ForeignOp
boxBoxToEFBool = inBxBx arg1 arg2 result
             $ outIoFailBool stack1 stack2 stack3 bool fail result
  where
    (arg1, arg2, stack1, stack2, stack3, bool, fail, result) = fresh8

-- a -> Either Failure ()
boxToEF0 :: ForeignOp
boxToEF0 = inBx arg result
          $ outIoFailUnit stack1 stack2 stack3 unit fail result
  where
    (arg, result, stack1, stack2, stack3, unit, fail) = fresh7

-- a -> b -> Either Failure ()
boxBoxToEF0 :: ForeignOp
boxBoxToEF0 = inBxBx arg1 arg2 result
            $ outIoFailUnit stack1 stack2 stack3 fail unit result
  where
    (arg1, arg2, result, stack1, stack2, stack3, fail, unit) = fresh8

-- a -> Either Failure Nat
boxToEFNat :: ForeignOp
boxToEFNat = inBx arg result
          $ outIoFailNat stack1 stack2 stack3 nat fail result
  where
    (arg, result, stack1, stack2, stack3, nat, fail) = fresh7

-- Maybe a -> b -> Either Failure c
maybeBoxToEFBox :: ForeignOp
maybeBoxToEFBox = inMaybeBx arg1 arg2 arg3 mb result
                $ outIoFail stack1 stack2 fail result
  where
    (arg1, arg2, arg3, mb, result, stack1, stack2, fail) = fresh8


-- a -> b -> Either Failure c
boxBoxToEFBox :: ForeignOp
boxBoxToEFBox = inBxBx arg1 arg2 result
            $ outIoFail stack1 stack2 fail result
  where
    (arg1, arg2, result, stack1, stack2, fail) = fresh6

-- a -> Nat -> Either Failure
boxNatToEFBox :: ForeignOp
boxNatToEFBox = inBxNat arg1 arg2 nat result
           $ outIoFail stack1 stack2 fail result
  where (arg1, arg2, nat, stack1, stack2, fail, result) = fresh7

-- a -> Either b c
boxToEBoxBox :: ForeignOp
boxToEBoxBox instr
  = ([BX],)
  . TAbss [b]
  . TLetD e UN (TFOp instr [b])
  . TMatch e . MatchSum
  $ mapFromList
  [ (0, ([BX], TAbs ev $ TCon eitherReference 0 [ev]))
  , (1, ([BX], TAbs ev $ TCon eitherReference 1 [ev]))
  ]
  where
  (e,b,ev) = fresh3

builtinLookup :: Var v => Map.Map Reference (SuperNormal v)
builtinLookup
  = Map.fromList
  . map (\(t, f) -> (Builtin t, f)) $
  [ ("Int.+", addi)
  , ("Int.-", subi)
  , ("Int.*", muli)
  , ("Int./", divi)
  , ("Int.mod", modi)
  , ("Int.==", eqi)
  , ("Int.<", lti)
  , ("Int.<=", lei)
  , ("Int.>", gti)
  , ("Int.>=", gei)
  , ("Int.increment", inci)
  , ("Int.signum", sgni)
  , ("Int.negate", negi)
  , ("Int.truncate0", trni)
  , ("Int.isEven", evni)
  , ("Int.isOdd", oddi)
  , ("Int.shiftLeft", shli)
  , ("Int.shiftRight", shri)
  , ("Int.trailingZeros", tzeroi)
  , ("Int.leadingZeros", lzeroi)
  , ("Int.and", andi)
  , ("Int.or", ori)
  , ("Int.xor", xori)
  , ("Int.complement", compli)
  , ("Int.pow", powi)
  , ("Int.toText", i2t)
  , ("Int.fromText", t2i)
  , ("Int.toFloat", i2f)
  , ("Int.popCount", popi)

  , ("Nat.+", addn)
  , ("Nat.-", subn)
  , ("Nat.sub", subn)
  , ("Nat.*", muln)
  , ("Nat./", divn)
  , ("Nat.mod", modn)
  , ("Nat.==", eqn)
  , ("Nat.<", ltn)
  , ("Nat.<=", len)
  , ("Nat.>", gtn)
  , ("Nat.>=", gen)
  , ("Nat.increment", incn)
  , ("Nat.isEven", evnn)
  , ("Nat.isOdd", oddn)
  , ("Nat.shiftLeft", shln)
  , ("Nat.shiftRight", shrn)
  , ("Nat.trailingZeros", tzeron)
  , ("Nat.leadingZeros", lzeron)
  , ("Nat.and", andn)
  , ("Nat.or", orn)
  , ("Nat.xor", xorn)
  , ("Nat.complement", compln)
  , ("Nat.pow", pown)
  , ("Nat.drop", dropn)
  , ("Nat.toInt", cast Ty.natRef Ty.intRef)
  , ("Nat.toFloat", n2f)
  , ("Nat.toText", n2t)
  , ("Nat.fromText", t2n)
  , ("Nat.popCount", popn)

  , ("Float.+", addf)
  , ("Float.-", subf)
  , ("Float.*", mulf)
  , ("Float./", divf)
  , ("Float.pow", powf)
  , ("Float.log", logf)
  , ("Float.logBase", logbf)
  , ("Float.sqrt", sqrtf)

  , ("Float.min", minf)
  , ("Float.max", maxf)

  , ("Float.<", ltf)
  , ("Float.>", gtf)
  , ("Float.<=", lef)
  , ("Float.>=", gef)
  , ("Float.==", eqf)
  , ("Float.!=", neqf)

  , ("Float.acos", acosf)
  , ("Float.asin", asinf)
  , ("Float.atan", atanf)
  , ("Float.cos", cosf)
  , ("Float.sin", sinf)
  , ("Float.tan", tanf)

  , ("Float.acosh", acoshf)
  , ("Float.asinh", asinhf)
  , ("Float.atanh", atanhf)
  , ("Float.cosh", coshf)
  , ("Float.sinh", sinhf)
  , ("Float.tanh", tanhf)

  , ("Float.exp", expf)
  , ("Float.abs", absf)

  , ("Float.ceiling", ceilf)
  , ("Float.floor", floorf)
  , ("Float.round", roundf)
  , ("Float.truncate", truncf)
  , ("Float.atan2", atan2f)

  , ("Float.toText", f2t)
  , ("Float.fromText", t2f)

  -- text
  , ("Text.empty", Lambda [] $ TLit (T ""))
  , ("Text.++", appendt)
  , ("Text.take", taket)
  , ("Text.drop", dropt)
  , ("Text.size", sizet)
  , ("Text.==", eqt)
  , ("Text.!=", neqt)
  , ("Text.<=", leqt)
  , ("Text.>=", geqt)
  , ("Text.<", lesst)
  , ("Text.>", great)
  , ("Text.uncons", unconst)
  , ("Text.unsnoc", unsnoct)
  , ("Text.toCharList", unpackt)
  , ("Text.fromCharList", packt)

  , ("Boolean.not", notb)
  , ("Boolean.or", orb)
  , ("Boolean.and", andb)

  , ("bug", bug)
  , ("todo", bug)
  , ("Debug.watch", watch)

  , ("Char.toNat", cast Ty.charRef Ty.natRef)
  , ("Char.fromNat", cast Ty.natRef Ty.charRef)

  , ("Bytes.empty", emptyb)
  , ("Bytes.fromList", packb)
  , ("Bytes.toList", unpackb)
  , ("Bytes.++", appendb)
  , ("Bytes.take", takeb)
  , ("Bytes.drop", dropb)
  , ("Bytes.at", atb)
  , ("Bytes.size", sizeb)
  , ("Bytes.flatten", flattenb)

  , ("List.take", takes)
  , ("List.drop", drops)
  , ("List.size", sizes)
  , ("List.++", appends)
  , ("List.at", ats)
  , ("List.cons", conss)
  , ("List.snoc", snocs)
  , ("List.empty", emptys)
  , ("List.viewl", viewls)
  , ("List.viewr", viewrs)
--
--   , B "Debug.watch" $ forall1 "a" (\a -> text --> a --> a)
  , ("Universal.==", equ)
  , ("Universal.compare", cmpu)
  , ("Universal.>", gtu)
  , ("Universal.<", ltu)
  , ("Universal.>=", geu)
  , ("Universal.<=", leu)

  , ("jumpCont", jumpk)

  , ("IO.forkComp.v2", fork'comp)

  , ("Code.isMissing", code'missing)
  , ("Code.cache_", code'cache)
  , ("Code.lookup", code'lookup)
  , ("Value.load", value'load)
  , ("Value.value", value'create)

  , ("STM.atomically", stm'atomic)
  ] ++ foreignWrappers

type FDecl v
  = State (Word64, [(Text, SuperNormal v)], EnumMap Word64 ForeignFunc)

declareForeign
  :: Var v => Text -> ForeignOp -> ForeignFunc -> FDecl v ()
declareForeign name op func
  = modify $ \(w, cs, fs)
      -> (w+1, (name, uncurry Lambda (op w)) : cs, mapInsert w func fs)

mkForeignIOF
  :: (ForeignConvention a, ForeignConvention r)
  => (a -> IO r) -> ForeignFunc
mkForeignIOF f = mkForeign $ \a -> tryIOE (f a)
  where
  tryIOE :: IO a -> IO (Either Failure a)
  tryIOE = fmap handleIOE . try
  handleIOE :: Either IOException a -> Either Failure a
  handleIOE (Left e) = Left $ traceShow e $ Failure ioFailureReference (pack (show e))
  handleIOE (Right a) = Right a

mkForeignTls
  :: forall a r.(ForeignConvention a, ForeignConvention r)
  => (a -> IO r) -> ForeignFunc
mkForeignTls f = mkForeign $ \a -> fmap flatten (tryIO2 (tryIO1 (f a)))
  where
  tryIO1 :: IO r -> IO (Either TLS.TLSException r)
  tryIO1 = try
  tryIO2 :: IO (Either TLS.TLSException r) -> IO (Either IOException (Either TLS.TLSException r))
  tryIO2 = try
  flatten :: Either IOException (Either TLS.TLSException r) -> Either Failure r
  flatten (Left e) = Left (Failure ioFailureReference (pack (show e)))
  flatten (Right (Left e)) = Left (Failure tlsFailureReference (pack (show e)))
  flatten (Right (Right a)) = Right a

declareForeigns :: Var v => FDecl v ()
declareForeigns = do

  declareForeign "IO.openFile.v2" boxIomrToEFBox $ mkForeignIOF (uncurry openFile)
  declareForeign "IO.closeFile.v2" boxToEF0 $ mkForeignIOF hClose
  declareForeign "IO.isFileEOF.v2" boxToEFBool $ mkForeignIOF hIsEOF
  declareForeign "IO.isFileOpen.v2" boxToEFBool $ mkForeignIOF hIsOpen
  declareForeign "IO.isSeekable.v2" boxToEFBool $ mkForeignIOF hIsSeekable

  declareForeign "IO.seekHandle.v2" seek'handle
    . mkForeignIOF $ \(h,sm,n) -> hSeek h sm (fromIntegral (n :: Int))

  declareForeign "IO.handlePosition.v2" boxToInt
    -- TODO: truncating integer
    . mkForeignIOF $ \h -> fromInteger @Word64 <$> hTell h

  declareForeign "IO.getBuffering.v2" get'buffering
    $ mkForeignIOF hGetBuffering

  declareForeign "IO.setBuffering.v2" boxBoxToEF0
    . mkForeignIOF $ uncurry hSetBuffering

  declareForeign "IO.getBytes.v2" boxNatToEFBox .  mkForeignIOF $ \(h,n) -> Bytes.fromArray <$> hGet h n

  declareForeign "IO.putBytes.v2" boxBoxToEFBox .  mkForeignIOF $ \(h,bs) -> hPut h (Bytes.toArray bs)
  declareForeign "IO.systemTime.v2" unitToEFNat
    $ mkForeignIOF $ \() -> getPOSIXTime

  declareForeign "IO.getTempDirectory.v2" unitToEFBox
    $ mkForeignIOF $ \() -> getTemporaryDirectory

  declareForeign "IO.createTempDirectory" boxToEFBox
    $ mkForeignIOF $ \prefix -> do
       temp <- getTemporaryDirectory
       createTempDirectory temp prefix

  declareForeign "IO.getCurrentDirectory.v2" direct
    . mkForeignIOF $ \() -> getCurrentDirectory

  declareForeign "IO.setCurrentDirectory.v2" boxToEF0
    $ mkForeignIOF setCurrentDirectory

  declareForeign "IO.fileExists.v2" boxToEFBool
    $ mkForeignIOF doesPathExist

  declareForeign "IO.isDirectory.v2" boxToEFBool
    $ mkForeignIOF doesDirectoryExist

  declareForeign "IO.createDirectory.v2" boxToEF0
    $ mkForeignIOF $ createDirectoryIfMissing True

  declareForeign "IO.removeDirectory.v2" boxToEF0
    $ mkForeignIOF removeDirectoryRecursive

  declareForeign "IO.renameDirectory.v2" boxBoxToEF0
    $ mkForeignIOF $ uncurry renameDirectory

  declareForeign "IO.removeFile.v2" boxToEF0
    $ mkForeignIOF removeFile

  declareForeign "IO.renameFile.v2" boxBoxToEF0
    $ mkForeignIOF $ uncurry renameFile

  declareForeign "IO.getFileTimestamp.v2" boxToEFNat
    . mkForeignIOF $ fmap utcTimeToPOSIXSeconds . getModificationTime

  declareForeign "IO.getFileSize.v2" boxToEFNat
    -- TODO: truncating integer
    . mkForeignIOF $ \fp -> fromInteger @Word64 <$> getFileSize fp

  declareForeign "IO.serverSocket.v2" maybeBoxToEFBox
    . mkForeignIOF $ \(mhst :: Maybe Text
                      , port) ->
        fst <$> SYS.bindSock (hostPreference mhst) port

  declareForeign "IO.socketPort" boxToEFNat
    . mkForeignIOF $ \(handle :: Socket) -> do
        n <- SYS.socketPort handle
        return (fromIntegral n :: Word64)

  declareForeign "IO.listen.v2" boxToEF0
    . mkForeignIOF $ \sk -> SYS.listenSock sk 2

  declareForeign "IO.clientSocket.v2" boxBoxToEFBox
    . mkForeignIOF $ fmap fst . uncurry SYS.connectSock

  declareForeign "IO.closeSocket.v2" boxToEF0
    $ mkForeignIOF SYS.closeSock

  declareForeign "IO.socketAccept.v2" boxToEFBox
    . mkForeignIOF $ fmap fst . SYS.accept

  declareForeign "IO.socketSend.v2" boxBoxToEF0
    . mkForeignIOF $ \(sk,bs) -> SYS.send sk (Bytes.toArray bs)

  declareForeign "IO.socketReceive.v2" boxNatToEFBox
    . mkForeignIOF $ \(hs,n) ->
    maybe Bytes.empty Bytes.fromArray <$> SYS.recv hs n

  declareForeign "IO.kill.v2" boxTo0 $ mkForeignIOF killThread

  declareForeign "IO.delay.v2" natToUnit $ mkForeignIOF threadDelay

  declareForeign "IO.stdHandle" standard'handle
    . mkForeign $ \(n :: Int) -> case n of
        0 -> pure (Just SYS.stdin)
        1 -> pure (Just SYS.stdout)
        2 -> pure (Just SYS.stderr)
        _ -> pure Nothing

  declareForeign "MVar.new" boxDirect
    . mkForeign $ \(c :: Closure) -> newMVar c

  declareForeign "MVar.newEmpty.v2" unitDirect
    . mkForeign $ \() -> newEmptyMVar @Closure

  declareForeign "MVar.take.v2" boxToEFBox
    . mkForeignIOF $ \(mv :: MVar Closure) -> takeMVar mv

  declareForeign "MVar.tryTake" boxToMaybeBox
    . mkForeign $ \(mv :: MVar Closure) -> tryTakeMVar mv

  declareForeign "MVar.put.v2" boxBoxToEF0
    . mkForeignIOF $ \(mv :: MVar Closure, x) -> putMVar mv x

  declareForeign "MVar.tryPut" boxBoxToEFBool
    . mkForeign $ \(mv :: MVar Closure, x) -> tryPutMVar mv x

  declareForeign "MVar.swap.v2" boxBoxToEFBox
    . mkForeignIOF $ \(mv :: MVar Closure, x) -> swapMVar mv x

  declareForeign "MVar.isEmpty" boxToBool
    . mkForeign $ \(mv :: MVar Closure) -> isEmptyMVar mv

  declareForeign "MVar.read.v2" boxBoxToEFBox
    . mkForeignIOF $ \(mv :: MVar Closure) -> readMVar mv

  declareForeign "MVar.tryRead" boxToMaybeBox
    . mkForeign $ \(mv :: MVar Closure) -> tryReadMVar mv

  declareForeign "Text.toUtf8" boxDirect . mkForeign
    $ pure . Bytes.fromArray . encodeUtf8

  declareForeign "Text.fromUtf8.v2" boxToEFBox . mkForeign
    $ pure . mapLeft (Failure ioFailureReference . pack . show) . decodeUtf8' . Bytes.toArray

<<<<<<< HEAD
  declareForeign "Tls.ClientConfig.default" boxBoxDirect .  mkForeign
    $ \(hostName::Text, serverId:: Bytes.Bytes) ->
        fmap (\store ->
              (defaultParamsClient (unpack hostName) (Bytes.toArray serverId)) {
                 TLS.clientSupported = def { TLS.supportedCiphers = Cipher.ciphersuite_strong },
                 TLS.clientShared = def { TLS.sharedCAStore = store }
                 }) X.getSystemCertificateStore
  
  declareForeign "Tls.ServerConfig.default" boxBoxDirect $ mkForeign
    $ \(certs :: [X.SignedCertificate], key :: X.PrivKey) ->
        pure $ (def :: TLS.ServerParams) { TLS.serverSupported = def { TLS.supportedCiphers = Cipher.ciphersuite_strong }
                                         , TLS.serverShared = def { TLS.sharedCredentials = Credentials [((X.CertificateChain certs), key)] }
                                         }

  let updateClient :: X.CertificateStore -> TLS.ClientParams -> TLS.ClientParams
      updateClient certs client = client { TLS.clientShared = ((clientShared client) { TLS.sharedCAStore = certs }) } in

        declareForeign "Tls.ClientConfig.certificates.set" boxBoxDirect . mkForeign $
          \(certs :: [X.SignedCertificate], params :: ClientParams) -> pure $ updateClient (X.makeCertificateStore certs) params

  let updateServer :: X.CertificateStore -> TLS.ServerParams -> TLS.ServerParams
      updateServer certs client = client { TLS.serverShared = ((serverShared client) { TLS.sharedCAStore = certs }) } in
        declareForeign "Tls.ServerConfig.certificates.set" boxBoxDirect . mkForeign $
          \(certs :: [X.SignedCertificate], params :: ServerParams) -> pure $ updateServer (X.makeCertificateStore certs) params
=======
  declareForeign "TVar.new" boxDirect . mkForeign
    $ \(c :: Closure) -> unsafeSTMToIO $ STM.newTVar c

  declareForeign "TVar.read" boxDirect . mkForeign
    $ \(v :: STM.TVar Closure) -> unsafeSTMToIO $ STM.readTVar v

  declareForeign "TVar.write" boxBoxTo0 . mkForeign
    $ \(v :: STM.TVar Closure, c :: Closure)
        -> unsafeSTMToIO $ STM.writeTVar v c

  declareForeign "TVar.newIO" boxDirect . mkForeign
    $ \(c :: Closure) -> STM.newTVarIO c

  declareForeign "TVar.readIO" boxDirect . mkForeign
    $ \(v :: STM.TVar Closure) -> STM.readTVarIO v

  declareForeign "TVar.swap" boxBoxDirect . mkForeign
    $ \(v, c :: Closure) -> unsafeSTMToIO $ STM.swapTVar v c

  declareForeign "STM.retry" unitDirect . mkForeign
    $ \() -> unsafeSTMToIO STM.retry :: IO Closure

  let
    defaultSupported :: TLS.Supported
    defaultSupported = def { TLS.supportedCiphers = Cipher.ciphersuite_strong }

  declareForeign "Tls.Config.defaultClient" boxBoxDirect
    .  mkForeign $ \(hostName::Text, serverId:: Bytes.Bytes) -> do
       store <- X.getSystemCertificateStore
       let shared :: TLS.Shared
           shared = def { TLS.sharedCAStore = store }
           defaultParams = (defaultParamsClient (unpack hostName) (Bytes.toArray serverId)) { TLS.clientSupported = defaultSupported, TLS.clientShared = shared }
       pure defaultParams

  declareForeign "Tls.Config.defaultServer" unitDirect . mkForeign $ \() -> do
    pure $ (def :: ServerParams) { TLS.serverSupported = defaultSupported }
>>>>>>> 45ec7412

  declareForeign "Tls.newClient" boxBoxToEFBox . mkForeignTls $
    \(config :: TLS.ClientParams,
      socket :: SYS.Socket) -> TLS.contextNew socket config

  declareForeign "Tls.newServer" boxBoxToEFBox . mkForeignTls $
    \(config :: TLS.ServerParams,
      socket :: SYS.Socket) -> TLS.contextNew socket config

  declareForeign "Tls.handshake" boxToEFBox . mkForeignTls $
    \(tls :: TLS.Context) -> TLS.handshake tls

  declareForeign "Tls.send" boxBoxToEFBox . mkForeignTls $
    \(tls :: TLS.Context,
      bytes :: Bytes.Bytes) -> TLS.sendData tls (Bytes.toLazyByteString bytes)

  let wrapFailure t = Failure tlsFailureReference (pack t)
      decoded :: Bytes.Bytes -> Either String PEM
      decoded bytes = fmap head $ pemParseLBS  $ Bytes.toLazyByteString bytes
      asCert :: PEM -> Either String X.SignedCertificate
      asCert pem = X.decodeSignedCertificate  $ pemContent pem
    in
      declareForeign "Tls.decodeCert" boxToEFBox . mkForeign $
        \(bytes :: Bytes.Bytes) -> pure $ mapLeft wrapFailure $ (decoded >=> asCert) bytes

  declareForeign "Tls.encodeCert" boxDirect . mkForeign $
    \(cert :: X.SignedCertificate) -> pure $ Bytes.fromArray $ X.encodeSignedObject cert

  declareForeign "Tls.decodePrivateKey" boxDirect . mkForeign $
    \(bytes :: Bytes.Bytes) -> pure $ X.readKeyFileFromMemory $ L.toStrict $ Bytes.toLazyByteString bytes

  declareForeign "Tls.encodePrivateKey" boxDirect . mkForeign $
    \(privateKey :: X.PrivKey) -> pure $ pack $ show privateKey
  
  declareForeign "Tls.receive" boxToEFBox . mkForeignTls $
    \(tls :: TLS.Context) -> do
      bs <- TLS.recvData tls
      pure $ Bytes.fromArray bs

  declareForeign "Tls.terminate" boxToEFBox . mkForeignTls $
    \(tls :: TLS.Context) -> TLS.bye tls

  declareForeign "Code.dependencies" boxDirect
    . mkForeign $ \(sg :: SuperGroup Symbol)
        -> pure $ Wrap Ty.termLinkRef . Ref <$> groupTermLinks sg
  declareForeign "Code.serialize" boxDirect
    . mkForeign $ \(sg :: SuperGroup Symbol)
        -> pure . Bytes.fromArray $ serializeGroup sg
  declareForeign "Code.deserialize" boxToEBoxBox
    . mkForeign $ pure . deserializeGroup @Symbol . Bytes.toArray
  declareForeign "Value.dependencies" boxDirect
    . mkForeign $
        pure . fmap (Wrap Ty.termLinkRef . Ref) . valueTermLinks
  declareForeign "Value.serialize" boxDirect
    . mkForeign $ pure . Bytes.fromArray . serializeValue
  declareForeign "Value.deserialize" boxToEBoxBox
    . mkForeign $ pure . deserializeValue . Bytes.toArray

  declareForeign "Any.Any" boxDirect . mkForeign $ \(a :: Closure) ->
    pure $ Closure.DataB1 Ty.anyRef 0 a

  -- Hashing functions
  let declareHashAlgorithm :: forall v alg . Var v => Hash.HashAlgorithm alg => Text -> alg -> FDecl v ()
      declareHashAlgorithm txt alg = do
        let algoRef = Builtin ("crypto.HashAlgorithm." <> txt)
        declareForeign ("crypto.HashAlgorithm." <> txt) direct . mkForeign $ \() ->
          pure (HashAlgorithm algoRef alg)

  declareHashAlgorithm "Sha3_512" Hash.SHA3_512
  declareHashAlgorithm "Sha3_256" Hash.SHA3_256
  declareHashAlgorithm "Sha2_512" Hash.SHA512
  declareHashAlgorithm "Sha2_256" Hash.SHA256
  declareHashAlgorithm "Blake2b_512" Hash.Blake2b_512
  declareHashAlgorithm "Blake2b_256" Hash.Blake2b_256
  declareHashAlgorithm "Blake2s_256" Hash.Blake2s_256

  -- declareForeign ("crypto.hash") boxBoxDirect . mkForeign $ \(HashAlgorithm _ref _alg, _a :: Closure) ->
  --   pure $ Bytes.empty -- todo : implement me

  declareForeign "crypto.hashBytes" boxBoxDirect . mkForeign $
    \(HashAlgorithm _ alg, b :: Bytes.Bytes) ->
        let ctx = Hash.hashInitWith alg
        in pure . Bytes.fromArray . Hash.hashFinalize $ Hash.hashUpdates ctx (Bytes.chunks b)

  declareForeign "crypto.hmacBytes" boxBoxBoxDirect
    . mkForeign $ \(HashAlgorithm _ alg, key :: Bytes.Bytes, msg :: Bytes.Bytes) ->
        let out = u alg $ HMAC.hmac (Bytes.toArray @BA.Bytes key) (Bytes.toArray @BA.Bytes msg)
            u :: a -> HMAC.HMAC a -> HMAC.HMAC a
            u _ h = h -- to help typechecker along
        in pure $ Bytes.fromArray out

  declareForeign "crypto.hash" crypto'hash . mkForeign
    $ \(HashAlgorithm _ alg, x)
   -> let hashlazy
            :: Hash.HashAlgorithm a
            => a -> L.ByteString -> Hash.Digest a
          hashlazy _ l = Hash.hashlazy l
       in pure . Bytes.fromArray . hashlazy alg $ serializeValueLazy x

  declareForeign "crypto.hmac" crypto'hmac . mkForeign
    $ \(HashAlgorithm _ alg, key, x)
   -> let hmac
            :: Hash.HashAlgorithm a => a -> L.ByteString -> HMAC.HMAC a
          hmac _ s
            = HMAC.finalize
            . HMAC.updates
                (HMAC.initialize $ Bytes.toArray @BA.Bytes key)
            $ L.toChunks s
      in pure . Bytes.fromArray . hmac alg $ serializeValueLazy x


  declareForeign "Bytes.toBase16" boxDirect . mkForeign $ pure . Bytes.toBase16
  declareForeign "Bytes.toBase32" boxDirect . mkForeign $ pure . Bytes.toBase32
  declareForeign "Bytes.toBase64" boxDirect . mkForeign $ pure . Bytes.toBase64
  declareForeign "Bytes.toBase64UrlUnpadded" boxDirect . mkForeign $ pure . Bytes.toBase64UrlUnpadded

  declareForeign "Bytes.fromBase16" boxToEBoxBox . mkForeign $ pure . Bytes.fromBase16
  declareForeign "Bytes.fromBase32" boxToEBoxBox . mkForeign $ pure . Bytes.fromBase32
  declareForeign "Bytes.fromBase64" boxToEBoxBox . mkForeign $ pure . Bytes.fromBase64
  declareForeign "Bytes.fromBase64UrlUnpadded" boxDirect . mkForeign $ pure . Bytes.fromBase64UrlUnpadded

hostPreference :: Maybe Text -> SYS.HostPreference
hostPreference Nothing = SYS.HostAny
hostPreference (Just host) = SYS.Host $ Text.unpack host

typeReferences :: [(Reference, Word64)]
typeReferences = zip rs [1..]
  where
  rs = [ r | (_,r) <- Ty.builtinTypes ]
    ++ [ DerivedId i | (_,i,_) <- Ty.builtinDataDecls @Symbol ]
    ++ [ DerivedId i | (_,i,_) <- Ty.builtinEffectDecls @Symbol ]

foreignDeclResults
  :: Var v
  => (Word64, [(Text, SuperNormal v)], EnumMap Word64 ForeignFunc)
foreignDeclResults = execState declareForeigns (0, [], mempty)

foreignWrappers :: Var v => [(Text, SuperNormal v)]
foreignWrappers | (_, l, _) <- foreignDeclResults = reverse l

numberedTermLookup :: Var v => EnumMap Word64 (SuperNormal v)
numberedTermLookup
  = mapFromList . zip [1..] . Map.elems $ builtinLookup

builtinTermNumbering :: Map Reference Word64
builtinTermNumbering
  = Map.fromList (zip (Map.keys $ builtinLookup @Symbol) [1..])

builtinTermBackref :: EnumMap Word64 Reference
builtinTermBackref
  = mapFromList . zip [1..] . Map.keys $ builtinLookup @Symbol

builtinTypeNumbering :: Map Reference Word64
builtinTypeNumbering = Map.fromList typeReferences

builtinTypeBackref :: EnumMap Word64 Reference
builtinTypeBackref = mapFromList $ swap <$> typeReferences
  where swap (x, y) = (y, x)

builtinForeigns :: EnumMap Word64 ForeignFunc
builtinForeigns | (_, _, m) <- foreignDeclResults @Symbol = m

unsafeSTMToIO :: STM.STM a -> IO a
unsafeSTMToIO (STM.STM m) = IO m<|MERGE_RESOLUTION|>--- conflicted
+++ resolved
@@ -1469,7 +1469,6 @@
   declareForeign "Text.fromUtf8.v2" boxToEFBox . mkForeign
     $ pure . mapLeft (Failure ioFailureReference . pack . show) . decodeUtf8' . Bytes.toArray
 
-<<<<<<< HEAD
   declareForeign "Tls.ClientConfig.default" boxBoxDirect .  mkForeign
     $ \(hostName::Text, serverId:: Bytes.Bytes) ->
         fmap (\store ->
@@ -1494,7 +1493,7 @@
       updateServer certs client = client { TLS.serverShared = ((serverShared client) { TLS.sharedCAStore = certs }) } in
         declareForeign "Tls.ServerConfig.certificates.set" boxBoxDirect . mkForeign $
           \(certs :: [X.SignedCertificate], params :: ServerParams) -> pure $ updateServer (X.makeCertificateStore certs) params
-=======
+
   declareForeign "TVar.new" boxDirect . mkForeign
     $ \(c :: Closure) -> unsafeSTMToIO $ STM.newTVar c
 
@@ -1531,7 +1530,6 @@
 
   declareForeign "Tls.Config.defaultServer" unitDirect . mkForeign $ \() -> do
     pure $ (def :: ServerParams) { TLS.serverSupported = defaultSupported }
->>>>>>> 45ec7412
 
   declareForeign "Tls.newClient" boxBoxToEFBox . mkForeignTls $
     \(config :: TLS.ClientParams,
