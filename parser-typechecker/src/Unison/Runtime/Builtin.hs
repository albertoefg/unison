{-# language RankNTypes #-}
{-# language ViewPatterns #-}
{-# language PatternGuards #-}
{-# language PatternSynonyms #-}
{-# language TypeApplications #-}
{-# language OverloadedStrings #-}
{-# language ScopedTypeVariables #-}
{-# language FunctionalDependencies #-}

module Unison.Runtime.Builtin
  ( builtinLookup
  , builtinTermNumbering
  , builtinTypeNumbering
  , builtinTermBackref
  , builtinTypeBackref
  , builtinForeigns
  , numberedTermLookup
  ) where

import Control.Monad.State.Strict (State, modify, execState)
import qualified Control.Exception.Safe as Exception
import Control.Monad.Catch (MonadCatch)
import Control.DeepSeq (NFData)

import Unison.ABT.Normalized hiding (TTm)
import Unison.Reference
import Unison.Runtime.ANF as ANF
import Unison.Runtime.ANF.Serialize as ANF
import Unison.Referent (pattern Ref)
import Unison.Var
import Unison.Symbol
import qualified Unison.Runtime.Stack as Closure
import Unison.Runtime.Stack (Closure)
import Unison.Runtime.Foreign
    ( Foreign(Wrap), HashAlgorithm(..), pattern Failure)
import qualified Unison.Runtime.Foreign as F
import Unison.Runtime.Foreign.Function

import qualified Unison.Type as Ty
import qualified Unison.Builtin as Ty (builtinTypes)
import qualified Unison.Builtin.Decls as Ty
import qualified Crypto.Hash as Hash
import qualified Crypto.MAC.HMAC as HMAC

import Unison.Util.EnumContainers as EC

import Data.Default (def)
import Data.ByteString (hGet, hPut)
import Data.Text as Text (pack, unpack)
import qualified Data.Text as Text
import qualified Data.Text.IO as Text
import Data.Text.Encoding ( decodeUtf8', decodeUtf8' )
import qualified Data.ByteArray as BA
import qualified Data.ByteString.Lazy as L
import qualified System.X509 as X
import qualified Data.X509 as X
import qualified Data.X509.Memory as X
import qualified Data.X509.CertificateStore as X
import Data.PEM (pemContent, pemParseLBS, PEM)
import Data.Set (insert)

import qualified Data.Map as Map
import Unison.Prelude hiding (some)
import qualified Unison.Util.Bytes as Bytes
import Network.Socket as SYS
  ( accept
  , socketPort
  , Socket
  )
import Network.Simple.TCP as SYS
  ( HostPreference(..)
  , bindSock
  , connectSock
  , listenSock
  , closeSock
  , send
  , recv
  )
import Network.TLS as TLS
import Network.TLS.Extra.Cipher as Cipher

import Data.IORef as SYS
  ( IORef
  , newIORef
  , readIORef
  , writeIORef
  )
import System.IO as SYS
  ( IOMode(..)
  , openFile
  , hClose
  , hGetBuffering
  , hSetBuffering
  , hIsEOF
  , hIsOpen
  , hIsSeekable
  , hSeek
  , hTell
  , stdin, stdout, stderr
  )
import Control.Concurrent as SYS
  ( threadDelay
  , killThread
  )
import Control.Concurrent.MVar as SYS
import Data.Time.Clock.POSIX as SYS
  ( getPOSIXTime
  , utcTimeToPOSIXSeconds
  )
import System.Directory as SYS
  ( getCurrentDirectory
  , setCurrentDirectory
  , getTemporaryDirectory
  , doesPathExist
  , doesDirectoryExist
  , renameDirectory
  , removeFile
  , renameFile
  , createDirectoryIfMissing
  , removeDirectoryRecursive
  , getDirectoryContents
  , getModificationTime
  , getFileSize
  )
import System.Environment as SYS
  ( getEnv
  )
import System.IO.Temp (createTempDirectory)

import qualified Control.Concurrent.STM as STM
import qualified GHC.Conc as STM

import GHC.IO (IO(IO))

type Failure = F.Failure Closure

freshes :: Var v => Int -> [v]
freshes = freshes' mempty

freshes' :: Var v => Set v -> Int -> [v]
freshes' avoid0 = go avoid0 []
  where
  go _     vs 0 = vs
  go avoid vs n
    = let v = freshIn avoid $ typed ANFBlank
       in go (insert v avoid) (v:vs) (n-1)

fresh1 :: Var v => v
fresh1 = head $ freshes 1

fresh2 :: Var v => (v, v)
fresh2 = (v1, v2) where
  [v1, v2] = freshes 2

fresh3 :: Var v => (v, v, v)
fresh3 = (v1, v2, v3) where
  [v1, v2, v3] = freshes 3

fresh4 :: Var v => (v, v, v, v)
fresh4 = (v1, v2, v3, v4) where
  [v1, v2, v3, v4] = freshes 4

fresh5 :: Var v => (v, v, v, v, v)
fresh5 = (v1, v2, v3, v4, v5) where
  [v1, v2, v3, v4, v5] = freshes 5

fresh6 :: Var v => (v, v, v, v, v, v)
fresh6 = (v1, v2, v3, v4, v5, v6) where
  [v1, v2, v3, v4, v5, v6] = freshes 6

fresh7 :: Var v => (v, v, v, v, v, v, v)
fresh7 = (v1, v2, v3, v4, v5, v6, v7) where
  [v1, v2, v3, v4, v5, v6, v7] = freshes 7

fresh8 :: Var v => (v, v, v, v, v, v, v, v)
fresh8 = (v1, v2, v3, v4, v5, v6, v7, v8) where
  [v1, v2, v3, v4, v5, v6, v7, v8] = freshes 8

fresh11 :: Var v => (v, v, v, v, v, v, v, v, v, v, v)
fresh11 = (v1, v2, v3, v4, v5, v6, v7, v8, v9, v10, v11) where
  [v1, v2, v3, v4, v5, v6, v7, v8, v9, v10, v11] = freshes 11

fls, tru :: Var v => ANormal v
fls = TCon Ty.booleanRef 0 []
tru = TCon Ty.booleanRef 1 []

none :: Var v => ANormal v
none = TCon Ty.optionalRef (toEnum Ty.noneId) []
some, left, right :: Var v => v -> ANormal v
some a = TCon Ty.optionalRef (toEnum Ty.someId) [a]
left x = TCon Ty.eitherRef (toEnum Ty.eitherLeftId) [x]
right x = TCon Ty.eitherRef (toEnum Ty.eitherRightId) [x]
seqViewEmpty :: Var v => ANormal v
seqViewEmpty = TCon Ty.seqViewRef (toEnum Ty.seqViewEmpty) []
seqViewElem :: Var v => v -> v -> ANormal v
seqViewElem l r = TCon Ty.seqViewRef (toEnum Ty.seqViewElem) [l,r]

boolift :: Var v => v -> ANormal v
boolift v
  = TMatch v $ MatchIntegral (mapFromList [(0,fls), (1,tru)]) Nothing

notlift :: Var v => v -> ANormal v
notlift v
  = TMatch v $ MatchIntegral (mapFromList [(1,fls), (0,tru)]) Nothing

unbox :: Var v => v -> Reference -> v -> ANormal v -> ANormal v
unbox v0 r v b
  = TMatch v0
  $ MatchData r (mapSingleton 0 $ ([UN], TAbs v b)) Nothing

unenum :: Var v => Int -> v -> Reference -> v -> ANormal v -> ANormal v
unenum n v0 r v nx
  = TMatch v0 $ MatchData r cases Nothing
  where
  mkCase i = (toEnum i, ([], TLetD v UN (TLit . I $ fromIntegral i) nx))
  cases = mapFromList . fmap mkCase $ [0..n-1]

unop0 :: Var v => Int -> ([v] -> ANormal v) -> SuperNormal v
unop0 n f
  = Lambda [BX]
  . TAbss [x0]
  $ f xs
  where
  xs@(x0:_) = freshes (1+n)

binop0 :: Var v => Int -> ([v] -> ANormal v) -> SuperNormal v
binop0 n f
  = Lambda [BX,BX]
  . TAbss [x0,y0]
  $ f xs
  where
  xs@(x0:y0:_) = freshes (2+n)

unop :: Var v => POp -> Reference -> SuperNormal v
unop pop rf = unop' pop rf rf

unop' :: Var v => POp -> Reference -> Reference -> SuperNormal v
unop' pop rfi rfo
  = unop0 2 $ \[x0,x,r]
 -> unbox x0 rfi x
  . TLetD r UN (TPrm pop [x])
  $ TCon rfo 0 [r]

binop :: Var v => POp -> Reference -> SuperNormal v
binop pop rf = binop' pop rf rf rf

binop'
  :: Var v
  => POp
  -> Reference -> Reference -> Reference
  -> SuperNormal v
binop' pop rfx rfy rfr
  = binop0 3 $ \[x0,y0,x,y,r]
 -> unbox x0 rfx x
  . unbox y0 rfy y
  . TLetD r UN (TPrm pop [x,y])
  $ TCon rfr 0 [r]

cmpop :: Var v => POp -> Reference -> SuperNormal v
cmpop pop rf
  = binop0 3 $ \[x0,y0,x,y,b]
 -> unbox x0 rf x
  . unbox y0 rf y
  . TLetD b UN (TPrm pop [x,y])
  $ boolift b

cmpopb :: Var v => POp -> Reference -> SuperNormal v
cmpopb pop rf
  = binop0 3 $ \[x0,y0,x,y,b]
 -> unbox x0 rf x
  . unbox y0 rf y
  . TLetD b UN (TPrm pop [y,x])
  $ boolift b

cmpopn :: Var v => POp -> Reference -> SuperNormal v
cmpopn pop rf
  = binop0 3 $ \[x0,y0,x,y,b]
 -> unbox x0 rf x
  . unbox y0 rf y
  . TLetD b UN (TPrm pop [x,y])
  $ notlift b

cmpopbn :: Var v => POp -> Reference -> SuperNormal v
cmpopbn pop rf
  = binop0 3 $ \[x0,y0,x,y,b]
 -> unbox x0 rf x
  . unbox y0 rf y
  . TLetD b UN (TPrm pop [y,x])
  $ notlift b

addi,subi,muli,divi,modi,shli,shri,powi :: Var v => SuperNormal v
addi = binop ADDI Ty.intRef
subi = binop SUBI Ty.intRef
muli = binop MULI Ty.intRef
divi = binop DIVI Ty.intRef
modi = binop MODI Ty.intRef
shli = binop' SHLI Ty.intRef Ty.natRef Ty.intRef
shri = binop' SHRI Ty.intRef Ty.natRef Ty.intRef
powi = binop' POWI Ty.intRef Ty.natRef Ty.intRef

addn,subn,muln,divn,modn,shln,shrn,pown :: Var v => SuperNormal v
addn = binop ADDN Ty.natRef
subn = binop' SUBN Ty.natRef Ty.natRef Ty.intRef
muln = binop MULN Ty.natRef
divn = binop DIVN Ty.natRef
modn = binop MODN Ty.natRef
shln = binop SHLN Ty.natRef
shrn = binop SHRN Ty.natRef
pown = binop POWN Ty.natRef

eqi, eqn, lti, ltn, lei, len :: Var v => SuperNormal v
eqi = cmpop EQLI Ty.intRef
lti = cmpopbn LEQI Ty.intRef
lei = cmpop LEQI Ty.intRef
eqn = cmpop EQLN Ty.natRef
ltn = cmpopbn LEQN Ty.natRef
len = cmpop LEQN Ty.natRef

gti, gtn, gei, gen :: Var v => SuperNormal v
gti = cmpopn LEQI Ty.intRef
gei = cmpopb LEQI Ty.intRef
gtn = cmpopn LEQN Ty.intRef
gen = cmpopb LEQN Ty.intRef

inci, incn :: Var v => SuperNormal v
inci = unop INCI Ty.intRef
incn = unop INCN Ty.natRef

sgni, negi :: Var v => SuperNormal v
sgni = unop SGNI Ty.intRef
negi = unop NEGI Ty.intRef

lzeron, tzeron, lzeroi, tzeroi, popn, popi :: Var v => SuperNormal v
lzeron = unop LZRO Ty.natRef
tzeron = unop TZRO Ty.natRef
popn = unop POPC Ty.natRef
popi = unop' POPC Ty.intRef Ty.natRef
lzeroi = unop' LZRO Ty.intRef Ty.natRef
tzeroi = unop' TZRO Ty.intRef Ty.natRef

andn, orn, xorn, compln, andi, ori, xori, compli :: Var v => SuperNormal v
andn = binop ANDN Ty.natRef
orn = binop IORN Ty.natRef
xorn = binop XORN Ty.natRef
compln = unop COMN Ty.natRef
andi = binop ANDN Ty.intRef
ori = binop IORN Ty.intRef
xori = binop XORN Ty.intRef
compli = unop COMN Ty.intRef

addf, subf, mulf, divf, powf, sqrtf, logf, logbf
  :: Var v => SuperNormal v
addf = binop ADDF Ty.floatRef
subf = binop SUBF Ty.floatRef
mulf = binop MULF Ty.floatRef
divf = binop DIVF Ty.floatRef
powf = binop POWF Ty.floatRef
sqrtf = unop SQRT Ty.floatRef
logf = unop LOGF Ty.floatRef
logbf = binop LOGB Ty.floatRef

expf, absf :: Var v => SuperNormal v
expf = unop EXPF Ty.floatRef
absf = unop ABSF Ty.floatRef

cosf, sinf, tanf, acosf, asinf, atanf :: Var v => SuperNormal v
cosf = unop COSF Ty.floatRef
sinf = unop SINF Ty.floatRef
tanf = unop TANF Ty.floatRef
acosf = unop ACOS Ty.floatRef
asinf = unop ASIN Ty.floatRef
atanf = unop ATAN Ty.floatRef

coshf, sinhf, tanhf, acoshf, asinhf, atanhf, atan2f
  :: Var v => SuperNormal v
coshf = unop COSH Ty.floatRef
sinhf = unop SINH Ty.floatRef
tanhf = unop TANH Ty.floatRef
acoshf = unop ACSH Ty.floatRef
asinhf = unop ASNH Ty.floatRef
atanhf = unop ATNH Ty.floatRef
atan2f = binop ATN2 Ty.floatRef

ltf, gtf, lef, gef, eqf, neqf :: Var v => SuperNormal v
ltf = cmpopbn LEQF Ty.floatRef
gtf = cmpopn LEQF Ty.floatRef
lef = cmpop LEQF Ty.floatRef
gef = cmpopb LEQF Ty.floatRef
eqf = cmpop EQLF Ty.floatRef
neqf = cmpopn EQLF Ty.floatRef

minf, maxf :: Var v => SuperNormal v
minf = binop MINF Ty.floatRef
maxf = binop MAXF Ty.floatRef

ceilf, floorf, truncf, roundf, i2f, n2f :: Var v => SuperNormal v
ceilf = unop' CEIL Ty.floatRef Ty.intRef
floorf = unop' FLOR Ty.floatRef Ty.intRef
truncf = unop' TRNF Ty.floatRef Ty.intRef
roundf = unop' RNDF Ty.floatRef Ty.intRef
i2f = unop' ITOF Ty.intRef Ty.floatRef
n2f = unop' NTOF Ty.natRef Ty.floatRef

trni :: Var v => SuperNormal v
trni = unop0 3 $ \[x0,x,z,b]
    -> unbox x0 Ty.intRef x
     . TLetD z UN (TLit $ I 0)
     . TLetD b UN (TPrm LEQI [x, z])
     . TMatch b
     $ MatchIntegral
         (mapSingleton 1 $ TCon Ty.natRef 0 [z])
         (Just $ TCon Ty.natRef 0 [x])

modular :: Var v => POp -> (Bool -> ANormal v) -> SuperNormal v
modular pop ret
  = unop0 3 $ \[x0,x,m,t]
 -> unbox x0 Ty.intRef x
  . TLetD t UN (TLit $ I 2)
  . TLetD m UN (TPrm pop [x,t])
  . TMatch m
  $ MatchIntegral
      (mapSingleton 1 $ ret True)
      (Just $ ret False)

evni, evnn, oddi, oddn :: Var v => SuperNormal v
evni = modular MODI (\b -> if b then fls else tru)
oddi = modular MODI (\b -> if b then tru else fls)
evnn = modular MODN (\b -> if b then fls else tru)
oddn = modular MODN (\b -> if b then tru else fls)

dropn :: Var v => SuperNormal v
dropn = binop0 4 $ \[x0,y0,x,y,b,r]
     -> unbox x0 Ty.natRef x
      . unbox y0 Ty.natRef y
      . TLetD b UN (TPrm LEQN [x,y])
      . TLet (Indirect 1) r UN
          (TMatch b $ MatchIntegral
             (mapSingleton 1 $ TLit $ N 0)
             (Just $ TPrm SUBN [x,y]))
      $ TCon Ty.natRef 0 [r]

appendt, taket, dropt, sizet, unconst, unsnoct :: Var v => SuperNormal v
appendt = binop0 0 $ \[x,y] -> TPrm CATT [x,y]
taket = binop0 1 $ \[x0,y,x]
     -> unbox x0 Ty.natRef x
      $ TPrm TAKT [x,y]
dropt = binop0 1 $ \[x0,y,x]
     -> unbox x0 Ty.natRef x
      $ TPrm DRPT [x,y]
sizet = unop0 1 $ \[x,r]
     -> TLetD r UN (TPrm SIZT [x])
      $ TCon Ty.natRef 0 [r]
unconst = unop0 7 $ \[x,t,c0,c,y,p,u,yp]
     -> TLetD t UN (TPrm UCNS [x])
      . TMatch t . MatchSum $ mapFromList
      [ (0, ([], none))
      , (1, ([UN,BX], TAbss [c0,y]
                    . TLetD u BX (TCon Ty.unitRef 0 [])
                    . TLetD yp BX (TCon Ty.pairRef 0 [y,u])
                    . TLetD c BX (TCon Ty.charRef 0 [c0])
                    . TLetD p BX (TCon Ty.pairRef 0 [c,yp])
                    $ some p))
      ]
unsnoct = unop0 7 $ \[x,t,c0,c,y,p,u,cp]
     -> TLetD t UN (TPrm USNC [x])
      . TMatch t . MatchSum $ mapFromList
      [ (0, ([], none))
      , (1, ([BX,UN], TAbss [y,c0]
                    . TLetD u BX (TCon Ty.unitRef 0 [])
                    . TLetD c BX (TCon Ty.charRef 0 [c0])
                    . TLetD cp BX (TCon Ty.pairRef 0 [c,u])
                    . TLetD p BX (TCon Ty.pairRef 0 [y,cp])
                    $ some p))
      ]

appends, conss, snocs :: Var v => SuperNormal v
appends = binop0 0 $ \[x,y] -> TPrm CATS [x,y]
conss = binop0 0 $ \[x,y] -> TPrm CONS [x,y]
snocs = binop0 0 $ \[x,y] -> TPrm SNOC [x,y]

coerceType :: Var v => Reference -> Reference -> SuperNormal v
coerceType fromType toType = unop0 1 $ \[x,r]
     -> unbox x fromType r
      $ TCon toType 0 [r]

takes, drops, sizes, ats, emptys :: Var v => SuperNormal v
takes = binop0 1 $ \[x0,y,x]
     -> unbox x0 Ty.natRef x
      $ TPrm TAKS [x,y]
drops = binop0 1 $ \[x0,y,x]
     -> unbox x0 Ty.natRef x
      $ TPrm DRPS [x,y]
sizes = unop0 1 $ \[x,r]
     -> TLetD r UN (TPrm SIZS [x])
      $ TCon Ty.natRef 0 [r]
ats = binop0 3 $ \[x0,y,x,t,r]
   -> unbox x0 Ty.natRef x
    . TLetD t UN (TPrm IDXS [x,y])
    . TMatch t . MatchSum $ mapFromList
    [ (0, ([], none))
    , (1, ([BX], TAbs r $ some r))
    ]
emptys = Lambda [] $ TPrm BLDS []

viewls, viewrs :: Var v => SuperNormal v
viewls = unop0 3 $ \[s,u,h,t]
      -> TLetD u UN (TPrm VWLS [s])
       . TMatch u . MatchSum $ mapFromList
       [ (0, ([], seqViewEmpty))
       , (1, ([BX,BX], TAbss [h,t] $ seqViewElem h t))
       ]
viewrs = unop0 3 $ \[s,u,i,l]
      -> TLetD u UN (TPrm VWRS [s])
       . TMatch u . MatchSum $ mapFromList
       [ (0, ([], seqViewEmpty))
       , (1, ([BX,BX], TAbss [i,l] $ seqViewElem i l))
       ]

eqt, neqt, leqt, geqt, lesst, great :: Var v => SuperNormal v
eqt = binop0 1 $ \[x,y,b]
   -> TLetD b UN (TPrm EQLT [x,y])
    $ boolift b
neqt = binop0 1 $ \[x,y,b]
    -> TLetD b UN (TPrm EQLT [x,y])
     $ notlift b
leqt = binop0 1 $ \[x,y,b]
    -> TLetD b UN (TPrm LEQT [x,y])
     $ boolift b
geqt = binop0 1 $ \[x,y,b]
    -> TLetD b UN (TPrm LEQT [y,x])
     $ boolift b
lesst = binop0 1 $ \[x,y,b]
     -> TLetD b UN (TPrm LEQT [y,x])
      $ notlift b
great = binop0 1 $ \[x,y,b]
     -> TLetD b UN (TPrm LEQT [x,y])
      $ notlift b

packt, unpackt :: Var v => SuperNormal v
packt = unop0 0 $ \[s] -> TPrm PAKT [s]
unpackt = unop0 0 $ \[t] -> TPrm UPKT [t]

packb, unpackb, emptyb, appendb :: Var v => SuperNormal v
packb = unop0 0 $ \[s] -> TPrm PAKB [s]
unpackb = unop0 0 $ \[b] -> TPrm UPKB [b]
emptyb
  = Lambda []
  . TLetD es BX (TPrm BLDS [])
  $ TPrm PAKB [es]
  where
  es = fresh1
appendb = binop0 0 $ \[x,y] -> TPrm CATB [x,y]

takeb, dropb, atb, sizeb, flattenb :: Var v => SuperNormal v
takeb = binop0 1 $ \[n0,b,n]
     -> unbox n0 Ty.natRef n
      $ TPrm TAKB [n,b]

dropb = binop0 1 $ \[n0,b,n]
     -> unbox n0 Ty.natRef n
      $ TPrm DRPB [n,b]

atb = binop0 4 $ \[n0,b,n,t,r0,r]
   -> unbox n0 Ty.natRef n
    . TLetD t UN (TPrm IDXB [n,b])
    . TMatch t . MatchSum $ mapFromList
    [ (0, ([], none))
    , (1, ([UN], TAbs r0
               . TLetD r BX (TCon Ty.natRef 0 [r0])
               $ some r))
    ]

sizeb = unop0 1 $ \[b,n]
     -> TLetD n UN (TPrm SIZB [b])
      $ TCon Ty.natRef 0 [n]

flattenb = unop0 0 $ \[b] -> TPrm FLTB [b]

i2t, n2t, f2t :: Var v => SuperNormal v
i2t = unop0 1 $ \[n0,n]
   -> unbox n0 Ty.intRef n
    $ TPrm ITOT [n]
n2t = unop0 1 $ \[n0,n]
   -> unbox n0 Ty.natRef n
    $ TPrm NTOT [n]
f2t = unop0 1 $ \[f0,f]
   -> unbox f0 Ty.floatRef f
    $ TPrm FTOT [f]

t2i, t2n, t2f :: Var v => SuperNormal v
t2i = unop0 3 $ \[x,t,n0,n]
   -> TLetD t UN (TPrm TTOI [x])
    . TMatch t . MatchSum $ mapFromList
    [ (0, ([], none))
    , (1, ([UN], TAbs n0
               . TLetD n BX (TCon Ty.intRef 0 [n0])
               $ some n))
    ]
t2n = unop0 3 $ \[x,t,n0,n]
   -> TLetD t UN (TPrm TTON [x])
    . TMatch t . MatchSum $ mapFromList
    [ (0, ([], none))
    , (1, ([UN], TAbs n0
               . TLetD n BX (TCon Ty.natRef 0 [n0])
               $ some n))
    ]
t2f = unop0 3 $ \[x,t,f0,f]
   -> TLetD t UN (TPrm TTOF [x])
    . TMatch t . MatchSum $ mapFromList
    [ (0, ([], none))
    , (1, ([UN], TAbs f0
               . TLetD f BX (TCon Ty.floatRef 0 [f0])
               $ some f))
    ]

equ :: Var v => SuperNormal v
equ = binop0 1 $ \[x,y,b]
   -> TLetD b UN (TPrm EQLU [x,y])
    $ boolift b

cmpu :: Var v => SuperNormal v
cmpu = binop0 2 $ \[x,y,c,i]
    -> TLetD c UN (TPrm CMPU [x,y])
     . TLetD i UN (TPrm DECI [c])
     $ TCon Ty.intRef 0 [i]

ltu :: Var v => SuperNormal v
ltu = binop0 1 $ \[x,y,c]
   -> TLetD c UN (TPrm CMPU [x,y])
    . TMatch c
    $ MatchIntegral
        (mapFromList [ (0, TCon Ty.booleanRef 1 []) ])
        (Just $ TCon Ty.booleanRef 0 [])

gtu :: Var v => SuperNormal v
gtu = binop0 1 $ \[x,y,c]
   -> TLetD c UN (TPrm CMPU [x,y])
    . TMatch c
    $ MatchIntegral
        (mapFromList [ (2, TCon Ty.booleanRef 1 []) ])
        (Just $ TCon Ty.booleanRef 0 [])

geu :: Var v => SuperNormal v
geu = binop0 1 $ \[x,y,c]
   -> TLetD c UN (TPrm CMPU [x,y])
    . TMatch c
    $ MatchIntegral
        (mapFromList [ (0, TCon Ty.booleanRef 0 []) ])
        (Just $ TCon Ty.booleanRef 1 [])

leu :: Var v => SuperNormal v
leu = binop0 1 $ \[x,y,c]
   -> TLetD c UN (TPrm CMPU [x,y])
    . TMatch c
    $ MatchIntegral
        (mapFromList [ (2, TCon Ty.booleanRef 0 []) ])
        (Just $ TCon Ty.booleanRef 1 [])

notb :: Var v => SuperNormal v
notb = unop0 0 $ \[b]
    -> TMatch b . flip (MatchData Ty.booleanRef) Nothing
     $ mapFromList [ (0, ([], tru)), (1, ([], fls)) ]

orb :: Var v => SuperNormal v
orb = binop0 0 $ \[p,q]
   -> TMatch p . flip (MatchData Ty.booleanRef) Nothing
    $ mapFromList [ (1, ([], tru)), (0, ([], TVar q)) ]

andb :: Var v => SuperNormal v
andb = binop0 0 $ \[p,q]
    -> TMatch p . flip (MatchData Ty.booleanRef) Nothing
     $ mapFromList [ (0, ([], fls)), (1, ([], TVar q)) ]

-- unsafeCoerce, used for numeric types where conversion is a
-- no-op on the representation. Ideally this will be inlined and
-- eliminated so that no instruction is necessary.
cast :: Var v => Reference -> Reference -> SuperNormal v
cast ri ro
  = unop0 1 $ \[x0,x]
 -> unbox x0 ri x
  $ TCon ro 0 [x]

-- This version of unsafeCoerce is the identity function. It works
-- only if the two types being coerced between are actually the same,
-- because it keeps the same representation. It is not capable of
-- e.g. correctly translating between two types with compatible bit
-- representations, because tagging information will be retained.
poly'coerce :: Var v => SuperNormal v
poly'coerce = unop0 0 $ \[x] -> TVar x

jumpk :: Var v => SuperNormal v
jumpk = binop0 0 $ \[k,a] -> TKon k [a]

scope'run :: Var v => SuperNormal v
scope'run
  = unop0 1 $ \[e, un]
 -> TLetD un BX (TCon Ty.unitRef 0 [])
  $ TApp (FVar e) [un]

fork'comp :: Var v => SuperNormal v
fork'comp
  = Lambda [BX]
  . TAbs act
  . TLetD unit BX (TCon Ty.unitRef 0 [])
  . TName lz (Right act) [unit]
  $ TPrm FORK [lz]
  where
  (act,unit,lz) = fresh3

bug :: Var v => Text -> SuperNormal v
bug name
  = unop0 1 $ \[x, n]
 -> TLetD n BX (TLit $ T name)
  $ TPrm EROR [n, x]

watch :: Var v => SuperNormal v
watch
  = binop0 0 $ \[t,v]
 -> TLets Direct [] [] (TPrm PRNT [t])
  $ TVar v

raise :: Var v => SuperNormal v
raise
  = unop0 4 $ \[r,f,n,j,k]
 -> TMatch r . flip (MatchData Ty.exceptionRef) Nothing $ mapFromList
  [ (0, ([BX], TAbs f $ TVar f))
  , (i, ([UN,BX]
      , TAbss [j,f]
      . TShift Ty.exceptionRef k
      . TLetD n BX (TLit $ T "builtin.raise")
      $ TPrm EROR [n, f]))
  ]
  where
  i = fromIntegral $ builtinTypeNumbering Map.! Ty.exceptionRef

code'missing :: Var v => SuperNormal v
code'missing
  = unop0 1 $ \[link,b]
 -> TLetD b UN (TPrm MISS [link])
  $ boolift b

code'cache :: Var v => SuperNormal v
code'cache = unop0 0 $ \[new] -> TPrm CACH [new]

code'lookup :: Var v => SuperNormal v
code'lookup
  = unop0 2 $ \[link,t,r]
 -> TLetD t UN (TPrm LKUP [link])
  . TMatch t . MatchSum $ mapFromList
  [ (0, ([], none))
  , (1, ([BX], TAbs r $ some r))
  ]

code'validate :: Var v => SuperNormal v
code'validate
  = unop0 5 $ \[item, t, ref, msg, extra, fail]
 -> TLetD t UN (TPrm CVLD [item])
  . TMatch t . MatchSum
  $ mapFromList
  [ (1, ([BX, BX, BX],)
      . TAbss [ref, msg, extra]
      . TLetD fail BX (TCon Ty.failureRef 0 [ref, msg, extra])
      $ some fail)
  , (0, ([],)
      $ none)
  ]

term'link'to'text :: Var v => SuperNormal v
term'link'to'text
  = unop0 0 $ \[link] -> TPrm TLTT [link]

value'load :: Var v => SuperNormal v
value'load
  = unop0 2 $ \[vlu,t,r]
 -> TLetD t UN (TPrm LOAD [vlu])
  . TMatch t . MatchSum $ mapFromList
  [ (0, ([BX], TAbs r $ left r))
  , (1, ([BX], TAbs r $ right r))
  ]

value'create :: Var v => SuperNormal v
value'create = unop0 0 $ \[x] -> TPrm VALU [x]

stm'atomic :: Var v => SuperNormal v
stm'atomic
  = Lambda [BX]
  . TAbs act
  . TLetD unit BX (TCon Ty.unitRef 0 [])
  . TName lz (Right act) [unit]
  $ TPrm ATOM [lz]
  where
  (act,unit,lz) = fresh3

type ForeignOp = forall v. Var v => FOp -> ([Mem], ANormal v)

standard'handle :: ForeignOp
standard'handle instr
  = ([BX],)
  . TAbss [h0]
  . unenum 3 h0 Ty.stdHandleRef h
  $ TFOp instr [h]
  where
  (h0,h) = fresh2

any'construct :: Var v => SuperNormal v
any'construct
  = unop0 0 $ \[v]
 -> TCon Ty.anyRef 0 [v]

any'extract :: Var v => SuperNormal v
any'extract
  = unop0 1
  $ \[v,v1] -> TMatch v
  $ MatchData Ty.anyRef (mapSingleton 0 $ ([BX], TAbs v1 (TVar v1))) Nothing

seek'handle :: ForeignOp
seek'handle instr
  = ([BX,BX,BX],)
  . TAbss [arg1, arg2, arg3]
  . unenum 3 arg2 Ty.seekModeRef seek
  . unbox arg3 Ty.intRef nat
  . TLetD result UN (TFOp instr [arg1, seek, nat])
  $ outIoFailUnit stack1 stack2 stack3 unit fail result
  where
    (arg1, arg2, arg3, seek, nat, stack1, stack2, stack3, unit, fail, result) = fresh11

no'buf, line'buf, block'buf, sblock'buf :: Enum e => e
no'buf = toEnum Ty.bufferModeNoBufferingId
line'buf = toEnum Ty.bufferModeLineBufferingId
block'buf = toEnum Ty.bufferModeBlockBufferingId
sblock'buf = toEnum Ty.bufferModeSizedBlockBufferingId

infixr 0 -->
(-->) :: a -> b -> (a, b)
x --> y = (x, y)

set'buffering :: ForeignOp
set'buffering instr
  = ([BX,BX],)
  . TAbss [handle, bmode]
  . TMatch bmode . MatchDataCover Ty.bufferModeRef $ mapFromList
  [ no'buf --> [] --> k1 no'buf
  , line'buf --> [] --> k1 line'buf
  , block'buf --> [] --> k1 block'buf
  , sblock'buf --> [BX] -->
      TAbs n . TMatch n . MatchDataCover Ty.bufferModeRef $ mapFromList
      [ 0 --> [UN] -->
            TAbs w
          . TLetD tag UN (TLit (N sblock'buf))
          $ k2 [tag,w]
      ]
  ]
  where
  k1 num = TLetD tag UN (TLit (N num))
         $ k2 [tag]
  k2 args = TLetD r UN (TFOp instr (handle:args))
          $ outIoFailUnit s1 s2 s3 u f r
  (handle,bmode,tag,n,w,s1,s2,s3,u,f,r) = fresh11

get'buffering'output :: forall v. Var v => v -> v -> v -> ANormal v
get'buffering'output bu n w =
  TMatch bu . MatchSum  $ mapFromList
  [ no'buf --> [] --> TCon Ty.bufferModeRef no'buf []
  , line'buf --> [] --> TCon Ty.bufferModeRef line'buf []
  , block'buf --> [] --> TCon Ty.bufferModeRef block'buf []
  , sblock'buf --> [UN] -->
        TAbs w
      . TLetD n BX (TCon Ty.natRef 0 [w])
      $ TCon Ty.bufferModeRef sblock'buf [n]
  ]

get'buffering :: ForeignOp
get'buffering
  = inBx arg1 result
  $ get'buffering'output result n n2
  where
  (arg1, result, n, n2) = fresh4

crypto'hash :: ForeignOp
crypto'hash instr
  = ([BX,BX],)
  . TAbss [alg,x]
  . TLetD vl BX (TPrm VALU [x])
  $ TFOp instr [alg,vl]
  where
  (alg,x,vl) = fresh3

crypto'hmac :: ForeignOp
crypto'hmac instr
  = ([BX,BX,BX],)
  . TAbss [alg,by,x]
  . TLetD vl BX (TPrm VALU [x])
  $ TFOp instr [alg,by,vl]
  where
  (alg,by,x,vl) = fresh4

-- Input Shape -- these will represent different argument lists a
-- foreign might expect
--
-- They will be named according to their shape:
--   inBx     : one boxed input arg
--   inNat     : one Nat input arg
--   inBxBx   : two boxed input args
--
-- All of these functions will have take (at least) the same three arguments
--
--   instr : the foreign instruction to call
--   result : a variable containing the result of the foreign call
--   cont : a term which will be evaluated when a result from the foreign call is on the stack
--


-- () -> ...
inUnit :: forall v. Var v => v -> v -> ANormal v -> FOp -> ([Mem], ANormal v)
inUnit unit result cont instr
  = ([BX], TAbs unit $ TLetD result UN (TFOp instr []) cont)

-- a -> ...
inBx :: forall v. Var v => v -> v -> ANormal v -> FOp -> ([Mem], ANormal v)
inBx arg result cont instr =
  ([BX],)
  . TAbs arg
  $ TLetD result UN (TFOp instr [arg]) cont

-- Nat -> ...
inNat :: forall v. Var v => v -> v -> v -> ANormal v -> FOp -> ([Mem], ANormal v)
inNat arg nat result cont instr =
  ([BX],)
  . TAbs arg
  . unbox arg Ty.natRef nat
  $ TLetD result UN (TFOp instr [nat]) cont


-- Maybe a -> b -> ...
inMaybeBx :: forall v. Var v => v -> v -> v -> v -> v -> ANormal v -> FOp -> ([Mem], ANormal v)
inMaybeBx arg1 arg2 arg3 mb result cont instr =
  ([BX, BX],)
  . TAbss [arg1, arg2]
  . TMatch arg1 . flip (MatchData Ty.optionalRef) Nothing
  $ mapFromList
    [ (toEnum Ty.noneId, ([], TLetD mb UN (TLit $ I 0)
               $ TLetD result UN (TFOp instr [mb, arg2]) cont))
    , (toEnum Ty.someId, ([BX], TAbs arg3 . TLetD mb UN (TLit $ I 1) $ TLetD result UN (TFOp instr [mb, arg3, arg2]) cont))
    ]

-- a -> b -> ...
inBxBx :: forall v. Var v => v -> v -> v -> ANormal v -> FOp -> ([Mem], ANormal v)
inBxBx arg1 arg2 result cont instr =
  ([BX, BX],)
  . TAbss [arg1, arg2]
  $ TLetD result UN (TFOp instr [arg1, arg2]) cont

-- a -> Nat -> ...
inBxNat ::  forall v. Var v => v -> v -> v -> v -> ANormal v -> FOp -> ([Mem], ANormal v)
inBxNat arg1 arg2 nat result cont instr =
  ([BX,BX],)
  . TAbss [arg1, arg2]
  . unbox arg2 Ty.natRef nat
  $ TLetD result UN (TFOp instr [arg1, nat]) cont

-- a -> IOMode -> ...
inBxIomr :: forall v. Var v => v -> v -> v -> v -> ANormal v -> FOp -> ([Mem], ANormal v)
inBxIomr arg1 arg2 fm result cont instr
  = ([BX,BX],)
  . TAbss [arg1, arg2]
  . unenum 4 arg2 Ty.fileModeRef fm
  $ TLetD result UN (TFOp instr [arg1, fm]) cont

-- Output Shape -- these will represent different ways of translating
-- the result of a foreign call to a Unison Term
--
-- They will be named according to the output type
--   outInt    : a foreign function returning an Int
--   outBool   : a foreign function returning a boolean
--   outIOFail : a function returning (Either Failure a)
--
-- All of these functions will take a Var named result containing the
-- result of the foreign call
--
outMaybe :: forall v. Var v => v -> v -> ANormal v
outMaybe maybe result =
  TMatch result . MatchSum $ mapFromList
  [ (0, ([], none))
  , (1, ([BX], TAbs maybe $ some maybe))
  ]

outMaybeTup :: forall v. Var v => v -> v -> v -> v -> v -> v -> v -> ANormal v
outMaybeTup a b n u bp p result =
  TMatch result . MatchSum $ mapFromList
  [ (0, ([], none))
  , (1, ([UN,BX], TAbss [a,b]
                . TLetD u BX (TCon Ty.unitRef 0 [])
                . TLetD bp BX (TCon Ty.pairRef 0 [b,u])
                . TLetD n BX (TCon Ty.natRef 0 [a])
                . TLetD p BX (TCon Ty.pairRef 0 [n,bp])
                $ some p))
  ]

outIoFail :: forall v. Var v => v -> v -> v -> v -> ANormal v
outIoFail stack1 stack2 fail result =
  TMatch result . MatchSum $ mapFromList
  [ (0, ([BX, BX],)
        . TAbss [stack1, stack2]
        . TLetD fail BX (TCon Ty.failureRef 0 [stack1, stack2])
        $ left fail)
  , (1, ([BX], TAbs stack1 $ right stack1))
  ]

outIoFailNat :: forall v. Var v => v -> v -> v -> v -> v -> v -> ANormal v
outIoFailNat stack1 stack2 stack3 fail nat result =
  TMatch result . MatchSum $ mapFromList
  [ (0, ([BX, BX],)
        . TAbss [stack1, stack2]
        . TLetD fail BX (TCon Ty.failureRef 0 [stack1, stack2])
        $ left fail)
  , (1, ([UN],)
        . TAbs stack3
        . TLetD nat BX (TCon Ty.natRef 0 [stack3])
        $ right nat)
  ]

outIoFailBox :: forall v. Var v => v -> v -> v -> v -> ANormal v
outIoFailBox stack1 stack2 fail result =
  TMatch result . MatchSum  $ mapFromList
  [ (0, ([BX, BX],)
        . TAbss [stack1, stack2]
        . TLetD fail BX (TCon Ty.failureRef 0 [stack1, stack2])
        $ left fail)
  , (1, ([BX],)
        . TAbs stack1
        $ right stack1)
  ]

outIoFailUnit :: forall v. Var v => v -> v -> v -> v -> v -> v -> ANormal v
outIoFailUnit stack1 stack2 stack3 unit fail result =
  TMatch result . MatchSum
  $ mapFromList
  [ (0, ([BX, BX],)
        . TAbss [stack1, stack2]
        . TLetD fail BX (TCon Ty.failureRef 0 [stack1, stack2])
        $ left fail)
  , (1, ([BX],)
        . TAbss [stack3]
        . TLetD unit BX (TCon Ty.unitRef 0 [])
        $ right unit)
  ]

outIoFailBool :: forall v. Var v => v -> v -> v -> v -> v -> v -> ANormal v
outIoFailBool stack1 stack2 stack3 bool fail result =
  TMatch result . MatchSum
  $ mapFromList
  [ (0, ([BX, BX],)
        . TAbss [stack1, stack2]
        . TLetD fail BX (TCon Ty.failureRef 0 [stack1, stack2])
        $ left fail)
  , (1, ([UN],)
        . TAbs stack3
        . TLet (Indirect 1) bool BX (boolift stack3)
        $ right bool)
  ]

outIoFailG
  :: Var v => v -> v -> v -> v -> v
  -> ((ANormal v -> ANormal v) -> ([Mem], ANormal v))
  -> ANormal v
outIoFailG stack1 stack2 fail result output k
  = TMatch result . MatchSum $ mapFromList
  [ (0, ([BX, BX],)
      . TAbss [stack1, stack2]
      . TLetD fail BX (TCon Ty.failureRef 0 [stack1, stack2])
      $ left fail)
  , (1, k $ \t -> TLetD output BX t
                $ right output)
  ]

-- Input / Output glue
--
-- These are pairings of input and output functions to handle a
-- foreign call.  The input function represents the numbers and types
-- of the inputs to a forein call.  The output function takes the
-- result of the foreign call and turns it into a Unison type.
--

-- a
direct :: ForeignOp
direct instr = ([], TFOp instr [])

--  () -> a
unitDirect :: ForeignOp
unitDirect instr = ([BX],) . TAbs arg $ TFOp instr [] where arg = fresh1

-- a -> b
boxDirect :: ForeignOp
boxDirect instr =
  ([BX],)
  . TAbs arg
  $ TFOp instr [arg] where
  arg = fresh1

-- () -> Either Failure Nat
unitToEFNat :: ForeignOp
unitToEFNat = inUnit unit result
            $ outIoFailNat stack1 stack2 stack3 fail nat result
  where (unit, stack1, stack2, stack3, fail, nat, result) = fresh7

-- () -> Int
unitToInt :: ForeignOp
unitToInt = inUnit unit result
            $ TCon Ty.intRef 0 [result]
  where (unit, result) = fresh2

-- () -> Either Failure a
unitToEFBox :: ForeignOp
unitToEFBox = inUnit unit result
            $ outIoFailBox stack1 stack2 fail result
  where (unit, stack1, stack2, fail, result) = fresh5

boxIomrToEFBox :: ForeignOp
boxIomrToEFBox = inBxIomr arg1 arg2 enum result
              $ outIoFailBox stack1 stack2 fail result
  where
    (arg1, arg2, enum, stack1, stack2, fail, result) = fresh7

-- a -> ()
boxTo0 :: ForeignOp
boxTo0 = inBx arg result (TCon Ty.unitRef 0 [])
  where
    (arg, result) = fresh2

-- a -> b ->{E} ()
boxBoxTo0 :: ForeignOp
boxBoxTo0 instr
  = ([BX,BX],)
  . TAbss [arg1,arg2]
  . TLets Direct [] [] (TFOp instr [arg1,arg2])
  $ TCon Ty.unitRef 0 []
  where
  (arg1, arg2) = fresh2

-- Nat -> ()
-- natToUnit :: ForeignOp
-- natToUnit = inNat arg nat result (TCon Ty.unitRef 0 [])
--   where
--     (arg, nat, result) = fresh3

-- a -> Bool
boxToBool :: ForeignOp
boxToBool = inBx arg result
          $ boolift result
  where
    (arg, result) = fresh2

-- Nat -> c
-- Works for an type that's packed into a word, just
-- pass `wordDirect Ty.natRef`, `wordDirect Ty.floatRef`
-- etc
wordDirect :: Reference -> ForeignOp
wordDirect wordType instr
  = ([BX],)
  . TAbss [b1]
  . unbox b1 wordType ub1
  $ TFOp instr [ub1]
  where
  (b1,ub1) = fresh2


-- Nat -> a -> c
-- Works for an type that's packed into a word, just
-- pass `wordBoxDirect Ty.natRef`, `wordBoxDirect Ty.floatRef`
-- etc
wordBoxDirect :: Reference -> ForeignOp
wordBoxDirect wordType instr
  = ([BX,BX],)
  . TAbss [b1,b2]
  . unbox b1 wordType ub1
  $ TFOp instr [ub1,b2]
  where
  (b1,b2,ub1) = fresh3

-- a -> b -> c
boxBoxDirect :: ForeignOp
boxBoxDirect instr
  = ([BX,BX],)
  . TAbss [b1,b2]
  $ TFOp instr [b1,b2]
  where
  (b1,b2) = fresh2

-- a -> b -> c -> d
boxBoxBoxDirect :: ForeignOp
boxBoxBoxDirect instr
  = ([BX,BX,BX],)
  . TAbss [b1,b2,b3]
  $ TFOp instr [b1,b2,b3]
  where
  (b1,b2,b3) = fresh3

-- a -> Either Failure b
boxToEFBox :: ForeignOp
boxToEFBox =
  inBx arg result $
    outIoFail stack1 stack2 fail result
  where
    (arg, result, stack1, stack2, fail) = fresh5

-- a -> Either Failure (Maybe b)
boxToEFMBox :: ForeignOp
boxToEFMBox
  = inBx arg result
  . outIoFailG stack1 stack2 fail result output $ \k ->
  ([UN], TAbs stack3 . TMatch stack3 . MatchSum $ mapFromList
         [ (0, ([], k $ none))
         , (1, ([BX], TAbs stack4 . k $ some stack4))
         ])
  where
  (arg, result, stack1, stack2, stack3, stack4, fail, output) = fresh8

-- a -> Maybe b
boxToMaybeBox :: ForeignOp
boxToMaybeBox =
  inBx arg result $ outMaybe maybe result
  where
    (arg, maybe, result) = fresh3

-- a -> Maybe b
boxToMaybeTup :: ForeignOp
boxToMaybeTup =
  inBx arg result $ outMaybeTup a b c u bp p result
  where
    (arg, a, b, c, u, bp, p, result) = fresh8



-- a -> Either Failure Bool
boxToEFBool :: ForeignOp
boxToEFBool = inBx arg result
             $ outIoFailBool stack1 stack2 stack3 bool fail result
  where
    (arg, stack1, stack2, stack3, bool, fail, result) = fresh7

-- a -> b -> Either Failure Bool
boxBoxToEFBool :: ForeignOp
boxBoxToEFBool = inBxBx arg1 arg2 result
             $ outIoFailBool stack1 stack2 stack3 bool fail result
  where
    (arg1, arg2, stack1, stack2, stack3, bool, fail, result) = fresh8

-- a -> Either Failure ()
boxToEF0 :: ForeignOp
boxToEF0 = inBx arg result
          $ outIoFailUnit stack1 stack2 stack3 unit fail result
  where
    (arg, result, stack1, stack2, stack3, unit, fail) = fresh7

-- a -> b -> Either Failure ()
boxBoxToEF0 :: ForeignOp
boxBoxToEF0 = inBxBx arg1 arg2 result
            $ outIoFailUnit stack1 stack2 stack3 fail unit result
  where
    (arg1, arg2, result, stack1, stack2, stack3, fail, unit) = fresh8

-- a -> Either Failure Nat
boxToEFNat :: ForeignOp
boxToEFNat = inBx arg result
          $ outIoFailNat stack1 stack2 stack3 nat fail result
  where
    (arg, result, stack1, stack2, stack3, nat, fail) = fresh7

-- Maybe a -> b -> Either Failure c
maybeBoxToEFBox :: ForeignOp
maybeBoxToEFBox = inMaybeBx arg1 arg2 arg3 mb result
                $ outIoFail stack1 stack2 fail result
  where
    (arg1, arg2, arg3, mb, result, stack1, stack2, fail) = fresh8


-- a -> b -> Either Failure c
boxBoxToEFBox :: ForeignOp
boxBoxToEFBox = inBxBx arg1 arg2 result
            $ outIoFail stack1 stack2 fail result
  where
    (arg1, arg2, result, stack1, stack2, fail) = fresh6

-- a -> Nat -> Either Failure b
boxNatToEFBox :: ForeignOp
boxNatToEFBox = inBxNat arg1 arg2 nat result
           $ outIoFail stack1 stack2 fail result
  where (arg1, arg2, nat, stack1, stack2, fail, result) = fresh7

-- Nat -> Either Failure ()
natToEFUnit :: ForeignOp
natToEFUnit
  = inNat arg nat result
  . TMatch result . MatchSum $ mapFromList
  [ (0, ([BX, BX],)
      . TAbss [stack1, stack2]
      . TLetD fail BX (TCon Ty.failureRef 0 [stack1, stack2])
      $ left fail)
  , (1, ([],)
      . TLetD unit BX (TCon Ty.unitRef 0 [])
      $ right unit)

  ]
  where
    (arg, nat, result, fail, stack1, stack2, unit) = fresh7

-- a -> Either b c
boxToEBoxBox :: ForeignOp
boxToEBoxBox instr
  = ([BX],)
  . TAbss [b]
  . TLetD e UN (TFOp instr [b])
  . TMatch e . MatchSum
  $ mapFromList
  [ (0, ([BX], TAbs ev $ left ev))
  , (1, ([BX], TAbs ev $ right ev))
  ]
  where
  (e,b,ev) = fresh3

builtinLookup :: Var v => Map.Map Reference (SuperNormal v)
builtinLookup
  = Map.fromList
  . map (\(t, f) -> (Builtin t, f)) $
  [ ("Int.+", addi)
  , ("Int.-", subi)
  , ("Int.*", muli)
  , ("Int./", divi)
  , ("Int.mod", modi)
  , ("Int.==", eqi)
  , ("Int.<", lti)
  , ("Int.<=", lei)
  , ("Int.>", gti)
  , ("Int.>=", gei)
  , ("Int.fromRepresentation", coerceType Ty.natRef Ty.intRef)
  , ("Int.toRepresentation", coerceType Ty.intRef Ty.natRef)
  , ("Int.increment", inci)
  , ("Int.signum", sgni)
  , ("Int.negate", negi)
  , ("Int.truncate0", trni)
  , ("Int.isEven", evni)
  , ("Int.isOdd", oddi)
  , ("Int.shiftLeft", shli)
  , ("Int.shiftRight", shri)
  , ("Int.trailingZeros", tzeroi)
  , ("Int.leadingZeros", lzeroi)
  , ("Int.and", andi)
  , ("Int.or", ori)
  , ("Int.xor", xori)
  , ("Int.complement", compli)
  , ("Int.pow", powi)
  , ("Int.toText", i2t)
  , ("Int.fromText", t2i)
  , ("Int.toFloat", i2f)
  , ("Int.popCount", popi)

  , ("Nat.+", addn)
  , ("Nat.-", subn)
  , ("Nat.sub", subn)
  , ("Nat.*", muln)
  , ("Nat./", divn)
  , ("Nat.mod", modn)
  , ("Nat.==", eqn)
  , ("Nat.<", ltn)
  , ("Nat.<=", len)
  , ("Nat.>", gtn)
  , ("Nat.>=", gen)
  , ("Nat.increment", incn)
  , ("Nat.isEven", evnn)
  , ("Nat.isOdd", oddn)
  , ("Nat.shiftLeft", shln)
  , ("Nat.shiftRight", shrn)
  , ("Nat.trailingZeros", tzeron)
  , ("Nat.leadingZeros", lzeron)
  , ("Nat.and", andn)
  , ("Nat.or", orn)
  , ("Nat.xor", xorn)
  , ("Nat.complement", compln)
  , ("Nat.pow", pown)
  , ("Nat.drop", dropn)
  , ("Nat.toInt", cast Ty.natRef Ty.intRef)
  , ("Nat.toFloat", n2f)
  , ("Nat.toText", n2t)
  , ("Nat.fromText", t2n)
  , ("Nat.popCount", popn)
  , ("Float.+", addf)
  , ("Float.-", subf)
  , ("Float.*", mulf)
  , ("Float./", divf)
  , ("Float.pow", powf)
  , ("Float.log", logf)
  , ("Float.logBase", logbf)
  , ("Float.sqrt", sqrtf)
  , ("Float.fromRepresentation", coerceType Ty.natRef Ty.floatRef)
  , ("Float.toRepresentation", coerceType Ty.floatRef Ty.natRef)

  , ("Float.min", minf)
  , ("Float.max", maxf)

  , ("Float.<", ltf)
  , ("Float.>", gtf)
  , ("Float.<=", lef)
  , ("Float.>=", gef)
  , ("Float.==", eqf)
  , ("Float.!=", neqf)

  , ("Float.acos", acosf)
  , ("Float.asin", asinf)
  , ("Float.atan", atanf)
  , ("Float.cos", cosf)
  , ("Float.sin", sinf)
  , ("Float.tan", tanf)

  , ("Float.acosh", acoshf)
  , ("Float.asinh", asinhf)
  , ("Float.atanh", atanhf)
  , ("Float.cosh", coshf)
  , ("Float.sinh", sinhf)
  , ("Float.tanh", tanhf)

  , ("Float.exp", expf)
  , ("Float.abs", absf)

  , ("Float.ceiling", ceilf)
  , ("Float.floor", floorf)
  , ("Float.round", roundf)
  , ("Float.truncate", truncf)
  , ("Float.atan2", atan2f)

  , ("Float.toText", f2t)
  , ("Float.fromText", t2f)

  -- text
  , ("Text.empty", Lambda [] $ TLit (T ""))
  , ("Text.++", appendt)
  , ("Text.take", taket)
  , ("Text.drop", dropt)
  , ("Text.size", sizet)
  , ("Text.==", eqt)
  , ("Text.!=", neqt)
  , ("Text.<=", leqt)
  , ("Text.>=", geqt)
  , ("Text.<", lesst)
  , ("Text.>", great)
  , ("Text.uncons", unconst)
  , ("Text.unsnoc", unsnoct)
  , ("Text.toCharList", unpackt)
  , ("Text.fromCharList", packt)

  , ("Boolean.not", notb)
  , ("Boolean.or", orb)
  , ("Boolean.and", andb)

  , ("bug", bug "builtin.bug")
  , ("todo", bug "builtin.todo")
  , ("Debug.watch", watch)
  , ("unsafe.coerceAbilities", poly'coerce)

  , ("Char.toNat", cast Ty.charRef Ty.natRef)
  , ("Char.fromNat", cast Ty.natRef Ty.charRef)

  , ("Bytes.empty", emptyb)
  , ("Bytes.fromList", packb)
  , ("Bytes.toList", unpackb)
  , ("Bytes.++", appendb)
  , ("Bytes.take", takeb)
  , ("Bytes.drop", dropb)
  , ("Bytes.at", atb)
  , ("Bytes.size", sizeb)
  , ("Bytes.flatten", flattenb)

  , ("List.take", takes)
  , ("List.drop", drops)
  , ("List.size", sizes)
  , ("List.++", appends)
  , ("List.at", ats)
  , ("List.cons", conss)
  , ("List.snoc", snocs)
  , ("List.empty", emptys)
  , ("List.viewl", viewls)
  , ("List.viewr", viewrs)
--
--   , B "Debug.watch" $ forall1 "a" (\a -> text --> a --> a)
  , ("Universal.==", equ)
  , ("Universal.compare", cmpu)
  , ("Universal.>", gtu)
  , ("Universal.<", ltu)
  , ("Universal.>=", geu)
  , ("Universal.<=", leu)

  -- internal stuff
  , ("jumpCont", jumpk)
  , ("raise", raise)

  , ("IO.forkComp.v2", fork'comp)

  , ("Scope.run", scope'run)

  , ("Code.isMissing", code'missing)
  , ("Code.cache_", code'cache)
  , ("Code.lookup", code'lookup)
  , ("Code.validate", code'validate)
  , ("Value.load", value'load)
  , ("Value.value", value'create)
  , ("Any.Any", any'construct)
  , ("Any.unsafeExtract", any'extract)
  , ("Link.Term.toText", term'link'to'text)
  , ("STM.atomically", stm'atomic)
  ] ++ foreignWrappers

type FDecl v
  = State (Word64, [(Text, SuperNormal v)], EnumMap Word64 ForeignFunc)

declareForeign
  :: Var v => Text -> ForeignOp -> ForeignFunc -> FDecl v ()
declareForeign name op func
  = modify $ \(w, cs, fs)
      -> (w+1, (name, uncurry Lambda (op w)) : cs, mapInsert w func fs)

mkForeignIOF
  :: (ForeignConvention a, ForeignConvention r)
  => (a -> IO r) -> ForeignFunc
mkForeignIOF f = mkForeign $ \a -> tryIOE (f a)
  where
  tryIOE :: IO a -> IO (Either Failure a)
  tryIOE = fmap handleIOE . try
  handleIOE :: Either IOException a -> Either Failure a
  handleIOE (Left e) = Left $ Failure Ty.ioFailureRef (pack (show e)) unitValue
  handleIOE (Right a) = Right a

unitValue :: Closure
unitValue = Closure.Enum Ty.unitRef 0

mkForeignTls
  :: forall a r.(ForeignConvention a, ForeignConvention r)
  => (a -> IO r) -> ForeignFunc
mkForeignTls f = mkForeign $ \a -> fmap flatten (tryIO2 (tryIO1 (f a)))
  where
  tryIO1 :: IO r -> IO (Either TLS.TLSException r)
  tryIO1 = try
  tryIO2 :: IO (Either TLS.TLSException r) -> IO (Either IOException (Either TLS.TLSException r))
  tryIO2 = try
  flatten :: Either IOException (Either TLS.TLSException r) -> Either (Failure ) r
  flatten (Left e) = Left (Failure Ty.ioFailureRef (pack (show e)) unitValue)
  flatten (Right (Left e)) = Left (Failure Ty.tlsFailureRef (pack (show e)) (unitValue))
  flatten (Right (Right a)) = Right a

declareForeigns :: Var v => FDecl v ()
declareForeigns = do
  declareForeign "IO.openFile.impl.v3" boxIomrToEFBox $
    mkForeignIOF $ \(fnameText :: Text, n :: Int) ->
      let fname = (unpack fnameText)
          mode = case n of
            0 -> ReadMode
            1 -> WriteMode
            2 -> AppendMode
            _ -> ReadWriteMode
      in openFile fname mode

  declareForeign "IO.closeFile.impl.v3" boxToEF0 $ mkForeignIOF hClose
  declareForeign "IO.isFileEOF.impl.v3" boxToEFBool $ mkForeignIOF hIsEOF
  declareForeign "IO.isFileOpen.impl.v3" boxToEFBool $ mkForeignIOF hIsOpen
  declareForeign "IO.isSeekable.impl.v3" boxToEFBool $ mkForeignIOF hIsSeekable

  declareForeign "IO.seekHandle.impl.v3" seek'handle
    . mkForeignIOF $ \(h,sm,n) -> hSeek h sm (fromIntegral (n :: Int))

  declareForeign "IO.handlePosition.impl.v3" boxToEFNat
    -- TODO: truncating integer
    . mkForeignIOF $ \h -> fromInteger @Word64 <$> hTell h

  declareForeign "IO.getBuffering.impl.v3" get'buffering
    $ mkForeignIOF hGetBuffering

  declareForeign "IO.setBuffering.impl.v3" set'buffering
    . mkForeignIOF $ uncurry hSetBuffering

<<<<<<< HEAD
  declareForeign "IO.getBytes.impl.v3" boxNatToEFBox .  mkForeignIOF $ \(h,n) -> Bytes.fromByteString <$> hGet h n

  declareForeign "IO.putBytes.impl.v3" boxBoxToEFBox .  mkForeignIOF $ \(h,bs) -> hPut h (Bytes.toByteString bs)
=======
  declareForeign "IO.getLine.impl.v1" boxToEFBox $ mkForeignIOF Text.hGetLine

  declareForeign "IO.getBytes.impl.v3" boxNatToEFBox .  mkForeignIOF
    $ \(h,n) -> Bytes.fromArray <$> hGet h n

  declareForeign "IO.putBytes.impl.v3" boxBoxToEF0 .  mkForeignIOF $ \(h,bs) -> hPut h (Bytes.toArray bs)

>>>>>>> 101edb79
  declareForeign "IO.systemTime.impl.v3" unitToEFNat
    $ mkForeignIOF $ \() -> getPOSIXTime

  declareForeign "IO.systemTimeMicroseconds.v1" unitToInt
    $ mkForeign $ \() -> fmap (1e6 *) getPOSIXTime

  declareForeign "IO.getTempDirectory.impl.v3" unitToEFBox
    $ mkForeignIOF $ \() -> getTemporaryDirectory

  declareForeign "IO.createTempDirectory.impl.v3" boxToEFBox
    $ mkForeignIOF $ \prefix -> do
       temp <- getTemporaryDirectory
       createTempDirectory temp prefix

  declareForeign "IO.getCurrentDirectory.impl.v3" direct
    . mkForeignIOF $ \() -> getCurrentDirectory

  declareForeign "IO.setCurrentDirectory.impl.v3" boxToEF0
    $ mkForeignIOF setCurrentDirectory

  declareForeign "IO.fileExists.impl.v3" boxToEFBool
    $ mkForeignIOF doesPathExist

  declareForeign "IO.getEnv.impl.v1" boxToEFBox
    $ mkForeignIOF getEnv

  declareForeign "IO.isDirectory.impl.v3" boxToEFBool
    $ mkForeignIOF doesDirectoryExist

  declareForeign "IO.createDirectory.impl.v3" boxToEF0
    $ mkForeignIOF $ createDirectoryIfMissing True

  declareForeign "IO.removeDirectory.impl.v3" boxToEF0
    $ mkForeignIOF removeDirectoryRecursive

  declareForeign "IO.renameDirectory.impl.v3" boxBoxToEF0
    $ mkForeignIOF $ uncurry renameDirectory

  declareForeign "IO.directoryContents.impl.v3" boxToEFBox
    $ mkForeignIOF $ (fmap pack <$>) . getDirectoryContents

  declareForeign "IO.removeFile.impl.v3" boxToEF0
    $ mkForeignIOF removeFile

  declareForeign "IO.renameFile.impl.v3" boxBoxToEF0
    $ mkForeignIOF $ uncurry renameFile

  declareForeign "IO.getFileTimestamp.impl.v3" boxToEFNat
    . mkForeignIOF $ fmap utcTimeToPOSIXSeconds . getModificationTime

  declareForeign "IO.getFileSize.impl.v3" boxToEFNat
    -- TODO: truncating integer
    . mkForeignIOF $ \fp -> fromInteger @Word64 <$> getFileSize fp

  declareForeign "IO.serverSocket.impl.v3" maybeBoxToEFBox
    . mkForeignIOF $ \(mhst :: Maybe Text
                      , port) ->
        fst <$> SYS.bindSock (hostPreference mhst) port

  declareForeign "IO.socketPort.impl.v3" boxToEFNat
    . mkForeignIOF $ \(handle :: Socket) -> do
        n <- SYS.socketPort handle
        return (fromIntegral n :: Word64)

  declareForeign "IO.listen.impl.v3" boxToEF0
    . mkForeignIOF $ \sk -> SYS.listenSock sk 2

  declareForeign "IO.clientSocket.impl.v3" boxBoxToEFBox
    . mkForeignIOF $ fmap fst . uncurry SYS.connectSock

  declareForeign "IO.closeSocket.impl.v3" boxToEF0
    $ mkForeignIOF SYS.closeSock

  declareForeign "IO.socketAccept.impl.v3" boxToEFBox
    . mkForeignIOF $ fmap fst . SYS.accept

  declareForeign "IO.socketSend.impl.v3" boxBoxToEF0
    . mkForeignIOF $ \(sk,bs) -> SYS.send sk (Bytes.toArray bs)

  declareForeign "IO.socketReceive.impl.v3" boxNatToEFBox
    . mkForeignIOF $ \(hs,n) ->
    maybe Bytes.empty Bytes.fromArray <$> SYS.recv hs n

  declareForeign "IO.kill.impl.v3" boxTo0 $ mkForeignIOF killThread

  declareForeign "IO.delay.impl.v3" natToEFUnit
    $ mkForeignIOF threadDelay

  declareForeign "IO.stdHandle" standard'handle
    . mkForeign $ \(n :: Int) -> case n of
        0 -> pure (Just SYS.stdin)
        1 -> pure (Just SYS.stdout)
        2 -> pure (Just SYS.stderr)
        _ -> pure Nothing

  declareForeign "MVar.new" boxDirect
    . mkForeign $ \(c :: Closure) -> newMVar c

  declareForeign "MVar.newEmpty.v2" unitDirect
    . mkForeign $ \() -> newEmptyMVar @Closure

  declareForeign "MVar.take.impl.v3" boxToEFBox
    . mkForeignIOF $ \(mv :: MVar Closure) -> takeMVar mv

  declareForeign "MVar.tryTake" boxToMaybeBox
    . mkForeign $ \(mv :: MVar Closure) -> tryTakeMVar mv

  declareForeign "MVar.put.impl.v3" boxBoxToEF0
    . mkForeignIOF $ \(mv :: MVar Closure, x) -> putMVar mv x

  declareForeign "MVar.tryPut.impl.v3" boxBoxToEFBool
    . mkForeignIOF $ \(mv :: MVar Closure, x) -> tryPutMVar mv x

  declareForeign "MVar.swap.impl.v3" boxBoxToEFBox
    . mkForeignIOF $ \(mv :: MVar Closure, x) -> swapMVar mv x

  declareForeign "MVar.isEmpty" boxToBool
    . mkForeign $ \(mv :: MVar Closure) -> isEmptyMVar mv

  declareForeign "MVar.read.impl.v3" boxToEFBox
    . mkForeignIOF $ \(mv :: MVar Closure) -> readMVar mv

  declareForeign "MVar.tryRead.impl.v3" boxToEFMBox
    . mkForeignIOF $ \(mv :: MVar Closure) -> tryReadMVar mv


  declareForeign "Char.toText" (wordDirect Ty.charRef) . mkForeign $
    \(ch :: Char) -> pure (Text.singleton ch)

  declareForeign "Text.repeat" (wordBoxDirect Ty.natRef) . mkForeign $
    \(n :: Word64, txt :: Text) -> pure (Text.replicate (fromIntegral n) txt)

  declareForeign "Text.toUtf8" boxDirect . mkForeign
    $ pure . Bytes.fromArray . encodeUtf8

  declareForeign "Text.fromUtf8.impl.v3" boxToEFBox . mkForeign
    $ pure . mapLeft (\t -> Failure Ty.ioFailureRef (pack ( show t)) unitValue) . decodeUtf8' . Bytes.toArray

  declareForeign "Tls.ClientConfig.default" boxBoxDirect .  mkForeign
    $ \(hostName::Text, serverId:: Bytes.Bytes) ->
        fmap (\store ->
              (defaultParamsClient (unpack hostName) (Bytes.toArray serverId)) {
                 TLS.clientSupported = def { TLS.supportedCiphers = Cipher.ciphersuite_strong },
                 TLS.clientShared = def { TLS.sharedCAStore = store }
                 }) X.getSystemCertificateStore

  declareForeign "Tls.ServerConfig.default" boxBoxDirect $ mkForeign
    $ \(certs :: [X.SignedCertificate], key :: X.PrivKey) ->
        pure $ (def :: TLS.ServerParams) { TLS.serverSupported = def { TLS.supportedCiphers = Cipher.ciphersuite_strong }
                                         , TLS.serverShared = def { TLS.sharedCredentials = Credentials [((X.CertificateChain certs), key)] }
                                         }

  let updateClient :: X.CertificateStore -> TLS.ClientParams -> TLS.ClientParams
      updateClient certs client = client { TLS.clientShared = ((clientShared client) { TLS.sharedCAStore = certs }) } in

        declareForeign "Tls.ClientConfig.certificates.set" boxBoxDirect . mkForeign $
          \(certs :: [X.SignedCertificate], params :: ClientParams) -> pure $ updateClient (X.makeCertificateStore certs) params

  let updateServer :: X.CertificateStore -> TLS.ServerParams -> TLS.ServerParams
      updateServer certs client = client { TLS.serverShared = ((serverShared client) { TLS.sharedCAStore = certs }) } in
        declareForeign "Tls.ServerConfig.certificates.set" boxBoxDirect . mkForeign $
          \(certs :: [X.SignedCertificate], params :: ServerParams) -> pure $ updateServer (X.makeCertificateStore certs) params

  declareForeign "TVar.new" boxDirect . mkForeign
    $ \(c :: Closure) -> unsafeSTMToIO $ STM.newTVar c

  declareForeign "TVar.read" boxDirect . mkForeign
    $ \(v :: STM.TVar Closure) -> unsafeSTMToIO $ STM.readTVar v

  declareForeign "TVar.write" boxBoxTo0 . mkForeign
    $ \(v :: STM.TVar Closure, c :: Closure)
        -> unsafeSTMToIO $ STM.writeTVar v c

  declareForeign "TVar.newIO" boxDirect . mkForeign
    $ \(c :: Closure) -> STM.newTVarIO c

  declareForeign "TVar.readIO" boxDirect . mkForeign
    $ \(v :: STM.TVar Closure) -> STM.readTVarIO v

  declareForeign "TVar.swap" boxBoxDirect . mkForeign
    $ \(v, c :: Closure) -> unsafeSTMToIO $ STM.swapTVar v c

  declareForeign "STM.retry" unitDirect . mkForeign
    $ \() -> unsafeSTMToIO STM.retry :: IO Closure

  -- Scope and Ref stuff
  declareForeign "Scope.ref" boxDirect
    . mkForeign $ \(c :: Closure) -> newIORef c

  declareForeign "IO.ref" boxDirect
    . mkForeign $ \(c :: Closure) -> newIORef c

  declareForeign "Ref.read" boxDirect . mkForeign $
    \(r :: IORef Closure) -> readIORef r

  declareForeign "Ref.write" boxBoxTo0 . mkForeign $
    \(r :: IORef Closure, c :: Closure) -> writeIORef r c

  let
    defaultSupported :: TLS.Supported
    defaultSupported = def { TLS.supportedCiphers = Cipher.ciphersuite_strong }

  declareForeign "Tls.Config.defaultClient" boxBoxDirect
    .  mkForeign $ \(hostName::Text, serverId:: Bytes.Bytes) -> do
       store <- X.getSystemCertificateStore
       let shared :: TLS.Shared
           shared = def { TLS.sharedCAStore = store }
           defaultParams = (defaultParamsClient (unpack hostName) (Bytes.toArray serverId)) { TLS.clientSupported = defaultSupported, TLS.clientShared = shared }
       pure defaultParams

  declareForeign "Tls.Config.defaultServer" unitDirect . mkForeign $ \() -> do
    pure $ (def :: ServerParams) { TLS.serverSupported = defaultSupported }

  declareForeign "Tls.newClient.impl.v3" boxBoxToEFBox . mkForeignTls $
    \(config :: TLS.ClientParams,
      socket :: SYS.Socket) -> TLS.contextNew socket config

  declareForeign "Tls.newServer.impl.v3" boxBoxToEFBox . mkForeignTls $
    \(config :: TLS.ServerParams,
      socket :: SYS.Socket) -> TLS.contextNew socket config

  declareForeign "Tls.handshake.impl.v3" boxToEFBox . mkForeignTls $
    \(tls :: TLS.Context) -> TLS.handshake tls

  declareForeign "Tls.send.impl.v3" boxBoxToEFBox . mkForeignTls $
    \(tls :: TLS.Context,
      bytes :: Bytes.Bytes) -> TLS.sendData tls (Bytes.toLazyByteString bytes)

  let wrapFailure t = Failure Ty.tlsFailureRef (pack t) unitValue
      decoded :: Bytes.Bytes -> Either String PEM
      decoded bytes = fmap head $ pemParseLBS  $ Bytes.toLazyByteString bytes
      asCert :: PEM -> Either String X.SignedCertificate
      asCert pem = X.decodeSignedCertificate  $ pemContent pem
    in
      declareForeign "Tls.decodeCert.impl.v3" boxToEFBox . mkForeign $
        \(bytes :: Bytes.Bytes) -> pure $ mapLeft wrapFailure $ (decoded >=> asCert) bytes

  declareForeign "Tls.encodeCert" boxDirect . mkForeign $
    \(cert :: X.SignedCertificate) -> pure $ Bytes.fromArray $ X.encodeSignedObject cert

  declareForeign "Tls.decodePrivateKey" boxDirect . mkForeign $
    \(bytes :: Bytes.Bytes) -> pure $ X.readKeyFileFromMemory $ L.toStrict $ Bytes.toLazyByteString bytes

  declareForeign "Tls.encodePrivateKey" boxDirect . mkForeign $
    \(privateKey :: X.PrivKey) -> pure $ pack $ show privateKey

  declareForeign "Tls.receive.impl.v3" boxToEFBox . mkForeignTls $
    \(tls :: TLS.Context) -> do
      bs <- TLS.recvData tls
      pure $ Bytes.fromArray bs

  declareForeign "Tls.terminate.impl.v3" boxToEFBox . mkForeignTls $
    \(tls :: TLS.Context) -> TLS.bye tls

  declareForeign "Code.dependencies" boxDirect
    . mkForeign $ \(sg :: SuperGroup Symbol)
        -> pure $ Wrap Ty.termLinkRef . Ref <$> groupTermLinks sg
  declareForeign "Code.serialize" boxDirect
    . mkForeign $ \(sg :: SuperGroup Symbol)
        -> pure . Bytes.fromArray $ serializeGroup sg
  declareForeign "Code.deserialize" boxToEBoxBox
    . mkForeign $ pure . deserializeGroup @Symbol . Bytes.toArray
  declareForeign "Code.display" boxBoxDirect . mkForeign
    $ \(nm,sg) -> pure $ prettyGroup @Symbol (Text.unpack nm) sg ""
  declareForeign "Value.dependencies" boxDirect
    . mkForeign $
        pure . fmap (Wrap Ty.termLinkRef . Ref) . valueTermLinks
  declareForeign "Value.serialize" boxDirect
    . mkForeign $ pure . Bytes.fromArray . serializeValue
  declareForeign "Value.deserialize" boxToEBoxBox
    . mkForeign $ pure . deserializeValue . Bytes.toArray
  -- Hashing functions
  let declareHashAlgorithm :: forall v alg . Var v => Hash.HashAlgorithm alg => Text -> alg -> FDecl v ()
      declareHashAlgorithm txt alg = do
        let algoRef = Builtin ("crypto.HashAlgorithm." <> txt)
        declareForeign ("crypto.HashAlgorithm." <> txt) direct . mkForeign $ \() ->
          pure (HashAlgorithm algoRef alg)

  declareHashAlgorithm "Sha3_512" Hash.SHA3_512
  declareHashAlgorithm "Sha3_256" Hash.SHA3_256
  declareHashAlgorithm "Sha2_512" Hash.SHA512
  declareHashAlgorithm "Sha2_256" Hash.SHA256
  declareHashAlgorithm "Blake2b_512" Hash.Blake2b_512
  declareHashAlgorithm "Blake2b_256" Hash.Blake2b_256
  declareHashAlgorithm "Blake2s_256" Hash.Blake2s_256

  declareForeign "crypto.hashBytes" boxBoxDirect . mkForeign $
    \(HashAlgorithm _ alg, b :: Bytes.Bytes) ->
        let ctx = Hash.hashInitWith alg
            bs = Bytes.chunkToArray @BA.Bytes <$> Bytes.chunks b
        in pure . Bytes.fromArray . Hash.hashFinalize $ Hash.hashUpdates ctx bs

  declareForeign "crypto.hmacBytes" boxBoxBoxDirect
    . mkForeign $ \(HashAlgorithm _ alg, key :: Bytes.Bytes, msg :: Bytes.Bytes) ->
        let out = u alg $ HMAC.hmac (Bytes.toArray @BA.Bytes key) (Bytes.toArray @BA.Bytes msg)
            u :: a -> HMAC.HMAC a -> HMAC.HMAC a
            u _ h = h -- to help typechecker along
        in pure $ Bytes.fromArray out

  declareForeign "crypto.hash" crypto'hash . mkForeign
    $ \(HashAlgorithm _ alg, x)
   -> let hashlazy
            :: Hash.HashAlgorithm a
            => a -> L.ByteString -> Hash.Digest a
          hashlazy _ l = Hash.hashlazy l
       in pure . Bytes.fromArray . hashlazy alg $ serializeValueLazy x

  declareForeign "crypto.hmac" crypto'hmac . mkForeign
    $ \(HashAlgorithm _ alg, key, x)
   -> let hmac
            :: Hash.HashAlgorithm a => a -> L.ByteString -> HMAC.HMAC a
          hmac _ s
            = HMAC.finalize
            . HMAC.updates
                (HMAC.initialize $ Bytes.toArray @BA.Bytes key)
            $ L.toChunks s
      in pure . Bytes.fromArray . hmac alg $ serializeValueLazy x


  let
    catchAll :: (MonadCatch m, MonadIO m, NFData a) => m a -> m (Either Text a)
    catchAll e = do
      e <- Exception.tryAnyDeep e
      pure $ case e of
        Left se -> Left (Text.pack (show se))
        Right a -> Right a

  declareForeign "Bytes.zlib.compress" boxDirect . mkForeign $ pure . Bytes.zlibCompress
  declareForeign "Bytes.gzip.compress" boxDirect . mkForeign $ pure . Bytes.gzipCompress
  declareForeign "Bytes.zlib.decompress" boxToEBoxBox . mkForeign $ \bs ->
    catchAll (pure (Bytes.zlibDecompress bs))
  declareForeign "Bytes.gzip.decompress" boxToEBoxBox . mkForeign $ \bs ->
    catchAll (pure (Bytes.gzipDecompress bs))

  declareForeign "Bytes.toBase16" boxDirect . mkForeign $ pure . Bytes.toBase16
  declareForeign "Bytes.toBase32" boxDirect . mkForeign $ pure . Bytes.toBase32
  declareForeign "Bytes.toBase64" boxDirect . mkForeign $ pure . Bytes.toBase64
  declareForeign "Bytes.toBase64UrlUnpadded" boxDirect . mkForeign $ pure . Bytes.toBase64UrlUnpadded

  declareForeign "Bytes.fromBase16" boxToEBoxBox . mkForeign $ pure . Bytes.fromBase16
  declareForeign "Bytes.fromBase32" boxToEBoxBox . mkForeign $ pure . Bytes.fromBase32
  declareForeign "Bytes.fromBase64" boxToEBoxBox . mkForeign $ pure . Bytes.fromBase64
  declareForeign "Bytes.fromBase64UrlUnpadded" boxDirect . mkForeign $ pure . Bytes.fromBase64UrlUnpadded

  declareForeign "Bytes.decodeNat64be" boxToMaybeTup . mkForeign $ pure . Bytes.decodeNat64be
  declareForeign "Bytes.decodeNat64le" boxToMaybeTup . mkForeign $ pure . Bytes.decodeNat64le
  declareForeign "Bytes.decodeNat32be" boxToMaybeTup . mkForeign $ pure . Bytes.decodeNat32be
  declareForeign "Bytes.decodeNat32le" boxToMaybeTup . mkForeign $ pure . Bytes.decodeNat32le
  declareForeign "Bytes.decodeNat16be" boxToMaybeTup . mkForeign $ pure . Bytes.decodeNat16be
  declareForeign "Bytes.decodeNat16le" boxToMaybeTup . mkForeign $ pure . Bytes.decodeNat16le

  declareForeign "Bytes.encodeNat64be" (wordDirect Ty.natRef) . mkForeign $ pure . Bytes.encodeNat64be
  declareForeign "Bytes.encodeNat64le" (wordDirect Ty.natRef) . mkForeign $ pure . Bytes.encodeNat64le
  declareForeign "Bytes.encodeNat32be" (wordDirect Ty.natRef) . mkForeign $ pure . Bytes.encodeNat32be
  declareForeign "Bytes.encodeNat32le" (wordDirect Ty.natRef) . mkForeign $ pure . Bytes.encodeNat32le
  declareForeign "Bytes.encodeNat16be" (wordDirect Ty.natRef) . mkForeign $ pure . Bytes.encodeNat16be
  declareForeign "Bytes.encodeNat16le" (wordDirect Ty.natRef) . mkForeign $ pure . Bytes.encodeNat16le

hostPreference :: Maybe Text -> SYS.HostPreference
hostPreference Nothing = SYS.HostAny
hostPreference (Just host) = SYS.Host $ Text.unpack host

typeReferences :: [(Reference, Word64)]
typeReferences = zip rs [1..]
  where
  rs = [ r | (_,r) <- Ty.builtinTypes ]
    ++ [ DerivedId i | (_,i,_) <- Ty.builtinDataDecls @Symbol ]
    ++ [ DerivedId i | (_,i,_) <- Ty.builtinEffectDecls @Symbol ]

foreignDeclResults
  :: Var v
  => (Word64, [(Text, SuperNormal v)], EnumMap Word64 ForeignFunc)
foreignDeclResults = execState declareForeigns (0, [], mempty)

foreignWrappers :: Var v => [(Text, SuperNormal v)]
foreignWrappers | (_, l, _) <- foreignDeclResults = reverse l

numberedTermLookup :: Var v => EnumMap Word64 (SuperNormal v)
numberedTermLookup
  = mapFromList . zip [1..] . Map.elems $ builtinLookup

builtinTermNumbering :: Map Reference Word64
builtinTermNumbering
  = Map.fromList (zip (Map.keys $ builtinLookup @Symbol) [1..])

builtinTermBackref :: EnumMap Word64 Reference
builtinTermBackref
  = mapFromList . zip [1..] . Map.keys $ builtinLookup @Symbol

builtinTypeNumbering :: Map Reference Word64
builtinTypeNumbering = Map.fromList typeReferences

builtinTypeBackref :: EnumMap Word64 Reference
builtinTypeBackref = mapFromList $ swap <$> typeReferences
  where swap (x, y) = (y, x)

builtinForeigns :: EnumMap Word64 ForeignFunc
builtinForeigns | (_, _, m) <- foreignDeclResults @Symbol = m

unsafeSTMToIO :: STM.STM a -> IO a
unsafeSTMToIO (STM.STM m) = IO m<|MERGE_RESOLUTION|>--- conflicted
+++ resolved
@@ -1575,11 +1575,6 @@
   declareForeign "IO.setBuffering.impl.v3" set'buffering
     . mkForeignIOF $ uncurry hSetBuffering
 
-<<<<<<< HEAD
-  declareForeign "IO.getBytes.impl.v3" boxNatToEFBox .  mkForeignIOF $ \(h,n) -> Bytes.fromByteString <$> hGet h n
-
-  declareForeign "IO.putBytes.impl.v3" boxBoxToEFBox .  mkForeignIOF $ \(h,bs) -> hPut h (Bytes.toByteString bs)
-=======
   declareForeign "IO.getLine.impl.v1" boxToEFBox $ mkForeignIOF Text.hGetLine
 
   declareForeign "IO.getBytes.impl.v3" boxNatToEFBox .  mkForeignIOF
@@ -1587,7 +1582,6 @@
 
   declareForeign "IO.putBytes.impl.v3" boxBoxToEF0 .  mkForeignIOF $ \(h,bs) -> hPut h (Bytes.toArray bs)
 
->>>>>>> 101edb79
   declareForeign "IO.systemTime.impl.v3" unitToEFNat
     $ mkForeignIOF $ \() -> getPOSIXTime
 
@@ -1877,8 +1871,7 @@
   declareForeign "crypto.hashBytes" boxBoxDirect . mkForeign $
     \(HashAlgorithm _ alg, b :: Bytes.Bytes) ->
         let ctx = Hash.hashInitWith alg
-            bs = Bytes.chunkToArray @BA.Bytes <$> Bytes.chunks b
-        in pure . Bytes.fromArray . Hash.hashFinalize $ Hash.hashUpdates ctx bs
+        in pure . Bytes.fromArray . Hash.hashFinalize $ Hash.hashUpdates ctx (Bytes.byteStringChunks b)
 
   declareForeign "crypto.hmacBytes" boxBoxBoxDirect
     . mkForeign $ \(HashAlgorithm _ alg, key :: Bytes.Bytes, msg :: Bytes.Bytes) ->
