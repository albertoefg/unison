{-# language RankNTypes #-}
{-# language ViewPatterns #-}
{-# language PatternGuards #-}
{-# language PatternSynonyms #-}
{-# language TypeApplications #-}
{-# language OverloadedStrings #-}
{-# language ScopedTypeVariables #-}
{-# language FunctionalDependencies #-}

module Unison.Runtime.Builtin
  ( builtinLookup
  , builtinTermNumbering
  , builtinTypeNumbering
  , builtinTermBackref
  , builtinTypeBackref
  , builtinForeigns
  , numberedTermLookup
  ) where

import Control.Monad.State.Strict (State, modify, execState)

import Unison.ABT.Normalized hiding (TTm)
import Unison.Reference
import Unison.Runtime.ANF as ANF
import Unison.Runtime.ANF.Serialize as ANF
import Unison.Referent (pattern Ref)
import Unison.Var
import Unison.Symbol
import Unison.Runtime.Stack (Closure)
import Unison.Runtime.Foreign (Foreign(Wrap))
import Unison.Runtime.Foreign.Function
import Unison.Runtime.IOSource
import Unison.Runtime.Foreign (HashAlgorithm(..), Failure(..))

import qualified Unison.Type as Ty
import qualified Unison.Builtin as Ty (builtinTypes)
import qualified Unison.Builtin.Decls as Ty
import qualified Crypto.Hash as Hash
import qualified Crypto.MAC.HMAC as HMAC

import Unison.Util.EnumContainers as EC

<<<<<<< HEAD
import Data.Default (def)
import Data.ByteString (hGet, hPut)
import Data.Text as Text (pack, unpack)
import qualified System.X509 as X
=======
import Data.ByteString (hGet, hPut)
import Data.Either.Combinators (mapLeft)
import Data.Text as Text (Text, pack, unpack)
import Data.Text.Encoding (encodeUtf8, decodeUtf8')
import Data.Word (Word64, Word16)
>>>>>>> 55d15821
import qualified Data.ByteArray as BA

import Data.Set (insert)

import qualified Data.Map as Map

import Data.Text.Encoding (decodeUtf8')
import Unison.Prelude
import qualified Unison.Util.Bytes as Bytes
import Network.Socket as SYS
  ( accept
  , Socket
  )
import Network.Simple.TCP as SYS
  ( HostPreference(..)
  , bindSock
  , connectSock
  , listenSock
  , closeSock
  , send
  , recv
  )
import Network.TLS as TLS
import Network.TLS.Extra.Cipher as Cipher

import System.IO as SYS
  ( openFile
  , hClose
  , hGetBuffering
  , hSetBuffering
  , hIsEOF
  , hIsOpen
  , hIsSeekable
  , hSeek
  , hTell
  , stdin, stdout, stderr
  )
import Control.Concurrent as SYS
  ( threadDelay
  , killThread
  )
import Control.Concurrent.MVar as SYS
import Data.Time.Clock.POSIX as SYS
  ( getPOSIXTime
  , utcTimeToPOSIXSeconds
  )
import System.Directory as SYS
  ( getCurrentDirectory
  , setCurrentDirectory
  , getTemporaryDirectory
  -- , getDirectoryContents
  , doesPathExist
  , doesDirectoryExist
  , renameDirectory
  , removeFile
  , renameFile
  , createDirectoryIfMissing
  , removeDirectoryRecursive
  , getModificationTime
  , getFileSize
  )
import System.IO.Temp (createTempDirectory)

freshes :: Var v => Int -> [v]
freshes = freshes' mempty

freshes' :: Var v => Set v -> Int -> [v]
freshes' avoid0 = go avoid0 []
  where
  go _     vs 0 = vs
  go avoid vs n
    = let v = freshIn avoid $ typed ANFBlank
       in go (insert v avoid) (v:vs) (n-1)

fresh1 :: Var v => v
fresh1 = head $ freshes 1

fresh2 :: Var v => (v, v)
fresh2 = (v1, v2) where
  [v1, v2] = freshes 2

fresh3 :: Var v => (v, v, v)
fresh3 = (v1, v2, v3) where
  [v1, v2, v3] = freshes 3

fresh5 :: Var v => (v, v, v, v, v)
fresh5 = (v1, v2, v3, v4, v5) where
  [v1, v2, v3, v4, v5] = freshes 5

fresh6 :: Var v => (v, v, v, v, v, v)
fresh6 = (v1, v2, v3, v4, v5, v6) where
  [v1, v2, v3, v4, v5, v6] = freshes 6

fresh7 :: Var v => (v, v, v, v, v, v, v)
fresh7 = (v1, v2, v3, v4, v5, v6, v7) where
  [v1, v2, v3, v4, v5, v6, v7] = freshes 7

fresh8 :: Var v => (v, v, v, v, v, v, v, v)
fresh8 = (v1, v2, v3, v4, v5, v6, v7, v8) where
  [v1, v2, v3, v4, v5, v6, v7, v8] = freshes 8

fresh11 :: Var v => (v, v, v, v, v, v, v, v, v, v, v)
fresh11 = (v1, v2, v3, v4, v5, v6, v7, v8, v9, v10, v11) where
  [v1, v2, v3, v4, v5, v6, v7, v8, v9, v10, v11] = freshes 11

fls, tru :: Var v => ANormal v
fls = TCon Ty.booleanRef 0 []
tru = TCon Ty.booleanRef 1 []

boolift :: Var v => v -> ANormal v
boolift v
  = TMatch v $ MatchIntegral (mapFromList [(0,fls), (1,tru)]) Nothing

notlift :: Var v => v -> ANormal v
notlift v
  = TMatch v $ MatchIntegral (mapFromList [(1,fls), (0,tru)]) Nothing

unbox :: Var v => v -> Reference -> v -> ANormal v -> ANormal v
unbox v0 r v b
  = TMatch v0
  $ MatchData r (mapSingleton 0 $ ([UN], TAbs v b)) Nothing

unenum :: Var v => Int -> v -> Reference -> v -> ANormal v -> ANormal v
unenum n v0 r v nx
  = TMatch v0 $ MatchData r cases Nothing
  where
  mkCase i = (toEnum i, ([], TLetD v UN (TLit . I $ fromIntegral i) nx))
  cases = mapFromList . fmap mkCase $ [0..n-1]

unop0 :: Var v => Int -> ([v] -> ANormal v) -> SuperNormal v
unop0 n f
  = Lambda [BX]
  . TAbss [x0]
  $ f xs
  where
  xs@(x0:_) = freshes (1+n)

binop0 :: Var v => Int -> ([v] -> ANormal v) -> SuperNormal v
binop0 n f
  = Lambda [BX,BX]
  . TAbss [x0,y0]
  $ f xs
  where
  xs@(x0:y0:_) = freshes (2+n)

unop :: Var v => POp -> Reference -> SuperNormal v
unop pop rf = unop' pop rf rf

unop' :: Var v => POp -> Reference -> Reference -> SuperNormal v
unop' pop rfi rfo
  = unop0 2 $ \[x0,x,r]
 -> unbox x0 rfi x
  . TLetD r UN (TPrm pop [x])
  $ TCon rfo 0 [r]

binop :: Var v => POp -> Reference -> SuperNormal v
binop pop rf = binop' pop rf rf rf

binop'
  :: Var v
  => POp
  -> Reference -> Reference -> Reference
  -> SuperNormal v
binop' pop rfx rfy rfr
  = binop0 3 $ \[x0,y0,x,y,r]
 -> unbox x0 rfx x
  . unbox y0 rfy y
  . TLetD r UN (TPrm pop [x,y])
  $ TCon rfr 0 [r]

cmpop :: Var v => POp -> Reference -> SuperNormal v
cmpop pop rf
  = binop0 3 $ \[x0,y0,x,y,b]
 -> unbox x0 rf x
  . unbox y0 rf y
  . TLetD b UN (TPrm pop [x,y])
  $ boolift b

cmpopb :: Var v => POp -> Reference -> SuperNormal v
cmpopb pop rf
  = binop0 3 $ \[x0,y0,x,y,b]
 -> unbox x0 rf x
  . unbox y0 rf y
  . TLetD b UN (TPrm pop [y,x])
  $ boolift b

cmpopn :: Var v => POp -> Reference -> SuperNormal v
cmpopn pop rf
  = binop0 3 $ \[x0,y0,x,y,b]
 -> unbox x0 rf x
  . unbox y0 rf y
  . TLetD b UN (TPrm pop [x,y])
  $ notlift b

cmpopbn :: Var v => POp -> Reference -> SuperNormal v
cmpopbn pop rf
  = binop0 3 $ \[x0,y0,x,y,b]
 -> unbox x0 rf x
  . unbox y0 rf y
  . TLetD b UN (TPrm pop [y,x])
  $ notlift b

addi,subi,muli,divi,modi,shli,shri,powi :: Var v => SuperNormal v
addi = binop ADDI Ty.intRef
subi = binop SUBI Ty.intRef
muli = binop MULI Ty.intRef
divi = binop DIVI Ty.intRef
modi = binop MODI Ty.intRef
shli = binop' SHLI Ty.intRef Ty.natRef Ty.intRef
shri = binop' SHRI Ty.intRef Ty.natRef Ty.intRef
powi = binop' POWI Ty.intRef Ty.natRef Ty.intRef

addn,subn,muln,divn,modn,shln,shrn,pown :: Var v => SuperNormal v
addn = binop ADDN Ty.natRef
subn = binop' SUBN Ty.natRef Ty.natRef Ty.intRef
muln = binop MULN Ty.natRef
divn = binop DIVN Ty.natRef
modn = binop MODN Ty.natRef
shln = binop SHLN Ty.natRef
shrn = binop SHRN Ty.natRef
pown = binop POWN Ty.natRef

eqi, eqn, lti, ltn, lei, len :: Var v => SuperNormal v
eqi = cmpop EQLI Ty.intRef
lti = cmpopbn LEQI Ty.intRef
lei = cmpop LEQI Ty.intRef
eqn = cmpop EQLN Ty.natRef
ltn = cmpopbn LEQN Ty.natRef
len = cmpop LEQN Ty.natRef

gti, gtn, gei, gen :: Var v => SuperNormal v
gti = cmpopn LEQI Ty.intRef
gei = cmpopb LEQI Ty.intRef
gtn = cmpopn LEQN Ty.intRef
gen = cmpopb LEQN Ty.intRef

inci, incn :: Var v => SuperNormal v
inci = unop INCI Ty.intRef
incn = unop INCN Ty.natRef

sgni, negi :: Var v => SuperNormal v
sgni = unop SGNI Ty.intRef
negi = unop NEGI Ty.intRef

lzeron, tzeron, lzeroi, tzeroi, popn, popi :: Var v => SuperNormal v
lzeron = unop LZRO Ty.natRef
tzeron = unop TZRO Ty.natRef
popn = unop POPC Ty.natRef
popi = unop' POPC Ty.intRef Ty.natRef
lzeroi = unop' LZRO Ty.intRef Ty.natRef
tzeroi = unop' TZRO Ty.intRef Ty.natRef

andn, orn, xorn, compln, andi, ori, xori, compli :: Var v => SuperNormal v
andn = binop ANDN Ty.natRef
orn = binop IORN Ty.natRef
xorn = binop XORN Ty.natRef
compln = unop COMN Ty.natRef
andi = binop ANDN Ty.intRef
ori = binop IORN Ty.intRef
xori = binop XORN Ty.intRef
compli = unop COMN Ty.intRef

addf, subf, mulf, divf, powf, sqrtf, logf, logbf
  :: Var v => SuperNormal v
addf = binop ADDF Ty.floatRef
subf = binop SUBF Ty.floatRef
mulf = binop MULF Ty.floatRef
divf = binop DIVF Ty.floatRef
powf = binop POWF Ty.floatRef
sqrtf = unop SQRT Ty.floatRef
logf = unop LOGF Ty.floatRef
logbf = binop LOGB Ty.floatRef

expf, absf :: Var v => SuperNormal v
expf = unop EXPF Ty.floatRef
absf = unop ABSF Ty.floatRef

cosf, sinf, tanf, acosf, asinf, atanf :: Var v => SuperNormal v
cosf = unop COSF Ty.floatRef
sinf = unop SINF Ty.floatRef
tanf = unop TANF Ty.floatRef
acosf = unop ACOS Ty.floatRef
asinf = unop ASIN Ty.floatRef
atanf = unop ATAN Ty.floatRef

coshf, sinhf, tanhf, acoshf, asinhf, atanhf, atan2f
  :: Var v => SuperNormal v
coshf = unop COSH Ty.floatRef
sinhf = unop SINH Ty.floatRef
tanhf = unop TANH Ty.floatRef
acoshf = unop ACSH Ty.floatRef
asinhf = unop ASNH Ty.floatRef
atanhf = unop ATNH Ty.floatRef
atan2f = binop ATN2 Ty.floatRef

ltf, gtf, lef, gef, eqf, neqf :: Var v => SuperNormal v
ltf = cmpopbn LEQF Ty.floatRef
gtf = cmpopn LEQF Ty.floatRef
lef = cmpop LEQF Ty.floatRef
gef = cmpopb LEQF Ty.floatRef
eqf = cmpop EQLF Ty.floatRef
neqf = cmpopn EQLF Ty.floatRef

minf, maxf :: Var v => SuperNormal v
minf = binop MINF Ty.floatRef
maxf = binop MAXF Ty.floatRef

ceilf, floorf, truncf, roundf, i2f, n2f :: Var v => SuperNormal v
ceilf = unop' CEIL Ty.floatRef Ty.intRef
floorf = unop' FLOR Ty.floatRef Ty.intRef
truncf = unop' TRNF Ty.floatRef Ty.intRef
roundf = unop' RNDF Ty.floatRef Ty.intRef
i2f = unop' ITOF Ty.intRef Ty.floatRef
n2f = unop' NTOF Ty.natRef Ty.floatRef

trni :: Var v => SuperNormal v
trni = unop0 3 $ \[x0,x,z,b]
    -> unbox x0 Ty.intRef x
     . TLetD z UN (TLit $ I 0)
     . TLetD b UN (TPrm LEQI [x, z])
     . TMatch b
     $ MatchIntegral
         (mapSingleton 1 $ TCon Ty.natRef 0 [z])
         (Just $ TCon Ty.natRef 0 [x])

modular :: Var v => POp -> (Bool -> ANormal v) -> SuperNormal v
modular pop ret
  = unop0 3 $ \[x0,x,m,t]
 -> unbox x0 Ty.intRef x
  . TLetD t UN (TLit $ I 2)
  . TLetD m UN (TPrm pop [x,t])
  . TMatch m
  $ MatchIntegral
      (mapSingleton 1 $ ret True)
      (Just $ ret False)

evni, evnn, oddi, oddn :: Var v => SuperNormal v
evni = modular MODI (\b -> if b then fls else tru)
oddi = modular MODI (\b -> if b then tru else fls)
evnn = modular MODN (\b -> if b then fls else tru)
oddn = modular MODN (\b -> if b then tru else fls)

dropn :: Var v => SuperNormal v
dropn = binop0 4 $ \[x0,y0,x,y,b,r]
     -> unbox x0 Ty.natRef x
      . unbox y0 Ty.natRef y
      . TLetD b UN (TPrm LEQN [x,y])
      . TLet (Indirect 1) r UN
          (TMatch b $ MatchIntegral
             (mapSingleton 1 $ TLit $ N 0)
             (Just $ TPrm SUBN [x,y]))
      $ TCon Ty.natRef 0 [r]

appendt, taket, dropt, sizet, unconst, unsnoct :: Var v => SuperNormal v
appendt = binop0 0 $ \[x,y] -> TPrm CATT [x,y]
taket = binop0 1 $ \[x0,y,x]
     -> unbox x0 Ty.natRef x
      $ TPrm TAKT [x,y]
dropt = binop0 1 $ \[x0,y,x]
     -> unbox x0 Ty.natRef x
      $ TPrm DRPT [x,y]
sizet = unop0 1 $ \[x,r]
     -> TLetD r UN (TPrm SIZT [x])
      $ TCon Ty.natRef 0 [r]
unconst = unop0 5 $ \[x,t,c0,c,y,p]
     -> TLetD t UN (TPrm UCNS [x])
      . TMatch t . MatchSum $ mapFromList
      [ (0, ([], TCon Ty.optionalRef 0 []))
      , (1, ([UN,BX], TAbss [c0,y]
                    . TLetD c BX (TCon Ty.charRef 0 [c0])
                    . TLetD p BX (TCon Ty.pairRef 0 [c,y])
                    $ TCon Ty.optionalRef 1 [p]))
      ]
unsnoct = unop0 5 $ \[x,t,c0,c,y,p]
     -> TLetD t UN (TPrm USNC [x])
      . TMatch t . MatchSum $ mapFromList
      [ (0, ([], TCon Ty.optionalRef 0 []))
      , (1, ([BX,UN], TAbss [y,c0]
                    . TLetD c BX (TCon Ty.charRef 0 [c0])
                    . TLetD p BX (TCon Ty.pairRef 0 [y,c])
                    $ TCon Ty.optionalRef 1 [p]))
      ]

appends, conss, snocs :: Var v => SuperNormal v
appends = binop0 0 $ \[x,y] -> TPrm CATS [x,y]
conss = binop0 0 $ \[x,y] -> TPrm CONS [x,y]
snocs = binop0 0 $ \[x,y] -> TPrm SNOC [x,y]

takes, drops, sizes, ats, emptys :: Var v => SuperNormal v
takes = binop0 1 $ \[x0,y,x]
     -> unbox x0 Ty.natRef x
      $ TPrm TAKS [x,y]
drops = binop0 1 $ \[x0,y,x]
     -> unbox x0 Ty.natRef x
      $ TPrm DRPS [x,y]
sizes = unop0 1 $ \[x,r]
     -> TLetD r UN (TPrm SIZS [x])
      $ TCon Ty.natRef 0 [r]
ats = binop0 3 $ \[x0,y,x,t,r]
   -> unbox x0 Ty.natRef x
    . TLetD t UN (TPrm IDXS [x,y])
    . TMatch t . MatchSum $ mapFromList
    [ (0, ([], TCon Ty.optionalRef 0 []))
    , (1, ([BX], TAbs r $ TCon Ty.optionalRef 1 [r]))
    ]
emptys = Lambda [] $ TPrm BLDS []

viewls, viewrs :: Var v => SuperNormal v
viewls = unop0 3 $ \[s,u,h,t]
      -> TLetD u UN (TPrm VWLS [s])
       . TMatch u . MatchSum $ mapFromList
       [ (0, ([], TCon Ty.seqViewRef 0 []))
       , (1, ([BX,BX], TAbss [h,t] $ TCon Ty.seqViewRef 1 [h,t]))
       ]
viewrs = unop0 3 $ \[s,u,i,l]
      -> TLetD u UN (TPrm VWRS [s])
       . TMatch u . MatchSum $ mapFromList
       [ (0, ([], TCon Ty.seqViewRef 0 []))
       , (1, ([BX,BX], TAbss [i,l] $ TCon Ty.seqViewRef 1 [i,l]))
       ]

eqt, neqt, leqt, geqt, lesst, great :: Var v => SuperNormal v
eqt = binop0 1 $ \[x,y,b]
   -> TLetD b UN (TPrm EQLT [x,y])
    $ boolift b
neqt = binop0 1 $ \[x,y,b]
    -> TLetD b UN (TPrm EQLT [x,y])
     $ notlift b
leqt = binop0 1 $ \[x,y,b]
    -> TLetD b UN (TPrm LEQT [x,y])
     $ boolift b
geqt = binop0 1 $ \[x,y,b]
    -> TLetD b UN (TPrm LEQT [y,x])
     $ boolift b
lesst = binop0 1 $ \[x,y,b]
     -> TLetD b UN (TPrm LEQT [y,x])
      $ notlift b
great = binop0 1 $ \[x,y,b]
     -> TLetD b UN (TPrm LEQT [x,y])
      $ notlift b

packt, unpackt :: Var v => SuperNormal v
packt = unop0 0 $ \[s] -> TPrm PAKT [s]
unpackt = unop0 0 $ \[t] -> TPrm UPKT [t]

packb, unpackb, emptyb, appendb :: Var v => SuperNormal v
packb = unop0 0 $ \[s] -> TPrm PAKB [s]
unpackb = unop0 0 $ \[b] -> TPrm UPKB [b]
emptyb
  = Lambda []
  . TLetD es BX (TPrm BLDS [])
  $ TPrm PAKB [es]
  where
  es = fresh1
appendb = binop0 0 $ \[x,y] -> TPrm CATB [x,y]

takeb, dropb, atb, sizeb, flattenb :: Var v => SuperNormal v
takeb = binop0 1 $ \[n0,b,n]
     -> unbox n0 Ty.natRef n
      $ TPrm TAKB [n,b]

dropb = binop0 1 $ \[n0,b,n]
     -> unbox n0 Ty.natRef n
      $ TPrm DRPB [n,b]

atb = binop0 4 $ \[n0,b,n,t,r0,r]
   -> unbox n0 Ty.natRef n
    . TLetD t UN (TPrm IDXB [n,b])
    . TMatch t . MatchSum $ mapFromList
    [ (0, ([], TCon Ty.optionalRef 0 []))
    , (1, ([UN], TAbs r0
               . TLetD r BX (TCon Ty.natRef 0 [r0])
               $ TCon Ty.optionalRef 1 [r]))
    ]

sizeb = unop0 1 $ \[b,n]
     -> TLetD n UN (TPrm SIZB [b])
      $ TCon Ty.natRef 0 [n]

flattenb = unop0 0 $ \[b] -> TPrm FLTB [b]

i2t, n2t, f2t :: Var v => SuperNormal v
i2t = unop0 1 $ \[n0,n]
   -> unbox n0 Ty.intRef n
    $ TPrm ITOT [n]
n2t = unop0 1 $ \[n0,n]
   -> unbox n0 Ty.natRef n
    $ TPrm NTOT [n]
f2t = unop0 1 $ \[f0,f]
   -> unbox f0 Ty.floatRef f
    $ TPrm FTOT [f]

t2i, t2n, t2f :: Var v => SuperNormal v
t2i = unop0 3 $ \[x,t,n0,n]
   -> TLetD t UN (TPrm TTOI [x])
    . TMatch t . MatchSum $ mapFromList
    [ (0, ([], TCon Ty.optionalRef 0 []))
    , (1, ([UN], TAbs n0
               . TLetD n BX (TCon Ty.intRef 0 [n0])
               $ TCon Ty.optionalRef 1 [n]))
    ]
t2n = unop0 3 $ \[x,t,n0,n]
   -> TLetD t UN (TPrm TTON [x])
    . TMatch t . MatchSum $ mapFromList
    [ (0, ([], TCon Ty.optionalRef 0 []))
    , (1, ([UN], TAbs n0
               . TLetD n BX (TCon Ty.natRef 0 [n0])
               $ TCon Ty.optionalRef 1 [n]))
    ]
t2f = unop0 3 $ \[x,t,f0,f]
   -> TLetD t UN (TPrm TTOF [x])
    . TMatch t . MatchSum $ mapFromList
    [ (0, ([], TCon Ty.optionalRef 0 []))
    , (1, ([UN], TAbs f0
               . TLetD f BX (TCon Ty.floatRef 0 [f0])
               $ TCon Ty.optionalRef 1 [f]))
    ]

equ :: Var v => SuperNormal v
equ = binop0 1 $ \[x,y,b]
   -> TLetD b UN (TPrm EQLU [x,y])
    $ boolift b

cmpu :: Var v => SuperNormal v
cmpu = binop0 2 $ \[x,y,c,i]
    -> TLetD c UN (TPrm CMPU [x,y])
     . TLetD i UN (TPrm DECI [c])
     $ TCon Ty.intRef 0 [i]

ltu :: Var v => SuperNormal v
ltu = binop0 1 $ \[x,y,c]
   -> TLetD c UN (TPrm CMPU [x,y])
    . TMatch c
    $ MatchIntegral
        (mapFromList [ (0, TCon Ty.booleanRef 1 []) ])
        (Just $ TCon Ty.booleanRef 0 [])

gtu :: Var v => SuperNormal v
gtu = binop0 1 $ \[x,y,c]
   -> TLetD c UN (TPrm CMPU [x,y])
    . TMatch c
    $ MatchIntegral
        (mapFromList [ (2, TCon Ty.booleanRef 1 []) ])
        (Just $ TCon Ty.booleanRef 0 [])

geu :: Var v => SuperNormal v
geu = binop0 1 $ \[x,y,c]
   -> TLetD c UN (TPrm CMPU [x,y])
    . TMatch c
    $ MatchIntegral
        (mapFromList [ (0, TCon Ty.booleanRef 0 []) ])
        (Just $ TCon Ty.booleanRef 1 [])

leu :: Var v => SuperNormal v
leu = binop0 1 $ \[x,y,c]
   -> TLetD c UN (TPrm CMPU [x,y])
    . TMatch c
    $ MatchIntegral
        (mapFromList [ (2, TCon Ty.booleanRef 0 []) ])
        (Just $ TCon Ty.booleanRef 1 [])

notb :: Var v => SuperNormal v
notb = unop0 0 $ \[b]
    -> TMatch b . flip (MatchData Ty.booleanRef) Nothing
     $ mapFromList [ (0, ([], tru)), (1, ([], fls)) ]

orb :: Var v => SuperNormal v
orb = binop0 0 $ \[p,q]
   -> TMatch p . flip (MatchData Ty.booleanRef) Nothing
    $ mapFromList [ (1, ([], tru)), (0, ([], TVar q)) ]

andb :: Var v => SuperNormal v
andb = binop0 0 $ \[p,q]
    -> TMatch p . flip (MatchData Ty.booleanRef) Nothing
     $ mapFromList [ (0, ([], fls)), (1, ([], TVar q)) ]

-- unsafeCoerce, used for numeric types where conversion is a
-- no-op on the representation. Ideally this will be inlined and
-- eliminated so that no instruction is necessary.
cast :: Var v => Reference -> Reference -> SuperNormal v
cast ri ro
  = unop0 1 $ \[x0,x]
 -> unbox x0 ri x
  $ TCon ro 0 [x]

jumpk :: Var v => SuperNormal v
jumpk = binop0 0 $ \[k,a] -> TKon k [a]

fork'comp :: Var v => SuperNormal v
fork'comp
  = Lambda [BX]
  . TAbs act
  . TLetD unit BX (TCon Ty.unitRef 0 [])
  . TName lz (Right act) [unit]
  $ TPrm FORK [lz]
  where
  (act,unit,lz) = fresh3

bug :: Var v => SuperNormal v
bug = unop0 0 $ \[x] -> TPrm EROR [x]

watch :: Var v => SuperNormal v
watch
  = binop0 0 $ \[t,v]
 -> TLets Direct [] [] (TPrm PRNT [t])
  $ TVar v

code'missing :: Var v => SuperNormal v
code'missing
  = unop0 1 $ \[link,b]
 -> TLetD b UN (TPrm MISS [link])
  $ boolift b

code'cache :: Var v => SuperNormal v
code'cache = unop0 0 $ \[new] -> TPrm CACH [new]

code'lookup :: Var v => SuperNormal v
code'lookup
  = unop0 2 $ \[link,t,r]
 -> TLetD t UN (TPrm LKUP [link])
  . TMatch t . MatchSum $ mapFromList
  [ (0, ([], TCon Ty.optionalRef 0 []))
  , (1, ([BX], TAbs r $ TCon Ty.optionalRef 1 [r]))
  ]

value'load :: Var v => SuperNormal v
value'load
  = unop0 2 $ \[vlu,t,r]
 -> TLetD t UN (TPrm LOAD [vlu])
  . TMatch t . MatchSum $ mapFromList
  [ (0, ([BX], TAbs r $ TCon Ty.eitherRef 0 [r]))
  , (1, ([BX], TAbs r $ TCon Ty.eitherRef 1 [r]))
  ]

value'create :: Var v => SuperNormal v
value'create = unop0 0 $ \[x] -> TPrm VALU [x]

type ForeignOp = forall v. Var v => FOp -> ([Mem], ANormal v)

<<<<<<< HEAD
=======

maybe'result'direct
  :: Var v
  => FOp -> [v]
  -> v -> v
  -> ANormal v

maybe'result'direct ins args t r
  = TLetD t UN (TFOp ins args)
  . TMatch t . MatchSum $ mapFromList
  [ (0, ([], TCon Ty.optionalRef 0 []))
  , (1, ([BX], TAbs r $ TCon Ty.optionalRef 1 [r]))
  ]

enum'decode :: Var v => Reference -> String -> Int -> v -> ANormal v
enum'decode rf err n v
  = TMatch v $ MatchIntegral cases (Just dflt)
  where
  dflt = TLetD v BX (TLit . T $ pack err) $ TPrm EROR [v]
  cases = mapFromList $ fmap mkCase $ [0..n]
  mkCase i = (toEnum i, TCon rf (toEnum i) [])

io'error'result0
  :: Var v
  => FOp -> [v]
  -> v -> [Mem] -> [v] -> v
  -> ANormal v -> ANormal v
io'error'result0 ins args ior ccs vs e nx
  = TLetD ior UN (TFOp ins args)
  . TMatch ior . MatchSum
  $ mapFromList
  [ (0, ([UN], TAbs e
             . TLet (Indirect 1) e BX (enum'decode Ty.ioErrorRef err 7 e)
             $ TCon eitherReference 0 [e]))
  , (1, (ccs, TAbss vs nx))
  ]
  where
  err = "unrecognized IOError"

io'error'result'let
  :: Var v
  => FOp -> [v]
  -> v -> [Mem] -> [v] -> v -> v -> Direction Word16 -> ANormal v
  -> ANormal v
io'error'result'let ins args ior ccs vs e r d m
  = io'error'result0 ins args ior ccs vs e
  . TLet d r BX m
  $ TCon eitherReference 1 [r]

io'error'result'direct
  :: Var v
  => FOp -> [v]
  -> v -> v -> v
  -> ANormal v
io'error'result'direct ins args ior e r
  = io'error'result0 ins args ior [BX] [r] e
  $ TCon eitherReference 1 [r]

io'error'result'unit
  :: Var v
  => FOp -> [v]
  -> v -> v -> v
  -> ANormal v
io'error'result'unit ins args ior e r
  = io'error'result'let ins args ior [] [] e r Direct
  $ TCon Ty.unitRef 0 []

io'error'result'bool
  :: Var v
  => FOp -> [v]
  -> v -> (v -> ANormal v) -> v -> v -> v -> ANormal v
io'error'result'bool ins args ior encode b e r
  = io'error'result'let ins args ior [UN] [b] e r (Indirect 1)
  $ encode b

open'file :: ForeignOp
open'file instr
  = ([BX,BX],)
  . TAbss [fp,m0]
  . unenum 4 m0 ioModeReference m
  $ io'error'result'direct instr [fp,m] ior e r
  where
  [m0,fp,m,ior,e,r] = freshes 6

close'file :: ForeignOp
close'file instr
  = ([BX],)
  . TAbss [h]
  $ io'error'result'unit instr [h] ior e r
  where
  [h,ior,e,r] = freshes 4

is'file'eof :: ForeignOp
is'file'eof instr
  = ([BX],)
  . TAbss [h]
  $ io'error'result'bool instr [h] ior boolift b e r
  where
  [h,b,ior,e,r] = freshes 5

is'file'open :: ForeignOp
is'file'open instr
  = ([BX],)
  . TAbss [h]
  $ io'error'result'bool instr [h] ior boolift b e r
  where
  [h,b,ior,e,r] = freshes 5

is'seekable :: ForeignOp
is'seekable instr
  = ([BX],)
  . TAbss [h]
  $ io'error'result'bool instr [h] ior boolift b e r
  where
  [h,b,ior,e,r] = freshes 5

>>>>>>> 55d15821
standard'handle :: ForeignOp
standard'handle instr
  = ([BX],)
  . TAbss [h0]
  . unenum 3 h0 Ty.stdHandleRef h
  $ TFOp instr [h]
  where
  (h0,h) = fresh2

seek'handle :: ForeignOp
seek'handle instr
  = ([BX,BX,BX],)
<<<<<<< HEAD
  . TAbss [arg1, arg2, arg3]
  . unenum 3 arg2 Ty.seekModeRef seek
  . unbox arg3 Ty.intRef nat
  . TLet result UN (AFOp instr [arg1, seek, nat])
  $ outIoFailUnit stack1 stack2 stack3 unit fail result
=======
  . TAbss [h,sm0,po0]
  . unenum 3 sm0 Ty.seekModeRef sm
  . unbox po0 Ty.natRef po
  $ io'error'result'unit instr [h,sm,po] ior e r
  where
  [sm0,po0,h,sm,po,ior,e,r] = freshes 8

handle'position :: ForeignOp
handle'position instr
  = ([BX],)
  . TAbss [h]
  . io'error'result'let instr [h] ior [UN] [i] e r Direct
  $ (TCon Ty.intRef 0 [i])
>>>>>>> 55d15821
  where
    (arg1, arg2, arg3, seek, nat, stack1, stack2, stack3, unit, fail, result) = fresh11

<<<<<<< HEAD
get'buffering'output :: forall v. Var v => v -> v -> v -> v -> ANormal v
get'buffering'output bu m n b =
  TMatch bu . MatchSum  $ mapFromList
=======
get'buffering :: ForeignOp
get'buffering instr
  = ([BX],)
  . TAbss [h]
  . io'error'result'let instr [h] ior [UN] [bu] e r (Indirect 1)
  . TMatch bu . MatchSum
  $ mapFromList
>>>>>>> 55d15821
  [ (0, ([], TCon Ty.optionalRef 0 []))
  , (1, ([], line))
  , (2, ([], block'nothing))
  , (3, ([UN], TAbs n block'n))
  ]
  where
  final = TCon Ty.optionalRef 1 [b]
<<<<<<< HEAD
  block = TLet b BX (ACon bufferModeReference 1 [m]) $ final
=======
  block = TLetD b BX (TCon bufferModeReference 1 [m]) $ final

>>>>>>> 55d15821
  line
    = TLetD b BX (TCon bufferModeReference 0 []) $ final
  block'nothing
    = TLetD m BX (TCon Ty.optionalRef 0 [])
    $ block
  block'n
    = TLetD m BX (TCon Ty.optionalRef 1 [n])
    $ block

<<<<<<< HEAD
get'buffering :: ForeignOp
get'buffering = inBx arg1 result
              $ get'buffering'output result m n b
=======
set'buffering :: ForeignOp
set'buffering instr
  = ([BX,BX],)
  . TAbss [h,bm0]
  . TMatch bm0 . flip (MatchData Ty.optionalRef) Nothing
  $ mapFromList
  [ (0, ([], none'branch))
  , (1, ([BX], TAbs bm just'branch'0))
  ]
  where
  [t,ior,e,r,h,mbs,bs0,bs,bm0,bm] = freshes 10
  none'branch
    = TLetD t UN (TLit $ I 0)
    $ io'error'result'unit instr [h,t] ior e r
  just'branch'0
    = TMatch bm . flip (MatchData bufferModeReference) Nothing
    $ mapFromList
    [ (0, ([]
        , TLetD t UN (TLit $ I 1)
        $ io'error'result'unit instr [h,t] ior e r
        ))
    , (1, ([BX], TAbs mbs just'branch'1))
    ]
  just'branch'1
    = TMatch mbs
      . flip (MatchData Ty.optionalRef) Nothing
      $ mapFromList
      [ (0, ([]
          , TLetD t UN (TLit $ I 2)
          $ io'error'result'unit instr [h,t] ior e r))
      , (1, ([BX]
          , TAbs bs0
          . unbox bs0 Ty.natRef bs
          . TLetD t UN (TLit $ I 3)
          $ io'error'result'unit instr [h,t,bs] ior e r))
      ]

get'line :: ForeignOp
get'line instr
  = ([BX],)
  . TAbss [h]
  $ io'error'result'direct instr [h] ior e r
  where
  [h,ior,e,r] = freshes 4

get'bytes :: ForeignOp
get'bytes instr
  = ([BX, BX],)
  . TAbss [h,n0]
  . unbox n0 Ty.natRef n
  $ io'error'result'direct instr [h,n] ior e r
  where
  [h,n0,n,ior,e,r] = freshes 6

put'bytes :: ForeignOp
put'bytes instr
  = ([BX,BX],)
  . TAbss [h,tx]
  $ io'error'result'direct instr [h,tx] ior e r
  where
  [h,tx,ior,e,r] = freshes 5

system'time :: ForeignOp
system'time instr
  = ([],)
  . io'error'result'let instr [] ior [UN] [n] e r Direct
  $ TCon Ty.natRef 0 [n]
  where
  [n,ior,e,r] = freshes 4

get'temp'directory :: ForeignOp
get'temp'directory instr
  = ([],)
  . io'error'result'let instr [] ior [BX] [t] e r Direct
  $ TCon filePathReference 0 [t]
  where
  [t,ior,e,r] = freshes 4

get'current'directory :: ForeignOp
get'current'directory instr
  = ([],)
  . io'error'result'let instr [] ior [BX] [t] e r Direct
  $ TCon filePathReference 0 [r]
  where
  [t,e,r,ior] = freshes 4

set'current'directory :: ForeignOp
set'current'directory instr
  = ([BX],)
  . TAbs fp
  $ io'error'result'unit instr [fp] ior e r
>>>>>>> 55d15821
  where
    (arg1, result, m, n, b) = fresh5


-- Input Shape -- these will represent different argument lists a
-- foreign might expect
--
-- They will be named according to their shape:
--   inBx     : one boxed input arg
--   inNat     : one Nat input arg
--   inBxBx   : two boxed input args
--
-- All of these functions will have take (at least) the same three arguments
--
--   instr : the foreign instruction to call
--   result : a variable containing the result of the foreign call
--   cont : a term which will be evaluated when a result from the foreign call is on the stack
--


-- () -> ...
inUnit :: forall v. Var v => v -> v -> ANormal v -> FOp -> ([Mem], ANormal v)
inUnit unit result cont instr
  = ([BX], TAbs unit $ TLet result UN (AFOp instr []) cont)

-- a -> ...
inBx :: forall v. Var v => v -> v -> ANormal v -> FOp -> ([Mem], ANormal v)
inBx arg result cont instr =
  ([BX],)
  . TAbs arg
  $ TLet result UN (AFOp instr [arg]) cont

-- Nat -> ...
inNat :: forall v. Var v => v -> v -> v -> ANormal v -> FOp -> ([Mem], ANormal v)
inNat arg nat result cont instr =
  ([BX],)
  . TAbs arg
  . unbox arg Ty.natRef nat
  $ TLet result UN (AFOp instr [nat]) cont

-- a -> b -> ...
inBxBx :: forall v. Var v => v -> v -> v -> ANormal v -> FOp -> ([Mem], ANormal v)
inBxBx arg1 arg2 result cont instr =
  ([BX, BX],)
  . TAbss [arg1, arg2]
  $ TLet result UN (AFOp instr [arg1, arg2]) cont

-- a -> Nat -> ...
inBxNat ::  forall v. Var v => v -> v -> v -> v -> ANormal v -> FOp -> ([Mem], ANormal v)
inBxNat arg1 arg2 nat result cont instr =
  ([BX,BX],)
  . TAbss [arg1, arg2]
  . unbox arg2 Ty.natRef nat
  $ TLet result UN (AFOp instr [arg1, nat]) cont

-- a -> IOMode -> ...
inBxIomr :: forall v. Var v => v -> v -> v -> v -> ANormal v -> FOp -> ([Mem], ANormal v)
inBxIomr arg1 arg2 fm result cont instr
  = ([BX,BX],)
  . TAbss [arg1, arg2]
  . unenum 4 arg2 ioModeReference fm
  $ TLet result UN (AFOp instr [arg1, fm]) cont

-- Output Shape -- these will represent different ways of translating
-- the result of a foreign call to a Unison Term
--
-- They will be named according to the output type
--   outInt    : a foreign function returning an Int
--   outBool   : a foreign function returning a boolean
--   outIOFail : a function returning (Either Failure a)
--
-- All of these functions will take a Var named result containing the
-- result of the foreign call
--
outInt :: forall v. Var v => v -> ANormal v
outInt i = TCon Ty.intRef 0 [i]

outBool :: forall v. Var v => v -> ANormal v
outBool result = TTm $ boolift result

outMaybe :: forall v. Var v => v -> v -> ANormal v
outMaybe maybe result =
  TMatch result . MatchSum $ mapFromList
  [ (0, ([], TCon Ty.optionalRef 0 []))
  , (1, ([BX], TAbs maybe $ TCon Ty.optionalRef 1 [maybe]))
  ]

outIoFail :: forall v. Var v => v -> v -> v -> v -> ANormal v
outIoFail stack1 stack2 fail result =
  TMatch result . MatchSum $ mapFromList
  [ (0, ([BX, BX],)
        . TAbss [stack1, stack2]
        . TLet fail BX (ACon failureReference 0 [stack1, stack2])
        $ TCon eitherReference 0 [fail])
  , (1, ([BX], TAbs stack1 $ TCon eitherReference 1 [stack1]))
  ]

<<<<<<< HEAD
outIoFailNat :: forall v. Var v => v -> v -> v -> v -> v -> v -> ANormal v
outIoFailNat stack1 stack2 stack3 fail nat result =
  TMatch result . MatchSum $ mapFromList
  [ (0, ([BX, BX],)
        . TAbss [stack1, stack2]
        . TLet fail BX (ACon failureReference 0 [stack1, stack2])
        $ TCon eitherReference 0 [fail])
  , (1, ([UN],)
        . TAbs stack3
        . TLet nat UN (ACon Ty.natRef 0 [stack3])
        $ TCon eitherReference 1 [nat])
  ]

outIoFailBox :: forall v. Var v => v -> v -> v -> v -> ANormal v
outIoFailBox stack1 stack2 fail result =
  TMatch result . MatchSum  $ mapFromList
  [ (0, ([BX, BX],)
        . TAbss [stack1, stack2]
        . TLet fail BX (ACon failureReference 0 [stack1, stack2])
        $ TCon eitherReference 0 [fail])
  , (1, ([BX],)
        . TAbs stack1
        $ TCon eitherReference 1 [stack1])
  ]
=======
get'file'timestamp :: ForeignOp
get'file'timestamp instr
  = ([BX],)
  . TAbs fp
  . io'error'result'let instr [fp] ior [UN] [n] e r Direct
  $ TCon Ty.natRef 0 [n]
  where
  [fp,n,ior,e,r] = freshes 5

get'file'size :: ForeignOp
get'file'size instr
  = ([BX],)
  . TAbs fp
  . io'error'result'let instr [fp] ior [UN] [n] e r Direct
  $ TCon Ty.natRef 0 [n]
  where
  [fp,n,ior,e,r] = freshes 5
>>>>>>> 55d15821

outIoFailUnit :: forall v. Var v => v -> v -> v -> v -> v -> v -> ANormal v
outIoFailUnit stack1 stack2 stack3 unit fail result =
  TMatch result . MatchSum
  $ mapFromList
  [ (0, ([BX, BX],)
        . TAbss [stack1, stack2]
        . TLet fail BX (ACon failureReference 0 [stack1, stack2])
        $ TCon eitherReference 0 [fail])
  , (1, ([BX],)
        . TAbss [stack3]
        . TLet unit UN (ACon Ty.unitRef 0 [])
        $ TCon eitherReference 1 [unit])
  ]
<<<<<<< HEAD
=======
  where
  [mhn,sn,hn,t,ior,e,r] = freshes 7
  none'branch
    = TLetD t UN (TLit $ I 0)
    $ io'error'result'direct instr [t,sn] ior e r
  just'branch
    = TLetD t UN (TLit $ I 1)
    $ io'error'result'direct instr [t,hn,sn] ior e r

listen :: ForeignOp
listen instr
  = ([BX],)
  . TAbs sk
  $ io'error'result'direct instr [sk] ior e r
  where
  [sk,ior,e,r] = freshes 4

client'socket :: ForeignOp
client'socket instr
  = ([BX,BX],)
  . TAbss [hn,sn]
  $ io'error'result'direct instr [hn,sn] ior e r
  where
  [hn,sn,r,ior,e] = freshes 5
>>>>>>> 55d15821

outIoFailBool :: forall v. Var v => v -> v -> v -> v -> v -> v -> ANormal v
outIoFailBool stack1 stack2 stack3 bool fail result =
  TMatch result . MatchSum
  $ mapFromList
  [ (0, ([BX, BX],)
        . TAbss [stack1, stack2]
        . TLet fail BX (ACon failureReference 0 [stack1, stack2])
        $ TCon eitherReference 0 [fail])
  , (1, ([UN],)
        . TAbs stack3
        . TLet bool BX (boolift stack3)
        $ TCon eitherReference 1 [bool])
  ]

-- Input / Output glue
--
-- These are pairings of input and output functions to handle a
-- foreign call.  The input function represents the numbers and types
-- of the inputs to a forein call.  The output function takes the
-- result of the foreign call and turns it into a Unison type.
--

-- a
direct :: ForeignOp
direct instr = ([], TFOp instr [])

--  () -> a
unitDirect :: ForeignOp
unitDirect instr = ([BX],) . TAbs arg $ TFOp instr [] where arg = fresh1

-- a -> b
boxDirect :: ForeignOp
boxDirect instr =
  ([BX],)
  . TAbs arg
  $ TFOp instr [arg] where
  arg = fresh1

-- () -> Either Failure Nat
unitToEFNat :: ForeignOp
unitToEFNat = inUnit unit result
            $ outIoFailNat stack1 stack2 stack3 fail nat result
  where (unit, stack1, stack2, stack3, fail, nat, result) = fresh7

-- () -> Either Failure a
unitToEFBox :: ForeignOp
unitToEFBox = inUnit unit result
            $ outIoFailBox stack1 stack2 fail result
  where (unit, stack1, stack2, fail, result) = fresh5

-- a -> Int
boxToInt :: ForeignOp
boxToInt = inBx arg result
          $ outInt result
  where
    (arg, result) = fresh2

-- a -> IOMode -> Either Failure b
boxIomrToEFBox :: ForeignOp
boxIomrToEFBox = inBxIomr arg1 arg2 enum result
              $ outIoFailBox stack1 stack2 fail result
  where
    (arg1, arg2, enum, stack1, stack2, fail, result) = fresh7

-- a -> ()
boxTo0 :: ForeignOp
boxTo0 = inBx arg result (TCon Ty.unitRef 0 [])
  where
    (arg, result) = fresh2

-- Nat -> ()
natToUnit :: ForeignOp
natToUnit = inNat arg nat result (TCon Ty.unitRef 0 [])
  where
    (arg, nat, result) = fresh3

-- a -> Bool
boxToBool :: ForeignOp
boxToBool = inBx arg result
          $ outBool result
  where
    (arg, result) = fresh2

-- a -> b -> c
boxBoxDirect :: ForeignOp
boxBoxDirect instr
  = ([BX,BX],)
  . TAbss [b1,b2]
  $ TFOp instr [b1,b2]
  where
  (b1,b2) = fresh2

<<<<<<< HEAD
-- a -> b -> c -> d
boxBoxBoxDirect :: ForeignOp
boxBoxBoxDirect instr
  = ([BX,BX,BX],)
  . TAbss [b1,b2,b3]
  $ TFOp instr [b1,b2,b3]
  where
  (b1,b2,b3) = fresh3
=======
mvar'try'take :: ForeignOp
mvar'try'take instr
  = ([BX],)
  . TAbs mv
  $ maybe'result'direct instr [mv] t r
  where
  [mv,t,r] = freshes 3
>>>>>>> 55d15821

-- a -> Either Failure b
boxToEFBox :: ForeignOp
boxToEFBox =
  inBx arg result $
    outIoFail stack1 stack2 fail result
  where
    (arg, result, stack1, stack2, fail) = fresh5

<<<<<<< HEAD
-- a -> Maybe b
boxToMaybeBox :: ForeignOp
boxToMaybeBox =
  inBx arg result $ outMaybe maybe result
=======
mvar'try'put :: ForeignOp
mvar'try'put instr
  = ([BX,BX],)
  . TAbss [mv,x]
  . TLetD b UN (TFOp instr [mv,x])
  $ boolift b
>>>>>>> 55d15821
  where
    (arg, maybe, result) = fresh3

-- a -> Either Failure Bool
boxToEFBool :: ForeignOp
boxToEFBool = inBx arg result
             $ outIoFailBool stack1 stack2 stack3 bool fail result
  where
    (arg, stack1, stack2, stack3, bool, fail, result) = fresh7

<<<<<<< HEAD
-- a -> b -> Either Failure Bool
boxBoxToEFBool :: ForeignOp
boxBoxToEFBool = inBxBx arg1 arg2 result
             $ outIoFailBool stack1 stack2 stack3 bool fail result
=======
mvar'is'empty :: ForeignOp
mvar'is'empty instr
  = ([BX],)
  . TAbs mv
  . TLetD b UN (TFOp instr [mv])
  $ boolift b
>>>>>>> 55d15821
  where
    (arg1, arg2, stack1, stack2, stack3, bool, fail, result) = fresh8

-- a -> Either Failure ()
boxToEF0 :: ForeignOp
boxToEF0 = inBx arg result
          $ outIoFailUnit stack1 stack2 stack3 unit fail result
  where
    (arg, result, stack1, stack2, stack3, unit, fail) = fresh7

-- a -> b -> Either Failure ()
boxBoxToEF0 :: ForeignOp
boxBoxToEF0 = inBxBx arg1 arg2 result
            $ outIoFailUnit stack1 stack2 stack3 fail unit result
  where
    (arg1, arg2, result, stack1, stack2, stack3, fail, unit) = fresh8

-- a -> Either Failure Nat
boxToEFNat :: ForeignOp
boxToEFNat = inBx arg result
          $ outIoFailNat stack1 stack2 stack3 nat fail result
  where
    (arg, result, stack1, stack2, stack3, nat, fail) = fresh7

-- a -> b -> Either Failure c
boxBoxToEFBox :: ForeignOp
boxBoxToEFBox = inBxBx arg1 arg2 result
            $ outIoFail stack1 stack2 fail result
  where
    (arg1, arg2, result, stack1, stack2, fail) = fresh6

-- a -> Nat -> Either Failure
boxNatToEFBox :: ForeignOp
boxNatToEFBox = inBxNat arg1 arg2 nat result
           $ outIoFail stack1 stack2 fail result
  where (arg1, arg2, nat, stack1, stack2, fail, result) = fresh7

-- a -> Either b c
boxToEBoxBox :: ForeignOp
boxToEBoxBox instr
  = ([BX],)
  . TAbss [b]
  . TLetD e UN (TFOp instr [b])
  . TMatch e . MatchSum
  $ mapFromList
  [ (0, ([BX], TAbs ev $ TCon eitherReference 0 [ev]))
  , (1, ([BX], TAbs ev $ TCon eitherReference 1 [ev]))
  ]
  where
  (e,b,ev) = fresh3

builtinLookup :: Var v => Map.Map Reference (SuperNormal v)
builtinLookup
  = Map.fromList
  . map (\(t, f) -> (Builtin t, f)) $
  [ ("Int.+", addi)
  , ("Int.-", subi)
  , ("Int.*", muli)
  , ("Int./", divi)
  , ("Int.mod", modi)
  , ("Int.==", eqi)
  , ("Int.<", lti)
  , ("Int.<=", lei)
  , ("Int.>", gti)
  , ("Int.>=", gei)
  , ("Int.increment", inci)
  , ("Int.signum", sgni)
  , ("Int.negate", negi)
  , ("Int.truncate0", trni)
  , ("Int.isEven", evni)
  , ("Int.isOdd", oddi)
  , ("Int.shiftLeft", shli)
  , ("Int.shiftRight", shri)
  , ("Int.trailingZeros", tzeroi)
  , ("Int.leadingZeros", lzeroi)
  , ("Int.and", andi)
  , ("Int.or", ori)
  , ("Int.xor", xori)
  , ("Int.complement", compli)
  , ("Int.pow", powi)
  , ("Int.toText", i2t)
  , ("Int.fromText", t2i)
  , ("Int.toFloat", i2f)
  , ("Int.popCount", popi)

  , ("Nat.+", addn)
  , ("Nat.-", subn)
  , ("Nat.sub", subn)
  , ("Nat.*", muln)
  , ("Nat./", divn)
  , ("Nat.mod", modn)
  , ("Nat.==", eqn)
  , ("Nat.<", ltn)
  , ("Nat.<=", len)
  , ("Nat.>", gtn)
  , ("Nat.>=", gen)
  , ("Nat.increment", incn)
  , ("Nat.isEven", evnn)
  , ("Nat.isOdd", oddn)
  , ("Nat.shiftLeft", shln)
  , ("Nat.shiftRight", shrn)
  , ("Nat.trailingZeros", tzeron)
  , ("Nat.leadingZeros", lzeron)
  , ("Nat.and", andn)
  , ("Nat.or", orn)
  , ("Nat.xor", xorn)
  , ("Nat.complement", compln)
  , ("Nat.pow", pown)
  , ("Nat.drop", dropn)
  , ("Nat.toInt", cast Ty.natRef Ty.intRef)
  , ("Nat.toFloat", n2f)
  , ("Nat.toText", n2t)
  , ("Nat.fromText", t2n)
  , ("Nat.popCount", popn)

  , ("Float.+", addf)
  , ("Float.-", subf)
  , ("Float.*", mulf)
  , ("Float./", divf)
  , ("Float.pow", powf)
  , ("Float.log", logf)
  , ("Float.logBase", logbf)
  , ("Float.sqrt", sqrtf)

  , ("Float.min", minf)
  , ("Float.max", maxf)

  , ("Float.<", ltf)
  , ("Float.>", gtf)
  , ("Float.<=", lef)
  , ("Float.>=", gef)
  , ("Float.==", eqf)
  , ("Float.!=", neqf)

  , ("Float.acos", acosf)
  , ("Float.asin", asinf)
  , ("Float.atan", atanf)
  , ("Float.cos", cosf)
  , ("Float.sin", sinf)
  , ("Float.tan", tanf)

  , ("Float.acosh", acoshf)
  , ("Float.asinh", asinhf)
  , ("Float.atanh", atanhf)
  , ("Float.cosh", coshf)
  , ("Float.sinh", sinhf)
  , ("Float.tanh", tanhf)

  , ("Float.exp", expf)
  , ("Float.abs", absf)

  , ("Float.ceiling", ceilf)
  , ("Float.floor", floorf)
  , ("Float.round", roundf)
  , ("Float.truncate", truncf)
  , ("Float.atan2", atan2f)

  , ("Float.toText", f2t)
  , ("Float.fromText", t2f)

  -- text
  , ("Text.empty", Lambda [] $ TLit (T ""))
  , ("Text.++", appendt)
  , ("Text.take", taket)
  , ("Text.drop", dropt)
  , ("Text.size", sizet)
  , ("Text.==", eqt)
  , ("Text.!=", neqt)
  , ("Text.<=", leqt)
  , ("Text.>=", geqt)
  , ("Text.<", lesst)
  , ("Text.>", great)
  , ("Text.uncons", unconst)
  , ("Text.unsnoc", unsnoct)
  , ("Text.toCharList", unpackt)
  , ("Text.fromCharList", packt)

  , ("Boolean.not", notb)
  , ("Boolean.or", orb)
  , ("Boolean.and", andb)

  , ("bug", bug)
  , ("todo", bug)
  , ("Debug.watch", watch)

  , ("Char.toNat", cast Ty.charRef Ty.natRef)
  , ("Char.fromNat", cast Ty.natRef Ty.charRef)

  , ("Bytes.empty", emptyb)
  , ("Bytes.fromList", packb)
  , ("Bytes.toList", unpackb)
  , ("Bytes.++", appendb)
  , ("Bytes.take", takeb)
  , ("Bytes.drop", dropb)
  , ("Bytes.at", atb)
  , ("Bytes.size", sizeb)
  , ("Bytes.flatten", flattenb)

  , ("List.take", takes)
  , ("List.drop", drops)
  , ("List.size", sizes)
  , ("List.++", appends)
  , ("List.at", ats)
  , ("List.cons", conss)
  , ("List.snoc", snocs)
  , ("List.empty", emptys)
  , ("List.viewl", viewls)
  , ("List.viewr", viewrs)
--
--   , B "Debug.watch" $ forall1 "a" (\a -> text --> a --> a)
  , ("Universal.==", equ)
  , ("Universal.compare", cmpu)
  , ("Universal.>", gtu)
  , ("Universal.<", ltu)
  , ("Universal.>=", geu)
  , ("Universal.<=", leu)

  , ("jumpCont", jumpk)

  , ("IO.forkComp", fork'comp)

  , ("Code.isMissing", code'missing)
  , ("Code.cache_", code'cache)
  , ("Code.lookup", code'lookup)
  , ("Value.load", value'load)
  , ("Value.value", value'create)
  ] ++ foreignWrappers

type FDecl v
  = State (Word64, [(Text, SuperNormal v)], EnumMap Word64 ForeignFunc)

declareForeign
  :: Var v => Text -> ForeignOp -> ForeignFunc -> FDecl v ()
declareForeign name op func
  = modify $ \(w, cs, fs)
      -> (w+1, (name, uncurry Lambda (op w)) : cs, mapInsert w func fs)

mkForeignIOF
  :: (ForeignConvention a, ForeignConvention r)
  => (a -> IO r) -> ForeignFunc
mkForeignIOF f = mkForeign $ \a -> tryIOE (f a)
  where
  tryIOE :: IO a -> IO (Either Failure a)
  tryIOE = fmap handleIOE . try
  handleIOE :: Either IOException a -> Either Failure a
  handleIOE (Left e) = Left $ Failure ioFailureReference (pack (show e))
  handleIOE (Right a) = Right a

mkForeignTls
  :: forall a r.(ForeignConvention a, ForeignConvention r)
  => (a -> IO r) -> ForeignFunc
mkForeignTls f = mkForeign $ \a -> fmap flatten (tryIO2 (tryIO1 (f a)))
  where
  tryIO1 :: IO r -> IO (Either TLS.TLSException r)
  tryIO1 = try
  tryIO2 :: IO (Either TLS.TLSException r) -> IO (Either IOException (Either TLS.TLSException r))
  tryIO2 = try
  flatten :: Either IOException (Either TLS.TLSException r) -> Either Failure r
  flatten (Left e) = Left (Failure ioFailureReference (pack (show e)))
  flatten (Right (Left e)) = Left (Failure tlsFailureReference (pack (show e)))
  flatten (Right (Right a)) = Right a

declareForeigns :: Var v => FDecl v ()
declareForeigns = do

  declareForeign "IO.openFile.v2" boxIomrToEFBox $ mkForeignIOF (uncurry openFile)
  declareForeign "IO.closeFile.v2" boxToEF0 $ mkForeignIOF hClose
  declareForeign "IO.isFileEOF.v2" boxToEFBool $ mkForeignIOF hIsEOF
  declareForeign "IO.isFileOpen.v2" boxToEFBool $ mkForeignIOF hIsOpen
  declareForeign "IO.isSeekable.v2" boxToEFBool $ mkForeignIOF hIsSeekable

  declareForeign "IO.seekHandle.v2" seek'handle
    . mkForeignIOF $ \(h,sm,n) -> hSeek h sm (fromIntegral (n :: Int))

  declareForeign "IO.handlePosition.v2" boxToInt
    -- TODO: truncating integer
    . mkForeignIOF $ \h -> fromInteger @Word64 <$> hTell h

  declareForeign "IO.getBuffering.v2" get'buffering
    $ mkForeignIOF hGetBuffering

  declareForeign "IO.setBuffering.v2" boxBoxToEF0
    . mkForeignIOF $ uncurry hSetBuffering

  declareForeign "IO.getBytes.v2" boxNatToEFBox .  mkForeignIOF $ \(h,n) -> Bytes.fromArray <$> hGet h n

  declareForeign "IO.putBytes.v2" boxBoxToEFBox .  mkForeignIOF $ \(h,bs) -> hPut h (Bytes.toArray bs)
  declareForeign "IO.systemTime.v2" unitToEFNat
    $ mkForeignIOF $ \() -> getPOSIXTime

  declareForeign "IO.getTempDirectory.v2" unitToEFBox
    $ mkForeignIOF $ \() -> getTemporaryDirectory

  declareForeign "IO.createTempDirectory" boxToEFBox
    $ mkForeignIOF $ \prefix -> do
       temp <- getTemporaryDirectory
       createTempDirectory temp prefix

  declareForeign "IO.getCurrentDirectory.v2" direct
    . mkForeignIOF $ \() -> getCurrentDirectory

  declareForeign "IO.setCurrentDirectory.v2" boxToEF0
    $ mkForeignIOF setCurrentDirectory

  declareForeign "IO.fileExists.v2" boxToEFBool
    $ mkForeignIOF doesPathExist

  declareForeign "IO.isDirectory.v2" boxToEFBool
    $ mkForeignIOF doesDirectoryExist

  declareForeign "IO.createDirectory.v2" boxToEF0
    $ mkForeignIOF $ createDirectoryIfMissing True

  declareForeign "IO.removeDirectory.v2" boxToEF0
    $ mkForeignIOF removeDirectoryRecursive

  declareForeign "IO.renameDirectory.v2" boxBoxToEF0
    $ mkForeignIOF $ uncurry renameDirectory

  declareForeign "IO.removeFile.v2" boxToEF0
    $ mkForeignIOF removeFile

  declareForeign "IO.renameFile.v2" boxBoxToEF0
    $ mkForeignIOF $ uncurry renameFile

  declareForeign "IO.getFileTimestamp.v2" boxToEFNat
    . mkForeignIOF $ fmap utcTimeToPOSIXSeconds . getModificationTime

  declareForeign "IO.getFileSize.v2" boxToEFNat
    -- TODO: truncating integer
    . mkForeignIOF $ \fp -> fromInteger @Word64 <$> getFileSize fp

  declareForeign "IO.serverSocket.v2" boxBoxToEFBox
    . mkForeignIOF $ \(mhst,port) ->
        fst <$> SYS.bindSock (hostPreference mhst) port

  declareForeign "IO.listen.v2" boxToEF0
    . mkForeignIOF $ \sk -> SYS.listenSock sk 2048

  declareForeign "IO.clientSocket.v2" boxBoxDirect
    . mkForeignIOF $ fmap fst . uncurry SYS.connectSock

  declareForeign "IO.closeSocket.v2" boxToEF0
    $ mkForeignIOF SYS.closeSock

  declareForeign "IO.socketAccept.v2" boxDirect
    . mkForeignIOF $ fmap fst . SYS.accept

  declareForeign "IO.socketSend.v2" boxBoxToEF0
    . mkForeignIOF $ \(sk,bs) -> SYS.send sk (Bytes.toArray bs)

  declareForeign "IO.socketReceive.v2" boxNatToEFBox
    . mkForeignIOF $ \(hs,n) ->
    maybe Bytes.empty Bytes.fromArray <$> SYS.recv hs n

  declareForeign "IO.kill.v2" boxTo0 $ mkForeignIOF killThread

  declareForeign "IO.delay.v2" natToUnit $ mkForeignIOF threadDelay

  declareForeign "IO.stdHandle" standard'handle
    . mkForeign $ \(n :: Int) -> case n of
        0 -> pure (Just SYS.stdin)
        1 -> pure (Just SYS.stdout)
        2 -> pure (Just SYS.stderr)
        _ -> pure Nothing

  declareForeign "MVar.new" boxDirect
    . mkForeign $ \(c :: Closure) -> newMVar c

  declareForeign "MVar.newEmpty.v2" unitDirect
    . mkForeign $ \() -> newEmptyMVar @Closure

  declareForeign "MVar.take.v2" boxToEFBox
    . mkForeignIOF $ \(mv :: MVar Closure) -> takeMVar mv

  declareForeign "MVar.tryTake" boxToMaybeBox
    . mkForeign $ \(mv :: MVar Closure) -> tryTakeMVar mv

  declareForeign "MVar.put.v2" boxBoxToEF0
    . mkForeignIOF $ \(mv :: MVar Closure, x) -> putMVar mv x

  declareForeign "MVar.tryPut" boxBoxToEFBool
    . mkForeign $ \(mv :: MVar Closure, x) -> tryPutMVar mv x

  declareForeign "MVar.swap.v2" boxBoxToEFBox
    . mkForeignIOF $ \(mv :: MVar Closure, x) -> swapMVar mv x

  declareForeign "MVar.isEmpty" boxToBool
    . mkForeign $ \(mv :: MVar Closure) -> isEmptyMVar mv

  declareForeign "MVar.read.v2" boxBoxToEFBox
    . mkForeignIOF $ \(mv :: MVar Closure) -> readMVar mv

  declareForeign "MVar.tryRead" boxToMaybeBox
    . mkForeign $ \(mv :: MVar Closure) -> tryReadMVar mv

<<<<<<< HEAD
  declareForeign "Text.toUtf8" boxDirect . mkForeign
    $ pure . Bytes.fromArray . encodeUtf8

  declareForeign "Text.fromUtf8.v2" boxToEFBox . mkForeign
    $ pure . mapLeft (Failure ioFailureReference . pack . show) . decodeUtf8' . Bytes.toArray

  let
    defaultSupported :: TLS.Supported
    defaultSupported = def { TLS.supportedCiphers = Cipher.ciphersuite_strong }

  declareForeign "Tls.Config.defaultClient" boxBoxDirect
    .  mkForeign $ \(hostName::Text, serverId:: Bytes.Bytes) -> do
       store <- X.getSystemCertificateStore
       let shared :: TLS.Shared
           shared = def { TLS.sharedCAStore = store }
           defaultParams = (defaultParamsClient (unpack hostName) (Bytes.toArray serverId)) { TLS.clientSupported = defaultSupported, TLS.clientShared = shared }
       pure defaultParams

  declareForeign "Tls.Config.defaultServer" unitDirect . mkForeign $ \() -> do
    pure $ (def :: ServerParams) { TLS.serverSupported = defaultSupported }

  declareForeign "Tls.newClient" boxBoxToEFBox . mkForeignTls $
    \(config :: TLS.ClientParams,
      socket :: SYS.Socket) -> TLS.contextNew socket config

  declareForeign "Tls.handshake" boxToEFBox . mkForeignTls $
    \(tls :: TLS.Context) -> TLS.handshake tls

  declareForeign "Tls.send" boxBoxToEFBox . mkForeignTls $
    \(tls :: TLS.Context,
      bytes :: Bytes.Bytes) -> TLS.sendData tls (Bytes.toLazyByteString bytes)

  declareForeign "Tls.receive" boxToEFBox . mkForeignTls $
    \(tls :: TLS.Context) -> do
      bs <- TLS.recvData tls
      pure $ Bytes.fromArray bs

  declareForeign "Tls.terminate" boxToEFBox . mkForeignTls $
    \(tls :: TLS.Context) -> TLS.bye tls
=======
  declareForeign "Code.dependencies" pfopb
    . mkForeign $ \(sg :: SuperGroup Symbol)
        -> pure $ Wrap Ty.termLinkRef . Ref <$> groupTermLinks sg
  declareForeign "Code.serialize" pfopb
    . mkForeign $ \(sg :: SuperGroup Symbol)
        -> pure . Bytes.fromArray $ serializeGroup sg
  declareForeign "Code.deserialize" pfopb_ebb
    . mkForeign $ pure . deserializeGroup @Symbol . Bytes.toArray
  declareForeign "Value.dependencies" pfopb
    . mkForeign $
        pure . fmap (Wrap Ty.termLinkRef . Ref) . valueTermLinks
  declareForeign "Value.serialize" pfopb
    . mkForeign $ pure . Bytes.fromArray . serializeValue
  declareForeign "Value.deserialize" pfopb_ebb
    . mkForeign $ pure . deserializeValue . Bytes.toArray
  declareForeign "Text.toUtf8" pfopb . mkForeign $ pure . Bytes.fromArray . encodeUtf8
  declareForeign "Text.fromUtf8" pfopb_ebb . mkForeign $ pure . mapLeft (pack . show) . decodeUtf8' . Bytes.toArray
>>>>>>> 55d15821

  -- Hashing functions
  let declareHashAlgorithm :: forall v alg . Var v => Hash.HashAlgorithm alg => Text -> alg -> FDecl v ()
      declareHashAlgorithm txt alg = do
        let algoRef = Builtin ("crypto.HashAlgorithm." <> txt)
        declareForeign ("crypto.HashAlgorithm." <> txt) direct . mkForeign $ \() ->
          pure (HashAlgorithm algoRef alg)

  declareHashAlgorithm "Sha3_512" Hash.SHA3_512
  declareHashAlgorithm "Sha3_256" Hash.SHA3_256
  declareHashAlgorithm "Sha2_512" Hash.SHA512
  declareHashAlgorithm "Sha2_256" Hash.SHA256
  declareHashAlgorithm "Blake2b_512" Hash.Blake2b_512
  declareHashAlgorithm "Blake2b_256" Hash.Blake2b_256
  declareHashAlgorithm "Blake2s_256" Hash.Blake2s_256

  -- declareForeign ("crypto.hash") boxBoxDirect . mkForeign $ \(HashAlgorithm _ref _alg, _a :: Closure) ->
  --   pure $ Bytes.empty -- todo : implement me

  declareForeign "crypto.hashBytes" boxBoxDirect . mkForeign $
    \(HashAlgorithm _ alg, b :: Bytes.Bytes) ->
        let ctx = Hash.hashInitWith alg
        in pure . Bytes.fromArray . Hash.hashFinalize $ Hash.hashUpdates ctx (Bytes.chunks b)

  declareForeign "crypto.hmacBytes" boxBoxBoxDirect
    . mkForeign $ \(HashAlgorithm _ alg, key :: Bytes.Bytes, msg :: Bytes.Bytes) ->
        let out = u alg $ HMAC.hmac (Bytes.toArray @BA.Bytes key) (Bytes.toArray @BA.Bytes msg)
            u :: a -> HMAC.HMAC a -> HMAC.HMAC a
            u _ h = h -- to help typechecker along
        in pure $ Bytes.fromArray out

  declareForeign "Bytes.toBase16" boxDirect . mkForeign $ pure . Bytes.toBase16
  declareForeign "Bytes.toBase32" boxDirect . mkForeign $ pure . Bytes.toBase32
  declareForeign "Bytes.toBase64" boxDirect . mkForeign $ pure . Bytes.toBase64
  declareForeign "Bytes.toBase64UrlUnpadded" boxDirect . mkForeign $ pure . Bytes.toBase64UrlUnpadded

  declareForeign "Bytes.fromBase16" boxToEBoxBox . mkForeign $ pure . Bytes.fromBase16
  declareForeign "Bytes.fromBase32" boxToEBoxBox . mkForeign $ pure . Bytes.fromBase32
  declareForeign "Bytes.fromBase64" boxToEBoxBox . mkForeign $ pure . Bytes.fromBase64
  declareForeign "Bytes.fromBase64UrlUnpadded" boxDirect . mkForeign $ pure . Bytes.fromBase64UrlUnpadded

hostPreference :: Maybe Text -> SYS.HostPreference
hostPreference Nothing = SYS.HostAny
hostPreference (Just host) = SYS.Host $ Text.unpack host

typeReferences :: [(Reference, Word64)]
typeReferences = zip rs [1..]
  where
  rs = [ r | (_,r) <- Ty.builtinTypes ]
    ++ [ DerivedId i | (_,i,_) <- Ty.builtinDataDecls @Symbol ]
    ++ [ DerivedId i | (_,i,_) <- Ty.builtinEffectDecls @Symbol ]

foreignDeclResults
  :: Var v
  => (Word64, [(Text, SuperNormal v)], EnumMap Word64 ForeignFunc)
foreignDeclResults = execState declareForeigns (0, [], mempty)

foreignWrappers :: Var v => [(Text, SuperNormal v)]
foreignWrappers | (_, l, _) <- foreignDeclResults = reverse l

numberedTermLookup :: Var v => EnumMap Word64 (SuperNormal v)
numberedTermLookup
  = mapFromList . zip [1..] . Map.elems $ builtinLookup

builtinTermNumbering :: Map Reference Word64
builtinTermNumbering
  = Map.fromList (zip (Map.keys $ builtinLookup @Symbol) [1..])

builtinTermBackref :: EnumMap Word64 Reference
builtinTermBackref
  = mapFromList . zip [1..] . Map.keys $ builtinLookup @Symbol

builtinTypeNumbering :: Map Reference Word64
builtinTypeNumbering = Map.fromList typeReferences

builtinTypeBackref :: EnumMap Word64 Reference
builtinTypeBackref = mapFromList $ swap <$> typeReferences
  where swap (x, y) = (y, x)

builtinForeigns :: EnumMap Word64 ForeignFunc
builtinForeigns | (_, _, m) <- foreignDeclResults @Symbol = m<|MERGE_RESOLUTION|>--- conflicted
+++ resolved
@@ -27,10 +27,10 @@
 import Unison.Var
 import Unison.Symbol
 import Unison.Runtime.Stack (Closure)
-import Unison.Runtime.Foreign (Foreign(Wrap))
+import Unison.Runtime.Foreign
+    ( Foreign(Wrap), HashAlgorithm(..), Failure(..) )
 import Unison.Runtime.Foreign.Function
 import Unison.Runtime.IOSource
-import Unison.Runtime.Foreign (HashAlgorithm(..), Failure(..))
 
 import qualified Unison.Type as Ty
 import qualified Unison.Builtin as Ty (builtinTypes)
@@ -40,25 +40,16 @@
 
 import Unison.Util.EnumContainers as EC
 
-<<<<<<< HEAD
 import Data.Default (def)
 import Data.ByteString (hGet, hPut)
 import Data.Text as Text (pack, unpack)
+import Data.Text.Encoding ( decodeUtf8', decodeUtf8' )
+import qualified Data.ByteArray as BA
 import qualified System.X509 as X
-=======
-import Data.ByteString (hGet, hPut)
-import Data.Either.Combinators (mapLeft)
-import Data.Text as Text (Text, pack, unpack)
-import Data.Text.Encoding (encodeUtf8, decodeUtf8')
-import Data.Word (Word64, Word16)
->>>>>>> 55d15821
-import qualified Data.ByteArray as BA
 
 import Data.Set (insert)
 
 import qualified Data.Map as Map
-
-import Data.Text.Encoding (decodeUtf8')
 import Unison.Prelude
 import qualified Unison.Util.Bytes as Bytes
 import Network.Socket as SYS
@@ -691,125 +682,6 @@
 
 type ForeignOp = forall v. Var v => FOp -> ([Mem], ANormal v)
 
-<<<<<<< HEAD
-=======
-
-maybe'result'direct
-  :: Var v
-  => FOp -> [v]
-  -> v -> v
-  -> ANormal v
-
-maybe'result'direct ins args t r
-  = TLetD t UN (TFOp ins args)
-  . TMatch t . MatchSum $ mapFromList
-  [ (0, ([], TCon Ty.optionalRef 0 []))
-  , (1, ([BX], TAbs r $ TCon Ty.optionalRef 1 [r]))
-  ]
-
-enum'decode :: Var v => Reference -> String -> Int -> v -> ANormal v
-enum'decode rf err n v
-  = TMatch v $ MatchIntegral cases (Just dflt)
-  where
-  dflt = TLetD v BX (TLit . T $ pack err) $ TPrm EROR [v]
-  cases = mapFromList $ fmap mkCase $ [0..n]
-  mkCase i = (toEnum i, TCon rf (toEnum i) [])
-
-io'error'result0
-  :: Var v
-  => FOp -> [v]
-  -> v -> [Mem] -> [v] -> v
-  -> ANormal v -> ANormal v
-io'error'result0 ins args ior ccs vs e nx
-  = TLetD ior UN (TFOp ins args)
-  . TMatch ior . MatchSum
-  $ mapFromList
-  [ (0, ([UN], TAbs e
-             . TLet (Indirect 1) e BX (enum'decode Ty.ioErrorRef err 7 e)
-             $ TCon eitherReference 0 [e]))
-  , (1, (ccs, TAbss vs nx))
-  ]
-  where
-  err = "unrecognized IOError"
-
-io'error'result'let
-  :: Var v
-  => FOp -> [v]
-  -> v -> [Mem] -> [v] -> v -> v -> Direction Word16 -> ANormal v
-  -> ANormal v
-io'error'result'let ins args ior ccs vs e r d m
-  = io'error'result0 ins args ior ccs vs e
-  . TLet d r BX m
-  $ TCon eitherReference 1 [r]
-
-io'error'result'direct
-  :: Var v
-  => FOp -> [v]
-  -> v -> v -> v
-  -> ANormal v
-io'error'result'direct ins args ior e r
-  = io'error'result0 ins args ior [BX] [r] e
-  $ TCon eitherReference 1 [r]
-
-io'error'result'unit
-  :: Var v
-  => FOp -> [v]
-  -> v -> v -> v
-  -> ANormal v
-io'error'result'unit ins args ior e r
-  = io'error'result'let ins args ior [] [] e r Direct
-  $ TCon Ty.unitRef 0 []
-
-io'error'result'bool
-  :: Var v
-  => FOp -> [v]
-  -> v -> (v -> ANormal v) -> v -> v -> v -> ANormal v
-io'error'result'bool ins args ior encode b e r
-  = io'error'result'let ins args ior [UN] [b] e r (Indirect 1)
-  $ encode b
-
-open'file :: ForeignOp
-open'file instr
-  = ([BX,BX],)
-  . TAbss [fp,m0]
-  . unenum 4 m0 ioModeReference m
-  $ io'error'result'direct instr [fp,m] ior e r
-  where
-  [m0,fp,m,ior,e,r] = freshes 6
-
-close'file :: ForeignOp
-close'file instr
-  = ([BX],)
-  . TAbss [h]
-  $ io'error'result'unit instr [h] ior e r
-  where
-  [h,ior,e,r] = freshes 4
-
-is'file'eof :: ForeignOp
-is'file'eof instr
-  = ([BX],)
-  . TAbss [h]
-  $ io'error'result'bool instr [h] ior boolift b e r
-  where
-  [h,b,ior,e,r] = freshes 5
-
-is'file'open :: ForeignOp
-is'file'open instr
-  = ([BX],)
-  . TAbss [h]
-  $ io'error'result'bool instr [h] ior boolift b e r
-  where
-  [h,b,ior,e,r] = freshes 5
-
-is'seekable :: ForeignOp
-is'seekable instr
-  = ([BX],)
-  . TAbss [h]
-  $ io'error'result'bool instr [h] ior boolift b e r
-  where
-  [h,b,ior,e,r] = freshes 5
-
->>>>>>> 55d15821
 standard'handle :: ForeignOp
 standard'handle instr
   = ([BX],)
@@ -822,43 +694,17 @@
 seek'handle :: ForeignOp
 seek'handle instr
   = ([BX,BX,BX],)
-<<<<<<< HEAD
   . TAbss [arg1, arg2, arg3]
   . unenum 3 arg2 Ty.seekModeRef seek
   . unbox arg3 Ty.intRef nat
-  . TLet result UN (AFOp instr [arg1, seek, nat])
+  . TLetD result UN (TFOp instr [arg1, seek, nat])
   $ outIoFailUnit stack1 stack2 stack3 unit fail result
-=======
-  . TAbss [h,sm0,po0]
-  . unenum 3 sm0 Ty.seekModeRef sm
-  . unbox po0 Ty.natRef po
-  $ io'error'result'unit instr [h,sm,po] ior e r
-  where
-  [sm0,po0,h,sm,po,ior,e,r] = freshes 8
-
-handle'position :: ForeignOp
-handle'position instr
-  = ([BX],)
-  . TAbss [h]
-  . io'error'result'let instr [h] ior [UN] [i] e r Direct
-  $ (TCon Ty.intRef 0 [i])
->>>>>>> 55d15821
   where
     (arg1, arg2, arg3, seek, nat, stack1, stack2, stack3, unit, fail, result) = fresh11
 
-<<<<<<< HEAD
 get'buffering'output :: forall v. Var v => v -> v -> v -> v -> ANormal v
 get'buffering'output bu m n b =
   TMatch bu . MatchSum  $ mapFromList
-=======
-get'buffering :: ForeignOp
-get'buffering instr
-  = ([BX],)
-  . TAbss [h]
-  . io'error'result'let instr [h] ior [UN] [bu] e r (Indirect 1)
-  . TMatch bu . MatchSum
-  $ mapFromList
->>>>>>> 55d15821
   [ (0, ([], TCon Ty.optionalRef 0 []))
   , (1, ([], line))
   , (2, ([], block'nothing))
@@ -866,12 +712,8 @@
   ]
   where
   final = TCon Ty.optionalRef 1 [b]
-<<<<<<< HEAD
-  block = TLet b BX (ACon bufferModeReference 1 [m]) $ final
-=======
   block = TLetD b BX (TCon bufferModeReference 1 [m]) $ final
 
->>>>>>> 55d15821
   line
     = TLetD b BX (TCon bufferModeReference 0 []) $ final
   block'nothing
@@ -881,103 +723,9 @@
     = TLetD m BX (TCon Ty.optionalRef 1 [n])
     $ block
 
-<<<<<<< HEAD
 get'buffering :: ForeignOp
 get'buffering = inBx arg1 result
               $ get'buffering'output result m n b
-=======
-set'buffering :: ForeignOp
-set'buffering instr
-  = ([BX,BX],)
-  . TAbss [h,bm0]
-  . TMatch bm0 . flip (MatchData Ty.optionalRef) Nothing
-  $ mapFromList
-  [ (0, ([], none'branch))
-  , (1, ([BX], TAbs bm just'branch'0))
-  ]
-  where
-  [t,ior,e,r,h,mbs,bs0,bs,bm0,bm] = freshes 10
-  none'branch
-    = TLetD t UN (TLit $ I 0)
-    $ io'error'result'unit instr [h,t] ior e r
-  just'branch'0
-    = TMatch bm . flip (MatchData bufferModeReference) Nothing
-    $ mapFromList
-    [ (0, ([]
-        , TLetD t UN (TLit $ I 1)
-        $ io'error'result'unit instr [h,t] ior e r
-        ))
-    , (1, ([BX], TAbs mbs just'branch'1))
-    ]
-  just'branch'1
-    = TMatch mbs
-      . flip (MatchData Ty.optionalRef) Nothing
-      $ mapFromList
-      [ (0, ([]
-          , TLetD t UN (TLit $ I 2)
-          $ io'error'result'unit instr [h,t] ior e r))
-      , (1, ([BX]
-          , TAbs bs0
-          . unbox bs0 Ty.natRef bs
-          . TLetD t UN (TLit $ I 3)
-          $ io'error'result'unit instr [h,t,bs] ior e r))
-      ]
-
-get'line :: ForeignOp
-get'line instr
-  = ([BX],)
-  . TAbss [h]
-  $ io'error'result'direct instr [h] ior e r
-  where
-  [h,ior,e,r] = freshes 4
-
-get'bytes :: ForeignOp
-get'bytes instr
-  = ([BX, BX],)
-  . TAbss [h,n0]
-  . unbox n0 Ty.natRef n
-  $ io'error'result'direct instr [h,n] ior e r
-  where
-  [h,n0,n,ior,e,r] = freshes 6
-
-put'bytes :: ForeignOp
-put'bytes instr
-  = ([BX,BX],)
-  . TAbss [h,tx]
-  $ io'error'result'direct instr [h,tx] ior e r
-  where
-  [h,tx,ior,e,r] = freshes 5
-
-system'time :: ForeignOp
-system'time instr
-  = ([],)
-  . io'error'result'let instr [] ior [UN] [n] e r Direct
-  $ TCon Ty.natRef 0 [n]
-  where
-  [n,ior,e,r] = freshes 4
-
-get'temp'directory :: ForeignOp
-get'temp'directory instr
-  = ([],)
-  . io'error'result'let instr [] ior [BX] [t] e r Direct
-  $ TCon filePathReference 0 [t]
-  where
-  [t,ior,e,r] = freshes 4
-
-get'current'directory :: ForeignOp
-get'current'directory instr
-  = ([],)
-  . io'error'result'let instr [] ior [BX] [t] e r Direct
-  $ TCon filePathReference 0 [r]
-  where
-  [t,e,r,ior] = freshes 4
-
-set'current'directory :: ForeignOp
-set'current'directory instr
-  = ([BX],)
-  . TAbs fp
-  $ io'error'result'unit instr [fp] ior e r
->>>>>>> 55d15821
   where
     (arg1, result, m, n, b) = fresh5
 
@@ -1001,14 +749,14 @@
 -- () -> ...
 inUnit :: forall v. Var v => v -> v -> ANormal v -> FOp -> ([Mem], ANormal v)
 inUnit unit result cont instr
-  = ([BX], TAbs unit $ TLet result UN (AFOp instr []) cont)
+  = ([BX], TAbs unit $ TLetD result UN (TFOp instr []) cont)
 
 -- a -> ...
 inBx :: forall v. Var v => v -> v -> ANormal v -> FOp -> ([Mem], ANormal v)
 inBx arg result cont instr =
   ([BX],)
   . TAbs arg
-  $ TLet result UN (AFOp instr [arg]) cont
+  $ TLetD result UN (TFOp instr [arg]) cont
 
 -- Nat -> ...
 inNat :: forall v. Var v => v -> v -> v -> ANormal v -> FOp -> ([Mem], ANormal v)
@@ -1016,14 +764,14 @@
   ([BX],)
   . TAbs arg
   . unbox arg Ty.natRef nat
-  $ TLet result UN (AFOp instr [nat]) cont
+  $ TLetD result UN (TFOp instr [nat]) cont
 
 -- a -> b -> ...
 inBxBx :: forall v. Var v => v -> v -> v -> ANormal v -> FOp -> ([Mem], ANormal v)
 inBxBx arg1 arg2 result cont instr =
   ([BX, BX],)
   . TAbss [arg1, arg2]
-  $ TLet result UN (AFOp instr [arg1, arg2]) cont
+  $ TLetD result UN (TFOp instr [arg1, arg2]) cont
 
 -- a -> Nat -> ...
 inBxNat ::  forall v. Var v => v -> v -> v -> v -> ANormal v -> FOp -> ([Mem], ANormal v)
@@ -1031,7 +779,7 @@
   ([BX,BX],)
   . TAbss [arg1, arg2]
   . unbox arg2 Ty.natRef nat
-  $ TLet result UN (AFOp instr [arg1, nat]) cont
+  $ TLetD result UN (TFOp instr [arg1, nat]) cont
 
 -- a -> IOMode -> ...
 inBxIomr :: forall v. Var v => v -> v -> v -> v -> ANormal v -> FOp -> ([Mem], ANormal v)
@@ -1039,7 +787,7 @@
   = ([BX,BX],)
   . TAbss [arg1, arg2]
   . unenum 4 arg2 ioModeReference fm
-  $ TLet result UN (AFOp instr [arg1, fm]) cont
+  $ TLetD result UN (TFOp instr [arg1, fm]) cont
 
 -- Output Shape -- these will represent different ways of translating
 -- the result of a foreign call to a Unison Term
@@ -1055,9 +803,6 @@
 outInt :: forall v. Var v => v -> ANormal v
 outInt i = TCon Ty.intRef 0 [i]
 
-outBool :: forall v. Var v => v -> ANormal v
-outBool result = TTm $ boolift result
-
 outMaybe :: forall v. Var v => v -> v -> ANormal v
 outMaybe maybe result =
   TMatch result . MatchSum $ mapFromList
@@ -1070,22 +815,21 @@
   TMatch result . MatchSum $ mapFromList
   [ (0, ([BX, BX],)
         . TAbss [stack1, stack2]
-        . TLet fail BX (ACon failureReference 0 [stack1, stack2])
+        . TLetD fail BX (TCon failureReference 0 [stack1, stack2])
         $ TCon eitherReference 0 [fail])
   , (1, ([BX], TAbs stack1 $ TCon eitherReference 1 [stack1]))
   ]
 
-<<<<<<< HEAD
 outIoFailNat :: forall v. Var v => v -> v -> v -> v -> v -> v -> ANormal v
 outIoFailNat stack1 stack2 stack3 fail nat result =
   TMatch result . MatchSum $ mapFromList
   [ (0, ([BX, BX],)
         . TAbss [stack1, stack2]
-        . TLet fail BX (ACon failureReference 0 [stack1, stack2])
+        . TLetD fail BX (TCon failureReference 0 [stack1, stack2])
         $ TCon eitherReference 0 [fail])
   , (1, ([UN],)
         . TAbs stack3
-        . TLet nat UN (ACon Ty.natRef 0 [stack3])
+        . TLetD nat UN (TCon Ty.natRef 0 [stack3])
         $ TCon eitherReference 1 [nat])
   ]
 
@@ -1094,31 +838,12 @@
   TMatch result . MatchSum  $ mapFromList
   [ (0, ([BX, BX],)
         . TAbss [stack1, stack2]
-        . TLet fail BX (ACon failureReference 0 [stack1, stack2])
+        . TLetD fail BX (TCon failureReference 0 [stack1, stack2])
         $ TCon eitherReference 0 [fail])
   , (1, ([BX],)
         . TAbs stack1
         $ TCon eitherReference 1 [stack1])
   ]
-=======
-get'file'timestamp :: ForeignOp
-get'file'timestamp instr
-  = ([BX],)
-  . TAbs fp
-  . io'error'result'let instr [fp] ior [UN] [n] e r Direct
-  $ TCon Ty.natRef 0 [n]
-  where
-  [fp,n,ior,e,r] = freshes 5
-
-get'file'size :: ForeignOp
-get'file'size instr
-  = ([BX],)
-  . TAbs fp
-  . io'error'result'let instr [fp] ior [UN] [n] e r Direct
-  $ TCon Ty.natRef 0 [n]
-  where
-  [fp,n,ior,e,r] = freshes 5
->>>>>>> 55d15821
 
 outIoFailUnit :: forall v. Var v => v -> v -> v -> v -> v -> v -> ANormal v
 outIoFailUnit stack1 stack2 stack3 unit fail result =
@@ -1126,40 +851,13 @@
   $ mapFromList
   [ (0, ([BX, BX],)
         . TAbss [stack1, stack2]
-        . TLet fail BX (ACon failureReference 0 [stack1, stack2])
+        . TLetD fail BX (TCon failureReference 0 [stack1, stack2])
         $ TCon eitherReference 0 [fail])
   , (1, ([BX],)
         . TAbss [stack3]
-        . TLet unit UN (ACon Ty.unitRef 0 [])
+        . TLetD unit UN (TCon Ty.unitRef 0 [])
         $ TCon eitherReference 1 [unit])
   ]
-<<<<<<< HEAD
-=======
-  where
-  [mhn,sn,hn,t,ior,e,r] = freshes 7
-  none'branch
-    = TLetD t UN (TLit $ I 0)
-    $ io'error'result'direct instr [t,sn] ior e r
-  just'branch
-    = TLetD t UN (TLit $ I 1)
-    $ io'error'result'direct instr [t,hn,sn] ior e r
-
-listen :: ForeignOp
-listen instr
-  = ([BX],)
-  . TAbs sk
-  $ io'error'result'direct instr [sk] ior e r
-  where
-  [sk,ior,e,r] = freshes 4
-
-client'socket :: ForeignOp
-client'socket instr
-  = ([BX,BX],)
-  . TAbss [hn,sn]
-  $ io'error'result'direct instr [hn,sn] ior e r
-  where
-  [hn,sn,r,ior,e] = freshes 5
->>>>>>> 55d15821
 
 outIoFailBool :: forall v. Var v => v -> v -> v -> v -> v -> v -> ANormal v
 outIoFailBool stack1 stack2 stack3 bool fail result =
@@ -1167,11 +865,11 @@
   $ mapFromList
   [ (0, ([BX, BX],)
         . TAbss [stack1, stack2]
-        . TLet fail BX (ACon failureReference 0 [stack1, stack2])
+        . TLetD fail BX (TCon failureReference 0 [stack1, stack2])
         $ TCon eitherReference 0 [fail])
   , (1, ([UN],)
         . TAbs stack3
-        . TLet bool BX (boolift stack3)
+        . TLetD bool BX (boolift stack3)
         $ TCon eitherReference 1 [bool])
   ]
 
@@ -1240,7 +938,7 @@
 -- a -> Bool
 boxToBool :: ForeignOp
 boxToBool = inBx arg result
-          $ outBool result
+          $ boolift result
   where
     (arg, result) = fresh2
 
@@ -1253,7 +951,6 @@
   where
   (b1,b2) = fresh2
 
-<<<<<<< HEAD
 -- a -> b -> c -> d
 boxBoxBoxDirect :: ForeignOp
 boxBoxBoxDirect instr
@@ -1262,15 +959,6 @@
   $ TFOp instr [b1,b2,b3]
   where
   (b1,b2,b3) = fresh3
-=======
-mvar'try'take :: ForeignOp
-mvar'try'take instr
-  = ([BX],)
-  . TAbs mv
-  $ maybe'result'direct instr [mv] t r
-  where
-  [mv,t,r] = freshes 3
->>>>>>> 55d15821
 
 -- a -> Either Failure b
 boxToEFBox :: ForeignOp
@@ -1280,19 +968,10 @@
   where
     (arg, result, stack1, stack2, fail) = fresh5
 
-<<<<<<< HEAD
 -- a -> Maybe b
 boxToMaybeBox :: ForeignOp
 boxToMaybeBox =
   inBx arg result $ outMaybe maybe result
-=======
-mvar'try'put :: ForeignOp
-mvar'try'put instr
-  = ([BX,BX],)
-  . TAbss [mv,x]
-  . TLetD b UN (TFOp instr [mv,x])
-  $ boolift b
->>>>>>> 55d15821
   where
     (arg, maybe, result) = fresh3
 
@@ -1303,19 +982,10 @@
   where
     (arg, stack1, stack2, stack3, bool, fail, result) = fresh7
 
-<<<<<<< HEAD
 -- a -> b -> Either Failure Bool
 boxBoxToEFBool :: ForeignOp
 boxBoxToEFBool = inBxBx arg1 arg2 result
              $ outIoFailBool stack1 stack2 stack3 bool fail result
-=======
-mvar'is'empty :: ForeignOp
-mvar'is'empty instr
-  = ([BX],)
-  . TAbs mv
-  . TLetD b UN (TFOp instr [mv])
-  $ boolift b
->>>>>>> 55d15821
   where
     (arg1, arg2, stack1, stack2, stack3, bool, fail, result) = fresh8
 
@@ -1712,7 +1382,6 @@
   declareForeign "MVar.tryRead" boxToMaybeBox
     . mkForeign $ \(mv :: MVar Closure) -> tryReadMVar mv
 
-<<<<<<< HEAD
   declareForeign "Text.toUtf8" boxDirect . mkForeign
     $ pure . Bytes.fromArray . encodeUtf8
 
@@ -1752,25 +1421,22 @@
 
   declareForeign "Tls.terminate" boxToEFBox . mkForeignTls $
     \(tls :: TLS.Context) -> TLS.bye tls
-=======
-  declareForeign "Code.dependencies" pfopb
+
+  declareForeign "Code.dependencies" boxDirect
     . mkForeign $ \(sg :: SuperGroup Symbol)
         -> pure $ Wrap Ty.termLinkRef . Ref <$> groupTermLinks sg
-  declareForeign "Code.serialize" pfopb
+  declareForeign "Code.serialize" boxDirect
     . mkForeign $ \(sg :: SuperGroup Symbol)
         -> pure . Bytes.fromArray $ serializeGroup sg
-  declareForeign "Code.deserialize" pfopb_ebb
+  declareForeign "Code.deserialize" boxToEBoxBox
     . mkForeign $ pure . deserializeGroup @Symbol . Bytes.toArray
-  declareForeign "Value.dependencies" pfopb
+  declareForeign "Value.dependencies" boxDirect
     . mkForeign $
         pure . fmap (Wrap Ty.termLinkRef . Ref) . valueTermLinks
-  declareForeign "Value.serialize" pfopb
+  declareForeign "Value.serialize" boxDirect
     . mkForeign $ pure . Bytes.fromArray . serializeValue
-  declareForeign "Value.deserialize" pfopb_ebb
+  declareForeign "Value.deserialize" boxToEBoxBox
     . mkForeign $ pure . deserializeValue . Bytes.toArray
-  declareForeign "Text.toUtf8" pfopb . mkForeign $ pure . Bytes.fromArray . encodeUtf8
-  declareForeign "Text.fromUtf8" pfopb_ebb . mkForeign $ pure . mapLeft (pack . show) . decodeUtf8' . Bytes.toArray
->>>>>>> 55d15821
 
   -- Hashing functions
   let declareHashAlgorithm :: forall v alg . Var v => Hash.HashAlgorithm alg => Text -> alg -> FDecl v ()
