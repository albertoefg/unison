{- ORMOLU_DISABLE -} -- Remove this when the file is ready to be auto-formatted
{-# language RankNTypes #-}
{-# language ViewPatterns #-}
{-# language PatternGuards #-}
{-# language PatternSynonyms #-}
{-# language TypeApplications #-}
{-# language OverloadedStrings #-}
{-# language ScopedTypeVariables #-}
{-# language FunctionalDependencies #-}

module Unison.Runtime.Builtin
  ( builtinLookup
  , builtinTermNumbering
  , builtinTypeNumbering
  , builtinTermBackref
  , builtinTypeBackref
  , builtinForeigns
  , numberedTermLookup
  , Sandbox(..)
  , baseSandboxInfo
  ) where

import Control.Monad.State.Strict (State, modify, execState)
import qualified Control.Exception.Safe as Exception
import Control.Monad.Catch (MonadCatch)
import Control.DeepSeq (NFData)
import Control.Concurrent (ThreadId)
import System.IO (Handle)

import Unison.ABT.Normalized hiding (TTm)
import Unison.Reference
import Unison.Runtime.ANF as ANF
import Unison.Runtime.ANF.Serialize as ANF
import Unison.Referent (pattern Ref)
import Unison.Var
import Unison.Symbol
import qualified Unison.Runtime.Stack as Closure
import Unison.Runtime.Stack (Closure)
import Unison.Runtime.Foreign
    ( Foreign(Wrap), HashAlgorithm(..), pattern Failure)
import qualified Unison.Runtime.Foreign as F
import Unison.Runtime.Foreign.Function

import qualified Unison.Type as Ty
import qualified Unison.Builtin as Ty (builtinTypes)
import qualified Unison.Builtin.Decls as Ty
import qualified Crypto.Hash as Hash
import qualified Crypto.MAC.HMAC as HMAC

import Unison.Util.EnumContainers as EC

import Data.Default (def)
import Data.ByteString (hGet, hPut)
import qualified Data.ByteArray as BA
import qualified Data.ByteString.Lazy as L
import qualified System.X509 as X
import qualified Data.X509 as X
import qualified Data.X509.Memory as X
import qualified Data.X509.CertificateStore as X
import Data.PEM (pemContent, pemParseLBS, PEM)
import Data.Set (insert)
import qualified Data.Set as Set

import qualified Data.Map as Map
import Unison.Prelude hiding (some,Text)
import qualified Unison.Util.Bytes as Bytes
import qualified Data.Text
import qualified Data.Text.IO as Text.IO
import qualified Unison.Util.Text as Util.Text
import Network.Socket as SYS
  ( accept
  , socketPort
  , Socket
  )
import Network.Simple.TCP as SYS
  ( HostPreference(..)
  , bindSock
  , connectSock
  , listenSock
  , closeSock
  , send
  , recv
  )
import Network.TLS as TLS
import Network.TLS.Extra.Cipher as Cipher

import Data.IORef as SYS
  ( IORef
  , newIORef
  , readIORef
  , writeIORef
  )
import System.IO as SYS
  ( IOMode(..)
  , openFile
  , hClose
  , hGetBuffering
  , hSetBuffering
  , hIsEOF
  , hIsOpen
  , hIsSeekable
  , hSeek
  , hTell
  , stdin, stdout, stderr
  )
import Control.Concurrent as SYS
  ( threadDelay
  , killThread
  )
import Control.Concurrent.MVar as SYS
import Data.Time.Clock.POSIX as SYS
  ( getPOSIXTime
  , utcTimeToPOSIXSeconds
  )
import System.Directory as SYS
  ( getCurrentDirectory
  , setCurrentDirectory
  , getTemporaryDirectory
  , doesPathExist
  , doesDirectoryExist
  , renameDirectory
  , removeFile
  , renameFile
  , createDirectoryIfMissing
  , removeDirectoryRecursive
  , getDirectoryContents
  , getModificationTime
  , getFileSize
  )
import System.Environment as SYS
  ( getEnv
  , getArgs
  )
import System.IO.Temp (createTempDirectory)

import qualified Control.Concurrent.STM as STM
import qualified GHC.Conc as STM

import GHC.IO (IO(IO))

type Failure = F.Failure Closure

freshes :: Var v => Int -> [v]
freshes = freshes' mempty

freshes' :: Var v => Set v -> Int -> [v]
freshes' avoid0 = go avoid0 []
  where
  go _     vs 0 = vs
  go avoid vs n
    = let v = freshIn avoid $ typed ANFBlank
       in go (insert v avoid) (v:vs) (n-1)

fresh1 :: Var v => v
fresh1 = head $ freshes 1

fresh2 :: Var v => (v, v)
fresh2 = (v1, v2) where
  [v1, v2] = freshes 2

fresh3 :: Var v => (v, v, v)
fresh3 = (v1, v2, v3) where
  [v1, v2, v3] = freshes 3

fresh4 :: Var v => (v, v, v, v)
fresh4 = (v1, v2, v3, v4) where
  [v1, v2, v3, v4] = freshes 4

fresh5 :: Var v => (v, v, v, v, v)
fresh5 = (v1, v2, v3, v4, v5) where
  [v1, v2, v3, v4, v5] = freshes 5

fresh6 :: Var v => (v, v, v, v, v, v)
fresh6 = (v1, v2, v3, v4, v5, v6) where
  [v1, v2, v3, v4, v5, v6] = freshes 6

fresh7 :: Var v => (v, v, v, v, v, v, v)
fresh7 = (v1, v2, v3, v4, v5, v6, v7) where
  [v1, v2, v3, v4, v5, v6, v7] = freshes 7

fresh8 :: Var v => (v, v, v, v, v, v, v, v)
fresh8 = (v1, v2, v3, v4, v5, v6, v7, v8) where
  [v1, v2, v3, v4, v5, v6, v7, v8] = freshes 8

fresh11 :: Var v => (v, v, v, v, v, v, v, v, v, v, v)
fresh11 = (v1, v2, v3, v4, v5, v6, v7, v8, v9, v10, v11) where
  [v1, v2, v3, v4, v5, v6, v7, v8, v9, v10, v11] = freshes 11

fls, tru :: Var v => ANormal v
fls = TCon Ty.booleanRef 0 []
tru = TCon Ty.booleanRef 1 []

none :: Var v => ANormal v
none = TCon Ty.optionalRef (toEnum Ty.noneId) []
some, left, right :: Var v => v -> ANormal v
some a = TCon Ty.optionalRef (toEnum Ty.someId) [a]
left x = TCon Ty.eitherRef (toEnum Ty.eitherLeftId) [x]
right x = TCon Ty.eitherRef (toEnum Ty.eitherRightId) [x]
seqViewEmpty :: Var v => ANormal v
seqViewEmpty = TCon Ty.seqViewRef (toEnum Ty.seqViewEmpty) []
seqViewElem :: Var v => v -> v -> ANormal v
seqViewElem l r = TCon Ty.seqViewRef (toEnum Ty.seqViewElem) [l,r]

boolift :: Var v => v -> ANormal v
boolift v
  = TMatch v $ MatchIntegral (mapFromList [(0,fls), (1,tru)]) Nothing

notlift :: Var v => v -> ANormal v
notlift v
  = TMatch v $ MatchIntegral (mapFromList [(1,fls), (0,tru)]) Nothing

unbox :: Var v => v -> Reference -> v -> ANormal v -> ANormal v
unbox v0 r v b
  = TMatch v0
  $ MatchData r (mapSingleton 0 $ ([UN], TAbs v b)) Nothing

unenum :: Var v => Int -> v -> Reference -> v -> ANormal v -> ANormal v
unenum n v0 r v nx
  = TMatch v0 $ MatchData r cases Nothing
  where
  mkCase i = (toEnum i, ([], TLetD v UN (TLit . I $ fromIntegral i) nx))
  cases = mapFromList . fmap mkCase $ [0..n-1]

unop0 :: Var v => Int -> ([v] -> ANormal v) -> SuperNormal v
unop0 n f
  = Lambda [BX]
  . TAbss [x0]
  $ f xs
  where
  xs@(x0:_) = freshes (1+n)

binop0 :: Var v => Int -> ([v] -> ANormal v) -> SuperNormal v
binop0 n f
  = Lambda [BX,BX]
  . TAbss [x0,y0]
  $ f xs
  where
  xs@(x0:y0:_) = freshes (2+n)

unop :: Var v => POp -> Reference -> SuperNormal v
unop pop rf = unop' pop rf rf

unop' :: Var v => POp -> Reference -> Reference -> SuperNormal v
unop' pop rfi rfo
  = unop0 2 $ \[x0,x,r]
 -> unbox x0 rfi x
  . TLetD r UN (TPrm pop [x])
  $ TCon rfo 0 [r]

binop :: Var v => POp -> Reference -> SuperNormal v
binop pop rf = binop' pop rf rf rf

binop'
  :: Var v
  => POp
  -> Reference -> Reference -> Reference
  -> SuperNormal v
binop' pop rfx rfy rfr
  = binop0 3 $ \[x0,y0,x,y,r]
 -> unbox x0 rfx x
  . unbox y0 rfy y
  . TLetD r UN (TPrm pop [x,y])
  $ TCon rfr 0 [r]

cmpop :: Var v => POp -> Reference -> SuperNormal v
cmpop pop rf
  = binop0 3 $ \[x0,y0,x,y,b]
 -> unbox x0 rf x
  . unbox y0 rf y
  . TLetD b UN (TPrm pop [x,y])
  $ boolift b

cmpopb :: Var v => POp -> Reference -> SuperNormal v
cmpopb pop rf
  = binop0 3 $ \[x0,y0,x,y,b]
 -> unbox x0 rf x
  . unbox y0 rf y
  . TLetD b UN (TPrm pop [y,x])
  $ boolift b

cmpopn :: Var v => POp -> Reference -> SuperNormal v
cmpopn pop rf
  = binop0 3 $ \[x0,y0,x,y,b]
 -> unbox x0 rf x
  . unbox y0 rf y
  . TLetD b UN (TPrm pop [x,y])
  $ notlift b

cmpopbn :: Var v => POp -> Reference -> SuperNormal v
cmpopbn pop rf
  = binop0 3 $ \[x0,y0,x,y,b]
 -> unbox x0 rf x
  . unbox y0 rf y
  . TLetD b UN (TPrm pop [y,x])
  $ notlift b

addi,subi,muli,divi,modi,shli,shri,powi :: Var v => SuperNormal v
addi = binop ADDI Ty.intRef
subi = binop SUBI Ty.intRef
muli = binop MULI Ty.intRef
divi = binop DIVI Ty.intRef
modi = binop MODI Ty.intRef
shli = binop' SHLI Ty.intRef Ty.natRef Ty.intRef
shri = binop' SHRI Ty.intRef Ty.natRef Ty.intRef
powi = binop' POWI Ty.intRef Ty.natRef Ty.intRef

addn,subn,muln,divn,modn,shln,shrn,pown :: Var v => SuperNormal v
addn = binop ADDN Ty.natRef
subn = binop' SUBN Ty.natRef Ty.natRef Ty.intRef
muln = binop MULN Ty.natRef
divn = binop DIVN Ty.natRef
modn = binop MODN Ty.natRef
shln = binop SHLN Ty.natRef
shrn = binop SHRN Ty.natRef
pown = binop POWN Ty.natRef

eqi, eqn, lti, ltn, lei, len :: Var v => SuperNormal v
eqi = cmpop EQLI Ty.intRef
lti = cmpopbn LEQI Ty.intRef
lei = cmpop LEQI Ty.intRef
eqn = cmpop EQLN Ty.natRef
ltn = cmpopbn LEQN Ty.natRef
len = cmpop LEQN Ty.natRef

gti, gtn, gei, gen :: Var v => SuperNormal v
gti = cmpopn LEQI Ty.intRef
gei = cmpopb LEQI Ty.intRef
gtn = cmpopn LEQN Ty.intRef
gen = cmpopb LEQN Ty.intRef

inci, incn :: Var v => SuperNormal v
inci = unop INCI Ty.intRef
incn = unop INCN Ty.natRef

sgni, negi :: Var v => SuperNormal v
sgni = unop SGNI Ty.intRef
negi = unop NEGI Ty.intRef

lzeron, tzeron, lzeroi, tzeroi, popn, popi :: Var v => SuperNormal v
lzeron = unop LZRO Ty.natRef
tzeron = unop TZRO Ty.natRef
popn = unop POPC Ty.natRef
popi = unop' POPC Ty.intRef Ty.natRef
lzeroi = unop' LZRO Ty.intRef Ty.natRef
tzeroi = unop' TZRO Ty.intRef Ty.natRef

andn, orn, xorn, compln, andi, ori, xori, compli :: Var v => SuperNormal v
andn = binop ANDN Ty.natRef
orn = binop IORN Ty.natRef
xorn = binop XORN Ty.natRef
compln = unop COMN Ty.natRef
andi = binop ANDN Ty.intRef
ori = binop IORN Ty.intRef
xori = binop XORN Ty.intRef
compli = unop COMN Ty.intRef

addf, subf, mulf, divf, powf, sqrtf, logf, logbf
  :: Var v => SuperNormal v
addf = binop ADDF Ty.floatRef
subf = binop SUBF Ty.floatRef
mulf = binop MULF Ty.floatRef
divf = binop DIVF Ty.floatRef
powf = binop POWF Ty.floatRef
sqrtf = unop SQRT Ty.floatRef
logf = unop LOGF Ty.floatRef
logbf = binop LOGB Ty.floatRef

expf, absf :: Var v => SuperNormal v
expf = unop EXPF Ty.floatRef
absf = unop ABSF Ty.floatRef

cosf, sinf, tanf, acosf, asinf, atanf :: Var v => SuperNormal v
cosf = unop COSF Ty.floatRef
sinf = unop SINF Ty.floatRef
tanf = unop TANF Ty.floatRef
acosf = unop ACOS Ty.floatRef
asinf = unop ASIN Ty.floatRef
atanf = unop ATAN Ty.floatRef

coshf, sinhf, tanhf, acoshf, asinhf, atanhf, atan2f
  :: Var v => SuperNormal v
coshf = unop COSH Ty.floatRef
sinhf = unop SINH Ty.floatRef
tanhf = unop TANH Ty.floatRef
acoshf = unop ACSH Ty.floatRef
asinhf = unop ASNH Ty.floatRef
atanhf = unop ATNH Ty.floatRef
atan2f = binop ATN2 Ty.floatRef

ltf, gtf, lef, gef, eqf, neqf :: Var v => SuperNormal v
ltf = cmpopbn LEQF Ty.floatRef
gtf = cmpopn LEQF Ty.floatRef
lef = cmpop LEQF Ty.floatRef
gef = cmpopb LEQF Ty.floatRef
eqf = cmpop EQLF Ty.floatRef
neqf = cmpopn EQLF Ty.floatRef

minf, maxf :: Var v => SuperNormal v
minf = binop MINF Ty.floatRef
maxf = binop MAXF Ty.floatRef

ceilf, floorf, truncf, roundf, i2f, n2f :: Var v => SuperNormal v
ceilf = unop' CEIL Ty.floatRef Ty.intRef
floorf = unop' FLOR Ty.floatRef Ty.intRef
truncf = unop' TRNF Ty.floatRef Ty.intRef
roundf = unop' RNDF Ty.floatRef Ty.intRef
i2f = unop' ITOF Ty.intRef Ty.floatRef
n2f = unop' NTOF Ty.natRef Ty.floatRef

trni :: Var v => SuperNormal v
trni = unop0 3 $ \[x0,x,z,b]
    -> unbox x0 Ty.intRef x
     . TLetD z UN (TLit $ I 0)
     . TLetD b UN (TPrm LEQI [x, z])
     . TMatch b
     $ MatchIntegral
         (mapSingleton 1 $ TCon Ty.natRef 0 [z])
         (Just $ TCon Ty.natRef 0 [x])

modular :: Var v => POp -> (Bool -> ANormal v) -> SuperNormal v
modular pop ret
  = unop0 3 $ \[x0,x,m,t]
 -> unbox x0 Ty.intRef x
  . TLetD t UN (TLit $ I 2)
  . TLetD m UN (TPrm pop [x,t])
  . TMatch m
  $ MatchIntegral
      (mapSingleton 1 $ ret True)
      (Just $ ret False)

evni, evnn, oddi, oddn :: Var v => SuperNormal v
evni = modular MODI (\b -> if b then fls else tru)
oddi = modular MODI (\b -> if b then tru else fls)
evnn = modular MODN (\b -> if b then fls else tru)
oddn = modular MODN (\b -> if b then tru else fls)

dropn :: Var v => SuperNormal v
dropn = binop0 4 $ \[x0,y0,x,y,b,r]
     -> unbox x0 Ty.natRef x
      . unbox y0 Ty.natRef y
      . TLetD b UN (TPrm LEQN [x,y])
      . TLet (Indirect 1) r UN
          (TMatch b $ MatchIntegral
             (mapSingleton 1 $ TLit $ N 0)
             (Just $ TPrm SUBN [x,y]))
      $ TCon Ty.natRef 0 [r]

appendt, taket, dropt, sizet, unconst, unsnoct :: Var v => SuperNormal v
appendt = binop0 0 $ \[x,y] -> TPrm CATT [x,y]
taket = binop0 1 $ \[x0,y,x]
     -> unbox x0 Ty.natRef x
      $ TPrm TAKT [x,y]
dropt = binop0 1 $ \[x0,y,x]
     -> unbox x0 Ty.natRef x
      $ TPrm DRPT [x,y]
sizet = unop0 1 $ \[x,r]
     -> TLetD r UN (TPrm SIZT [x])
      $ TCon Ty.natRef 0 [r]
unconst = unop0 7 $ \[x,t,c0,c,y,p,u,yp]
     -> TLetD t UN (TPrm UCNS [x])
      . TMatch t . MatchSum $ mapFromList
      [ (0, ([], none))
      , (1, ([UN,BX], TAbss [c0,y]
                    . TLetD u BX (TCon Ty.unitRef 0 [])
                    . TLetD yp BX (TCon Ty.pairRef 0 [y,u])
                    . TLetD c BX (TCon Ty.charRef 0 [c0])
                    . TLetD p BX (TCon Ty.pairRef 0 [c,yp])
                    $ some p))
      ]
unsnoct = unop0 7 $ \[x,t,c0,c,y,p,u,cp]
     -> TLetD t UN (TPrm USNC [x])
      . TMatch t . MatchSum $ mapFromList
      [ (0, ([], none))
      , (1, ([BX,UN], TAbss [y,c0]
                    . TLetD u BX (TCon Ty.unitRef 0 [])
                    . TLetD c BX (TCon Ty.charRef 0 [c0])
                    . TLetD cp BX (TCon Ty.pairRef 0 [c,u])
                    . TLetD p BX (TCon Ty.pairRef 0 [y,cp])
                    $ some p))
      ]

appends, conss, snocs :: Var v => SuperNormal v
appends = binop0 0 $ \[x,y] -> TPrm CATS [x,y]
conss = binop0 0 $ \[x,y] -> TPrm CONS [x,y]
snocs = binop0 0 $ \[x,y] -> TPrm SNOC [x,y]

coerceType :: Var v => Reference -> Reference -> SuperNormal v
coerceType fromType toType = unop0 1 $ \[x,r]
     -> unbox x fromType r
      $ TCon toType 0 [r]

takes, drops, sizes, ats, emptys :: Var v => SuperNormal v
takes = binop0 1 $ \[x0,y,x]
     -> unbox x0 Ty.natRef x
      $ TPrm TAKS [x,y]
drops = binop0 1 $ \[x0,y,x]
     -> unbox x0 Ty.natRef x
      $ TPrm DRPS [x,y]
sizes = unop0 1 $ \[x,r]
     -> TLetD r UN (TPrm SIZS [x])
      $ TCon Ty.natRef 0 [r]
ats = binop0 3 $ \[x0,y,x,t,r]
   -> unbox x0 Ty.natRef x
    . TLetD t UN (TPrm IDXS [x,y])
    . TMatch t . MatchSum $ mapFromList
    [ (0, ([], none))
    , (1, ([BX], TAbs r $ some r))
    ]
emptys = Lambda [] $ TPrm BLDS []

viewls, viewrs :: Var v => SuperNormal v
viewls = unop0 3 $ \[s,u,h,t]
      -> TLetD u UN (TPrm VWLS [s])
       . TMatch u . MatchSum $ mapFromList
       [ (0, ([], seqViewEmpty))
       , (1, ([BX,BX], TAbss [h,t] $ seqViewElem h t))
       ]
viewrs = unop0 3 $ \[s,u,i,l]
      -> TLetD u UN (TPrm VWRS [s])
       . TMatch u . MatchSum $ mapFromList
       [ (0, ([], seqViewEmpty))
       , (1, ([BX,BX], TAbss [i,l] $ seqViewElem i l))
       ]

eqt, neqt, leqt, geqt, lesst, great :: SuperNormal Symbol
eqt = binop0 1 $ \[x,y,b]
   -> TLetD b UN (TPrm EQLT [x,y])
    $ boolift b
neqt = binop0 1 $ \[x,y,b]
    -> TLetD b UN (TPrm EQLT [x,y])
     $ notlift b
leqt = binop0 1 $ \[x,y,b]
    -> TLetD b UN (TPrm LEQT [x,y])
     $ boolift b
geqt = binop0 1 $ \[x,y,b]
    -> TLetD b UN (TPrm LEQT [y,x])
     $ boolift b
lesst = binop0 1 $ \[x,y,b]
     -> TLetD b UN (TPrm LEQT [y,x])
      $ notlift b
great = binop0 1 $ \[x,y,b]
     -> TLetD b UN (TPrm LEQT [x,y])
      $ notlift b

packt, unpackt :: SuperNormal Symbol
packt = unop0 0 $ \[s] -> TPrm PAKT [s]
unpackt = unop0 0 $ \[t] -> TPrm UPKT [t]

packb, unpackb, emptyb, appendb :: SuperNormal Symbol
packb = unop0 0 $ \[s] -> TPrm PAKB [s]
unpackb = unop0 0 $ \[b] -> TPrm UPKB [b]
emptyb
  = Lambda []
  . TLetD es BX (TPrm BLDS [])
  $ TPrm PAKB [es]
  where
  es = fresh1
appendb = binop0 0 $ \[x,y] -> TPrm CATB [x,y]

takeb, dropb, atb, sizeb, flattenb :: SuperNormal Symbol
takeb = binop0 1 $ \[n0,b,n]
     -> unbox n0 Ty.natRef n
      $ TPrm TAKB [n,b]

dropb = binop0 1 $ \[n0,b,n]
     -> unbox n0 Ty.natRef n
      $ TPrm DRPB [n,b]

atb = binop0 4 $ \[n0,b,n,t,r0,r]
   -> unbox n0 Ty.natRef n
    . TLetD t UN (TPrm IDXB [n,b])
    . TMatch t . MatchSum $ mapFromList
    [ (0, ([], none))
    , (1, ([UN], TAbs r0
               . TLetD r BX (TCon Ty.natRef 0 [r0])
               $ some r))
    ]

sizeb = unop0 1 $ \[b,n]
     -> TLetD n UN (TPrm SIZB [b])
      $ TCon Ty.natRef 0 [n]

flattenb = unop0 0 $ \[b] -> TPrm FLTB [b]

i2t, n2t, f2t :: SuperNormal Symbol
i2t = unop0 1 $ \[n0,n]
   -> unbox n0 Ty.intRef n
    $ TPrm ITOT [n]
n2t = unop0 1 $ \[n0,n]
   -> unbox n0 Ty.natRef n
    $ TPrm NTOT [n]
f2t = unop0 1 $ \[f0,f]
   -> unbox f0 Ty.floatRef f
    $ TPrm FTOT [f]

t2i, t2n, t2f :: SuperNormal Symbol
t2i = unop0 3 $ \[x,t,n0,n]
   -> TLetD t UN (TPrm TTOI [x])
    . TMatch t . MatchSum $ mapFromList
    [ (0, ([], none))
    , (1, ([UN], TAbs n0
               . TLetD n BX (TCon Ty.intRef 0 [n0])
               $ some n))
    ]
t2n = unop0 3 $ \[x,t,n0,n]
   -> TLetD t UN (TPrm TTON [x])
    . TMatch t . MatchSum $ mapFromList
    [ (0, ([], none))
    , (1, ([UN], TAbs n0
               . TLetD n BX (TCon Ty.natRef 0 [n0])
               $ some n))
    ]
t2f = unop0 3 $ \[x,t,f0,f]
   -> TLetD t UN (TPrm TTOF [x])
    . TMatch t . MatchSum $ mapFromList
    [ (0, ([], none))
    , (1, ([UN], TAbs f0
               . TLetD f BX (TCon Ty.floatRef 0 [f0])
               $ some f))
    ]

equ :: SuperNormal Symbol
equ = binop0 1 $ \[x,y,b]
   -> TLetD b UN (TPrm EQLU [x,y])
    $ boolift b

cmpu :: SuperNormal Symbol
cmpu = binop0 2 $ \[x,y,c,i]
    -> TLetD c UN (TPrm CMPU [x,y])
     . TLetD i UN (TPrm DECI [c])
     $ TCon Ty.intRef 0 [i]

ltu :: SuperNormal Symbol
ltu = binop0 1 $ \[x,y,c]
   -> TLetD c UN (TPrm CMPU [x,y])
    . TMatch c
    $ MatchIntegral
        (mapFromList [ (0, TCon Ty.booleanRef 1 []) ])
        (Just $ TCon Ty.booleanRef 0 [])

gtu :: SuperNormal Symbol
gtu = binop0 1 $ \[x,y,c]
   -> TLetD c UN (TPrm CMPU [x,y])
    . TMatch c
    $ MatchIntegral
        (mapFromList [ (2, TCon Ty.booleanRef 1 []) ])
        (Just $ TCon Ty.booleanRef 0 [])

geu :: SuperNormal Symbol
geu = binop0 1 $ \[x,y,c]
   -> TLetD c UN (TPrm CMPU [x,y])
    . TMatch c
    $ MatchIntegral
        (mapFromList [ (0, TCon Ty.booleanRef 0 []) ])
        (Just $ TCon Ty.booleanRef 1 [])

leu :: SuperNormal Symbol
leu = binop0 1 $ \[x,y,c]
   -> TLetD c UN (TPrm CMPU [x,y])
    . TMatch c
    $ MatchIntegral
        (mapFromList [ (2, TCon Ty.booleanRef 0 []) ])
        (Just $ TCon Ty.booleanRef 1 [])

notb :: SuperNormal Symbol
notb = unop0 0 $ \[b]
    -> TMatch b . flip (MatchData Ty.booleanRef) Nothing
     $ mapFromList [ (0, ([], tru)), (1, ([], fls)) ]

orb :: SuperNormal Symbol
orb = binop0 0 $ \[p,q]
   -> TMatch p . flip (MatchData Ty.booleanRef) Nothing
    $ mapFromList [ (1, ([], tru)), (0, ([], TVar q)) ]

andb :: SuperNormal Symbol
andb = binop0 0 $ \[p,q]
    -> TMatch p . flip (MatchData Ty.booleanRef) Nothing
     $ mapFromList [ (0, ([], fls)), (1, ([], TVar q)) ]

-- unsafeCoerce, used for numeric types where conversion is a
-- no-op on the representation. Ideally this will be inlined and
-- eliminated so that no instruction is necessary.
cast :: Reference -> Reference -> SuperNormal Symbol
cast ri ro
  = unop0 1 $ \[x0,x]
 -> unbox x0 ri x
  $ TCon ro 0 [x]

-- This version of unsafeCoerce is the identity function. It works
-- only if the two types being coerced between are actually the same,
-- because it keeps the same representation. It is not capable of
-- e.g. correctly translating between two types with compatible bit
-- representations, because tagging information will be retained.
poly'coerce :: SuperNormal Symbol
poly'coerce = unop0 0 $ \[x] -> TVar x

jumpk :: SuperNormal Symbol
jumpk = binop0 0 $ \[k,a] -> TKon k [a]

scope'run :: SuperNormal Symbol
scope'run
  = unop0 1 $ \[e, un]
 -> TLetD un BX (TCon Ty.unitRef 0 [])
  $ TApp (FVar e) [un]

fork'comp :: SuperNormal Symbol
fork'comp
  = Lambda [BX]
  . TAbs act
  . TLetD unit BX (TCon Ty.unitRef 0 [])
  . TName lz (Right act) [unit]
  $ TPrm FORK [lz]
  where
  (act,unit,lz) = fresh3

bug :: Util.Text.Text -> SuperNormal Symbol
bug name
  = unop0 1 $ \[x, n]
 -> TLetD n BX (TLit $ T name)
  $ TPrm EROR [n, x]

watch :: SuperNormal Symbol
watch
  = binop0 0 $ \[t,v]
 -> TLets Direct [] [] (TPrm PRNT [t])
  $ TVar v

raise :: SuperNormal Symbol
raise
  = unop0 4 $ \[r,f,n,j,k]
 -> TMatch r . flip (MatchData Ty.exceptionRef) Nothing $ mapFromList
  [ (0, ([BX], TAbs f $ TVar f))
  , (i, ([UN,BX]
      , TAbss [j,f]
      . TShift Ty.exceptionRef k
      . TLetD n BX (TLit $ T "builtin.raise")
      $ TPrm EROR [n, f]))
  ]
  where
  i = fromIntegral $ builtinTypeNumbering Map.! Ty.exceptionRef

gen'trace :: SuperNormal Symbol
gen'trace
  = binop0 0 $ \[t,v]
 -> TLets Direct [] [] (TPrm TRCE [t,v])
  $ TCon Ty.unitRef 0 []

code'missing :: SuperNormal Symbol
code'missing
  = unop0 1 $ \[link,b]
 -> TLetD b UN (TPrm MISS [link])
  $ boolift b

code'cache :: SuperNormal Symbol
code'cache = unop0 0 $ \[new] -> TPrm CACH [new]

code'lookup :: SuperNormal Symbol
code'lookup
  = unop0 2 $ \[link,t,r]
 -> TLetD t UN (TPrm LKUP [link])
  . TMatch t . MatchSum $ mapFromList
  [ (0, ([], none))
  , (1, ([BX], TAbs r $ some r))
  ]

code'validate :: SuperNormal Symbol
code'validate
  = unop0 5 $ \[item, t, ref, msg, extra, fail]
 -> TLetD t UN (TPrm CVLD [item])
  . TMatch t . MatchSum
  $ mapFromList
  [ (1, ([BX, BX, BX],)
      . TAbss [ref, msg, extra]
      . TLetD fail BX (TCon Ty.failureRef 0 [ref, msg, extra])
      $ some fail)
  , (0, ([],)
      $ none)
  ]

term'link'to'text :: SuperNormal Symbol
term'link'to'text
  = unop0 0 $ \[link] -> TPrm TLTT [link]

value'load :: SuperNormal Symbol
value'load
  = unop0 2 $ \[vlu,t,r]
 -> TLetD t UN (TPrm LOAD [vlu])
  . TMatch t . MatchSum $ mapFromList
  [ (0, ([BX], TAbs r $ left r))
  , (1, ([BX], TAbs r $ right r))
  ]

value'create :: SuperNormal Symbol
value'create = unop0 0 $ \[x] -> TPrm VALU [x]

check'sandbox :: SuperNormal Symbol
check'sandbox
  = Lambda [BX,BX]
  . TAbss [refs, val]
  . TLetD b UN (TPrm SDBX [refs, val])
  $ boolift b
  where
  (refs,val,b) = fresh3

stm'atomic :: SuperNormal Symbol
stm'atomic
  = Lambda [BX]
  . TAbs act
  . TLetD unit BX (TCon Ty.unitRef 0 [])
  . TName lz (Right act) [unit]
  $ TPrm ATOM [lz]
  where
  (act,unit,lz) = fresh3

type ForeignOp = FOp -> ([Mem], ANormal Symbol)

standard'handle :: ForeignOp
standard'handle instr
  = ([BX],)
  . TAbss [h0]
  . unenum 3 h0 Ty.stdHandleRef h
  $ TFOp instr [h]
  where
  (h0,h) = fresh2

any'construct :: SuperNormal Symbol
any'construct
  = unop0 0 $ \[v]
 -> TCon Ty.anyRef 0 [v]

any'extract :: SuperNormal Symbol
any'extract
  = unop0 1
  $ \[v,v1] -> TMatch v
  $ MatchData Ty.anyRef (mapSingleton 0 $ ([BX], TAbs v1 (TVar v1))) Nothing

seek'handle :: ForeignOp
seek'handle instr
  = ([BX,BX,BX],)
  . TAbss [arg1, arg2, arg3]
  . unenum 3 arg2 Ty.seekModeRef seek
  . unbox arg3 Ty.intRef nat
  . TLetD result UN (TFOp instr [arg1, seek, nat])
  $ outIoFailUnit stack1 stack2 stack3 unit fail result
  where
    (arg1, arg2, arg3, seek, nat, stack1, stack2, stack3, unit, fail, result) = fresh11

no'buf, line'buf, block'buf, sblock'buf :: Enum e => e
no'buf = toEnum Ty.bufferModeNoBufferingId
line'buf = toEnum Ty.bufferModeLineBufferingId
block'buf = toEnum Ty.bufferModeBlockBufferingId
sblock'buf = toEnum Ty.bufferModeSizedBlockBufferingId

infixr 0 -->
(-->) :: a -> b -> (a, b)
x --> y = (x, y)

set'buffering :: ForeignOp
set'buffering instr
  = ([BX,BX],)
  . TAbss [handle, bmode]
  . TMatch bmode . MatchDataCover Ty.bufferModeRef $ mapFromList
  [ no'buf --> [] --> k1 no'buf
  , line'buf --> [] --> k1 line'buf
  , block'buf --> [] --> k1 block'buf
  , sblock'buf --> [BX] -->
      TAbs n . TMatch n . MatchDataCover Ty.bufferModeRef $ mapFromList
      [ 0 --> [UN] -->
            TAbs w
          . TLetD tag UN (TLit (N sblock'buf))
          $ k2 [tag,w]
      ]
  ]
  where
  k1 num = TLetD tag UN (TLit (N num))
         $ k2 [tag]
  k2 args = TLetD r UN (TFOp instr (handle:args))
          $ outIoFailUnit s1 s2 s3 u f r
  (handle,bmode,tag,n,w,s1,s2,s3,u,f,r) = fresh11

get'buffering'output :: forall v. Var v => v -> v -> v -> v -> v -> v -> ANormal v
get'buffering'output eitherResult stack1 stack2 resultTag failVar successVar =
  TMatch eitherResult . MatchSum $ mapFromList
    [ (0, ([BX, BX],)
        . TAbss [stack1, stack2]
        . TLetD failVar BX (TCon Ty.failureRef 0 [stack1, stack2])
        $ left failVar)
    , (1, ([UN],)
      . TAbs resultTag
      . TMatch resultTag . MatchSum $ mapFromList
      [ no'buf --> [] -->
        TLetD successVar BX (TCon Ty.bufferModeRef no'buf [])
        $ right successVar
      , line'buf --> [] -->
        TLetD successVar BX (TCon Ty.bufferModeRef line'buf [])
        $ right successVar
      , block'buf --> [] -->
        TLetD successVar BX (TCon Ty.bufferModeRef block'buf [])
        $ right successVar
      , sblock'buf --> [UN] -->
            TAbs stack1
          . TLetD stack2 BX (TCon Ty.natRef 0 [stack1])
          . TLetD successVar BX (TCon Ty.bufferModeRef sblock'buf [stack2])
          $ right successVar
      ])
    ]

get'buffering :: ForeignOp
get'buffering
  = inBx arg1 eitherResult
  $ get'buffering'output eitherResult n n2 resultTag failVar successVar
  where
  (arg1, eitherResult, n, n2, resultTag, failVar, successVar) = fresh7

crypto'hash :: ForeignOp
crypto'hash instr
  = ([BX,BX],)
  . TAbss [alg,x]
  . TLetD vl BX (TPrm VALU [x])
  $ TFOp instr [alg,vl]
  where
  (alg,x,vl) = fresh3

crypto'hmac :: ForeignOp
crypto'hmac instr
  = ([BX,BX,BX],)
  . TAbss [alg,by,x]
  . TLetD vl BX (TPrm VALU [x])
  $ TFOp instr [alg,by,vl]
  where
  (alg,by,x,vl) = fresh4

-- Input Shape -- these will represent different argument lists a
-- foreign might expect
--
-- They will be named according to their shape:
--   inBx     : one boxed input arg
--   inNat     : one Nat input arg
--   inBxBx   : two boxed input args
--
-- All of these functions will have take (at least) the same three arguments
--
--   instr : the foreign instruction to call
--   result : a variable containing the result of the foreign call
--   cont : a term which will be evaluated when a result from the foreign call is on the stack
--


-- () -> ...
inUnit :: forall v. Var v => v -> v -> ANormal v -> FOp -> ([Mem], ANormal v)
inUnit unit result cont instr
  = ([BX], TAbs unit $ TLetD result UN (TFOp instr []) cont)

-- a -> ...
inBx :: forall v. Var v => v -> v -> ANormal v -> FOp -> ([Mem], ANormal v)
inBx arg result cont instr =
  ([BX],)
  . TAbs arg
  $ TLetD result UN (TFOp instr [arg]) cont

-- Nat -> ...
inNat :: forall v. Var v => v -> v -> v -> ANormal v -> FOp -> ([Mem], ANormal v)
inNat arg nat result cont instr =
  ([BX],)
  . TAbs arg
  . unbox arg Ty.natRef nat
  $ TLetD result UN (TFOp instr [nat]) cont


-- Maybe a -> b -> ...
inMaybeBx :: forall v. Var v => v -> v -> v -> v -> v -> ANormal v -> FOp -> ([Mem], ANormal v)
inMaybeBx arg1 arg2 arg3 mb result cont instr =
  ([BX, BX],)
  . TAbss [arg1, arg2]
  . TMatch arg1 . flip (MatchData Ty.optionalRef) Nothing
  $ mapFromList
    [ (toEnum Ty.noneId, ([], TLetD mb UN (TLit $ I 0)
               $ TLetD result UN (TFOp instr [mb, arg2]) cont))
    , (toEnum Ty.someId, ([BX], TAbs arg3 . TLetD mb UN (TLit $ I 1) $ TLetD result UN (TFOp instr [mb, arg3, arg2]) cont))
    ]

-- a -> b -> ...
inBxBx :: forall v. Var v => v -> v -> v -> ANormal v -> FOp -> ([Mem], ANormal v)
inBxBx arg1 arg2 result cont instr =
  ([BX, BX],)
  . TAbss [arg1, arg2]
  $ TLetD result UN (TFOp instr [arg1, arg2]) cont

-- a -> Nat -> ...
inBxNat ::  forall v. Var v => v -> v -> v -> v -> ANormal v -> FOp -> ([Mem], ANormal v)
inBxNat arg1 arg2 nat result cont instr =
  ([BX,BX],)
  . TAbss [arg1, arg2]
  . unbox arg2 Ty.natRef nat
  $ TLetD result UN (TFOp instr [arg1, nat]) cont

-- a -> IOMode -> ...
inBxIomr :: forall v. Var v => v -> v -> v -> v -> ANormal v -> FOp -> ([Mem], ANormal v)
inBxIomr arg1 arg2 fm result cont instr
  = ([BX,BX],)
  . TAbss [arg1, arg2]
  . unenum 4 arg2 Ty.fileModeRef fm
  $ TLetD result UN (TFOp instr [arg1, fm]) cont

-- Output Shape -- these will represent different ways of translating
-- the result of a foreign call to a Unison Term
--
-- They will be named according to the output type
--   outInt    : a foreign function returning an Int
--   outBool   : a foreign function returning a boolean
--   outIOFail : a function returning (Either Failure a)
--
-- All of these functions will take a Var named result containing the
-- result of the foreign call
--
outMaybe :: forall v. Var v => v -> v -> ANormal v
outMaybe maybe result =
  TMatch result . MatchSum $ mapFromList
  [ (0, ([], none))
  , (1, ([BX], TAbs maybe $ some maybe))
  ]

outMaybeTup :: forall v. Var v => v -> v -> v -> v -> v -> v -> v -> ANormal v
outMaybeTup a b n u bp p result =
  TMatch result . MatchSum $ mapFromList
  [ (0, ([], none))
  , (1, ([UN,BX], TAbss [a,b]
                . TLetD u BX (TCon Ty.unitRef 0 [])
                . TLetD bp BX (TCon Ty.pairRef 0 [b,u])
                . TLetD n BX (TCon Ty.natRef 0 [a])
                . TLetD p BX (TCon Ty.pairRef 0 [n,bp])
                $ some p))
  ]

outIoFail :: forall v. Var v => v -> v -> v -> v -> ANormal v
outIoFail stack1 stack2 fail result =
  TMatch result . MatchSum $ mapFromList
  [ (0, ([BX, BX],)
        . TAbss [stack1, stack2]
        . TLetD fail BX (TCon Ty.failureRef 0 [stack1, stack2])
        $ left fail)
  , (1, ([BX], TAbs stack1 $ right stack1))
  ]

outIoFailNat :: forall v. Var v => v -> v -> v -> v -> v -> v -> ANormal v
outIoFailNat stack1 stack2 stack3 fail nat result =
  TMatch result . MatchSum $ mapFromList
  [ (0, ([BX, BX],)
        . TAbss [stack1, stack2]
        . TLetD fail BX (TCon Ty.failureRef 0 [stack1, stack2])
        $ left fail)
  , (1, ([UN],)
        . TAbs stack3
        . TLetD nat BX (TCon Ty.natRef 0 [stack3])
        $ right nat)
  ]

outIoFailBox :: forall v. Var v => v -> v -> v -> v -> ANormal v
outIoFailBox stack1 stack2 fail result =
  TMatch result . MatchSum  $ mapFromList
  [ (0, ([BX, BX],)
        . TAbss [stack1, stack2]
        . TLetD fail BX (TCon Ty.failureRef 0 [stack1, stack2])
        $ left fail)
  , (1, ([BX],)
        . TAbs stack1
        $ right stack1)
  ]

outIoFailUnit :: forall v. Var v => v -> v -> v -> v -> v -> v -> ANormal v
outIoFailUnit stack1 stack2 stack3 unit fail result =
  TMatch result . MatchSum
  $ mapFromList
  [ (0, ([BX, BX],)
        . TAbss [stack1, stack2]
        . TLetD fail BX (TCon Ty.failureRef 0 [stack1, stack2])
        $ left fail)
  , (1, ([BX],)
        . TAbss [stack3]
        . TLetD unit BX (TCon Ty.unitRef 0 [])
        $ right unit)
  ]

outIoFailBool :: forall v. Var v => v -> v -> v -> v -> v -> v -> ANormal v
outIoFailBool stack1 stack2 stack3 bool fail result =
  TMatch result . MatchSum
  $ mapFromList
  [ (0, ([BX, BX],)
        . TAbss [stack1, stack2]
        . TLetD fail BX (TCon Ty.failureRef 0 [stack1, stack2])
        $ left fail)
  , (1, ([UN],)
        . TAbs stack3
        . TLet (Indirect 1) bool BX (boolift stack3)
        $ right bool)
  ]

outIoFailG
  :: Var v => v -> v -> v -> v -> v
  -> ((ANormal v -> ANormal v) -> ([Mem], ANormal v))
  -> ANormal v
outIoFailG stack1 stack2 fail result output k
  = TMatch result . MatchSum $ mapFromList
  [ (0, ([BX, BX],)
      . TAbss [stack1, stack2]
      . TLetD fail BX (TCon Ty.failureRef 0 [stack1, stack2])
      $ left fail)
  , (1, k $ \t -> TLetD output BX t
                $ right output)
  ]

-- Input / Output glue
--
-- These are pairings of input and output functions to handle a
-- foreign call.  The input function represents the numbers and types
-- of the inputs to a forein call.  The output function takes the
-- result of the foreign call and turns it into a Unison type.
--

-- a
direct :: ForeignOp
direct instr = ([], TFOp instr [])

--  () -> a
unitDirect :: ForeignOp
unitDirect instr = ([BX],) . TAbs arg $ TFOp instr [] where arg = fresh1

-- a -> b
boxDirect :: ForeignOp
boxDirect instr =
  ([BX],)
  . TAbs arg
  $ TFOp instr [arg] where
  arg = fresh1

-- () -> Either Failure Nat
unitToEFNat :: ForeignOp
unitToEFNat = inUnit unit result
            $ outIoFailNat stack1 stack2 stack3 fail nat result
  where (unit, stack1, stack2, stack3, fail, nat, result) = fresh7

-- () -> Int
unitToInt :: ForeignOp
unitToInt = inUnit unit result
            $ TCon Ty.intRef 0 [result]
  where (unit, result) = fresh2

-- () -> Either Failure a
unitToEFBox :: ForeignOp
unitToEFBox = inUnit unit result
            $ outIoFailBox stack1 stack2 fail result
  where (unit, stack1, stack2, fail, result) = fresh5

boxIomrToEFBox :: ForeignOp
boxIomrToEFBox = inBxIomr arg1 arg2 enum result
              $ outIoFailBox stack1 stack2 fail result
  where
    (arg1, arg2, enum, stack1, stack2, fail, result) = fresh7

-- a -> ()
boxTo0 :: ForeignOp
boxTo0 = inBx arg result (TCon Ty.unitRef 0 [])
  where
    (arg, result) = fresh2

-- a -> b ->{E} ()
boxBoxTo0 :: ForeignOp
boxBoxTo0 instr
  = ([BX,BX],)
  . TAbss [arg1,arg2]
  . TLets Direct [] [] (TFOp instr [arg1,arg2])
  $ TCon Ty.unitRef 0 []
  where
  (arg1, arg2) = fresh2

-- Nat -> ()
-- natToUnit :: ForeignOp
-- natToUnit = inNat arg nat result (TCon Ty.unitRef 0 [])
--   where
--     (arg, nat, result) = fresh3

-- a -> Bool
boxToBool :: ForeignOp
boxToBool = inBx arg result
          $ boolift result
  where
    (arg, result) = fresh2

-- Nat -> c
-- Works for an type that's packed into a word, just
-- pass `wordDirect Ty.natRef`, `wordDirect Ty.floatRef`
-- etc
wordDirect :: Reference -> ForeignOp
wordDirect wordType instr
  = ([BX],)
  . TAbss [b1]
  . unbox b1 wordType ub1
  $ TFOp instr [ub1]
  where
  (b1,ub1) = fresh2


-- Nat -> a -> c
-- Works for an type that's packed into a word, just
-- pass `wordBoxDirect Ty.natRef`, `wordBoxDirect Ty.floatRef`
-- etc
wordBoxDirect :: Reference -> ForeignOp
wordBoxDirect wordType instr
  = ([BX,BX],)
  . TAbss [b1,b2]
  . unbox b1 wordType ub1
  $ TFOp instr [ub1,b2]
  where
  (b1,b2,ub1) = fresh3

-- a -> b -> c
boxBoxDirect :: ForeignOp
boxBoxDirect instr
  = ([BX,BX],)
  . TAbss [b1,b2]
  $ TFOp instr [b1,b2]
  where
  (b1,b2) = fresh2

-- a -> b -> c -> d
boxBoxBoxDirect :: ForeignOp
boxBoxBoxDirect instr
  = ([BX,BX,BX],)
  . TAbss [b1,b2,b3]
  $ TFOp instr [b1,b2,b3]
  where
  (b1,b2,b3) = fresh3

-- a -> Either Failure b
boxToEFBox :: ForeignOp
boxToEFBox =
  inBx arg result $
    outIoFail stack1 stack2 fail result
  where
    (arg, result, stack1, stack2, fail) = fresh5

-- a -> Either Failure (Maybe b)
boxToEFMBox :: ForeignOp
boxToEFMBox
  = inBx arg result
  . outIoFailG stack1 stack2 fail result output $ \k ->
  ([UN], TAbs stack3 . TMatch stack3 . MatchSum $ mapFromList
         [ (0, ([], k $ none))
         , (1, ([BX], TAbs stack4 . k $ some stack4))
         ])
  where
  (arg, result, stack1, stack2, stack3, stack4, fail, output) = fresh8

-- a -> Maybe b
boxToMaybeBox :: ForeignOp
boxToMaybeBox =
  inBx arg result $ outMaybe maybe result
  where
    (arg, maybe, result) = fresh3

-- a -> Maybe b
boxToMaybeTup :: ForeignOp
boxToMaybeTup =
  inBx arg result $ outMaybeTup a b c u bp p result
  where
    (arg, a, b, c, u, bp, p, result) = fresh8



-- a -> Either Failure Bool
boxToEFBool :: ForeignOp
boxToEFBool = inBx arg result
             $ outIoFailBool stack1 stack2 stack3 bool fail result
  where
    (arg, stack1, stack2, stack3, bool, fail, result) = fresh7

-- a -> b -> Either Failure Bool
boxBoxToEFBool :: ForeignOp
boxBoxToEFBool = inBxBx arg1 arg2 result
             $ outIoFailBool stack1 stack2 stack3 bool fail result
  where
    (arg1, arg2, stack1, stack2, stack3, bool, fail, result) = fresh8

-- a -> Either Failure ()
boxToEF0 :: ForeignOp
boxToEF0 = inBx arg result
          $ outIoFailUnit stack1 stack2 stack3 unit fail result
  where
    (arg, result, stack1, stack2, stack3, unit, fail) = fresh7

-- a -> b -> Either Failure ()
boxBoxToEF0 :: ForeignOp
boxBoxToEF0 = inBxBx arg1 arg2 result
            $ outIoFailUnit stack1 stack2 stack3 fail unit result
  where
    (arg1, arg2, result, stack1, stack2, stack3, fail, unit) = fresh8

-- a -> Either Failure Nat
boxToEFNat :: ForeignOp
boxToEFNat = inBx arg result
          $ outIoFailNat stack1 stack2 stack3 nat fail result
  where
    (arg, result, stack1, stack2, stack3, nat, fail) = fresh7

-- Maybe a -> b -> Either Failure c
maybeBoxToEFBox :: ForeignOp
maybeBoxToEFBox = inMaybeBx arg1 arg2 arg3 mb result
                $ outIoFail stack1 stack2 fail result
  where
    (arg1, arg2, arg3, mb, result, stack1, stack2, fail) = fresh8


-- a -> b -> Either Failure c
boxBoxToEFBox :: ForeignOp
boxBoxToEFBox = inBxBx arg1 arg2 result
            $ outIoFail stack1 stack2 fail result
  where
    (arg1, arg2, result, stack1, stack2, fail) = fresh6

-- a -> Nat -> Either Failure b
boxNatToEFBox :: ForeignOp
boxNatToEFBox = inBxNat arg1 arg2 nat result
           $ outIoFail stack1 stack2 fail result
  where (arg1, arg2, nat, stack1, stack2, fail, result) = fresh7

-- Nat -> Either Failure ()
natToEFUnit :: ForeignOp
natToEFUnit
  = inNat arg nat result
  . TMatch result . MatchSum $ mapFromList
  [ (0, ([BX, BX],)
      . TAbss [stack1, stack2]
      . TLetD fail BX (TCon Ty.failureRef 0 [stack1, stack2])
      $ left fail)
  , (1, ([],)
      . TLetD unit BX (TCon Ty.unitRef 0 [])
      $ right unit)

  ]
  where
    (arg, nat, result, fail, stack1, stack2, unit) = fresh7

-- a -> Either b c
boxToEBoxBox :: ForeignOp
boxToEBoxBox instr
  = ([BX],)
  . TAbss [b]
  . TLetD e UN (TFOp instr [b])
  . TMatch e . MatchSum
  $ mapFromList
  [ (0, ([BX], TAbs ev $ left ev))
  , (1, ([BX], TAbs ev $ right ev))
  ]
  where
  (e,b,ev) = fresh3

builtinLookup :: Map.Map Reference (Sandbox, SuperNormal Symbol)
builtinLookup
  = Map.fromList
  . map (\(t, f) -> (Builtin t, f)) $
  [ ("Int.+", (Untracked, addi))
  , ("Int.-", (Untracked, subi))
  , ("Int.*", (Untracked, muli))
  , ("Int./", (Untracked, divi))
  , ("Int.mod", (Untracked, modi))
  , ("Int.==", (Untracked, eqi))
  , ("Int.<", (Untracked, lti))
  , ("Int.<=", (Untracked, lei))
  , ("Int.>", (Untracked, gti))
  , ("Int.>=", (Untracked, gei))
  , ("Int.fromRepresentation", (Untracked, coerceType Ty.natRef Ty.intRef))
  , ("Int.toRepresentation", (Untracked, coerceType Ty.intRef Ty.natRef))
  , ("Int.increment", (Untracked, inci))
  , ("Int.signum", (Untracked, sgni))
  , ("Int.negate", (Untracked, negi))
  , ("Int.truncate0", (Untracked, trni))
  , ("Int.isEven", (Untracked, evni))
  , ("Int.isOdd", (Untracked, oddi))
  , ("Int.shiftLeft", (Untracked, shli))
  , ("Int.shiftRight", (Untracked, shri))
  , ("Int.trailingZeros", (Untracked, tzeroi))
  , ("Int.leadingZeros", (Untracked, lzeroi))
  , ("Int.and", (Untracked, andi))
  , ("Int.or", (Untracked, ori))
  , ("Int.xor", (Untracked, xori))
  , ("Int.complement", (Untracked, compli))
  , ("Int.pow", (Untracked, powi))
  , ("Int.toText", (Untracked, i2t))
  , ("Int.fromText", (Untracked, t2i))
  , ("Int.toFloat", (Untracked, i2f))
  , ("Int.popCount", (Untracked, popi))

  , ("Nat.+", (Untracked, addn))
  , ("Nat.-", (Untracked, subn))
  , ("Nat.sub", (Untracked, subn))
  , ("Nat.*", (Untracked, muln))
  , ("Nat./", (Untracked, divn))
  , ("Nat.mod", (Untracked, modn))
  , ("Nat.==", (Untracked, eqn))
  , ("Nat.<", (Untracked, ltn))
  , ("Nat.<=", (Untracked, len))
  , ("Nat.>", (Untracked, gtn))
  , ("Nat.>=", (Untracked, gen))
  , ("Nat.increment", (Untracked, incn))
  , ("Nat.isEven", (Untracked, evnn))
  , ("Nat.isOdd", (Untracked, oddn))
  , ("Nat.shiftLeft", (Untracked, shln))
  , ("Nat.shiftRight", (Untracked, shrn))
  , ("Nat.trailingZeros", (Untracked, tzeron))
  , ("Nat.leadingZeros", (Untracked, lzeron))
  , ("Nat.and", (Untracked, andn))
  , ("Nat.or", (Untracked, orn))
  , ("Nat.xor", (Untracked, xorn))
  , ("Nat.complement", (Untracked, compln))
  , ("Nat.pow", (Untracked, pown))
  , ("Nat.drop", (Untracked, dropn))
  , ("Nat.toInt", (Untracked, cast Ty.natRef Ty.intRef))
  , ("Nat.toFloat", (Untracked, n2f))
  , ("Nat.toText", (Untracked, n2t))
  , ("Nat.fromText", (Untracked, t2n))
  , ("Nat.popCount", (Untracked, popn))
  , ("Float.+", (Untracked, addf))
  , ("Float.-", (Untracked, subf))
  , ("Float.*", (Untracked, mulf))
  , ("Float./", (Untracked, divf))
  , ("Float.pow", (Untracked, powf))
  , ("Float.log", (Untracked, logf))
  , ("Float.logBase", (Untracked, logbf))
  , ("Float.sqrt", (Untracked, sqrtf))
  , ("Float.fromRepresentation", (Untracked, coerceType Ty.natRef Ty.floatRef))
  , ("Float.toRepresentation", (Untracked, coerceType Ty.floatRef Ty.natRef))

  , ("Float.min", (Untracked, minf))
  , ("Float.max", (Untracked, maxf))

  , ("Float.<", (Untracked, ltf))
  , ("Float.>", (Untracked, gtf))
  , ("Float.<=", (Untracked, lef))
  , ("Float.>=", (Untracked, gef))
  , ("Float.==", (Untracked, eqf))
  , ("Float.!=", (Untracked, neqf))

  , ("Float.acos", (Untracked, acosf))
  , ("Float.asin", (Untracked, asinf))
  , ("Float.atan", (Untracked, atanf))
  , ("Float.cos", (Untracked, cosf))
  , ("Float.sin", (Untracked, sinf))
  , ("Float.tan", (Untracked, tanf))

  , ("Float.acosh", (Untracked, acoshf))
  , ("Float.asinh", (Untracked, asinhf))
  , ("Float.atanh", (Untracked, atanhf))
  , ("Float.cosh", (Untracked, coshf))
  , ("Float.sinh", (Untracked, sinhf))
  , ("Float.tanh", (Untracked, tanhf))

  , ("Float.exp", (Untracked, expf))
  , ("Float.abs", (Untracked, absf))

  , ("Float.ceiling", (Untracked, ceilf))
  , ("Float.floor", (Untracked, floorf))
  , ("Float.round", (Untracked, roundf))
  , ("Float.truncate", (Untracked, truncf))
  , ("Float.atan2", (Untracked, atan2f))

  , ("Float.toText", (Untracked, f2t))
  , ("Float.fromText", (Untracked, t2f))

  -- text
  , ("Text.empty", (Untracked, Lambda [] $ TLit (T "")))
  , ("Text.++", (Untracked, appendt))
  , ("Text.take", (Untracked, taket))
  , ("Text.drop", (Untracked, dropt))
  , ("Text.size", (Untracked, sizet))
  , ("Text.==", (Untracked, eqt))
  , ("Text.!=", (Untracked, neqt))
  , ("Text.<=", (Untracked, leqt))
  , ("Text.>=", (Untracked, geqt))
  , ("Text.<", (Untracked, lesst))
  , ("Text.>", (Untracked, great))
  , ("Text.uncons", (Untracked, unconst))
  , ("Text.unsnoc", (Untracked, unsnoct))
  , ("Text.toCharList", (Untracked, unpackt))
  , ("Text.fromCharList", (Untracked, packt))

  , ("Boolean.not", (Untracked, notb))
  , ("Boolean.or", (Untracked, orb))
  , ("Boolean.and", (Untracked, andb))

  , ("bug", (Untracked, bug "builtin.bug"))
  , ("todo", (Untracked, bug "builtin.todo"))
  , ("Debug.watch", (Untracked, watch))
  , ("Debug.trace", (Untracked, gen'trace))
  , ("unsafe.coerceAbilities", (Untracked, poly'coerce))

  , ("Char.toNat", (Untracked, cast Ty.charRef Ty.natRef))
  , ("Char.fromNat", (Untracked, cast Ty.natRef Ty.charRef))

  , ("Bytes.empty", (Untracked, emptyb))
  , ("Bytes.fromList", (Untracked, packb))
  , ("Bytes.toList", (Untracked, unpackb))
  , ("Bytes.++", (Untracked, appendb))
  , ("Bytes.take", (Untracked, takeb))
  , ("Bytes.drop", (Untracked, dropb))
  , ("Bytes.at", (Untracked, atb))
  , ("Bytes.size", (Untracked, sizeb))
  , ("Bytes.flatten", (Untracked, flattenb))

  , ("List.take", (Untracked, takes))
  , ("List.drop", (Untracked, drops))
  , ("List.size", (Untracked, sizes))
  , ("List.++", (Untracked, appends))
  , ("List.at", (Untracked, ats))
  , ("List.cons", (Untracked, conss))
  , ("List.snoc", (Untracked, snocs))
  , ("List.empty", (Untracked, emptys))
  , ("List.viewl", (Untracked, viewls))
  , ("List.viewr", (Untracked, viewrs))
--
--   , B "Debug.watch" $ forall1 "a" (\a -> text --> a --> a)
  , ("Universal.==", (Untracked, equ))
  , ("Universal.compare", (Untracked, cmpu))
  , ("Universal.>", (Untracked, gtu))
  , ("Universal.<", (Untracked, ltu))
  , ("Universal.>=", (Untracked, geu))
  , ("Universal.<=", (Untracked, leu))

  -- internal stuff
  , ("jumpCont", (Untracked, jumpk))
  , ("raise", (Untracked, raise))

  , ("IO.forkComp.v2", (Untracked, fork'comp))

  , ("Scope.run", (Untracked, scope'run))

  , ("Code.isMissing", (Tracked, code'missing))
  , ("Code.cache_", (Tracked, code'cache))
  , ("Code.lookup", (Tracked, code'lookup))
  , ("Code.validate", (Tracked, code'validate))
  , ("Value.load", (Tracked, value'load))
  , ("Value.value", (Tracked, value'create))
  , ("Any.Any", (Untracked, any'construct))
  , ("Any.unsafeExtract", (Tracked, any'extract))
  , ("Link.Term.toText", (Untracked, term'link'to'text))
  , ("STM.atomically", (Untracked, stm'atomic))

  , ("validateSandboxed", (Untracked, check'sandbox))
  ] ++ foreignWrappers

type FDecl v
  = State (Word64, [(Data.Text.Text, (Sandbox, SuperNormal v))], EnumMap Word64 ForeignFunc)

-- Data type to determine whether a builtin should be tracked for
-- sandboxing. Untracked means that it can be freely used, and Tracked
-- means that the sandboxing check will by default consider them
-- disallowed.
data Sandbox = Tracked | Untracked
  deriving (Eq, Ord, Show, Read, Enum, Bounded)

declareForeign
  :: Sandbox
  -> Data.Text.Text
  -> ForeignOp
  -> ForeignFunc
  -> FDecl Symbol ()
declareForeign sand name op func
  = modify $ \(w, cs, fs)
      -> (w+1, (name, (sand, uncurry Lambda (op w))) : cs, mapInsert w func fs)

mkForeignIOF
  :: (ForeignConvention a, ForeignConvention r)
  => (a -> IO r) -> ForeignFunc
mkForeignIOF f = mkForeign $ \a -> tryIOE (f a)
  where
  tryIOE :: IO a -> IO (Either Failure a)
  tryIOE = fmap handleIOE . try
  handleIOE :: Either IOException a -> Either Failure a
  handleIOE (Left e) = Left $ Failure Ty.ioFailureRef (Util.Text.pack (show e)) unitValue
  handleIOE (Right a) = Right a

unitValue :: Closure
unitValue = Closure.Enum Ty.unitRef 0

mkForeignTls
  :: forall a r.(ForeignConvention a, ForeignConvention r)
  => (a -> IO r) -> ForeignFunc
mkForeignTls f = mkForeign $ \a -> fmap flatten (tryIO2 (tryIO1 (f a)))
  where
  tryIO1 :: IO r -> IO (Either TLS.TLSException r)
  tryIO1 = try
  tryIO2 :: IO (Either TLS.TLSException r) -> IO (Either IOException (Either TLS.TLSException r))
  tryIO2 = try
  flatten :: Either IOException (Either TLS.TLSException r) -> Either (Failure ) r
  flatten (Left e) = Left (Failure Ty.ioFailureRef (Util.Text.pack (show e)) unitValue)
  flatten (Right (Left e)) = Left (Failure Ty.tlsFailureRef (Util.Text.pack (show e)) (unitValue))
  flatten (Right (Right a)) = Right a

declareForeigns :: FDecl Symbol ()
declareForeigns = do
  declareForeign Tracked "IO.openFile.impl.v3" boxIomrToEFBox $
    mkForeignIOF $ \(fnameText :: Util.Text.Text, n :: Int) ->
      let fname = Util.Text.toString fnameText
          mode = case n of
            0 -> ReadMode
            1 -> WriteMode
            2 -> AppendMode
            _ -> ReadWriteMode
      in openFile fname mode

  declareForeign Untracked "IO.closeFile.impl.v3" boxToEF0 $ mkForeignIOF hClose
  declareForeign Untracked "IO.isFileEOF.impl.v3" boxToEFBool $ mkForeignIOF hIsEOF
  declareForeign Untracked "IO.isFileOpen.impl.v3" boxToEFBool $ mkForeignIOF hIsOpen
  declareForeign Untracked "IO.isSeekable.impl.v3" boxToEFBool $ mkForeignIOF hIsSeekable

  declareForeign Untracked "IO.seekHandle.impl.v3" seek'handle
    . mkForeignIOF $ \(h,sm,n) -> hSeek h sm (fromIntegral (n :: Int))

  declareForeign Untracked "IO.handlePosition.impl.v3" boxToEFNat
    -- TODO: truncating integer
    . mkForeignIOF $ \h -> fromInteger @Word64 <$> hTell h

  declareForeign Untracked "IO.getBuffering.impl.v3" get'buffering
    $ mkForeignIOF hGetBuffering

  declareForeign Untracked "IO.setBuffering.impl.v3" set'buffering
    . mkForeignIOF $ uncurry hSetBuffering

  declareForeign Untracked "IO.getLine.impl.v1" boxToEFBox $ mkForeignIOF $
    fmap Util.Text.fromText . Text.IO.hGetLine

  declareForeign Untracked "IO.getBytes.impl.v3" boxNatToEFBox .  mkForeignIOF
    $ \(h,n) -> Bytes.fromArray <$> hGet h n

  declareForeign Untracked "IO.putBytes.impl.v3" boxBoxToEF0 .  mkForeignIOF $ \(h,bs) -> hPut h (Bytes.toArray bs)

  declareForeign Untracked "IO.systemTime.impl.v3" unitToEFNat
    $ mkForeignIOF $ \() -> getPOSIXTime

  declareForeign Untracked "IO.systemTimeMicroseconds.v1" unitToInt
    $ mkForeign $ \() -> fmap (1e6 *) getPOSIXTime

  declareForeign Tracked "IO.getTempDirectory.impl.v3" unitToEFBox
    $ mkForeignIOF $ \() -> getTemporaryDirectory

  declareForeign Tracked "IO.createTempDirectory.impl.v3" boxToEFBox
    $ mkForeignIOF $ \prefix -> do
       temp <- getTemporaryDirectory
       createTempDirectory temp prefix

  declareForeign Tracked "IO.getCurrentDirectory.impl.v3" unitToEFBox
    . mkForeignIOF $ \() -> getCurrentDirectory

  declareForeign Tracked "IO.setCurrentDirectory.impl.v3" boxToEF0
    $ mkForeignIOF setCurrentDirectory

  declareForeign Tracked "IO.fileExists.impl.v3" boxToEFBool
    $ mkForeignIOF doesPathExist

  declareForeign Tracked "IO.getEnv.impl.v1" boxToEFBox
    $ mkForeignIOF getEnv

  declareForeign Untracked "IO.getArgs.impl.v1" unitToEFBox
    $ mkForeignIOF $ \() -> fmap Util.Text.pack <$> SYS.getArgs

  declareForeign Tracked "IO.isDirectory.impl.v3" boxToEFBool
    $ mkForeignIOF doesDirectoryExist

  declareForeign Tracked "IO.createDirectory.impl.v3" boxToEF0
    $ mkForeignIOF $ createDirectoryIfMissing True

  declareForeign Tracked "IO.removeDirectory.impl.v3" boxToEF0
    $ mkForeignIOF removeDirectoryRecursive

  declareForeign Tracked "IO.renameDirectory.impl.v3" boxBoxToEF0
    $ mkForeignIOF $ uncurry renameDirectory

  declareForeign Tracked "IO.directoryContents.impl.v3" boxToEFBox
    $ mkForeignIOF $ (fmap Util.Text.pack <$>) . getDirectoryContents

  declareForeign Tracked "IO.removeFile.impl.v3" boxToEF0
    $ mkForeignIOF removeFile

  declareForeign Tracked "IO.renameFile.impl.v3" boxBoxToEF0
    $ mkForeignIOF $ uncurry renameFile

  declareForeign Tracked "IO.getFileTimestamp.impl.v3" boxToEFNat
    . mkForeignIOF $ fmap utcTimeToPOSIXSeconds . getModificationTime

  declareForeign Tracked "IO.getFileSize.impl.v3" boxToEFNat
    -- TODO: truncating integer
    . mkForeignIOF $ \fp -> fromInteger @Word64 <$> getFileSize fp

  declareForeign Tracked "IO.serverSocket.impl.v3" maybeBoxToEFBox
    . mkForeignIOF $ \(mhst :: Maybe Util.Text.Text
                      , port) ->
        fst <$> SYS.bindSock (hostPreference mhst) port

  declareForeign Untracked "Socket.toText" boxDirect
    . mkForeign $ \(sock :: Socket) -> pure $ show sock

  declareForeign Untracked "Handle.toText" boxDirect
    . mkForeign $ \(hand :: Handle) -> pure $ show hand

  declareForeign Untracked "ThreadId.toText" boxDirect
    . mkForeign $ \(threadId :: ThreadId) -> pure $ show threadId

  declareForeign Untracked "IO.socketPort.impl.v3" boxToEFNat
    . mkForeignIOF $ \(handle :: Socket) -> do
        n <- SYS.socketPort handle
        return (fromIntegral n :: Word64)

  declareForeign Tracked "IO.listen.impl.v3" boxToEF0
    . mkForeignIOF $ \sk -> SYS.listenSock sk 2

  declareForeign Tracked "IO.clientSocket.impl.v3" boxBoxToEFBox
    . mkForeignIOF $ fmap fst . uncurry SYS.connectSock

  declareForeign Untracked "IO.closeSocket.impl.v3" boxToEF0
    $ mkForeignIOF SYS.closeSock

  declareForeign Tracked "IO.socketAccept.impl.v3" boxToEFBox
    . mkForeignIOF $ fmap fst . SYS.accept

  declareForeign Untracked "IO.socketSend.impl.v3" boxBoxToEF0
    . mkForeignIOF $ \(sk,bs) -> SYS.send sk (Bytes.toArray bs)

  declareForeign Untracked "IO.socketReceive.impl.v3" boxNatToEFBox
    . mkForeignIOF $ \(hs,n) ->
    maybe mempty Bytes.fromArray <$> SYS.recv hs n

  declareForeign Untracked "IO.kill.impl.v3" boxTo0 $ mkForeignIOF killThread

  declareForeign Untracked "IO.delay.impl.v3" natToEFUnit
    $ mkForeignIOF threadDelay

  declareForeign Untracked "IO.stdHandle" standard'handle
    . mkForeign $ \(n :: Int) -> case n of
        0 -> pure (Just SYS.stdin)
        1 -> pure (Just SYS.stdout)
        2 -> pure (Just SYS.stderr)
        _ -> pure Nothing

  declareForeign Untracked "MVar.new" boxDirect
    . mkForeign $ \(c :: Closure) -> newMVar c

  declareForeign Untracked "MVar.newEmpty.v2" unitDirect
    . mkForeign $ \() -> newEmptyMVar @Closure

  declareForeign Untracked "MVar.take.impl.v3" boxToEFBox
    . mkForeignIOF $ \(mv :: MVar Closure) -> takeMVar mv

  declareForeign Untracked "MVar.tryTake" boxToMaybeBox
    . mkForeign $ \(mv :: MVar Closure) -> tryTakeMVar mv

  declareForeign Untracked "MVar.put.impl.v3" boxBoxToEF0
    . mkForeignIOF $ \(mv :: MVar Closure, x) -> putMVar mv x

  declareForeign Untracked "MVar.tryPut.impl.v3" boxBoxToEFBool
    . mkForeignIOF $ \(mv :: MVar Closure, x) -> tryPutMVar mv x

  declareForeign Untracked "MVar.swap.impl.v3" boxBoxToEFBox
    . mkForeignIOF $ \(mv :: MVar Closure, x) -> swapMVar mv x

  declareForeign Untracked "MVar.isEmpty" boxToBool
    . mkForeign $ \(mv :: MVar Closure) -> isEmptyMVar mv

  declareForeign Untracked "MVar.read.impl.v3" boxToEFBox
    . mkForeignIOF $ \(mv :: MVar Closure) -> readMVar mv

  declareForeign Untracked "MVar.tryRead.impl.v3" boxToEFMBox
    . mkForeignIOF $ \(mv :: MVar Closure) -> tryReadMVar mv


  declareForeign Untracked "Char.toText" (wordDirect Ty.charRef) . mkForeign $
    \(ch :: Char) -> pure (Util.Text.singleton ch)

  declareForeign Untracked "Text.repeat" (wordBoxDirect Ty.natRef) . mkForeign $
    \(n :: Word64, txt :: Util.Text.Text) -> pure (Util.Text.replicate (fromIntegral n) txt)

  declareForeign Untracked "Text.toUtf8" boxDirect . mkForeign
    $ pure . Util.Text.toUtf8

  declareForeign Untracked "Text.fromUtf8.impl.v3" boxToEFBox . mkForeign
    $ pure . mapLeft (\t -> Failure Ty.ioFailureRef (Util.Text.pack t) unitValue) . Util.Text.fromUtf8

  declareForeign Tracked "Tls.ClientConfig.default" boxBoxDirect .  mkForeign
    $ \(hostName :: Util.Text.Text, serverId:: Bytes.Bytes) ->
        fmap (\store ->
              (defaultParamsClient (Util.Text.unpack hostName) (Bytes.toArray serverId)) {
                 TLS.clientSupported = def { TLS.supportedCiphers = Cipher.ciphersuite_strong },
                 TLS.clientShared = def { TLS.sharedCAStore = store }
                 }) X.getSystemCertificateStore

  declareForeign Tracked "Tls.ServerConfig.default" boxBoxDirect $ mkForeign
    $ \(certs :: [X.SignedCertificate], key :: X.PrivKey) ->
        pure $ (def :: TLS.ServerParams) { TLS.serverSupported = def { TLS.supportedCiphers = Cipher.ciphersuite_strong }
                                         , TLS.serverShared = def { TLS.sharedCredentials = Credentials [(X.CertificateChain certs, key)] }
                                         }

  let updateClient :: X.CertificateStore -> TLS.ClientParams -> TLS.ClientParams
      updateClient certs client = client { TLS.clientShared = ((clientShared client) { TLS.sharedCAStore = certs }) } in

        declareForeign Tracked "Tls.ClientConfig.certificates.set" boxBoxDirect . mkForeign $
          \(certs :: [X.SignedCertificate], params :: ClientParams) -> pure $ updateClient (X.makeCertificateStore certs) params

  let updateServer :: X.CertificateStore -> TLS.ServerParams -> TLS.ServerParams
      updateServer certs client = client { TLS.serverShared = ((serverShared client) { TLS.sharedCAStore = certs }) } in
        declareForeign Tracked "Tls.ServerConfig.certificates.set" boxBoxDirect . mkForeign $
          \(certs :: [X.SignedCertificate], params :: ServerParams) -> pure $ updateServer (X.makeCertificateStore certs) params

  declareForeign Untracked "TVar.new" boxDirect . mkForeign
    $ \(c :: Closure) -> unsafeSTMToIO $ STM.newTVar c

  declareForeign Untracked "TVar.read" boxDirect . mkForeign
    $ \(v :: STM.TVar Closure) -> unsafeSTMToIO $ STM.readTVar v

  declareForeign Untracked "TVar.write" boxBoxTo0 . mkForeign
    $ \(v :: STM.TVar Closure, c :: Closure)
        -> unsafeSTMToIO $ STM.writeTVar v c

  declareForeign Untracked "TVar.newIO" boxDirect . mkForeign
    $ \(c :: Closure) -> STM.newTVarIO c

  declareForeign Untracked "TVar.readIO" boxDirect . mkForeign
    $ \(v :: STM.TVar Closure) -> STM.readTVarIO v

  declareForeign Untracked "TVar.swap" boxBoxDirect . mkForeign
    $ \(v, c :: Closure) -> unsafeSTMToIO $ STM.swapTVar v c

  declareForeign Untracked "STM.retry" unitDirect . mkForeign
    $ \() -> unsafeSTMToIO STM.retry :: IO Closure

  -- Scope and Ref stuff
  declareForeign Untracked "Scope.ref" boxDirect
    . mkForeign $ \(c :: Closure) -> newIORef c

  declareForeign Untracked "IO.ref" boxDirect
    . mkForeign $ \(c :: Closure) -> newIORef c

  declareForeign Untracked "Ref.read" boxDirect . mkForeign $
    \(r :: IORef Closure) -> readIORef r

  declareForeign Untracked "Ref.write" boxBoxTo0 . mkForeign $
    \(r :: IORef Closure, c :: Closure) -> writeIORef r c

<<<<<<< HEAD
  let
    defaultSupported :: TLS.Supported
    defaultSupported = def { TLS.supportedCiphers = Cipher.ciphersuite_strong }

  declareForeign Tracked "Tls.Config.defaultClient" boxBoxDirect
    .  mkForeign $ \(hostName :: Util.Text.Text, serverId:: Bytes.Bytes) -> do
       store <- X.getSystemCertificateStore
       let shared :: TLS.Shared
           shared = def { TLS.sharedCAStore = store }
           defaultParams = (defaultParamsClient (Util.Text.unpack hostName) (Bytes.toArray serverId)) { TLS.clientSupported = defaultSupported, TLS.clientShared = shared }
       pure defaultParams

  declareForeign Tracked "Tls.Config.defaultServer" unitDirect . mkForeign $ \() -> do
    pure $ (def :: ServerParams) { TLS.serverSupported = defaultSupported }

  declareForeign Tracked "Tls.newClient.impl.v3" boxBoxToEFBox . mkForeignTls $
=======
  declareForeign "Tls.newClient.impl.v3" boxBoxToEFBox . mkForeignTls $
>>>>>>> e4495849
    \(config :: TLS.ClientParams,
      socket :: SYS.Socket) -> TLS.contextNew socket config

  declareForeign Tracked "Tls.newServer.impl.v3" boxBoxToEFBox . mkForeignTls $
    \(config :: TLS.ServerParams,
      socket :: SYS.Socket) -> TLS.contextNew socket config

<<<<<<< HEAD
  declareForeign Tracked "Tls.handshake.impl.v3" boxToEFBox . mkForeignTls $
    \(tls :: TLS.Context) -> TLS.handshake tls
=======
  declareForeign "Tls.handshake.impl.v3" boxToEF0 . mkForeignTls $
    \(tls :: TLS.Context) -> do
        i <- contextGetInformation tls
        traceShow i $ TLS.handshake tls
>>>>>>> e4495849

  declareForeign Tracked "Tls.send.impl.v3" boxBoxToEFBox . mkForeignTls $
    \(tls :: TLS.Context,
      bytes :: Bytes.Bytes) -> TLS.sendData tls (Bytes.toLazyByteString bytes)

  let wrapFailure t = Failure Ty.tlsFailureRef (Util.Text.pack t) unitValue
      decoded :: Bytes.Bytes -> Either String PEM
      decoded bytes = case pemParseLBS $ Bytes.toLazyByteString bytes of
        Right (pem : _) -> Right pem
        Right _ -> Left "no PEM found"
        Left l -> Left l
      asCert :: PEM -> Either String X.SignedCertificate
      asCert pem = X.decodeSignedCertificate  $ pemContent pem
    in
<<<<<<< HEAD
      declareForeign Tracked "Tls.decodeCert.impl.v3" boxToEFBox . mkForeign $
=======
      declareForeign "Tls.decodeCert.impl.v3" boxToEFBox . mkForeignTls $
>>>>>>> e4495849
        \(bytes :: Bytes.Bytes) -> pure $ mapLeft wrapFailure $ (decoded >=> asCert) bytes

  declareForeign Tracked "Tls.encodeCert" boxDirect . mkForeign $
    \(cert :: X.SignedCertificate) -> pure $ Bytes.fromArray $ X.encodeSignedObject cert

  declareForeign Tracked "Tls.decodePrivateKey" boxDirect . mkForeign $
    \(bytes :: Bytes.Bytes) -> pure $ X.readKeyFileFromMemory $ L.toStrict $ Bytes.toLazyByteString bytes

  declareForeign Tracked "Tls.encodePrivateKey" boxDirect . mkForeign $
    \(privateKey :: X.PrivKey) -> pure $ Util.Text.pack $ show privateKey

  declareForeign Tracked "Tls.receive.impl.v3" boxToEFBox . mkForeignTls $
    \(tls :: TLS.Context) -> do
      bs <- TLS.recvData tls
      pure $ Bytes.fromArray bs

  declareForeign Tracked "Tls.terminate.impl.v3" boxToEFBox . mkForeignTls $
    \(tls :: TLS.Context) -> TLS.bye tls

  declareForeign Untracked "Code.dependencies" boxDirect
    . mkForeign $ \(sg :: SuperGroup Symbol)
        -> pure $ Wrap Ty.termLinkRef . Ref <$> groupTermLinks sg
  declareForeign Untracked "Code.serialize" boxDirect
    . mkForeign $ \(sg :: SuperGroup Symbol)
        -> pure . Bytes.fromArray $ serializeGroup sg
  declareForeign Untracked "Code.deserialize" boxToEBoxBox
    . mkForeign $ pure . deserializeGroup @Symbol . Bytes.toArray
  declareForeign Untracked "Code.display" boxBoxDirect . mkForeign
    $ \(nm,sg) -> pure $ prettyGroup @Symbol (Util.Text.unpack nm) sg ""
  declareForeign Untracked "Value.dependencies" boxDirect
    . mkForeign $
        pure . fmap (Wrap Ty.termLinkRef . Ref) . valueTermLinks
  declareForeign Untracked "Value.serialize" boxDirect
    . mkForeign $ pure . Bytes.fromArray . serializeValue
  declareForeign Untracked "Value.deserialize" boxToEBoxBox
    . mkForeign $ pure . deserializeValue . Bytes.toArray
  -- Hashing functions
  let declareHashAlgorithm :: forall alg . Hash.HashAlgorithm alg => Data.Text.Text -> alg -> FDecl Symbol ()
      declareHashAlgorithm txt alg = do
        let algoRef = Builtin ("crypto.HashAlgorithm." <> txt)
        declareForeign Untracked ("crypto.HashAlgorithm." <> txt) direct . mkForeign $ \() ->
          pure (HashAlgorithm algoRef alg)

  declareHashAlgorithm "Sha3_512" Hash.SHA3_512
  declareHashAlgorithm "Sha3_256" Hash.SHA3_256
  declareHashAlgorithm "Sha2_512" Hash.SHA512
  declareHashAlgorithm "Sha2_256" Hash.SHA256
  declareHashAlgorithm "Blake2b_512" Hash.Blake2b_512
  declareHashAlgorithm "Blake2b_256" Hash.Blake2b_256
  declareHashAlgorithm "Blake2s_256" Hash.Blake2s_256

  declareForeign Untracked "crypto.hashBytes" boxBoxDirect . mkForeign $
    \(HashAlgorithm _ alg, b :: Bytes.Bytes) ->
        let ctx = Hash.hashInitWith alg
        in pure . Bytes.fromArray . Hash.hashFinalize $ Hash.hashUpdates ctx (Bytes.byteStringChunks b)

  declareForeign Untracked "crypto.hmacBytes" boxBoxBoxDirect
    . mkForeign $ \(HashAlgorithm _ alg, key :: Bytes.Bytes, msg :: Bytes.Bytes) ->
        let out = u alg $ HMAC.hmac (Bytes.toArray @BA.Bytes key) (Bytes.toArray @BA.Bytes msg)
            u :: a -> HMAC.HMAC a -> HMAC.HMAC a
            u _ h = h -- to help typechecker along
        in pure $ Bytes.fromArray out

  declareForeign Untracked "crypto.hash" crypto'hash . mkForeign
    $ \(HashAlgorithm _ alg, x)
   -> let hashlazy
            :: Hash.HashAlgorithm a
            => a -> L.ByteString -> Hash.Digest a
          hashlazy _ l = Hash.hashlazy l
       in pure . Bytes.fromArray . hashlazy alg $ serializeValueLazy x

  declareForeign Untracked "crypto.hmac" crypto'hmac . mkForeign
    $ \(HashAlgorithm _ alg, key, x)
   -> let hmac
            :: Hash.HashAlgorithm a => a -> L.ByteString -> HMAC.HMAC a
          hmac _ s
            = HMAC.finalize
            . HMAC.updates
                (HMAC.initialize $ Bytes.toArray @BA.Bytes key)
            $ L.toChunks s
      in pure . Bytes.fromArray . hmac alg $ serializeValueLazy x


  let
    catchAll :: (MonadCatch m, MonadIO m, NFData a) => m a -> m (Either Util.Text.Text a)
    catchAll e = do
      e <- Exception.tryAnyDeep e
      pure $ case e of
        Left se -> Left (Util.Text.pack (show se))
        Right a -> Right a

  declareForeign Untracked "Bytes.zlib.compress" boxDirect . mkForeign $ pure . Bytes.zlibCompress
  declareForeign Untracked "Bytes.gzip.compress" boxDirect . mkForeign $ pure . Bytes.gzipCompress
  declareForeign Untracked "Bytes.zlib.decompress" boxToEBoxBox . mkForeign $ \bs ->
    catchAll (pure (Bytes.zlibDecompress bs))
  declareForeign Untracked "Bytes.gzip.decompress" boxToEBoxBox . mkForeign $ \bs ->
    catchAll (pure (Bytes.gzipDecompress bs))

  declareForeign Untracked "Bytes.toBase16" boxDirect . mkForeign $ pure . Bytes.toBase16
  declareForeign Untracked "Bytes.toBase32" boxDirect . mkForeign $ pure . Bytes.toBase32
  declareForeign Untracked "Bytes.toBase64" boxDirect . mkForeign $ pure . Bytes.toBase64
  declareForeign Untracked "Bytes.toBase64UrlUnpadded" boxDirect . mkForeign $ pure . Bytes.toBase64UrlUnpadded

  declareForeign Untracked "Bytes.fromBase16" boxToEBoxBox . mkForeign $
    pure . mapLeft Util.Text.fromText . Bytes.fromBase16
  declareForeign Untracked "Bytes.fromBase32" boxToEBoxBox . mkForeign $
    pure . mapLeft Util.Text.fromText . Bytes.fromBase32
  declareForeign Untracked "Bytes.fromBase64" boxToEBoxBox . mkForeign $
    pure . mapLeft Util.Text.fromText . Bytes.fromBase64
  declareForeign Untracked "Bytes.fromBase64UrlUnpadded" boxDirect . mkForeign $
    pure . mapLeft Util.Text.fromText . Bytes.fromBase64UrlUnpadded

  declareForeign Untracked "Bytes.decodeNat64be" boxToMaybeTup . mkForeign $ pure . Bytes.decodeNat64be
  declareForeign Untracked "Bytes.decodeNat64le" boxToMaybeTup . mkForeign $ pure . Bytes.decodeNat64le
  declareForeign Untracked "Bytes.decodeNat32be" boxToMaybeTup . mkForeign $ pure . Bytes.decodeNat32be
  declareForeign Untracked "Bytes.decodeNat32le" boxToMaybeTup . mkForeign $ pure . Bytes.decodeNat32le
  declareForeign Untracked "Bytes.decodeNat16be" boxToMaybeTup . mkForeign $ pure . Bytes.decodeNat16be
  declareForeign Untracked "Bytes.decodeNat16le" boxToMaybeTup . mkForeign $ pure . Bytes.decodeNat16le

  declareForeign Untracked "Bytes.encodeNat64be" (wordDirect Ty.natRef) . mkForeign $ pure . Bytes.encodeNat64be
  declareForeign Untracked "Bytes.encodeNat64le" (wordDirect Ty.natRef) . mkForeign $ pure . Bytes.encodeNat64le
  declareForeign Untracked "Bytes.encodeNat32be" (wordDirect Ty.natRef) . mkForeign $ pure . Bytes.encodeNat32be
  declareForeign Untracked "Bytes.encodeNat32le" (wordDirect Ty.natRef) . mkForeign $ pure . Bytes.encodeNat32le
  declareForeign Untracked "Bytes.encodeNat16be" (wordDirect Ty.natRef) . mkForeign $ pure . Bytes.encodeNat16be
  declareForeign Untracked "Bytes.encodeNat16le" (wordDirect Ty.natRef) . mkForeign $ pure . Bytes.encodeNat16le

hostPreference :: Maybe Util.Text.Text -> SYS.HostPreference
hostPreference Nothing = SYS.HostAny
hostPreference (Just host) = SYS.Host $ Util.Text.unpack host

typeReferences :: [(Reference, Word64)]
typeReferences = zip rs [1..]
  where
  rs = [ r | (_,r) <- Ty.builtinTypes ]
    ++ [ DerivedId i | (_,i,_) <- Ty.builtinDataDecls ]
    ++ [ DerivedId i | (_,i,_) <- Ty.builtinEffectDecls ]

foreignDeclResults
  :: (Word64, [(Data.Text.Text, (Sandbox, SuperNormal Symbol))], EnumMap Word64 ForeignFunc)
foreignDeclResults = execState declareForeigns (0, [], mempty)

foreignWrappers :: [(Data.Text.Text, (Sandbox, SuperNormal Symbol))]
foreignWrappers | (_, l, _) <- foreignDeclResults = reverse l

numberedTermLookup :: EnumMap Word64 (SuperNormal Symbol)
numberedTermLookup
  = mapFromList . zip [1..] . Map.elems . fmap snd $ builtinLookup

builtinTermNumbering :: Map Reference Word64
builtinTermNumbering
  = Map.fromList (zip (Map.keys $ builtinLookup) [1..])

builtinTermBackref :: EnumMap Word64 Reference
builtinTermBackref
  = mapFromList . zip [1..] . Map.keys $ builtinLookup

builtinTypeNumbering :: Map Reference Word64
builtinTypeNumbering = Map.fromList typeReferences

builtinTypeBackref :: EnumMap Word64 Reference
builtinTypeBackref = mapFromList $ swap <$> typeReferences
  where swap (x, y) = (y, x)

builtinForeigns :: EnumMap Word64 ForeignFunc
builtinForeigns | (_, _, m) <- foreignDeclResults = m

-- Bootstrapping for sandbox check. The eventual map will be one with
-- associations `r -> s` where `s` is all the 'sensitive' base
-- functions that `r` calls.
baseSandboxInfo :: Map Reference (Set Reference)
baseSandboxInfo
  = Map.fromList $
  [ (r, Set.singleton r)
  | (r, (sb, _)) <- Map.toList builtinLookup
  , sb == Tracked
  ]

unsafeSTMToIO :: STM.STM a -> IO a
unsafeSTMToIO (STM.STM m) = IO m<|MERGE_RESOLUTION|>--- conflicted
+++ resolved
@@ -1843,26 +1843,7 @@
   declareForeign Untracked "Ref.write" boxBoxTo0 . mkForeign $
     \(r :: IORef Closure, c :: Closure) -> writeIORef r c
 
-<<<<<<< HEAD
-  let
-    defaultSupported :: TLS.Supported
-    defaultSupported = def { TLS.supportedCiphers = Cipher.ciphersuite_strong }
-
-  declareForeign Tracked "Tls.Config.defaultClient" boxBoxDirect
-    .  mkForeign $ \(hostName :: Util.Text.Text, serverId:: Bytes.Bytes) -> do
-       store <- X.getSystemCertificateStore
-       let shared :: TLS.Shared
-           shared = def { TLS.sharedCAStore = store }
-           defaultParams = (defaultParamsClient (Util.Text.unpack hostName) (Bytes.toArray serverId)) { TLS.clientSupported = defaultSupported, TLS.clientShared = shared }
-       pure defaultParams
-
-  declareForeign Tracked "Tls.Config.defaultServer" unitDirect . mkForeign $ \() -> do
-    pure $ (def :: ServerParams) { TLS.serverSupported = defaultSupported }
-
   declareForeign Tracked "Tls.newClient.impl.v3" boxBoxToEFBox . mkForeignTls $
-=======
-  declareForeign "Tls.newClient.impl.v3" boxBoxToEFBox . mkForeignTls $
->>>>>>> e4495849
     \(config :: TLS.ClientParams,
       socket :: SYS.Socket) -> TLS.contextNew socket config
 
@@ -1870,15 +1851,10 @@
     \(config :: TLS.ServerParams,
       socket :: SYS.Socket) -> TLS.contextNew socket config
 
-<<<<<<< HEAD
-  declareForeign Tracked "Tls.handshake.impl.v3" boxToEFBox . mkForeignTls $
-    \(tls :: TLS.Context) -> TLS.handshake tls
-=======
-  declareForeign "Tls.handshake.impl.v3" boxToEF0 . mkForeignTls $
+  declareForeign Tracked "Tls.handshake.impl.v3" boxToEF0 . mkForeignTls $
     \(tls :: TLS.Context) -> do
         i <- contextGetInformation tls
         traceShow i $ TLS.handshake tls
->>>>>>> e4495849
 
   declareForeign Tracked "Tls.send.impl.v3" boxBoxToEFBox . mkForeignTls $
     \(tls :: TLS.Context,
@@ -1893,11 +1869,7 @@
       asCert :: PEM -> Either String X.SignedCertificate
       asCert pem = X.decodeSignedCertificate  $ pemContent pem
     in
-<<<<<<< HEAD
-      declareForeign Tracked "Tls.decodeCert.impl.v3" boxToEFBox . mkForeign $
-=======
-      declareForeign "Tls.decodeCert.impl.v3" boxToEFBox . mkForeignTls $
->>>>>>> e4495849
+      declareForeign Tracked "Tls.decodeCert.impl.v3" boxToEFBox . mkForeignTls $
         \(bytes :: Bytes.Bytes) -> pure $ mapLeft wrapFailure $ (decoded >=> asCert) bytes
 
   declareForeign Tracked "Tls.encodeCert" boxDirect . mkForeign $
