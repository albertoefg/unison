{-# LANGUAGE DeriveFoldable #-}
{-# LANGUAGE DeriveTraversable #-}
{-# LANGUAGE ViewPatterns #-}
{-# Language OverloadedStrings #-}
{-# Language PatternGuards #-}
{-# Language PatternSynonyms #-}
{-# Language ScopedTypeVariables #-}
{-# Language GeneralizedNewtypeDeriving #-}

module Unison.Runtime.ANF
  ( optimize
  , fromTerm
  , fromTerm'
  , term
  , minimizeCyclesOrCrash
  , pattern TVar
  , pattern TLit
  , pattern TApp
  , pattern TApv
  , pattern TCom
  , pattern TCon
  , pattern TKon
  , pattern TReq
  , pattern TPrm
  , pattern TFOp
  , pattern THnd
  , pattern TLet
  , pattern TFrc
  , pattern TLets
  , pattern TName
  , pattern TBind
  , pattern TTm
  , pattern TBinds
  , pattern TBinds'
  , pattern TShift
  , pattern TMatch
  , Mem(..)
  , Lit(..)
  , SuperNormal(..)
  , SuperGroup(..)
  , POp(..)
  , FOp
  , close
  , saturate
  , float
  , lamLift
  , ANormalBF(..)
  , ANormalTF(.., AApv, ACom, ACon, AKon, AReq, APrm, AFOp)
  , ANormal
  , ANormalT
  , RTag
  , CTag
  , Tag(..)
  , packTags
  , unpackTags
  , ANFM
  , Branched(..)
  , Func(..)
  , superNormalize
  , anfTerm
  , sink
  , prettyGroup
  ) where

import Unison.Prelude

import Control.Monad.Reader (ReaderT(..), ask, local)
import Control.Monad.State (State, runState, MonadState(..), modify, gets)
import Control.Lens (snoc, unsnoc)

import Data.Bifunctor (Bifunctor(..))
import Data.Bifoldable (Bifoldable(..))
import Data.Bits ((.&.), (.|.), shiftL, shiftR)
import Data.List hiding (and,or)
import Prelude hiding (abs,and,or,seq)
import qualified Prelude
import Unison.Term hiding (resolve, fresh, float)
import Unison.Var (Var, typed)
import Unison.Util.EnumContainers as EC
import qualified Data.Map as Map
import qualified Data.Set as Set
import qualified Data.Text as Text
import qualified Unison.ABT as ABT
import qualified Unison.ABT.Normalized as ABTN
import qualified Unison.Term as Term
import qualified Unison.Type as Ty
import qualified Unison.Builtin.Decls as Ty (unitRef,seqViewRef)
import qualified Unison.Var as Var
import Unison.Typechecker.Components (minimize')
import Unison.Pattern (SeqOp(..))
import qualified Unison.Pattern as P
import Unison.Reference (Reference(..))
import Unison.Referent (Referent)

newtype ANF v a = ANF_ { term :: Term v a }

-- Replace all lambdas with free variables with closed lambdas.
-- Works by adding a parameter for each free variable. These
-- synthetic parameters are added before the existing lambda params.
-- For example, `(x -> x + y + z)` becomes `(y z x -> x + y + z) y z`.
-- As this replacement has the same type as the original lambda, it
-- can be done as a purely local transformation, without updating any
-- call sites of the lambda.
--
-- The transformation is shallow and doesn't transform the body of
-- lambdas it finds inside of `t`.
lambdaLift :: (Var v, Semigroup a) => (v -> v) -> Term v a -> Term v a
lambdaLift liftVar t = result where
  result = ABT.visitPure go t
  go t@(LamsNamed' vs body) = Just $ let
    fvs = ABT.freeVars t
    fvsLifted = [ (v, liftVar v) | v <- toList fvs ]
    a = ABT.annotation t
    subs = [(v, var a v') | (v,v') <- fvsLifted ]
    in if Set.null fvs then lam' a vs body -- `lambdaLift body` would make transform deep
       else apps' (lam' a (map snd fvsLifted ++ vs) (ABT.substs subs body))
                  (snd <$> subs)
  go _ = Nothing

closure :: Var v => Map v (Set v, Set v) -> Map v (Set v)
closure m0 = trace (snd <$> m0)
  where
  refs = fst <$> m0

  expand acc fvs rvs
    = fvs <> foldMap (\r -> Map.findWithDefault mempty r acc) rvs

  trace acc
    | acc == acc' = acc
    | otherwise = trace acc'
    where
    acc' = Map.intersectionWith (expand acc) acc refs

expandRec
  :: (Var v, Monoid a)
  => Set v
  -> [(v, Term v a)]
  -> [(v, Term v a)]
expandRec keep vbs = mkSub <$> fvl
  where
  mkSub (v, fvs) = (v, apps' (var mempty v) (var mempty <$> fvs))

  fvl = Map.toList
      . fmap (Set.toList)
      . closure
      $ Set.partition (`Set.member` keep)
      . ABT.freeVars
     <$> Map.fromList vbs

expandSimple
  :: (Var v, Monoid a)
  => Set v
  -> (v, Term v a)
  -> (v, Term v a)
expandSimple keep (v, bnd) = (v, apps' (var a v) evs)
  where
  a = ABT.annotation bnd
  fvs = ABT.freeVars bnd
  evs = map (var a) . Set.toList $ Set.difference fvs keep


abstract :: (Var v) => Set v -> Term v a -> Term v a
abstract keep bnd = lam' a evs bnd
  where
  a = ABT.annotation bnd
  fvs = ABT.freeVars bnd
  evs = Set.toList $ Set.difference fvs keep

enclose
  :: (Var v, Monoid a)
  => Set v
  -> (Set v -> Term v a -> Term v a)
  -> Term v a
  -> Maybe (Term v a)
enclose keep rec (LetRecNamedTop' top vbs bd)
  = Just $ letRec' top lvbs lbd
  where
  xpnd = expandRec keep' vbs
  keep' = Set.union keep . Set.fromList . map fst $ vbs
  lvbs = (map.fmap) (rec keep' . abstract keep' . ABT.substs xpnd) vbs
  lbd = rec keep' . ABT.substs xpnd $ bd
-- will be lifted, so keep this variable
enclose keep rec (Let1NamedTop' top v b@(LamsNamed' vs bd) e)
  = Just . let1' top [(v, lamb)] . rec (Set.insert v keep)
  $ ABT.subst v av e
  where
  (_, av) = expandSimple keep (v, b) 
  keep' = Set.difference keep $ Set.fromList vs
  fvs = ABT.freeVars b
  evs = Set.toList $ Set.difference fvs keep
  a = ABT.annotation b
  lbody = rec keep' bd
  lamb = lam' a (evs ++ vs) lbody
enclose keep rec t@(LamsNamed' vs body)
  = Just $ if null evs then lamb else apps' lamb $ map (var a) evs
  where
  -- remove shadowed variables
  keep' = Set.difference keep $ Set.fromList vs
  fvs = ABT.freeVars t
  evs = Set.toList $ Set.difference fvs keep
  a = ABT.annotation t
  lbody = rec keep' body
  lamb = lam' a (evs ++ vs) lbody
enclose keep rec t@(Handle' h body)
  | isStructured body
  = Just . handle (ABT.annotation t) h $ apps' lamb args
  where
  fvs = ABT.freeVars body
  evs = Set.toList $ Set.difference fvs keep
  a = ABT.annotation body
  lbody = rec keep body
  fv = Var.freshIn fvs $ typed Var.Eta
  args | null evs = [constructor a Ty.unitRef 0]
       | otherwise = var a <$> evs
  lamb | null evs = lam' a [fv] lbody
       | otherwise = lam' a evs lbody
enclose _ _ _ = Nothing

isStructured :: Var v => Term v a -> Bool
isStructured (Var' _) = False
isStructured (Lam' _) = False
isStructured (Nat' _) = False
isStructured (Int' _) = False
isStructured (Float' _) = False
isStructured (Text' _) = False
isStructured (Char' _) = False
isStructured (Constructor' _ _) = False
isStructured (Apps' Constructor'{} args) = any isStructured args
isStructured (If' b t f)
  = isStructured b || isStructured t || isStructured f
isStructured (And' l r) = isStructured l || isStructured r
isStructured (Or' l r) = isStructured l || isStructured r
isStructured _ = True

close :: (Var v, Monoid a) => Set v -> Term v a -> Term v a
close keep tm = ABT.visitPure (enclose keep close) tm

type FloatM v a r = State (Set v, [(v, Term v a)]) r

freshFloat :: Var v => Set v -> v -> v
freshFloat avoid (Var.freshIn avoid -> v0)
  = case Var.typeOf v0 of
      Var.User nm
        | v <- typed (Var.User $ nm <> w) , v `Set.notMember` avoid
        -> v
        | otherwise
        -> freshFloat (Set.insert v0 avoid) v0
      _ -> v0
  where
  w = Text.pack . show $ Var.freshId v0

letFloater
  :: (Var v, Monoid a)
  => (Term v a -> FloatM v a (Term v a))
  -> [(v, Term v a)] -> Term v a
  -> FloatM v a (Term v a)
letFloater rec vbs e = do
  cvs <- gets fst
  let shadows = [ (v, freshFloat cvs v)
                | (v, _) <- vbs, Set.member v cvs ]
      shadowMap = Map.fromList shadows
      rn v = Map.findWithDefault v v shadowMap
      shvs = Set.fromList $ map (rn.fst) vbs
  modify (first $ (<>shvs))
  fvbs <- traverse (\(v, b) -> (,) (rn v) <$> rec' (ABT.changeVars shadowMap b)) vbs
  modify (second (++ fvbs))
  pure $ ABT.changeVars shadowMap e
  where
  rec' b@(LamsNamed' vs bd) = lam' (ABT.annotation b) vs <$> rec bd
  rec' b = rec b

lamFloater
  :: (Var v, Monoid a)
  => Maybe v -> a -> [v] -> Term v a -> FloatM v a v
lamFloater mv a vs bd
  = state $ \(cvs, ctx) ->
      let v = ABT.freshIn cvs $ fromMaybe (typed Var.Float) mv
       in (v, (Set.insert v cvs, ctx <> [(v, lam' a vs bd)]))

floater
  :: (Var v, Monoid a)
  => (Term v a -> FloatM v a (Term v a))
  -> Term v a -> Maybe (FloatM v a (Term v a))
floater rec (LetRecNamed' vbs e) = Just $ letFloater rec vbs e >>= rec
floater rec (Let1Named' v b e)
  | LamsNamed' vs bd <- b
  = Just $ rec bd
       >>= lamFloater (Just v) a vs
       >>= \lv -> rec $ ABT.changeVars (Map.singleton v lv) e
  where a = ABT.annotation b
floater rec tm@(LamsNamed' vs bd) = Just $ do
  bd <- rec bd
  lv <- lamFloater Nothing a vs bd
  pure $ var a lv
  where a = ABT.annotation tm
floater _ _ = Nothing

float :: (Var v, Monoid a) => Term v a -> Term v a
float tm = case runState (go tm) (Set.empty, []) of
  (bd, (_, ctx)) -> letRec' True ctx bd
  where
  go = ABT.visit $ floater go
  -- tm | LetRecNamedTop' _ vbs e <- tm0
  --    , (pre, rec, post) <- reduceCycle vbs
  --    = let1' False pre . letRec' False rec . let1' False post $ e
  --    | otherwise = tm0

deannotate :: Var v => Term v a -> Term v a
deannotate = ABT.visitPure $ \case
  Ann' c _ -> Just $ deannotate c
  _ -> Nothing

lamLift :: (Var v, Monoid a) => Term v a -> Term v a
lamLift = float . close Set.empty . deannotate

saturate
  :: (Var v, Monoid a)
  => Map (Reference,Int) Int -> Term v a -> Term v a
saturate dat = ABT.visitPure $ \case
  Apps' f@(Constructor' r t) args -> sat r t f args
  Apps' f@(Request' r t) args -> sat r t f args
  f@(Constructor' r t) -> sat r t f []
  f@(Request' r t) -> sat r t f []
  _ -> Nothing
  where
  frsh avoid _ =
    let v = Var.freshIn avoid $ typed Var.Eta
    in (Set.insert v avoid, v)
  sat r t f args = case Map.lookup (r,t) dat of
      Just n
        | m < n
        , vs <- snd $ mapAccumL frsh fvs [1..n-m]
        , nargs <- var mempty <$> vs
        -> Just . lam' mempty vs . apps' f $ args' ++ nargs
        | m > n
        , (sargs, eargs) <- splitAt n args'
        , sv <- Var.freshIn fvs $ typed Var.Eta
        -> Just
        . let1' False [(sv,apps' f sargs)]
        $ apps' (var mempty sv) eargs
      _ -> Just (apps' f args')
    where
    m = length args
    fvs = foldMap freeVars args
    args' = saturate dat <$> args

optimize :: forall a v . (Semigroup a, Var v) => Term v a -> Term v a
optimize t = go t where
  ann = ABT.annotation
  go (Let1' b body) | canSubstLet b body = go (ABT.bind body b)
  go e@(App' f arg) = case go f of
    Lam' f -> go (ABT.bind f arg)
    f -> app (ann e) f (go arg)
  go (If' (Boolean' False) _ f) = go f
  go (If' (Boolean' True) t _) = go t
  -- todo: can simplify match expressions
  go e@(ABT.Var' _) = e
  go e@(ABT.Tm' f) = case e of
    Lam' _ -> e -- optimization is shallow - don't descend into lambdas
    _ -> ABT.tm' (ann e) (go <$> f)
  go e@(ABT.out -> ABT.Cycle body) = ABT.cycle' (ann e) (go body)
  go e@(ABT.out -> ABT.Abs v body) = ABT.abs' (ann e) v (go body)
  go e = e

  -- test for whether an expression `let x = y in body` can be
  -- reduced by substituting `y` into `body`. We only substitute
  -- when `y` is a variable or a primitive, otherwise this might
  -- end up duplicating evaluation or changing the order that
  -- effects are evaluated
  canSubstLet expr _body
    | isLeaf expr = True
    -- todo: if number of occurrences of the binding is 1 and the
    -- binding is pure, okay to substitute
    | otherwise   = False

isLeaf :: ABT.Term (F typeVar typeAnn patternAnn) v a -> Bool
isLeaf (Var' _) = True
isLeaf (Int' _) = True
isLeaf (Float' _) = True
isLeaf (Nat' _) = True
isLeaf (Text' _) = True
isLeaf (Boolean' _) = True
isLeaf (Constructor' _ _) = True
isLeaf (TermLink' _) = True
isLeaf (TypeLink' _) = True
isLeaf _ = False

minimizeCyclesOrCrash :: Var v => Term v a -> Term v a
minimizeCyclesOrCrash t = case minimize' t of
  Right t -> t
  Left e -> error $ "tried to minimize let rec with duplicate definitions: "
                 ++ show (fst <$> toList e)

fromTerm' :: (Monoid a, Var v) => (v -> v) -> Term v a -> Term v a
fromTerm' liftVar t = term (fromTerm liftVar t)

fromTerm :: forall a v . (Monoid a, Var v) => (v -> v) -> Term v a -> ANF v a
fromTerm liftVar t = ANF_ (go $ lambdaLift liftVar t) where
  ann = ABT.annotation
  isRef (Ref' _) = True
  isRef _ = False
  fixup :: Set v -- if we gotta create new vars, avoid using these
       -> ([Term v a] -> Term v a) -- do this with ANF'd args
       -> [Term v a] -- the args (not all in ANF already)
       -> Term v a -- the ANF'd term
  fixup used f args = let
    args' = Map.fromList $ toVar =<< (args `zip` [0..])
    toVar (b, i) | isLeaf b   = []
                 | otherwise = [(i, Var.freshIn used (Var.named . Text.pack $ "arg" ++ show i))]
    argsANF = map toANF (args `zip` [0..])
    toANF (b,i) = maybe b (var (ann b)) $ Map.lookup i args'
    addLet (b,i) body = maybe body (\v -> let1' False [(v,go b)] body) (Map.lookup i args')
    in foldr addLet (f argsANF) (args `zip` [(0::Int)..])
  go :: Term v a -> Term v a
  go e@(Apps' f args)
    | (isRef f || isLeaf f) && all isLeaf args = e
    | not (isRef f || isLeaf f) =
      let f' = ABT.fresh e (Var.named "f")
      in let1' False [(f', go f)] (go $ apps' (var (ann f) f') args)
    | otherwise = fixup (ABT.freeVars e) (apps' f) args
  go e@(Handle' h body)
    | isLeaf h = handle (ann e) h (go body)
    | otherwise = let h' = ABT.fresh e (Var.named "handler")
                  in let1' False [(h', go h)] (handle (ann e) (var (ann h) h') (go body))
  go e@(If' cond t f)
    | isLeaf cond = iff (ann e) cond (go t) (go f)
    | otherwise = let cond' = ABT.fresh e (Var.named "cond")
                  in let1' False [(cond', go cond)] (iff (ann e) (var (ann cond) cond') (go t) (go f))
  go e@(Match' scrutinee cases)
    | isLeaf scrutinee = match (ann e) scrutinee (fmap go <$> cases)
    | otherwise = let scrutinee' = ABT.fresh e (Var.named "scrutinee")
                  in let1' False [(scrutinee', go scrutinee)]
                      (match (ann e)
                             (var (ann scrutinee) scrutinee')
                             (fmap go <$> cases))
  -- MatchCase RHS, shouldn't conflict with LetRec
  go (ABT.Abs1NA' avs t) = ABT.absChain' avs (go t)
  go e@(And' x y)
    | isLeaf x = and (ann e) x (go y)
    | otherwise =
        let x' = ABT.fresh e (Var.named "argX")
        in let1' False [(x', go x)] (and (ann e) (var (ann x) x') (go y))
  go e@(Or' x y)
    | isLeaf x = or (ann e) x (go y)
    | otherwise =
        let x' = ABT.fresh e (Var.named "argX")
        in let1' False [(x', go x)] (or (ann e) (var (ann x) x') (go y))
  go e@(Var' _) = e
  go e@(Int' _) = e
  go e@(Nat' _) = e
  go e@(Float' _) = e
  go e@(Boolean' _) = e
  go e@(Text' _) = e
  go e@(Char' _) = e
  go e@(Blank' _) = e
  go e@(Ref' _) = e
  go e@(TermLink' _) = e
  go e@(TypeLink' _) = e
  go e@(RequestOrCtor' _ _) = e
  go e@(Lam' _) = e -- ANF conversion is shallow -
                     -- don't descend into closed lambdas
  go (Let1Named' v b e) = let1' False [(v, go b)] (go e)
  -- top = False because we don't care to emit typechecker notes about TLDs
  go (LetRecNamed' bs e) = letRec' False (fmap (second go) bs) (go e)
  go e@(Sequence' vs) =
    if all isLeaf vs then e
    else fixup (ABT.freeVars e) (seq (ann e)) (toList vs)
  go e@(Ann' tm typ) = Term.ann (ann e) (go tm) typ
  go e = error $ "ANF.term: I thought we got all of these\n" <> show e

data Mem = UN | BX deriving (Eq,Ord,Show,Enum)

-- Context entries with evaluation strategy
data CTE v s
  = ST [v] [Mem] s
  | LZ v (Either Reference v) [v]
  deriving (Show)

pattern ST1 v m s = ST [v] [m] s

data ANormalBF v e
  = ALet [Mem] (ANormalTF v e) e
  | AName (Either Reference v) [v] e
  | ATm (ANormalTF v e)
  deriving (Show)

data ANormalTF v e
  = ALit Lit
  | AMatch v (Branched e)
  | AShift Reference e
  | AHnd [Reference] v e
  | AApp (Func v) [v]
  | AFrc v
  | AVar v
  deriving (Show)

-- Types representing components that will go into the runtime tag of
-- a data type value. RTags correspond to references, while CTags
-- correspond to constructors.
newtype RTag = RTag Word64 deriving (Eq,Ord,Show,Read,EC.EnumKey)
newtype CTag = CTag Word16 deriving (Eq,Ord,Show,Read,EC.EnumKey)

class Tag t where rawTag :: t -> Word64
instance Tag RTag where rawTag (RTag w) = w
instance Tag CTag where rawTag (CTag w) = fromIntegral w

packTags :: RTag -> CTag -> Word64
packTags (RTag rt) (CTag ct) = ri .|. ci
  where
  ri = rt `shiftL` 16
  ci = fromIntegral ct

unpackTags :: Word64 -> (RTag, CTag)
unpackTags w = (RTag $ w `shiftR` 16, CTag . fromIntegral $ w .&. 0xFFFF)

ensureRTag :: (Ord n, Show n, Num n) => String -> n -> r -> r
ensureRTag s n x
  | n > 0xFFFFFFFFFFFF = error $ s ++ "@RTag: too large: " ++ show n
  | otherwise = x

ensureCTag :: (Ord n, Show n, Num n) => String -> n -> r -> r
ensureCTag s n x
  | n > 0xFFFF = error $ s ++ "@CTag: too large: " ++ show n
  | otherwise = x

instance Enum RTag where
  toEnum i = ensureRTag "toEnum" i . RTag $ toEnum i
  fromEnum (RTag w) = fromEnum w

instance Enum CTag where
  toEnum i = ensureCTag "toEnum" i . CTag $ toEnum i
  fromEnum (CTag w) = fromEnum w

instance Num RTag where
  fromInteger i = ensureRTag "fromInteger" i . RTag $ fromInteger i
  (+) = error "RTag: +"
  (*) = error "RTag: *"
  abs = error "RTag: abs"
  signum = error "RTag: signum"
  negate = error "RTag: negate"

instance Num CTag where
  fromInteger i = ensureCTag "fromInteger" i . CTag $ fromInteger i
  (+) = error "CTag: +"
  (*) = error "CTag: *"
  abs = error "CTag: abs"
  signum = error "CTag: signum"
  negate = error "CTag: negate"

instance Functor (ANormalBF v) where
  fmap f (ALet m bn bo) = ALet m (f <$> bn) $ f bo
  fmap f (AName n as bo) = AName n as $ f bo
  fmap f (ATm tm) = ATm $ f <$> tm

instance Bifunctor ANormalBF where
  bimap f g (ALet m bn bo) = ALet m (bimap f g bn) $ g bo
  bimap f g (AName n as bo) = AName (f <$> n) (f <$> as) $ g bo
  bimap f g (ATm tm) = ATm (bimap f g tm)

instance Bifoldable ANormalBF where
  bifoldMap f g (ALet _ b e) = bifoldMap f g b <> g e
  bifoldMap f g (AName n as e) = foldMap f n <> foldMap f as <> g e
  bifoldMap f g (ATm e) = bifoldMap f g e

instance Functor (ANormalTF v) where
  fmap _ (AVar v) = AVar v
  fmap _ (ALit l) = ALit l
  fmap f (AMatch v br) = AMatch v $ f <$> br
  fmap f (AHnd rs h e) = AHnd rs h $ f e
  fmap f (AShift i e) = AShift i $ f e
  fmap _ (AFrc v) = AFrc v
  fmap _ (AApp f args) = AApp f args

instance Bifunctor ANormalTF where
  bimap f _ (AVar v) = AVar (f v)
  bimap _ _ (ALit l) = ALit l
  bimap f g (AMatch v br) = AMatch (f v) $ fmap g br
  bimap f g (AHnd rs v e) = AHnd rs (f v) $ g e
  bimap _ g (AShift i e) = AShift i $ g e
  bimap f _ (AFrc v) = AFrc (f v)
  bimap f _ (AApp fu args) = AApp (fmap f fu) $ fmap f args

instance Bifoldable ANormalTF where
  bifoldMap f _ (AVar v) = f v
  bifoldMap _ _ (ALit _) = mempty
  bifoldMap f g (AMatch v br) = f v <> foldMap g br
  bifoldMap f g (AHnd _ h e) = f h <> g e
  bifoldMap _ g (AShift _ e) = g e
  bifoldMap f _ (AFrc v) = f v
  bifoldMap f _ (AApp func args) = foldMap f func <> foldMap f args

matchLit :: Term v a -> Maybe Lit
matchLit (Int' i) = Just $ I i
matchLit (Nat' n) = Just $ N n
matchLit (Float' f) = Just $ F f
matchLit (Text' t) = Just $ T t
matchLit (Char' c) = Just $ C c
matchLit _ = Nothing

pattern Lit' l <- (matchLit -> Just l)
pattern TLet v m bn bo = ABTN.TTm (ALet [m] bn (ABTN.TAbs v bo))
pattern TLets vs ms bn bo = ABTN.TTm (ALet ms bn (ABTN.TAbss vs bo))
pattern TName v f as bo = ABTN.TTm (AName f as (ABTN.TAbs v bo))
pattern TTm e = ABTN.TTm (ATm e)
{-# complete TLets, TName, TTm #-}

pattern TLit l = TTm (ALit l)

pattern TApp f args = TTm (AApp f args)
pattern AApv v args = AApp (FVar v) args
pattern TApv v args = TApp (FVar v) args
pattern ACom r args = AApp (FComb r) args
pattern TCom r args = TApp (FComb r) args
pattern ACon r t args = AApp (FCon r t) args
pattern TCon r t args = TApp (FCon r t) args
pattern AKon v args = AApp (FCont v) args
pattern TKon v args = TApp (FCont v) args
pattern AReq r t args = AApp (FReq r t) args
pattern TReq r t args = TApp (FReq r t) args
pattern APrm p args = AApp (FPrim (Left p)) args
pattern TPrm p args = TApp (FPrim (Left p)) args
pattern AFOp p args = AApp (FPrim (Right p)) args
pattern TFOp p args = TApp (FPrim (Right p)) args

pattern THnd rs h b = TTm (AHnd rs h b)
pattern TShift i v e = TTm (AShift i (ABTN.TAbs v e))
pattern TMatch v cs = TTm (AMatch v cs)
pattern TFrc v = TTm (AFrc v)
pattern TVar v = TTm (AVar v)

{-# complete
    TLet, TName, TVar, TApp, TFrc, TLit, THnd, TShift, TMatch
  #-}
{-# complete
      TLet, TName,
      TVar, TFrc,
      TApv, TCom, TCon, TKon, TReq, TPrm, TFOp,
      TLit, THnd, TShift, TMatch
  #-}

bind :: Var v => Cte v -> ANormal v -> ANormal v
bind (ST us ms bu) = TLets us ms bu
bind (LZ u f as) = TName u f as

unbind :: Var v => ANormal v -> Maybe (Cte v, ANormal v)
unbind (TLets us ms bu bd) = Just (ST us ms bu, bd)
unbind (TName u f as bd) = Just (LZ u f as, bd)
unbind _ = Nothing

unbinds :: Var v => ANormal v -> (Ctx v, ANormal v)
unbinds (TLets us ms bu (unbinds -> (ctx, bd))) = (ST us ms bu:ctx, bd)
unbinds (TName u f as (unbinds -> (ctx, bd))) = (LZ u f as:ctx, bd)
unbinds tm = ([], tm)

unbinds' :: Var v => ANormal v -> (Ctx v, ANormalT v)
unbinds' (TLets us ms bu (unbinds' -> (ctx, bd))) = (ST us ms bu:ctx, bd)
unbinds' (TName u f as (unbinds' -> (ctx, bd))) = (LZ u f as:ctx, bd)
unbinds' (TTm tm) = ([], tm)

pattern TBind bn bd <- (unbind -> Just (bn, bd))
  where TBind bn bd = bind bn bd

pattern TBinds :: Var v => Ctx v -> ANormal v -> ANormal v
pattern TBinds ctx bd <- (unbinds -> (ctx, bd))
  where TBinds ctx bd = foldr bind bd ctx

pattern TBinds' :: Var v => Ctx v -> ANormalT v -> ANormal v
pattern TBinds' ctx bd <- (unbinds' -> (ctx, bd))
  where TBinds' ctx bd = foldr bind (TTm bd) ctx

{-# complete TBinds' #-}

data SeqEnd = SLeft | SRight
  deriving (Eq, Ord, Enum, Show)

data Branched e
  = MatchIntegral (EnumMap Word64 e) (Maybe e)
  | MatchText (Map.Map Text e) (Maybe e)
  | MatchRequest (Map Reference (EnumMap CTag ([Mem], e))) e
  | MatchEmpty
  | MatchData Reference (EnumMap CTag ([Mem], e)) (Maybe e)
  | MatchSum (EnumMap Word64 ([Mem], e))
  deriving (Show, Functor, Foldable, Traversable)

data BranchAccum v
  = AccumEmpty
  | AccumIntegral
      Reference
      (Maybe (ANormal v))
      (EnumMap Word64 (ANormal v))
  | AccumText
      (Maybe (ANormal v))
      (Map.Map Text (ANormal v))
  | AccumDefault (ANormal v)
  | AccumPure (ANormal v)
  | AccumRequest
      (Map Reference (EnumMap CTag ([Mem],ANormal v)))
      (Maybe (ANormal v))
  | AccumData
      Reference
      (Maybe (ANormal v))
      (EnumMap CTag ([Mem],ANormal v))
  | AccumSeqEmpty (ANormal v)
  | AccumSeqView
      SeqEnd
      (Maybe (ANormal v)) -- empty
      (ANormal v) -- cons/snoc
  | AccumSeqSplit
      SeqEnd
      Int -- split at
      (Maybe (ANormal v)) -- default
      (ANormal v) -- split

instance Semigroup (BranchAccum v) where
  AccumEmpty <> r = r
  l <> AccumEmpty = l
  AccumIntegral rl dl cl <> AccumIntegral rr dr cr
    | rl == rr = AccumIntegral rl (dl <|> dr) $ cl <> cr
  AccumText dl cl <> AccumText dr cr
    = AccumText (dl <|> dr) (cl <> cr)
  AccumData rl dl cl <> AccumData rr dr cr
    | rl == rr = AccumData rl (dl <|> dr) (cl <> cr)
  AccumDefault dl <> AccumIntegral r _ cr
    = AccumIntegral r (Just dl) cr
  AccumDefault dl <> AccumText _ cr
    = AccumText (Just dl) cr
  AccumDefault dl <> AccumData rr _ cr
    = AccumData rr (Just dl) cr
  AccumIntegral r dl cl <> AccumDefault dr
    = AccumIntegral r (dl <|> Just dr) cl
  AccumText dl cl <> AccumDefault dr
    = AccumText (dl <|> Just dr) cl
  AccumData rl dl cl <> AccumDefault dr
    = AccumData rl (dl <|> Just dr) cl
  l@(AccumPure _) <> AccumPure _ = l
  AccumPure dl <> AccumRequest hr _ = AccumRequest hr (Just dl)
  AccumRequest hl dl <> AccumPure dr
    = AccumRequest hl (dl <|> Just dr)
  AccumRequest hl dl <> AccumRequest hr dr
    = AccumRequest hm $ dl <|> dr
    where
    hm = Map.unionWith (<>) hl hr
  l@(AccumSeqEmpty _) <> AccumSeqEmpty _ = l
  AccumSeqEmpty eml <> AccumSeqView er _ cnr
    = AccumSeqView er (Just eml) cnr
  AccumSeqView el eml cnl <> AccumSeqEmpty emr
    = AccumSeqView el (eml <|> Just emr) cnl
  AccumSeqView el eml cnl <> AccumSeqView er emr _
    | el /= er
    = error "AccumSeqView: trying to merge views of opposite ends"
    | otherwise = AccumSeqView el (eml <|> emr) cnl
  AccumSeqView _ _ _ <> AccumDefault _
    = error "seq views may not have defaults"
  AccumDefault _ <> AccumSeqView _ _ _
    = error "seq views may not have defaults"
  AccumSeqSplit el nl dl bl <> AccumSeqSplit er nr dr _
    | el /= er
    = error "AccumSeqSplit: trying to merge splits at opposite ends"
    | nl /= nr
    = error
        "AccumSeqSplit: trying to merge splits at different positions"
    | otherwise
    = AccumSeqSplit el nl (dl <|> dr) bl
  AccumDefault dl <> AccumSeqSplit er nr _ br
    = AccumSeqSplit er nr (Just dl) br
  AccumSeqSplit el nl dl bl <> AccumDefault dr
    = AccumSeqSplit el nl (dl <|> Just dr) bl
  _ <> _ = error $ "cannot merge data cases for different types"

instance Monoid (BranchAccum e) where
  mempty = AccumEmpty

-- Foreign operation, indexed by words
type FOp = Word64

data Func v
  -- variable
  = FVar v
  -- top-level combinator
  | FComb !Reference
  -- continuation jump
  | FCont v
  -- data constructor
  | FCon !Reference !CTag
  -- ability request
  | FReq !Reference !CTag
  -- prim op
  | FPrim (Either POp FOp)
  deriving (Show, Functor, Foldable, Traversable)

data Lit
  = I Int64
  | N Word64
  | F Double
  | T Text
  | C Char
  | LM Referent
  | LY Reference
  deriving (Show)

litRef :: Lit -> Reference
litRef (I _) = Ty.intRef
litRef (N _) = Ty.natRef
litRef (F _) = Ty.floatRef
litRef (T _) = Ty.textRef
litRef (C _) = Ty.charRef
litRef (LM _) = Ty.termLinkRef
litRef (LY _) = Ty.typeLinkRef

data POp
  -- Int
  = ADDI | SUBI | MULI | DIVI -- +,-,*,/
  | SGNI | NEGI | MODI        -- sgn,neg,mod
  | POWI | SHLI | SHRI        -- pow,shiftl,shiftr
  | INCI | DECI | LEQI | EQLI -- inc,dec,<=,==
  -- Nat
  | ADDN | SUBN | MULN | DIVN -- +,-,*,/
  | MODN | TZRO | LZRO        -- mod,trailing/leadingZeros
  | POWN | SHLN | SHRN        -- pow,shiftl,shiftr
  | ANDN | IORN | XORN | COMN -- and,or,xor,complement
  | INCN | DECN | LEQN | EQLN -- inc,dec,<=,==
  -- Float
  | ADDF | SUBF | MULF | DIVF -- +,-,*,/
  | MINF | MAXF | LEQF | EQLF -- min,max,<=,==
  | POWF | EXPF | SQRT | LOGF -- pow,exp,sqrt,log
  | LOGB                      -- logBase
  | ABSF | CEIL | FLOR | TRNF -- abs,ceil,floor,truncate
  | RNDF                      -- round
  -- Trig
  | COSF | ACOS | COSH | ACSH -- cos,acos,cosh,acosh
  | SINF | ASIN | SINH | ASNH -- sin,asin,sinh,asinh
  | TANF | ATAN | TANH | ATNH -- tan,atan,tanh,atanh
  | ATN2                      -- atan2
  -- Text
  | CATT | TAKT | DRPT | SIZT -- ++,take,drop,size
  | UCNS | USNC | EQLT | LEQT -- uncons,unsnoc,==,<=
  | PAKT | UPKT               -- pack,unpack
  -- Sequence
  | CATS | TAKS | DRPS | SIZS -- ++,take,drop,size
  | CONS | SNOC | IDXS | BLDS -- cons,snoc,at,build
  | VWLS | VWRS | SPLL | SPLR -- viewl,viewr,splitl,splitr
  -- Bytes
  | PAKB | UPKB | TAKB | DRPB -- pack,unpack,take,drop
  | IDXB | SIZB | FLTB | CATB -- index,size,flatten,append
  -- Conversion
  | ITOF | NTOF | ITOT | NTOT
  | TTOI | TTON | TTOF | FTOT
  -- Concurrency
  | FORK
  -- Universal operations
  | EQLU | CMPU | EROR
  -- Debug
  | PRNT | INFO
  deriving (Show,Eq,Ord)

<<<<<<< HEAD
data IOp
  = OPENFI | CLOSFI | ISFEOF | ISFOPN
  | ISSEEK | SEEKFI | POSITN | STDHND
  | GBUFFR | SBUFFR
  | GTLINE | GTTEXT | PUTEXT
  | SYTIME | GTMPDR | GCURDR | SCURDR
  | DCNTNS | FEXIST | ISFDIR
  | CRTDIR | REMDIR | RENDIR
  | REMOFI | RENAFI | GFTIME | GFSIZE
  | SRVSCK | LISTEN | CLISCK | CLOSCK
  | SKACPT | SKSEND | SKRECV
  | THKILL | THDELY
  | MVNEWF | MVNEWE | MVTAKE | MVTAKT -- new,new empty,take,trytake
  | MVPUTB | MVPUTT | MVSWAP | MVEMPT -- put,tryput,swap,isempty
  | MVREAD | MVREAT                   -- read,tryread
  deriving (Show,Eq,Ord,Enum,Bounded)

=======
>>>>>>> 44cfdd19
type ANormal = ABTN.Term ANormalBF
type ANormalT v = ANormalTF v (ANormal v)

type Cte v = CTE v (ANormalT v)
type Ctx v = [Cte v]

-- Should be a completely closed term
data SuperNormal v
  = Lambda { conventions :: [Mem], bound :: ANormal v }
  deriving (Show)
data SuperGroup v
  = Rec
  { group :: [(v, SuperNormal v)]
  , entry :: SuperNormal v
  } deriving (Show)

type ANFM v = ReaderT (Set v) (State (Word64, [(v, SuperNormal v)]))

groupVars :: ANFM v (Set v)
groupVars = ask

bindLocal :: Ord v => [v] -> ANFM v r -> ANFM v r
bindLocal vs = local (Set.\\ Set.fromList vs)

freshANF :: Var v => Word64 -> v
freshANF fr = Var.freshenId fr $ typed Var.ANFBlank

fresh :: Var v => ANFM v v
fresh = state $ \(fr, cs) -> (freshANF fr, (fr+1, cs))

contextualize :: Var v => ANormalT v -> ANFM v (Ctx v, v)
contextualize (AVar cv) = do
  gvs <- groupVars
  if cv `Set.notMember` gvs
    then pure ([], cv)
    else do fresh <&> \bv ->  ([ST1 bv BX $ AApv cv []], bv)
contextualize tm = fresh <&> \fv -> ([ST1 fv BX tm], fv)

record :: Var v => (v, SuperNormal v) -> ANFM v ()
record p = modify $ \(fr, to) -> (fr, p:to)

superNormalize :: Var v => Term v a -> SuperGroup v
superNormalize tm = Rec l c
  where
  (bs, e) | LetRecNamed' bs e <- tm = (bs, e)
          | otherwise = ([], tm)
  grp = Set.fromList $ fst <$> bs
  comp = traverse_ superBinding bs *> toSuperNormal e
  subc = runReaderT comp grp
  (c, (_,l)) = runState subc (0, [])

superBinding :: Var v => (v, Term v a) -> ANFM v ()
superBinding (v, tm) = do
  nf <- toSuperNormal tm
  modify $ \(cvs, ctx) -> (cvs, (v,nf):ctx)

toSuperNormal :: Var v => Term v a -> ANFM v (SuperNormal v)
toSuperNormal tm = do
  grp <- groupVars
  if not . Set.null . (Set.\\ grp) $ freeVars tm
    then error $ "free variables in supercombinator: " ++ show tm
    else Lambda (BX<$vs) . ABTN.TAbss vs <$> bindLocal vs (anfTerm body)
  where
  (vs, body) = fromMaybe ([], tm) $ unLams' tm

anfTerm :: Var v => Term v a -> ANFM v (ANormal v)
anfTerm tm = uncurry TBinds' <$> anfBlock tm

floatableCtx :: Ctx v -> Bool
floatableCtx = all p
  where
  p (LZ _ _ _) = True
  p (ST _ _ tm) = q tm
  q (ALit _) = True
  q (AVar _) = True
  q (ACon _ _ _) = True
  q _ = False

anfHandled :: Var v => Term v a -> ANFM v (Ctx v, ANormalT v)
anfHandled body = anfBlock body >>= \case
  (ctx, t@ACon{}) -> fresh <&> \v -> (ctx ++ [ST1 v BX t], AVar v)
  (ctx, t@(ALit l)) -> fresh <&> \v -> (ctx ++ [ST1 v cc t], AVar v)
    where
    cc = case l of T{} -> BX ; LM{} -> BX ; LY{} -> BX ; _ -> UN
  p -> pure p

anfBlock :: Var v => Term v a -> ANFM v (Ctx v, ANormalT v)
anfBlock (Var' v) = pure ([], AVar v)
anfBlock (If' c t f) = do
  (cctx, cc) <- anfBlock c
  cf <- anfTerm f
  ct <- anfTerm t
  (cx, v) <- contextualize cc
  let cases = MatchData
                (Builtin $ Text.pack "Boolean")
                (EC.mapSingleton 0 ([], cf))
                (Just ct)
  pure (cctx ++ cx, AMatch v cases)
anfBlock (And' l r) = do
  (lctx, vl) <- anfArg l
  (rctx, vr) <- anfArg r
  let i = Builtin "Boolean.and"
  pure (lctx ++ rctx, ACom i [vl, vr])
anfBlock (Or' l r) = do
  (lctx, vl) <- anfArg l
  (rctx, vr) <- anfArg r
  let i = Builtin "Boolean.or"
  pure (lctx ++ rctx, ACom i [vl, vr])
anfBlock (Handle' h body)
  = anfArg h >>= \(hctx, vh) ->
    anfHandled body >>= \case
      (ctx, ACom f as) | floatableCtx ctx -> do
        v <- fresh
        pure (hctx ++ ctx ++ [LZ v (Left f) as], AApp (FVar vh) [v])
      (ctx, AApv f as) | floatableCtx ctx -> do
        v <- fresh
        pure (hctx ++ ctx ++ [LZ v (Right f) as], AApp (FVar vh) [v])
      (ctx, AVar v) | floatableCtx ctx -> do
        pure (hctx ++ ctx, AApp (FVar vh) [v])
      p@(_, _) ->
        error $ "handle body should be a simple call: " ++ show p
anfBlock (Match' scrut cas) = do
  (sctx, sc) <- anfBlock scrut
  (cx, v) <- contextualize sc
  brn <- anfCases v cas
  case brn of
    AccumDefault (TBinds' dctx df) -> do
      pure (sctx ++ cx ++ dctx, df)
    AccumRequest _ Nothing ->
      error "anfBlock: AccumRequest without default"
    AccumPure (ABTN.TAbss us bd)
      | [u] <- us
      , TBinds' bx bd <- bd
     -> case cx of
          [] -> pure (sctx ++ [ST1 u BX (AFrc v)] ++ bx, bd)
          [ST1 _ BX tm] -> pure (sctx ++ [ST1 u BX tm] ++ bx, bd)
          _ -> error "anfBlock|AccumPure: impossible"
      | otherwise -> error "pure handler with too many variables"
    AccumRequest abr (Just df) -> do
      (r, vs) <- do
        r <- fresh
        v <- fresh
        gvs <- groupVars
        let hfb = ABTN.TAbs v . TMatch v $ MatchRequest abr df
            hfvs = Set.toList $ ABTN.freeVars hfb `Set.difference` gvs
        record (r, Lambda (BX <$ hfvs ++ [v]) . ABTN.TAbss hfvs $ hfb)
        pure (r, hfvs)
      hv <- fresh
      let msc | [ST1 _ BX tm] <- cx = tm
              | [ST _ _ _] <- cx = error "anfBlock: impossible"
              | otherwise = AFrc v
      pure ( sctx ++ [LZ hv (Right r) vs]
           , AHnd (Map.keys abr) hv . TTm $ msc
           )
    AccumText df cs ->
      pure (sctx ++ cx, AMatch v $ MatchText cs df)
    AccumIntegral r df cs -> do
      i <- fresh
      let dcs = MatchData r
                  (EC.mapSingleton 0 ([UN], ABTN.TAbss [i] ics))
                  Nothing
          ics = TMatch i $ MatchIntegral cs df
      pure (sctx ++ cx, AMatch v dcs)
    AccumData r df cs ->
      pure (sctx ++ cx, AMatch v $ MatchData r cs df)
    AccumSeqEmpty _ ->
      error "anfBlock: non-exhaustive AccumSeqEmpty"
    AccumSeqView en (Just em) bd -> do
      r <- fresh
      let op | SLeft <- en = Builtin "List.viewl"
             | otherwise   = Builtin "List.viewr"
      pure ( sctx ++ cx ++ [ST1 r BX (ACom op [v])]
           , AMatch r
           $ MatchData Ty.seqViewRef
               (EC.mapFromList
                  [ (0, ([], em))
                  , (1, ([BX,BX], bd))
                  ]
               )
               Nothing
           )
    AccumSeqView {} ->
      error "anfBlock: non-exhaustive AccumSeqView"
    AccumSeqSplit en n mdf bd -> do
        i <- fresh
        r <- fresh
        t <- fresh
        pure ( sctx ++ cx ++ [lit i, split i r]
             , AMatch r . MatchSum $ mapFromList
             [ (0, ([], df t))
             , (1, ([BX,BX], bd))
             ])
      where
      op | SLeft <- en = SPLL
         | otherwise = SPLR
      lit i = ST1 i UN (ALit . N $ fromIntegral n)
      split i r = ST1 r UN (APrm op [i,v])
      df t
        = fromMaybe
            ( TLet t BX (ALit (T "non-exhaustive split"))
            $ TPrm EROR [t])
            mdf
    AccumEmpty -> pure (sctx ++ cx, AMatch v MatchEmpty)
anfBlock (Let1Named' v b e)
  = anfBlock b >>= \(bctx, cb) -> bindLocal [v] $ do
      (ectx, ce) <- anfBlock e
      pure (bctx ++ ST1 v BX cb : ectx, ce)
anfBlock (Apps' f args) = do
  (fctx, cf) <- anfFunc f
  (actx, cas) <- anfArgs args
  pure (fctx ++ actx, AApp cf cas)
anfBlock (Constructor' r t)
  = pure ([], ACon r (toEnum t) [])
anfBlock (Request' r t) = pure ([], AReq r (toEnum t) [])
anfBlock (Boolean' b)
  = pure ([], ACon Ty.booleanRef (if b then 1 else 0) [])
anfBlock (Lit' l@(T _)) =
  pure ([], ALit l)
anfBlock (Lit' l) = do
  lv <- fresh
  pure ([ST1 lv UN $ ALit l], ACon (litRef l) 0 [lv])
anfBlock (Ref' r) = pure ([], ACom r [])
anfBlock (Blank' _) = do
  ev <- fresh
  pure ([ST1 ev BX (ALit (T "Blank"))], APrm EROR [ev])
anfBlock (TermLink' r) = pure ([], ALit (LM r))
anfBlock (TypeLink' r) = pure ([], ALit (LY r))
anfBlock (Sequence' as) = fmap (APrm BLDS) <$> anfArgs tms
  where
  tms = toList as
anfBlock t = error $ "anf: unhandled term: " ++ show t

-- Note: this assumes that patterns have already been translated
-- to a state in which every case matches a single layer of data,
-- with no guards, and no variables ignored. This is not checked
-- completely.
anfInitCase
  :: Var v
  => v
  -> MatchCase p (Term v a)
  -> ANFM v (BranchAccum v)
anfInitCase u (MatchCase p guard (ABT.AbsN' vs bd))
  | Just _ <- guard = error "anfInitCase: unexpected guard"
  | P.Unbound _ <- p
  , [] <- vs
  = AccumDefault <$> anfBody bd
  | P.Var _ <- p
  , [v] <- vs
  = AccumDefault . ABTN.rename v u <$> anfBody bd
  | P.Var _ <- p
  = error $ "vars: " ++ show (length vs)
  | P.Int _ (fromIntegral -> i) <- p
  = AccumIntegral Ty.intRef Nothing . EC.mapSingleton i <$> anfBody bd
  | P.Nat _ i <- p
  = AccumIntegral Ty.natRef Nothing . EC.mapSingleton i <$> anfBody bd
  | P.Char _ c <- p
  , w <- fromIntegral $ fromEnum c
  = AccumIntegral Ty.charRef Nothing . EC.mapSingleton w <$> anfBody bd
  | P.Boolean _ b <- p
  , t <- if b then 1 else 0
  = AccumData Ty.booleanRef Nothing
  . EC.mapSingleton t . ([],) <$> anfBody bd
  | P.Text _ t <- p
  , [] <- vs
  = AccumText Nothing . Map.singleton t <$> anfBody bd
  | P.Constructor _ r t ps <- p = do
    us <- expandBindings ps vs
    AccumData r Nothing
      . EC.mapSingleton (toEnum t)
      . (BX<$us,)
      . ABTN.TAbss us
      <$> anfBody bd
  | P.EffectPure _ q <- p = do
    us <- expandBindings [q] vs
    AccumPure . ABTN.TAbss us <$> anfBody bd
  | P.EffectBind _ r t ps pk <- p = do
    exp <- expandBindings (snoc ps pk) vs
    let (us, uk)
          = maybe (error "anfInitCase: unsnoc impossible") id
          $ unsnoc exp
    let jn = Builtin "jumpCont"
    kf <- fresh
    flip AccumRequest Nothing
       . Map.singleton r
       . EC.mapSingleton (toEnum t)
       . (BX<$us,)
       . ABTN.TAbss us
       . TShift r kf
       . TName uk (Left jn) [kf]
      <$> anfBody bd
  | P.SequenceLiteral _ [] <- p
  = AccumSeqEmpty <$> anfBody bd
  | P.SequenceOp _ l op r <- p
  , Concat <- op
  , P.SequenceLiteral p ll <- l = do
    us <- expandBindings [P.Var p, r] vs
    AccumSeqSplit SLeft (length ll) Nothing
      . ABTN.TAbss us
     <$> anfBody bd
  | P.SequenceOp _ l op r <- p
  , Concat <- op
  , P.SequenceLiteral p rl <- r = do
    us <- expandBindings [l, P.Var p] vs
    AccumSeqSplit SLeft (length rl) Nothing
      . ABTN.TAbss us
     <$> anfBody bd
  | P.SequenceOp _ l op r <- p = do
    us <- expandBindings [l,r] vs
    let dir = case op of Cons -> SLeft ; _ -> SRight
    AccumSeqView dir Nothing . ABTN.TAbss us <$> anfBody bd
  where
  anfBody tm = bindLocal vs $ anfTerm tm
anfInitCase _ (MatchCase p _ _)
  = error $ "anfInitCase: unexpected pattern: " ++ show p

expandBindings'
  :: Var v
  => Word64
  -> [P.Pattern p]
  -> [v]
  -> Either String (Word64, [v])
expandBindings' fr [] [] = Right (fr, [])
expandBindings' fr (P.Unbound _:ps) vs
  = fmap (u :) <$> expandBindings' (fr+1) ps vs
  where u = freshANF fr
expandBindings' fr (P.Var _:ps) (v:vs)
  = fmap (v :) <$> expandBindings' fr ps vs
expandBindings' _ [] (_:_)
  = Left "expandBindings': more bindings than expected"
expandBindings' _ (_:_) []
  = Left "expandBindings': more patterns than expected"
expandBindings' _ _ _
  = Left $ "expandBindings': unexpected pattern"

expandBindings :: Var v => [P.Pattern p] -> [v] -> ANFM v [v]
expandBindings ps vs
  = state $ \(fr,co) -> case expandBindings' fr ps vs of
      Left err -> error $ err ++ " " ++ show (ps, vs)
      Right (fr,l) -> (l, (fr,co))

anfCases
  :: Var v
  => v
  -> [MatchCase p (Term v a)]
  -> ANFM v (BranchAccum v)
anfCases u = fmap fold . traverse (anfInitCase u)

anfFunc :: Var v => Term v a -> ANFM v (Ctx v, Func v)
anfFunc (Var' v) = pure ([], FVar v)
anfFunc (Ref' r) = pure ([], FComb r)
anfFunc (Constructor' r t) = pure ([], FCon r $ toEnum t)
anfFunc (Request' r t) = pure ([], FReq r $ toEnum t)
anfFunc tm = do
  (fctx, ctm) <- anfBlock tm
  (cx, v) <- contextualize ctm
  pure (fctx ++ cx, FVar v)

anfArg :: Var v => Term v a -> ANFM v (Ctx v, v)
anfArg tm = do
  (ctx, ctm) <- anfBlock tm
  (cx, v) <- contextualize ctm
  pure (ctx ++ cx, v)

anfArgs :: Var v => [Term v a] -> ANFM v (Ctx v, [v])
anfArgs tms = first concat . unzip <$> traverse anfArg tms

sink :: Var v => v -> Mem -> ANormalT v -> ANormal v -> ANormal v
sink v mtm tm = dive $ freeVarsT tm
  where
  frsh l r = Var.freshIn (l <> r) $ Var.typed Var.ANFBlank

  directVars = bifoldMap Set.singleton (const mempty)
  freeVarsT = bifoldMap Set.singleton ABTN.freeVars

  dive _ exp | v `Set.notMember` ABTN.freeVars exp = exp
  dive avoid exp@(TName u f as bo)
    | v `elem` as
    = let w = frsh avoid (ABTN.freeVars exp)
       in TLet w mtm tm $ ABTN.rename v w exp
    | otherwise
    = TName u f as (dive avoid' bo)
    where avoid' = Set.insert u avoid
  dive avoid exp@(TLets us ms bn bo)
    | v `Set.member` directVars bn -- we need to stop here
    = let w = frsh avoid (ABTN.freeVars exp)
       in TLet w mtm tm $ ABTN.rename v w exp
    | otherwise
    = TLets us ms bn' $ dive avoid' bo
    where
    avoid' = Set.fromList us <> avoid
    bn' | v `Set.notMember` freeVarsT bn = bn
        | otherwise = dive avoid' <$> bn
  dive avoid exp@(TTm tm)
    | v `Set.member` directVars tm -- same as above
    = let w = frsh avoid (ABTN.freeVars exp)
       in TLet w mtm tm $ ABTN.rename v w exp
    | otherwise = TTm $ dive avoid <$> tm

indent :: Int -> ShowS
indent ind = showString (replicate (ind*2) ' ')

prettyGroup :: Var v => String -> SuperGroup v -> ShowS
prettyGroup s (Rec grp ent)
  = showString ("let rec[" ++ s ++ "]\n")
  . foldr f id grp
  . showString "entry"
  . prettySuperNormal 1 ent
  where
  f (v,sn) r = indent 1 . pvar v
             . prettySuperNormal 2 sn . showString "\n" . r

pvar :: Var v => v -> ShowS
pvar v = showString . Text.unpack $ Var.name v

prettyVars :: Var v => [v] -> ShowS
prettyVars
  = foldr (\v r -> showString " " . pvar v . r) id

prettyLVars :: Var v => [Mem] -> [v] -> ShowS
prettyLVars [] [] = showString " "
prettyLVars (c:cs) (v:vs)
  = showString " "
  . showParen True (pvar v . showString ":" . shows c)
  . prettyLVars cs vs

prettyLVars [] (_:_) = error "more variables than conventions"
prettyLVars (_:_) [] = error "more conventions than variables"

prettyRBind :: Var v => [v] -> ShowS
prettyRBind [] = showString "()"
prettyRBind [v] = pvar v
prettyRBind (v:vs)
  = showParen True
  $ pvar v . foldr (\v r -> shows v . showString "," . r) id vs

prettySuperNormal :: Var v => Int -> SuperNormal v -> ShowS
prettySuperNormal ind (Lambda ccs (ABTN.TAbss vs tm))
  = prettyLVars ccs vs
  . showString "="
  . prettyANF False (ind+1) tm

prettyANF :: Var v => Bool -> Int -> ANormal v -> ShowS
prettyANF m ind tm = case tm of
  TLets vs _ bn bo
    -> showString "\n"
     . indent ind
     . prettyRBind vs
     . showString " ="
     . prettyANFT False (ind+1) bn
     . prettyANF True ind bo
  TName v f vs bo
    -> showString "\n"
     . indent ind
     . prettyRBind [v]
     . showString " := "
     . prettyLZF f
     . prettyVars vs
     . prettyANF True ind bo
  TTm tm
    -> prettyANFT m ind tm
  _ -> shows tm

prettySpace :: Bool -> Int -> ShowS
prettySpace False _   = showString " "
prettySpace True  ind = showString "\n" . indent ind

prettyANFT :: Var v => Bool -> Int -> ANormalT v -> ShowS
prettyANFT m ind tm = prettySpace m ind . case tm of
    ALit l -> shows l
    AFrc v -> showString "!" . pvar v
    AVar v -> pvar v
    AApp f vs -> prettyFunc f . prettyVars vs
    AMatch v bs
      -> showString "match "
       . pvar v . showString " with"
       . prettyBranches (ind+1) bs
    AShift r (ABTN.TAbss vs bo)
      -> showString "shift[" . shows r . showString "]"
       . prettyVars vs . showString "."
       . prettyANF False (ind+1) bo
    AHnd rs v bo
      -> showString "handle" . prettyRefs rs
       . prettyANF False (ind+1) bo
       . showString " with " . pvar v

prettyLZF :: Var v => Either Reference v -> ShowS
prettyLZF (Left w) = showString "ENV(" . shows w . showString ") "
prettyLZF (Right v) = pvar v . showString " "

prettyRefs :: [Reference] -> ShowS
prettyRefs [] = showString "{}"
prettyRefs (r:rs)
  = showString "{" . shows r
  . foldr (\t r -> shows t . showString "," . r) id rs
  . showString "}"

prettyFunc :: Var v => Func v -> ShowS
prettyFunc (FVar v) = pvar v . showString " "
prettyFunc (FCont v) = pvar v . showString " "
prettyFunc (FComb w) = showString "ENV(" . shows w . showString ")"
prettyFunc (FCon r t)
  = showString "CON("
  . shows r . showString "," . shows t
  . showString ")"
prettyFunc (FReq r t)
  = showString "REQ("
  . shows r . showString "," . shows t
  . showString ")"
prettyFunc (FPrim op) = either shows shows op . showString " "

prettyBranches :: Var v => Int -> Branched (ANormal v) -> ShowS
prettyBranches ind bs = case bs of
  MatchEmpty -> showString "{}"
  MatchIntegral bs df
    -> maybe id (\e -> prettyCase ind (showString "_") e id)  df
     . foldr (uncurry $ prettyCase ind . shows) id (mapToList bs)
  MatchText bs df
    -> maybe id (\e -> prettyCase ind (showString "_") e id)  df
     . foldr (uncurry $ prettyCase ind . shows) id (Map.toList bs)
  MatchData _ bs df
    -> maybe id (\e -> prettyCase ind (showString "_") e id)  df
     . foldr (uncurry $ prettyCase ind . shows) id
         (mapToList $ snd <$> bs)
  MatchRequest bs df
    -> foldr (\(r,m) s ->
         foldr (\(c,e) -> prettyCase ind (prettyReq r c) e)
           s (mapToList $ snd <$> m))
         (prettyCase ind (prettyReq 0 0) df id) (Map.toList bs)
  MatchSum bs
    -> foldr (uncurry $ prettyCase ind . shows) id
         (mapToList $ snd <$> bs)
  -- _ -> error "prettyBranches: todo"
  where
  prettyReq r c
    = showString "REQ("
    . shows r . showString "," . shows c
    . showString ")"

prettyCase :: Var v => Int -> ShowS -> ANormal v -> ShowS -> ShowS
prettyCase ind sc (ABTN.TAbss vs e) r
  = showString "\n" . indent ind . sc . prettyVars vs
  . showString " ->" . prettyANF False (ind+1) e . r<|MERGE_RESOLUTION|>--- conflicted
+++ resolved
@@ -853,26 +853,6 @@
   | PRNT | INFO
   deriving (Show,Eq,Ord)
 
-<<<<<<< HEAD
-data IOp
-  = OPENFI | CLOSFI | ISFEOF | ISFOPN
-  | ISSEEK | SEEKFI | POSITN | STDHND
-  | GBUFFR | SBUFFR
-  | GTLINE | GTTEXT | PUTEXT
-  | SYTIME | GTMPDR | GCURDR | SCURDR
-  | DCNTNS | FEXIST | ISFDIR
-  | CRTDIR | REMDIR | RENDIR
-  | REMOFI | RENAFI | GFTIME | GFSIZE
-  | SRVSCK | LISTEN | CLISCK | CLOSCK
-  | SKACPT | SKSEND | SKRECV
-  | THKILL | THDELY
-  | MVNEWF | MVNEWE | MVTAKE | MVTAKT -- new,new empty,take,trytake
-  | MVPUTB | MVPUTT | MVSWAP | MVEMPT -- put,tryput,swap,isempty
-  | MVREAD | MVREAT                   -- read,tryread
-  deriving (Show,Eq,Ord,Enum,Bounded)
-
-=======
->>>>>>> 44cfdd19
 type ANormal = ABTN.Term ANormalBF
 type ANormalT v = ANormalTF v (ANormal v)
 
