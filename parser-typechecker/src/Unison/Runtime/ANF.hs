--- conflicted
+++ resolved
@@ -1080,15 +1080,9 @@
   (actx, cas) <- anfArgs args
   pure (fctx <> actx, (d, TApp cf cas))
 anfBlock (Constructor' (ConstructorReference r t))
-<<<<<<< HEAD
   = pure (mempty, pure $ TCon r (fromIntegral t) [])
 anfBlock (Request' (ConstructorReference r t))
   = pure (mempty, (Indirect (), TReq r (fromIntegral t) []))
-=======
-  = pure (mempty, pure $ TCon r (toEnum t) [])
-anfBlock (Request' (ConstructorReference r t))
-  = pure (mempty, (Indirect (), TReq r (toEnum t) []))
->>>>>>> f19cf4c3
 anfBlock (Boolean' b)
   = pure (mempty, pure $ TCon Ty.booleanRef (if b then 1 else 0) [])
 anfBlock (Lit' l@(T _)) =
@@ -1311,13 +1305,8 @@
 anfFunc :: Var v => Term v a -> ANFM v (Ctx v, Directed () (Func v))
 anfFunc (Var' v) = pure (mempty, (Indirect (), FVar v))
 anfFunc (Ref' r) = pure (mempty, (Indirect (), FComb r))
-<<<<<<< HEAD
 anfFunc (Constructor' (ConstructorReference r t)) = pure (mempty, (Direct, FCon r $ fromIntegral t))
 anfFunc (Request' (ConstructorReference r t)) = pure (mempty, (Indirect (), FReq r $ fromIntegral t))
-=======
-anfFunc (Constructor' (ConstructorReference r t)) = pure (mempty, (Direct, FCon r $ toEnum t))
-anfFunc (Request' (ConstructorReference r t)) = pure (mempty, (Indirect (), FReq r $ toEnum t))
->>>>>>> f19cf4c3
 anfFunc tm = do
   (fctx, ctm) <- anfBlock tm
   (cx, v) <- contextualize ctm
