{-# language DataKinds #-}
{-# language RankNTypes #-}
{-# language BangPatterns #-}
{-# language ViewPatterns #-}
{-# language PatternGuards #-}

module Unison.Runtime.Machine where

import Data.Maybe (fromMaybe)

import Data.Bits
import Data.Foldable (toList)
import Data.Traversable
import Data.Word (Word64)

import qualified Data.Text as Tx
import qualified Data.Text.IO as Tx
import qualified Data.Sequence as Sq
import qualified Data.Map.Strict as M

import Control.Exception
import Control.Lens ((<&>))
import Control.Concurrent (forkIOWithUnmask, ThreadId)

import qualified Data.Primitive.PrimArray as PA

import Text.Read (readMaybe)

import Unison.Reference (Reference)

<<<<<<< HEAD
import Unison.Runtime.ANF (Mem(..), RTag)
=======
import Unison.Runtime.ANF (Mem(..))
>>>>>>> 44cfdd19
import Unison.Runtime.Exception
import Unison.Runtime.Foreign
import Unison.Runtime.Foreign.Function
import Unison.Runtime.Stack
import Unison.Runtime.MCode

import qualified Unison.Type as Rf
import qualified Unison.Runtime.IOSource as Rf

import qualified Unison.Util.Pretty as Pr

import qualified Unison.Util.Bytes as By
import Unison.Util.EnumContainers as EC

type Tag = Word64
<<<<<<< HEAD

-- dynamic environment
type DEnv = EnumMap Word64 Closure

-- static environment
data SEnv
  = SEnv
  { combs :: !(EnumMap Word64 Comb)
  , foreignFuncs :: !(EnumMap Word64 ForeignFunc)
  , combRefs :: !(EnumMap Word64 Reference)
  , tagRefs :: !(EnumMap RTag Reference)
  }

type Unmask = forall a. IO a -> IO a
=======

-- dynamic environment
type DEnv = EnumMap Word64 Closure

-- static environment
data SEnv
  = SEnv
  { combs :: !(EnumMap Word64 Combs)
  , foreignFuncs :: !(EnumMap Word64 ForeignFunc)
  , combRefs :: !(EnumMap Word64 Reference)
  , tagRefs :: !(EnumMap Word64 Reference)
  }
>>>>>>> 44cfdd19

info :: Show a => String -> a -> IO ()
info ctx x = infos ctx (show x)
infos :: String -> String -> IO ()
infos ctx s = putStrLn $ ctx ++ ": " ++ s

-- Entry point for evaluating a section
eval0 :: SEnv -> Section -> IO ()
eval0 !env !co = do
  ustk <- alloc
  bstk <- alloc
<<<<<<< HEAD
  mask $ \unmask -> eval unmask env mempty ustk bstk KE co
=======
  eval env mempty ustk bstk KE co
>>>>>>> 44cfdd19

-- Entry point for evaluating a numbered combinator.
-- An optional callback for the base of the stack may be supplied.
--
-- This is the entry point actually used in the interactive
-- environment currently.
apply0
  :: Maybe (Stack 'UN -> Stack 'BX -> IO ())
  -> SEnv -> Word64 -> IO ()
<<<<<<< HEAD
apply0 !callback !env !i
  | Just cmb <- EC.lookup i (combs env) = do
    ustk <- alloc
    bstk <- alloc
    mask $ \unmask ->
      apply unmask env mempty ustk bstk k0 True ZArgs
        $ PAp (IC i cmb) unull bnull
  | otherwise = die $ "apply0: unknown combinator: " ++ show i
  where
  k0 = maybe KE (CB . Hook) callback
=======
apply0 !callback !env !i = do
    ustk <- alloc
    bstk <- alloc
    r <- case EC.lookup i $ combRefs env of
           Just r -> pure r
           Nothing -> die "apply0: missing reference to entry point"
    apply env mempty ustk bstk k0 True ZArgs
      $ PAp (CIx r i 0) unull bnull
  where
  k0 = maybe KE (CB . Hook) callback

-- Apply helper currently used for forking. Creates the new stacks
-- necessary to evaluate a closure with the provided information.
apply1
  :: (Stack 'UN -> Stack 'BX -> IO ())
  -> SEnv -> Closure -> IO ()
apply1 callback env clo = do
  ustk <- alloc
  bstk <- alloc
  apply env mempty ustk bstk k0 True ZArgs clo
  where
  k0 = CB $ Hook callback

>>>>>>> 44cfdd19

lookupDenv :: Word64 -> DEnv -> Closure
lookupDenv p denv = fromMaybe BlackHole $ EC.lookup p denv

exec
<<<<<<< HEAD
  :: Unmask -> SEnv -> DEnv
  -> Stack 'UN -> Stack 'BX -> K
  -> Instr
  -> IO (DEnv, Stack 'UN, Stack 'BX, K)
exec _      !_   !denv !ustk !bstk !k (Info tx) = do
=======
  :: SEnv -> DEnv
  -> Stack 'UN -> Stack 'BX -> K
  -> Instr
  -> IO (DEnv, Stack 'UN, Stack 'BX, K)
exec !_   !denv !ustk !bstk !k (Info tx) = do
>>>>>>> 44cfdd19
  info tx ustk
  info tx bstk
  info tx k
  pure (denv, ustk, bstk, k)
<<<<<<< HEAD
exec _      !env !denv !ustk !bstk !k (Name r args) = do
  bstk <- name ustk bstk args =<< resolve env denv bstk r
  pure (denv, ustk, bstk, k)
exec _      !_   !denv !ustk !bstk !k (SetDyn p i) = do
  clo <- peekOff bstk i
  pure (EC.mapInsert p clo denv, ustk, bstk, k)
exec _      !_   !denv !ustk !bstk !k (Capture p) = do
=======
exec !env !denv !ustk !bstk !k (Name r args) = do
  bstk <- name ustk bstk args =<< resolve env denv bstk r
  pure (denv, ustk, bstk, k)
exec !_   !denv !ustk !bstk !k (SetDyn p i) = do
  clo <- peekOff bstk i
  pure (EC.mapInsert p clo denv, ustk, bstk, k)
exec !_   !denv !ustk !bstk !k (Capture p) = do
>>>>>>> 44cfdd19
  (sk,denv,ustk,bstk,useg,bseg,k) <- splitCont denv ustk bstk k p
  bstk <- bump bstk
  poke bstk $ Captured sk useg bseg
  pure (denv, ustk, bstk, k)
<<<<<<< HEAD
exec _      !_   !denv !ustk !bstk !k (UPrim1 op i) = do
  ustk <- uprim1 ustk op i
  pure (denv, ustk, bstk, k)
exec _      !_   !denv !ustk !bstk !k (UPrim2 op i j) = do
  ustk <- uprim2 ustk op i j
  pure (denv, ustk, bstk, k)
exec _      !_   !denv !ustk !bstk !k (BPrim1 op i) = do
  (ustk,bstk) <- bprim1 ustk bstk op i
  pure (denv, ustk, bstk, k)
exec _      !env !denv !ustk !bstk !k (BPrim2 EQLU i j) = do
=======
exec !_   !denv !ustk !bstk !k (UPrim1 op i) = do
  ustk <- uprim1 ustk op i
  pure (denv, ustk, bstk, k)
exec !_   !denv !ustk !bstk !k (UPrim2 op i j) = do
  ustk <- uprim2 ustk op i j
  pure (denv, ustk, bstk, k)
exec !_   !denv !ustk !bstk !k (BPrim1 op i) = do
  (ustk,bstk) <- bprim1 ustk bstk op i
  pure (denv, ustk, bstk, k)
exec !_   !denv !ustk !bstk !k (BPrim2 EQLU i j) = do
>>>>>>> 44cfdd19
  x <- peekOff bstk i
  y <- peekOff bstk j
  ustk <- bump ustk
  poke ustk
    $ case universalCompare compare x y of
        EQ -> 1
        _ -> 0
  pure (denv, ustk, bstk, k)
<<<<<<< HEAD
  where
  cmb w | Just r <- EC.lookup w (combRefs env) = r
        | otherwise = error $ "exec: unknown combinator: " ++ show w
  tag t | Just r <- EC.lookup t (tagRefs env) = r
        | otherwise = error $ "exec: unknown data: " ++ show t
exec _      !env !denv !ustk !bstk !k (BPrim2 CMPU i j) = do
=======
exec !_   !denv !ustk !bstk !k (BPrim2 CMPU i j) = do
>>>>>>> 44cfdd19
  x <- peekOff bstk i
  y <- peekOff bstk j
  ustk <- bump ustk
  poke ustk . fromEnum $ universalCompare compare x y
  pure (denv, ustk, bstk, k)
<<<<<<< HEAD
  where
  cmb w | Just r <- EC.lookup w (combRefs env) = r
        | otherwise = error $ "exec: unknown combinator: " ++ show w
  tag t | Just r <- EC.lookup t (tagRefs env) = r
        | otherwise = error $ "exec: unknown data: " ++ show t
exec _      !_   !denv !ustk !bstk !k (BPrim2 op i j) = do
  (ustk,bstk) <- bprim2 ustk bstk op i j
  pure (denv, ustk, bstk, k)
exec _      !_   !denv !ustk !bstk !k (Pack t args) = do
  clo <- buildData ustk bstk t args
  bstk <- bump bstk
  poke bstk clo
  pure (denv, ustk, bstk, k)
exec _      !_   !denv !ustk !bstk !k (Unpack i) = do
  (ustk, bstk) <- dumpData ustk bstk =<< peekOff bstk i
  pure (denv, ustk, bstk, k)
exec _      !_   !denv !ustk !bstk !k (Print i) = do
  t <- peekOffBi bstk i
  Tx.putStrLn t
  pure (denv, ustk, bstk, k)
exec _      !_   !denv !ustk !bstk !k (Lit (MI n)) = do
  ustk <- bump ustk
  poke ustk n
  pure (denv, ustk, bstk, k)
exec _      !_   !denv !ustk !bstk !k (Lit (MD d)) = do
  ustk <- bump ustk
  pokeD ustk d
  pure (denv, ustk, bstk, k)
exec _      !_   !denv !ustk !bstk !k (Lit (MT t)) = do
  bstk <- bump bstk
  poke bstk (Foreign (Wrap Rf.textRef t))
  pure (denv, ustk, bstk, k)
exec _      !_   !denv !ustk !bstk !k (Lit (MM r)) = do
  bstk <- bump bstk
  poke bstk (Foreign (Wrap Rf.termLinkRef r))
  pure (denv, ustk, bstk, k)
exec _      !_   !denv !ustk !bstk !k (Lit (MY r)) = do
  bstk <- bump bstk
  poke bstk (Foreign (Wrap Rf.typeLinkRef r))
  pure (denv, ustk, bstk, k)
exec _      !_   !denv !ustk !bstk !k (Reset ps) = do
  pure (denv, ustk, bstk, Mark ps clos k)
 where clos = EC.restrictKeys denv ps
exec _      !_   !denv !ustk !bstk !k (Seq as) = do
=======
exec !_   !denv !ustk !bstk !k (BPrim2 op i j) = do
  (ustk,bstk) <- bprim2 ustk bstk op i j
  pure (denv, ustk, bstk, k)
exec !_   !denv !ustk !bstk !k (Pack r t args) = do
  clo <- buildData ustk bstk r t args
  bstk <- bump bstk
  poke bstk clo
  pure (denv, ustk, bstk, k)
exec !_   !denv !ustk !bstk !k (Unpack i) = do
  (ustk, bstk) <- dumpData ustk bstk =<< peekOff bstk i
  pure (denv, ustk, bstk, k)
exec !_   !denv !ustk !bstk !k (Print i) = do
  t <- peekOffBi bstk i
  Tx.putStrLn t
  pure (denv, ustk, bstk, k)
exec !_   !denv !ustk !bstk !k (Lit (MI n)) = do
  ustk <- bump ustk
  poke ustk n
  pure (denv, ustk, bstk, k)
exec !_   !denv !ustk !bstk !k (Lit (MD d)) = do
  ustk <- bump ustk
  pokeD ustk d
  pure (denv, ustk, bstk, k)
exec !_   !denv !ustk !bstk !k (Lit (MT t)) = do
  bstk <- bump bstk
  poke bstk (Foreign (Wrap Rf.textRef t))
  pure (denv, ustk, bstk, k)
exec !_   !denv !ustk !bstk !k (Lit (MM r)) = do
  bstk <- bump bstk
  poke bstk (Foreign (Wrap Rf.termLinkRef r))
  pure (denv, ustk, bstk, k)
exec !_   !denv !ustk !bstk !k (Lit (MY r)) = do
  bstk <- bump bstk
  poke bstk (Foreign (Wrap Rf.typeLinkRef r))
  pure (denv, ustk, bstk, k)
exec !_   !denv !ustk !bstk !k (Reset ps) = do
  pure (denv, ustk, bstk, Mark ps clos k)
 where clos = EC.restrictKeys denv ps
exec !_   !denv !ustk !bstk !k (Seq as) = do
>>>>>>> 44cfdd19
  l <- closureArgs bstk as
  bstk <- bump bstk
  pokeS bstk $ Sq.fromList l
  pure (denv, ustk, bstk, k)
<<<<<<< HEAD
exec unmask !env !denv !ustk !bstk !k (ForeignCall _ w args)
  | Just (FF arg res ev) <- EC.lookup w (foreignFuncs env)
  = uncurry (denv,,,k) <$>
      unmask (arg ustk bstk args >>= ev >>= res ustk bstk)
  | otherwise
  = die $ "reference to unknown foreign function: " ++ show w
exec unmask !env !denv !ustk !bstk !k (Fork lz) = do
  tid <-
    unmask $
      forkEval env denv k lz <$> duplicate ustk <*> duplicate bstk
=======
exec !env !denv !ustk !bstk !k (ForeignCall _ w args)
  | Just (FF arg res ev) <- EC.lookup w (foreignFuncs env)
  = uncurry (denv,,,k) <$>
      (arg ustk bstk args >>= ev >>= res ustk bstk)
  | otherwise
  = die $ "reference to unknown foreign function: " ++ show w
exec !env !denv !ustk !bstk !k (Fork i) = do
  tid <- forkEval env =<< peekOff bstk i
>>>>>>> 44cfdd19
  bstk <- bump bstk
  poke bstk . Foreign . Wrap Rf.threadIdReference $ tid
  pure (denv, ustk, bstk, k)
{-# inline exec #-}

<<<<<<< HEAD
maskTag :: Word64 -> Word64
maskTag i = i .&. 0xFFFF

eval :: Unmask -> SEnv -> DEnv
     -> Stack 'UN -> Stack 'BX -> K -> Section -> IO ()
eval unmask !env !denv !ustk !bstk !k (Match i (TestT df cs)) = do
  t <- peekOffBi bstk i
  eval unmask env denv ustk bstk k $ selectTextBranch t df cs
eval unmask !env !denv !ustk !bstk !k (Match i br) = do
  n <- peekOffN ustk i
  eval unmask env denv ustk bstk k $ selectBranch n br
eval unmask !env !denv !ustk !bstk !k (Yield args)
  | asize ustk + asize bstk > 0 , BArg1 i <- args = do
    peekOff bstk i >>= apply unmask env denv ustk bstk k False ZArgs
=======
eval :: SEnv -> DEnv
     -> Stack 'UN -> Stack 'BX -> K -> Section -> IO ()
eval !env !denv !ustk !bstk !k (Match i (TestT df cs)) = do
  t <- peekOffBi bstk i
  eval env denv ustk bstk k $ selectTextBranch t df cs
eval !env !denv !ustk !bstk !k (Match i br) = do
  n <- peekOffN ustk i
  eval env denv ustk bstk k $ selectBranch n br
eval !env !denv !ustk !bstk !k (Yield args)
  | asize ustk + asize bstk > 0 , BArg1 i <- args = do
    peekOff bstk i >>= apply env denv ustk bstk k False ZArgs
>>>>>>> 44cfdd19
  | otherwise = do
    (ustk, bstk) <- moveArgs ustk bstk args
    ustk <- frameArgs ustk
    bstk <- frameArgs bstk
<<<<<<< HEAD
    yield unmask env denv ustk bstk k
eval unmask !env !denv !ustk !bstk !k (App ck r args) =
  resolve env denv bstk r
    >>= apply unmask env denv ustk bstk k ck args
eval unmask !env !denv !ustk !bstk !k (Call ck n args)
  | Just cmb <- EC.lookup n (combs env)
  = enter unmask env denv ustk bstk k ck args cmb
  | otherwise = die $ "eval: unknown combinator: " ++ show n
eval unmask !env !denv !ustk !bstk !k (Jump i args) =
  peekOff bstk i >>= jump unmask env denv ustk bstk k args
eval unmask !env !denv !ustk !bstk !k (Let nw nx) = do
  (ustk, ufsz, uasz) <- saveFrame ustk
  (bstk, bfsz, basz) <- saveFrame bstk
  eval unmask env denv ustk bstk (Push ufsz bfsz uasz basz nx k) nw
eval unmask !env !denv !ustk !bstk !k (Ins i nx) = do
  (denv, ustk, bstk, k) <- exec unmask env denv ustk bstk k i
  eval unmask env denv ustk bstk k nx
eval _      !_   !_    !_    !_    !_ Exit = pure ()
eval _      !_   !_    !_    !_    !_ (Die s) = die s
{-# noinline eval #-}

forkEval
  :: SEnv -> DEnv
  -> K -> Section -> Stack 'UN -> Stack 'BX -> IO ThreadId
forkEval env denv k nx ustk bstk = forkIOWithUnmask $ \unmask -> do
  (denv, ustk, bstk, k) <- discardCont denv ustk bstk k 0
  eval unmask env denv ustk bstk k nx
=======
    yield env denv ustk bstk k
eval !env !denv !ustk !bstk !k (App ck r args) =
  resolve env denv bstk r
    >>= apply env denv ustk bstk k ck args
eval !env !denv !ustk !bstk !k (Call ck n args)
  | Just cmbs <- EC.lookup n (combs env)
  , Just cmb <- EC.lookup 0 cmbs
  = enter env denv ustk bstk k ck args cmb
  | otherwise = die $ "eval: unknown combinator: " ++ show n
eval !env !denv !ustk !bstk !k (Jump i args) =
  peekOff bstk i >>= jump env denv ustk bstk k args
eval !env !denv !ustk !bstk !k (Let nw nx) = do
  (ustk, ufsz, uasz) <- saveFrame ustk
  (bstk, bfsz, basz) <- saveFrame bstk
  eval env denv ustk bstk (Push ufsz bfsz uasz basz nx k) nw
eval !env !denv !ustk !bstk !k (Ins i nx) = do
  (denv, ustk, bstk, k) <- exec env denv ustk bstk k i
  eval env denv ustk bstk k nx
eval !_   !_    !_    !_    !_ Exit = pure ()
eval !_   !_    !_    !_    !_ (Die s) = die s
{-# noinline eval #-}

forkEval :: SEnv -> Closure -> IO ThreadId
forkEval env clo
  = forkIOWithUnmask $ \unmask ->
      unmask (apply1 err env clo) `catch` \case
        PE e -> putStrLn "runtime exception"
             >> print (Pr.render 70 e)
        BU _ -> putStrLn $ "unison exception reached top level"
  where
  err :: Stack 'UN -> Stack 'BX -> IO ()
  err _ bstk = peek bstk >>= \case
    -- Left e
    DataB1 _ 0 e -> throwIO $ BU e
    _ -> pure ()
>>>>>>> 44cfdd19
{-# inline forkEval #-}

-- fast path application
enter
<<<<<<< HEAD
  :: Unmask -> SEnv -> DEnv -> Stack 'UN -> Stack 'BX -> K
  -> Bool -> Args -> Comb -> IO ()
enter unmask !env !denv !ustk !bstk !k !ck !args !comb = do
=======
  :: SEnv -> DEnv -> Stack 'UN -> Stack 'BX -> K
  -> Bool -> Args -> Comb -> IO ()
enter !env !denv !ustk !bstk !k !ck !args !comb = do
>>>>>>> 44cfdd19
  ustk <- if ck then ensure ustk uf else pure ustk
  bstk <- if ck then ensure bstk bf else pure bstk
  (ustk, bstk) <- moveArgs ustk bstk args
  ustk <- acceptArgs ustk ua
  bstk <- acceptArgs bstk ba
<<<<<<< HEAD
  eval unmask env denv ustk bstk k entry
=======
  eval env denv ustk bstk k entry
>>>>>>> 44cfdd19
  where
  Lam ua ba uf bf entry = comb
{-# inline enter #-}

-- fast path by-name delaying
name :: Stack 'UN -> Stack 'BX -> Args -> Closure -> IO (Stack 'BX)
name !ustk !bstk !args clo = case clo of
  PAp comb useg bseg -> do
    (useg, bseg) <- closeArgs I ustk bstk useg bseg args
    bstk <- bump bstk
    poke bstk $ PAp comb useg bseg
    pure bstk
  _ -> die $ "naming non-function: " ++ show clo
{-# inline name #-}

-- slow path application
apply
<<<<<<< HEAD
  :: Unmask -> SEnv -> DEnv -> Stack 'UN -> Stack 'BX -> K
  -> Bool -> Args -> Closure -> IO ()
apply unmask !env !denv !ustk !bstk !k !ck !args clo = case clo of
  PAp comb@(Lam_ ua ba uf bf entry) useg bseg
=======
  :: SEnv -> DEnv -> Stack 'UN -> Stack 'BX -> K
  -> Bool -> Args -> Closure -> IO ()
apply !env !denv !ustk !bstk !k !ck !args clo = case clo of
  PAp comb@(combSection env -> Lam ua ba uf bf entry) useg bseg
>>>>>>> 44cfdd19
    | ck || ua <= uac && ba <= bac -> do
      ustk <- ensure ustk uf
      bstk <- ensure bstk bf
      (ustk, bstk) <- moveArgs ustk bstk args
      ustk <- dumpSeg ustk useg A
      bstk <- dumpSeg bstk bseg A
      ustk <- acceptArgs ustk ua
      bstk <- acceptArgs bstk ba
<<<<<<< HEAD
      eval unmask env denv ustk bstk k entry
=======
      eval env denv ustk bstk k entry
>>>>>>> 44cfdd19
    | otherwise -> do
      (useg, bseg) <- closeArgs C ustk bstk useg bseg args
      ustk <- discardFrame =<< frameArgs ustk
      bstk <- discardFrame =<< frameArgs bstk
      bstk <- bump bstk
      poke bstk $ PAp comb useg bseg
<<<<<<< HEAD
      yield unmask env denv ustk bstk k
=======
      yield env denv ustk bstk k
>>>>>>> 44cfdd19
   where
   uac = asize ustk + ucount args + uscount useg
   bac = asize bstk + bcount args + bscount bseg
  clo | ZArgs <- args, asize ustk == 0, asize bstk == 0 -> do
        ustk <- discardFrame ustk
        bstk <- discardFrame bstk
        bstk <- bump bstk
        poke bstk clo
<<<<<<< HEAD
        yield unmask env denv ustk bstk k
=======
        yield env denv ustk bstk k
>>>>>>> 44cfdd19
      | otherwise -> die $ "applying non-function: " ++ show clo
{-# inline apply #-}

jump
<<<<<<< HEAD
  :: Unmask -> SEnv -> DEnv
  -> Stack 'UN -> Stack 'BX -> K
  -> Args -> Closure -> IO ()
jump unmask !env !denv !ustk !bstk !k !args clo = case clo of
=======
  :: SEnv -> DEnv
  -> Stack 'UN -> Stack 'BX -> K
  -> Args -> Closure -> IO ()
jump !env !denv !ustk !bstk !k !args clo = case clo of
>>>>>>> 44cfdd19
  Captured sk useg bseg -> do
    (useg, bseg) <- closeArgs K ustk bstk useg bseg args
    ustk <- discardFrame ustk
    bstk <- discardFrame bstk
    ustk <- dumpSeg ustk useg . F $ ucount args
    bstk <- dumpSeg bstk bseg . F $ bcount args
<<<<<<< HEAD
    repush unmask env ustk bstk denv sk k
=======
    repush env ustk bstk denv sk k
>>>>>>> 44cfdd19
  _ -> die "jump: non-cont"
{-# inline jump #-}

repush
<<<<<<< HEAD
  :: Unmask -> SEnv
  -> Stack 'UN -> Stack 'BX -> DEnv -> K -> K -> IO ()
repush unmask !env !ustk !bstk = go
 where
 go !denv KE !k = yield unmask env denv ustk bstk k
=======
  :: SEnv
  -> Stack 'UN -> Stack 'BX -> DEnv -> K -> K -> IO ()
repush !env !ustk !bstk = go
 where
 go !denv KE !k = yield env denv ustk bstk k
>>>>>>> 44cfdd19
 go !denv (Mark ps cs sk) !k = go denv' sk $ Mark ps cs' k
  where
  denv' = cs <> EC.withoutKeys denv ps
  cs' = EC.restrictKeys denv ps
 go !denv (Push un bn ua ba nx sk) !k
   = go denv sk $ Push un bn ua ba nx k
 go !_    (CB _) !_ = die "repush: impossible"
{-# inline repush #-}

moveArgs
  :: Stack 'UN -> Stack 'BX
  -> Args -> IO (Stack 'UN, Stack 'BX)
moveArgs !ustk !bstk ZArgs = do
  ustk <- discardFrame ustk
  bstk <- discardFrame bstk
  pure (ustk, bstk)
moveArgs !ustk !bstk (DArgV i j) = do
  ustk <- if ul > 0
            then prepareArgs ustk (ArgR 0 ul)
            else discardFrame ustk
  bstk <- if bl > 0
            then prepareArgs bstk (ArgR 0 bl)
            else discardFrame bstk
  pure (ustk, bstk)
  where
  ul = fsize ustk - i
  bl = fsize bstk - j
moveArgs !ustk !bstk (UArg1 i) = do
  ustk <- prepareArgs ustk (Arg1 i)
  bstk <- discardFrame bstk
  pure (ustk, bstk)
moveArgs !ustk !bstk (UArg2 i j) = do
  ustk <- prepareArgs ustk (Arg2 i j)
  bstk <- discardFrame bstk
  pure (ustk, bstk)
moveArgs !ustk !bstk (UArgR i l) = do
  ustk <- prepareArgs ustk (ArgR i l)
  bstk <- discardFrame bstk
  pure (ustk, bstk)
moveArgs !ustk !bstk (BArg1 i) = do
  ustk <- discardFrame ustk
  bstk <- prepareArgs bstk (Arg1 i)
  pure (ustk, bstk)
moveArgs !ustk !bstk (BArg2 i j) = do
  ustk <- discardFrame ustk
  bstk <- prepareArgs bstk (Arg2 i j)
  pure (ustk, bstk)
moveArgs !ustk !bstk (BArgR i l) = do
  ustk <- discardFrame ustk
  bstk <- prepareArgs bstk (ArgR i l)
  pure (ustk, bstk)
moveArgs !ustk !bstk (DArg2 i j) = do
  ustk <- prepareArgs ustk (Arg1 i)
  bstk <- prepareArgs bstk (Arg1 j)
  pure (ustk, bstk)
moveArgs !ustk !bstk (DArgR ui ul bi bl) = do
  ustk <- prepareArgs ustk (ArgR ui ul)
  bstk <- prepareArgs bstk (ArgR bi bl)
  pure (ustk, bstk)
moveArgs !ustk !bstk (UArgN as) = do
  ustk <- prepareArgs ustk (ArgN as)
  bstk <- discardFrame bstk
  pure (ustk, bstk)
moveArgs !ustk !bstk (BArgN as) = do
  ustk <- discardFrame ustk
  bstk <- prepareArgs bstk (ArgN as)
  pure (ustk, bstk)
moveArgs !ustk !bstk (DArgN us bs) = do
  ustk <- prepareArgs ustk (ArgN us)
  bstk <- prepareArgs bstk (ArgN bs)
  pure (ustk, bstk)
{-# inline moveArgs #-}

closureArgs :: Stack 'BX -> Args -> IO [Closure]
closureArgs !_    ZArgs = pure []
closureArgs !bstk (BArg1 i) = do
  x <- peekOff bstk i
  pure [x]
closureArgs !bstk (BArg2 i j) = do
  x <- peekOff bstk i
  y <- peekOff bstk j
  pure [x,y]
closureArgs !bstk (BArgR i l)
  = for (take l [i..]) (peekOff bstk)
closureArgs !bstk (BArgN bs)
  = for (PA.primArrayToList bs) (peekOff bstk)
closureArgs !_    _
  = error "closure arguments can only be boxed."
{-# inline closureArgs #-}

buildData
  :: Stack 'UN -> Stack 'BX -> Reference -> Tag -> Args -> IO Closure
buildData !_    !_    !r !t ZArgs = pure $ Enum r t
buildData !ustk !_    !r !t (UArg1 i) = do
  x <- peekOff ustk i
  pure $ DataU1 r t x
buildData !ustk !_    !r !t (UArg2 i j) = do
  x <- peekOff ustk i
  y <- peekOff ustk j
  pure $ DataU2 r t x y
buildData !_    !bstk !r !t (BArg1 i) = do
  x <- peekOff bstk i
  pure $ DataB1 r t x
buildData !_    !bstk !r !t (BArg2 i j) = do
  x <- peekOff bstk i
  y <- peekOff bstk j
  pure $ DataB2 r t x y
buildData !ustk !bstk !r !t (DArg2 i j) = do
  x <- peekOff ustk i
  y <- peekOff bstk j
  pure $ DataUB r t x y
buildData !ustk !_    !r !t (UArgR i l) = do
  useg <- augSeg I ustk unull (Just $ ArgR i l)
  pure $ DataG r t useg bnull
buildData !_    !bstk !r !t (BArgR i l) = do
  bseg <- augSeg I bstk bnull (Just $ ArgR i l)
  pure $ DataG r t unull bseg
buildData !ustk !bstk !r !t (DArgR ui ul bi bl) = do
  useg <- augSeg I ustk unull (Just $ ArgR ui ul)
  bseg <- augSeg I bstk bnull (Just $ ArgR bi bl)
  pure $ DataG r t useg bseg
buildData !ustk !_    !r !t (UArgN as) = do
  useg <- augSeg I ustk unull (Just $ ArgN as)
  pure $ DataG r t useg bnull
buildData !_    !bstk !r !t (BArgN as) = do
  bseg <- augSeg I bstk bnull (Just $ ArgN as)
  pure $ DataG r t unull bseg
buildData !ustk !bstk !r !t (DArgN us bs) = do
  useg <- augSeg I ustk unull (Just $ ArgN us)
  bseg <- augSeg I bstk bnull (Just $ ArgN bs)
  pure $ DataG r t useg bseg
buildData !ustk !bstk !r !t (DArgV ui bi) = do
  useg <- if ul > 0
            then augSeg I ustk unull (Just $ ArgR 0 ul)
            else pure unull
  bseg <- if bl > 0
            then augSeg I bstk bnull (Just $ ArgR 0 bl)
            else pure bnull
  pure $ DataG r t useg bseg
  where
  ul = fsize ustk - ui
  bl = fsize bstk - bi
{-# inline buildData #-}

dumpData
  :: Stack 'UN -> Stack 'BX -> Closure -> IO (Stack 'UN, Stack 'BX)
dumpData !ustk !bstk (Enum _ t) = do
  ustk <- bump ustk
  pokeN ustk t
  pure (ustk, bstk)
dumpData !ustk !bstk (DataU1 _ t x) = do
  ustk <- bumpn ustk 2
  pokeOff ustk 1 x
  pokeN ustk t
  pure (ustk, bstk)
dumpData !ustk !bstk (DataU2 _ t x y) = do
  ustk <- bumpn ustk 3
  pokeOff ustk 2 y
  pokeOff ustk 1 x
  pokeN ustk t
  pure (ustk, bstk)
dumpData !ustk !bstk (DataB1 _ t x) = do
  ustk <- bump ustk
  bstk <- bump bstk
  poke bstk x
  pokeN ustk t
  pure (ustk, bstk)
dumpData !ustk !bstk (DataB2 _ t x y) = do
  ustk <- bump ustk
  bstk <- bumpn bstk 2
  pokeOff bstk 1 y
  poke bstk x
  pokeN ustk t
  pure (ustk, bstk)
dumpData !ustk !bstk (DataUB _ t x y) = do
  ustk <- bumpn ustk 2
  bstk <- bump bstk
  pokeOff ustk 1 x
  poke bstk y
  pokeN ustk t
  pure (ustk, bstk)
dumpData !ustk !bstk (DataG _ t us bs) = do
  ustk <- dumpSeg ustk us S
  bstk <- dumpSeg bstk bs S
  ustk <- bump ustk
  pokeN ustk t
  pure (ustk, bstk)
dumpData !_    !_  clo = die $ "dumpData: bad closure: " ++ show clo
{-# inline dumpData #-}

-- Note: although the representation allows it, it is impossible
-- to under-apply one sort of argument while over-applying the
-- other. Thus, it is unnecessary to worry about doing tricks to
-- only grab a certain number of arguments.
closeArgs
  :: Augment
  -> Stack 'UN -> Stack 'BX
  -> Seg 'UN -> Seg 'BX
  -> Args -> IO (Seg 'UN, Seg 'BX)
closeArgs mode !ustk !bstk !useg !bseg args =
  (,) <$> augSeg mode ustk useg uargs
      <*> augSeg mode bstk bseg bargs
  where
  (uargs, bargs) = case args of
    ZArgs -> (Nothing, Nothing)
    UArg1 i -> (Just $ Arg1 i, Nothing)
    BArg1 i -> (Nothing, Just $ Arg1 i)
    UArg2 i j -> (Just $ Arg2 i j, Nothing)
    BArg2 i j -> (Nothing, Just $ Arg2 i j)
    UArgR i l -> (Just $ ArgR i l, Nothing)
    BArgR i l -> (Nothing, Just $ ArgR i l)
    DArg2 i j -> (Just $ Arg1 i, Just $ Arg1 j)
    DArgR ui ul bi bl -> (Just $ ArgR ui ul, Just $ ArgR bi bl)
    UArgN as -> (Just $ ArgN as, Nothing)
    BArgN as -> (Nothing, Just $ ArgN as)
    DArgN us bs -> (Just $ ArgN us, Just $ ArgN bs)
    DArgV ui bi -> (ua, ba)
      where
      ua | ul > 0 = Just $ ArgR 0 ul
         | otherwise = Nothing
      ba | bl > 0 = Just $ ArgR 0 bl
         | otherwise = Nothing
      ul = fsize ustk - ui
      bl = fsize bstk - bi

peekForeign :: Stack 'BX -> Int -> IO a
peekForeign bstk i
  = peekOff bstk i >>= \case
      Foreign x -> pure $ unwrapForeign x
      _ -> die "bad foreign argument"
{-# inline peekForeign #-}

uprim1 :: Stack 'UN -> UPrim1 -> Int -> IO (Stack 'UN)
uprim1 !ustk DECI !i = do
  m <- peekOff ustk i
  ustk <- bump ustk
  poke ustk (m-1)
  pure ustk
uprim1 !ustk INCI !i = do
  m <- peekOff ustk i
  ustk <- bump ustk
  poke ustk (m+1)
  pure ustk
uprim1 !ustk NEGI !i = do
  m <- peekOff ustk i
  ustk <- bump ustk
  poke ustk (-m)
  pure ustk
uprim1 !ustk SGNI !i = do
  m <- peekOff ustk i
  ustk <- bump ustk
  poke ustk (signum m)
  pure ustk
uprim1 !ustk ABSF !i = do
  d <- peekOffD ustk i
  ustk <- bump ustk
  pokeD ustk (abs d)
  pure ustk
uprim1 !ustk CEIL !i = do
  d <- peekOffD ustk i
  ustk <- bump ustk
  poke ustk (ceiling d)
  pure ustk
uprim1 !ustk FLOR !i = do
  d <- peekOffD ustk i
  ustk <- bump ustk
  poke ustk (floor d)
  pure ustk
uprim1 !ustk TRNF !i = do
  d <- peekOffD ustk i
  ustk <- bump ustk
  poke ustk (truncate d)
  pure ustk
uprim1 !ustk RNDF !i = do
  d <- peekOffD ustk i
  ustk <- bump ustk
  poke ustk (round d)
  pure ustk
uprim1 !ustk EXPF !i = do
  d <- peekOffD ustk i
  ustk <- bump ustk
  pokeD ustk (exp d)
  pure ustk
uprim1 !ustk LOGF !i = do
  d <- peekOffD ustk i
  ustk <- bump ustk
  pokeD ustk (log d)
  pure ustk
uprim1 !ustk SQRT !i = do
  d <- peekOffD ustk i
  ustk <- bump ustk
  pokeD ustk (sqrt d)
  pure ustk
uprim1 !ustk COSF !i = do
  d <- peekOffD ustk i
  ustk <- bump ustk
  pokeD ustk (cos d)
  pure ustk
uprim1 !ustk SINF !i = do
  d <- peekOffD ustk i
  ustk <- bump ustk
  pokeD ustk (sin d)
  pure ustk
uprim1 !ustk TANF !i = do
  d <- peekOffD ustk i
  ustk <- bump ustk
  pokeD ustk (tan d)
  pure ustk
uprim1 !ustk COSH !i = do
  d <- peekOffD ustk i
  ustk <- bump ustk
  pokeD ustk (cosh d)
  pure ustk
uprim1 !ustk SINH !i = do
  d <- peekOffD ustk i
  ustk <- bump ustk
  pokeD ustk (sinh d)
  pure ustk
uprim1 !ustk TANH !i = do
  d <- peekOffD ustk i
  ustk <- bump ustk
  pokeD ustk (tanh d)
  pure ustk
uprim1 !ustk ACOS !i = do
  d <- peekOffD ustk i
  ustk <- bump ustk
  pokeD ustk (acos d)
  pure ustk
uprim1 !ustk ASIN !i = do
  d <- peekOffD ustk i
  ustk <- bump ustk
  pokeD ustk (asin d)
  pure ustk
uprim1 !ustk ATAN !i = do
  d <- peekOffD ustk i
  ustk <- bump ustk
  pokeD ustk (atan d)
  pure ustk
uprim1 !ustk ASNH !i = do
  d <- peekOffD ustk i
  ustk <- bump ustk
  pokeD ustk (asinh d)
  pure ustk
uprim1 !ustk ACSH !i = do
  d <- peekOffD ustk i
  ustk <- bump ustk
  pokeD ustk (acosh d)
  pure ustk
uprim1 !ustk ATNH !i = do
  d <- peekOffD ustk i
  ustk <- bump ustk
  pokeD ustk (atanh d)
  pure ustk
uprim1 !ustk ITOF !i = do
  n <- peekOff ustk i
  ustk <- bump ustk
  pokeD ustk (fromIntegral n)
  pure ustk
uprim1 !ustk NTOF !i = do
  n <- peekOffN ustk i
  ustk <- bump ustk
  pokeD ustk (fromIntegral n)
  pure ustk
uprim1 !ustk LZRO !i = do
  n <- peekOffN ustk i
  ustk <- bump ustk
  poke ustk (countLeadingZeros n)
  pure ustk
uprim1 !ustk TZRO !i = do
  n <- peekOffN ustk i
  ustk <- bump ustk
  poke ustk (countTrailingZeros n)
  pure ustk
uprim1 !ustk COMN !i = do
  n <- peekOffN ustk i
  ustk <- bump ustk
  pokeN ustk (complement n)
  pure ustk
{-# inline uprim1 #-}

uprim2 :: Stack 'UN -> UPrim2 -> Int -> Int -> IO (Stack 'UN)
uprim2 !ustk ADDI !i !j = do
  m <- peekOff ustk i
  n <- peekOff ustk j
  ustk <- bump ustk
  poke ustk (m+n)
  pure ustk
uprim2 !ustk SUBI !i !j = do
  m <- peekOff ustk i
  n <- peekOff ustk j
  ustk <- bump ustk
  poke ustk (m-n)
  pure ustk
uprim2 !ustk MULI !i !j = do
  m <- peekOff ustk i
  n <- peekOff ustk j
  ustk <- bump ustk
  poke ustk (m*n)
  pure ustk
uprim2 !ustk DIVI !i !j = do
  m <- peekOff ustk i
  n <- peekOff ustk j
  ustk <- bump ustk
  poke ustk (m`div`n)
  pure ustk
uprim2 !ustk MODI !i !j = do
  m <- peekOff ustk i
  n <- peekOff ustk j
  ustk <- bump ustk
  poke ustk (m`mod`n)
  pure ustk
uprim2 !ustk SHLI !i !j = do
  m <- peekOff ustk i
  n <- peekOff ustk j
  ustk <- bump ustk
  poke ustk (m`shiftL`n)
  pure ustk
uprim2 !ustk SHRI !i !j = do
  m <- peekOff ustk i
  n <- peekOff ustk j
  ustk <- bump ustk
  poke ustk (m`shiftR`n)
  pure ustk
uprim2 !ustk SHRN !i !j = do
  m <- peekOffN ustk i
  n <- peekOff ustk j
  ustk <- bump ustk
  pokeN ustk (m`shiftR`n)
  pure ustk
uprim2 !ustk POWI !i !j = do
  m <- peekOff ustk i
  n <- peekOffN ustk j
  ustk <- bump ustk
  poke ustk (m^n)
  pure ustk
uprim2 !ustk EQLI !i !j = do
  m <- peekOff ustk i
  n <- peekOff ustk j
  ustk <- bump ustk
  poke ustk $ if m == n then 1 else 0
  pure ustk
uprim2 !ustk LEQI !i !j = do
  m <- peekOff ustk i
  n <- peekOff ustk j
  ustk <- bump ustk
  poke ustk $ if m <= n then 1 else 0
  pure ustk
uprim2 !ustk LEQN !i !j = do
  m <- peekOffN ustk i
  n <- peekOffN ustk j
  ustk <- bump ustk
  poke ustk $ if m <= n then 1 else 0
  pure ustk
uprim2 !ustk ADDF !i !j = do
  x <- peekOffD ustk i
  y <- peekOffD ustk j
  ustk <- bump ustk
  pokeD ustk (x + y)
  pure ustk
uprim2 !ustk SUBF !i !j = do
  x <- peekOffD ustk i
  y <- peekOffD ustk j
  ustk <- bump ustk
  pokeD ustk (x - y)
  pure ustk
uprim2 !ustk MULF !i !j = do
  x <- peekOffD ustk i
  y <- peekOffD ustk j
  ustk <- bump ustk
  pokeD ustk (x * y)
  pure ustk
uprim2 !ustk DIVF !i !j = do
  x <- peekOffD ustk i
  y <- peekOffD ustk j
  ustk <- bump ustk
  pokeD ustk (x / y)
  pure ustk
uprim2 !ustk LOGB !i !j = do
  x <- peekOffD ustk i
  y <- peekOffD ustk j
  ustk <- bump ustk
  pokeD ustk (logBase x y)
  pure ustk
uprim2 !ustk POWF !i !j = do
  x <- peekOffD ustk i
  y <- peekOffD ustk j
  ustk <- bump ustk
  pokeD ustk (x ** y)
  pure ustk
uprim2 !ustk MAXF !i !j = do
  x <- peekOffD ustk i
  y <- peekOffD ustk j
  ustk <- bump ustk
  pokeD ustk (max x y)
  pure ustk
uprim2 !ustk MINF !i !j = do
  x <- peekOffD ustk i
  y <- peekOffD ustk j
  ustk <- bump ustk
  pokeD ustk (min x y)
  pure ustk
uprim2 !ustk EQLF !i !j = do
  x <- peekOffD ustk i
  y <- peekOffD ustk j
  ustk <- bump ustk
  pokeD ustk (if x == y then 1 else 0)
  pure ustk
uprim2 !ustk LEQF !i !j = do
  x <- peekOffD ustk i
  y <- peekOffD ustk j
  ustk <- bump ustk
  pokeD ustk (if x <= y then 1 else 0)
  pure ustk
uprim2 !ustk ATN2 !i !j = do
  x <- peekOffD ustk i
  y <- peekOffD ustk j
  ustk <- bump ustk
  pokeD ustk (atan2 x y)
  pure ustk
uprim2 !ustk ANDN !i !j = do
  x <- peekOffN ustk i
  y <- peekOffN ustk j
  ustk <- bump ustk
  pokeN ustk (x .&. y)
  pure ustk
uprim2 !ustk IORN !i !j = do
  x <- peekOffN ustk i
  y <- peekOffN ustk j
  ustk <- bump ustk
  pokeN ustk (x .|. y)
  pure ustk
uprim2 !ustk XORN !i !j = do
  x <- peekOffN ustk i
  y <- peekOffN ustk j
  ustk <- bump ustk
  pokeN ustk (xor x y)
  pure ustk
{-# inline uprim2 #-}

bprim1
  :: Stack 'UN -> Stack 'BX -> BPrim1 -> Int
  -> IO (Stack 'UN, Stack 'BX)
bprim1 !ustk !bstk SIZT i = do
  t <- peekOffBi bstk i
  ustk <- bump ustk
  poke ustk $ Tx.length t
  pure (ustk, bstk)
bprim1 !ustk !bstk SIZS i = do
  s <- peekOffS bstk i
  ustk <- bump ustk
  poke ustk $ Sq.length s
  pure (ustk, bstk)
bprim1 !ustk !bstk ITOT i = do
  n <- peekOff ustk i
  bstk <- bump bstk
  pokeBi bstk . Tx.pack $ show n
  pure (ustk, bstk)
bprim1 !ustk !bstk NTOT i = do
  n <- peekOffN ustk i
  bstk <- bump bstk
  pokeBi bstk . Tx.pack $ show n
  pure (ustk, bstk)
bprim1 !ustk !bstk FTOT i = do
  f <- peekOffD ustk i
  bstk <- bump bstk
  pokeBi bstk . Tx.pack $ show f
  pure (ustk, bstk)
bprim1 !ustk !bstk USNC i
  = peekOffBi bstk i >>= \t -> case Tx.unsnoc t of
      Nothing -> do
        ustk <- bump ustk
        poke ustk 0
        pure (ustk, bstk)
      Just (t, c) -> do
        ustk <- bumpn ustk 2
        bstk <- bump bstk
        pokeOff ustk 1 $ fromEnum c
        poke ustk 1
        pokeBi bstk t
        pure (ustk, bstk)
bprim1 !ustk !bstk UCNS i
  = peekOffBi bstk i >>= \t -> case Tx.uncons t of
      Nothing -> do
        ustk <- bump ustk
        poke ustk 0
        pure (ustk, bstk)
      Just (c, t) -> do
        ustk <- bumpn ustk 2
        bstk <- bump bstk
        pokeOff ustk 1 $ fromEnum c
        poke ustk 1
        pokeBi bstk t
        pure (ustk, bstk)
bprim1 !ustk !bstk TTOI i
  = peekOffBi bstk i >>= \t -> case readm $ Tx.unpack t of
      Nothing -> do
        ustk <- bump ustk
        poke ustk 0
        pure (ustk, bstk)
      Just n -> do
        ustk <- bumpn ustk 2
        poke ustk 1
        pokeOff ustk 1 n
        pure (ustk, bstk)
  where
  readm ('+':s) = readMaybe s
  readm s = readMaybe s
bprim1 !ustk !bstk TTON i
  = peekOffBi bstk i >>= \t -> case readMaybe $ Tx.unpack t of
      Nothing -> do
        ustk <- bump ustk
        poke ustk 0
        pure (ustk, bstk)
      Just n -> do
        ustk <- bumpn ustk 2
        poke ustk 1
        pokeOffN ustk 1 n
        pure (ustk, bstk)
bprim1 !ustk !bstk TTOF i
  = peekOffBi bstk i >>= \t -> case readMaybe $ Tx.unpack t of
      Nothing -> do
        ustk <- bump ustk
        poke ustk 0
        pure (ustk, bstk)
      Just f -> do
        ustk <- bumpn ustk 2
        poke ustk 1
        pokeOffD ustk 1 f
        pure (ustk, bstk)
bprim1 !ustk !bstk VWLS i
  = peekOffS bstk i >>= \case
      Sq.Empty -> do
        ustk <- bump ustk
        poke ustk 0
        pure (ustk, bstk)
      x Sq.:<| xs -> do
        ustk <- bump ustk
        poke ustk 1
        bstk <- bumpn bstk 2
        pokeOffS bstk 1 xs
        poke bstk x
        pure (ustk, bstk)
bprim1 !ustk !bstk VWRS i
  = peekOffS bstk i >>= \case
      Sq.Empty -> do
        ustk <- bump ustk
        poke ustk 0
        pure (ustk, bstk)
      xs Sq.:|> x -> do
        ustk <- bump ustk
        poke ustk 1
        bstk <- bumpn bstk 2
        pokeOff bstk 1 x
        pokeS bstk xs
        pure (ustk, bstk)
bprim1 !ustk !bstk PAKT i = do
  s <- peekOffS bstk i
  bstk <- bump bstk
  pokeBi bstk . Tx.pack . toList $ clo2char <$> s
  pure (ustk, bstk)
  where
  clo2char (DataU1 _ 0 i) = toEnum i
  clo2char c = error $ "pack text: non-character closure: " ++ show c
bprim1 !ustk !bstk UPKT i = do
  t <- peekOffBi bstk i
  bstk <- bump bstk
  pokeS bstk . Sq.fromList
    . fmap (DataU1 Rf.charRef 0 . fromEnum) . Tx.unpack $ t
  pure (ustk, bstk)
bprim1 !ustk !bstk PAKB i = do
  s <- peekOffS bstk i
  bstk <- bump bstk
  pokeBi bstk . By.fromWord8s . fmap clo2w8 $ toList s
  pure (ustk, bstk)
  where
  clo2w8 (DataU1 _ 0 n) = toEnum n
  clo2w8 c = error $ "pack bytes: non-natural closure: " ++ show c
bprim1 !ustk !bstk UPKB i = do
  b <- peekOffBi bstk i
  bstk <- bump bstk
  pokeS bstk . Sq.fromList . fmap (DataU1 Rf.natRef 0 . fromEnum)
    $ By.toWord8s b
  pure (ustk, bstk)
bprim1 !ustk !bstk SIZB i = do
  b <- peekOffBi bstk i
  ustk <- bump ustk
  poke ustk $ By.size b
  pure (ustk, bstk)
bprim1 !ustk !bstk FLTB i = do
  b <- peekOffBi bstk i
  bstk <- bump bstk
  pokeBi bstk $ By.flatten b
  pure (ustk, bstk)
bprim1 !_    !bstk THRO i
  = throwIO . BU =<< peekOff bstk i
{-# inline bprim1 #-}

bprim2
  :: Stack 'UN -> Stack 'BX -> BPrim2 -> Int -> Int
  -> IO (Stack 'UN, Stack 'BX)
bprim2 !ustk !bstk EQLU i j = do
  x <- peekOff bstk i
  y <- peekOff bstk j
  ustk <- bump ustk
  poke ustk $ if x == y then 1 else 0
  pure (ustk, bstk)
bprim2 !ustk !bstk DRPT i j = do
  n <- peekOff ustk i
  t <- peekOffBi bstk j
  bstk <- bump bstk
  pokeBi bstk $ Tx.drop n t
  pure (ustk, bstk)
bprim2 !ustk !bstk CATT i j = do
  x <- peekOffBi bstk i
  y <- peekOffBi bstk j
  bstk <- bump bstk
  pokeBi bstk $ Tx.append x y
  pure (ustk, bstk)
bprim2 !ustk !bstk TAKT i j = do
  n <- peekOff ustk i
  t <- peekOffBi bstk j
  bstk <- bump bstk
  pokeBi bstk $ Tx.take n t
  pure (ustk, bstk)
bprim2 !ustk !bstk EQLT i j = do
  x <- peekOffBi @Tx.Text bstk i
  y <- peekOffBi bstk j
  ustk <- bump ustk
  poke ustk $ if x == y then 1 else 0
  pure (ustk, bstk)
bprim2 !ustk !bstk LEQT i j = do
  x <- peekOffBi @Tx.Text bstk i
  y <- peekOffBi bstk j
  ustk <- bump ustk
  poke ustk $ if x <= y then 1 else 0
  pure (ustk, bstk)
bprim2 !ustk !bstk LEST i j = do
  x <- peekOffBi @Tx.Text bstk i
  y <- peekOffBi bstk j
  ustk <- bump ustk
  poke ustk $ if x < y then 1 else 0
  pure (ustk, bstk)
bprim2 !ustk !bstk DRPS i j = do
  n <- peekOff ustk i
  s <- peekOffS bstk j
  bstk <- bump bstk
  pokeS bstk $ Sq.drop n s
  pure (ustk, bstk)
bprim2 !ustk !bstk TAKS i j = do
  n <- peekOff ustk i
  s <- peekOffS bstk j
  bstk <- bump bstk
  pokeS bstk $ Sq.take n s
  pure (ustk, bstk)
bprim2 !ustk !bstk CONS i j = do
  x <- peekOff bstk i
  s <- peekOffS bstk j
  bstk <- bump bstk
  pokeS bstk $ x Sq.<| s
  pure (ustk, bstk)
bprim2 !ustk !bstk SNOC i j = do
  s <- peekOffS bstk i
  x <- peekOff bstk j
  bstk <- bump bstk
  pokeS bstk $ s Sq.|> x
  pure (ustk, bstk)
bprim2 !ustk !bstk CATS i j = do
  x <- peekOffS bstk i
  y <- peekOffS bstk j
  bstk <- bump bstk
  pokeS bstk $ x Sq.>< y
  pure (ustk, bstk)
bprim2 !ustk !bstk IDXS i j = do
  n <- peekOff ustk i
  s <- peekOffS bstk j
  case Sq.lookup n s of
    Nothing -> do
      ustk <- bump ustk
      poke ustk 0
      pure (ustk, bstk)
    Just x -> do
      ustk <- bump ustk
      poke ustk 1
      bstk <- bump bstk
      poke bstk x
      pure (ustk, bstk)
bprim2 !ustk !bstk SPLL i j = do
  n <- peekOff ustk i
  s <- peekOffS bstk j
  if Sq.length s < n then do
    ustk <- bump ustk
    poke ustk 0
    pure (ustk, bstk)
  else do
    ustk <- bump ustk
    poke ustk 1
    bstk <- bumpn bstk 2
    let (l,r) = Sq.splitAt n s
    pokeOffS bstk 1 r
    pokeS bstk l
    pure (ustk, bstk)
bprim2 !ustk !bstk SPLR i j = do
  n <- peekOff ustk i
  s <- peekOffS bstk j
  if Sq.length s < n then do
    ustk <- bump ustk
    poke ustk 0
    pure (ustk, bstk)
  else do
    ustk <- bump ustk
    poke ustk 1
    bstk <- bumpn bstk 2
    let (l,r) = Sq.splitAt (Sq.length s - n) s
    pokeOffS bstk 1 r
    pokeS bstk l
    pure (ustk, bstk)
bprim2 !ustk !bstk TAKB i j = do
  n <- peekOff ustk i
  b <- peekOffBi bstk j
  bstk <- bump bstk
  pokeBi bstk $ By.take n b
  pure (ustk, bstk)
bprim2 !ustk !bstk DRPB i j = do
  n <- peekOff ustk i
  b <- peekOffBi bstk j
  bstk <- bump bstk
  pokeBi bstk $ By.drop n b
  pure (ustk, bstk)
bprim2 !ustk !bstk IDXB i j = do
  n <- peekOff ustk i
  b <- peekOffBi bstk j
  ustk <- bump ustk
  ustk <- case By.at n b of
    Nothing -> ustk <$ poke ustk 0
    Just x -> do
      poke ustk $ fromIntegral x
      ustk <- bump ustk
      ustk <$ poke ustk 0
  pure (ustk, bstk)
bprim2 !ustk !bstk CATB i j = do
  l <- peekOffBi bstk i
  r <- peekOffBi bstk j
  bstk <- bump bstk
  pokeBi bstk (l <> r :: By.Bytes)
  pure (ustk, bstk)
bprim2 !ustk !bstk CMPU _ _ = pure (ustk, bstk) -- impossible
{-# inline bprim2 #-}

yield
<<<<<<< HEAD
  :: Unmask -> SEnv -> DEnv
  -> Stack 'UN -> Stack 'BX -> K -> IO ()
yield unmask !env !denv !ustk !bstk !k = leap denv k
=======
  :: SEnv -> DEnv
  -> Stack 'UN -> Stack 'BX -> K -> IO ()
yield !env !denv !ustk !bstk !k = leap denv k
>>>>>>> 44cfdd19
 where
 leap !denv0 (Mark ps cs k) = do
   let denv = cs <> EC.withoutKeys denv0 ps
       clo = denv0 EC.! EC.findMin ps
<<<<<<< HEAD
   poke bstk . DataB1 0 =<< peek bstk
   apply unmask env denv ustk bstk k False (BArg1 0) clo
 leap !denv (Push ufsz bfsz uasz basz nx k) = do
   ustk <- restoreFrame ustk ufsz uasz
   bstk <- restoreFrame bstk bfsz basz
   eval unmask env denv ustk bstk k nx
=======
   poke bstk . DataB1 Rf.effectRef 0 =<< peek bstk
   apply env denv ustk bstk k False (BArg1 0) clo
 leap !denv (Push ufsz bfsz uasz basz nx k) = do
   ustk <- restoreFrame ustk ufsz uasz
   bstk <- restoreFrame bstk bfsz basz
   eval env denv ustk bstk k nx
>>>>>>> 44cfdd19
 leap _ (CB (Hook f)) = f ustk bstk
 leap _ KE = pure ()
{-# inline yield #-}

selectTextBranch
  :: Tx.Text -> Section -> M.Map Tx.Text Section -> Section
selectTextBranch t df cs = M.findWithDefault df t cs
{-# inline selectTextBranch #-}

selectBranch :: Tag -> Branch -> Section
selectBranch t (Test1 u y n)
  | t == u    = y
  | otherwise = n
selectBranch t (Test2 u cu v cv e)
  | t == u    = cu
  | t == v    = cv
  | otherwise = e
selectBranch t (TestW df cs) = lookupWithDefault df t cs
selectBranch _ (TestT {}) = error "impossible"
{-# inline selectBranch #-}

splitCont
  :: DEnv -> Stack 'UN -> Stack 'BX -> K
  -> Word64 -> IO (K, DEnv, Stack 'UN, Stack 'BX, Seg 'UN, Seg 'BX, K)
splitCont !denv !ustk !bstk !k !p
  = walk denv (asize ustk) (asize bstk) KE k
 where
 walk !denv !usz !bsz !ck KE
   = die "fell off stack" >> finish denv usz bsz ck KE
 walk !denv !usz !bsz !ck (CB _)
   = die "fell off stack" >> finish denv usz bsz ck KE
 walk !denv !usz !bsz !ck (Mark ps cs k)
   | EC.member p ps = finish denv' usz bsz ck k
   | otherwise      = walk denv' usz bsz (Mark ps cs' ck) k
  where
  denv' = cs <> EC.withoutKeys denv ps
  cs' = EC.restrictKeys denv ps
 walk !denv !usz !bsz !ck (Push un bn ua ba br k)
   = walk denv (usz+un+ua) (bsz+bn+ba) (Push un bn ua ba br ck) k

 finish !denv !usz !bsz !ck !k = do
   (useg, ustk) <- grab ustk usz
   (bseg, bstk) <- grab bstk bsz
   return (ck, denv, ustk, bstk, useg, bseg, k)
{-# inline splitCont #-}

discardCont
  :: DEnv -> Stack 'UN -> Stack 'BX -> K
  -> Word64 -> IO (DEnv, Stack 'UN, Stack 'BX, K)
discardCont denv ustk bstk k p
    = splitCont denv ustk bstk k p
  <&> \(_, denv, ustk, bstk, _, _, k) -> (denv, ustk, bstk, k)
{-# inline discardCont #-}

resolve :: SEnv -> DEnv -> Stack 'BX -> Ref -> IO Closure
<<<<<<< HEAD
resolve env _ _ (Env i) = case EC.lookup i (combs env) of
  Just cmb -> return $ PAp (IC i cmb) unull bnull
  _ -> die $ "resolve: looked up unknown combinator: " ++ show i
=======
resolve env _ _ (Env n i)
  | Just r <- EC.lookup n $ combRefs env
  = pure $ PAp (CIx r n i) unull bnull
  | otherwise = die $ "resolve: missing reference for comb: " ++ show n
>>>>>>> 44cfdd19
resolve _ _ bstk (Stk i) = peekOff bstk i
resolve _ denv _ (Dyn i) = case EC.lookup i denv of
  Just clo -> pure clo
  _ -> die $ "resolve: looked up bad dynamic: " ++ show i

combSection :: SEnv -> CombIx -> Comb
combSection env (CIx _ n i)
  = case EC.lookup n (combs env) of
      Just cmbs -> case EC.lookup i cmbs of
        Just cmb -> cmb
        Nothing -> error $ "unknown section `" ++ show i
                ++ "` of combinator `" ++ show n ++ "`."
      Nothing -> error $ "unknown combinator `" ++ show n ++ "`."

<|MERGE_RESOLUTION|>--- conflicted
+++ resolved
@@ -28,11 +28,7 @@
 
 import Unison.Reference (Reference)
 
-<<<<<<< HEAD
-import Unison.Runtime.ANF (Mem(..), RTag)
-=======
 import Unison.Runtime.ANF (Mem(..))
->>>>>>> 44cfdd19
 import Unison.Runtime.Exception
 import Unison.Runtime.Foreign
 import Unison.Runtime.Foreign.Function
@@ -48,22 +44,6 @@
 import Unison.Util.EnumContainers as EC
 
 type Tag = Word64
-<<<<<<< HEAD
-
--- dynamic environment
-type DEnv = EnumMap Word64 Closure
-
--- static environment
-data SEnv
-  = SEnv
-  { combs :: !(EnumMap Word64 Comb)
-  , foreignFuncs :: !(EnumMap Word64 ForeignFunc)
-  , combRefs :: !(EnumMap Word64 Reference)
-  , tagRefs :: !(EnumMap RTag Reference)
-  }
-
-type Unmask = forall a. IO a -> IO a
-=======
 
 -- dynamic environment
 type DEnv = EnumMap Word64 Closure
@@ -76,7 +56,6 @@
   , combRefs :: !(EnumMap Word64 Reference)
   , tagRefs :: !(EnumMap Word64 Reference)
   }
->>>>>>> 44cfdd19
 
 info :: Show a => String -> a -> IO ()
 info ctx x = infos ctx (show x)
@@ -88,11 +67,7 @@
 eval0 !env !co = do
   ustk <- alloc
   bstk <- alloc
-<<<<<<< HEAD
-  mask $ \unmask -> eval unmask env mempty ustk bstk KE co
-=======
   eval env mempty ustk bstk KE co
->>>>>>> 44cfdd19
 
 -- Entry point for evaluating a numbered combinator.
 -- An optional callback for the base of the stack may be supplied.
@@ -102,18 +77,6 @@
 apply0
   :: Maybe (Stack 'UN -> Stack 'BX -> IO ())
   -> SEnv -> Word64 -> IO ()
-<<<<<<< HEAD
-apply0 !callback !env !i
-  | Just cmb <- EC.lookup i (combs env) = do
-    ustk <- alloc
-    bstk <- alloc
-    mask $ \unmask ->
-      apply unmask env mempty ustk bstk k0 True ZArgs
-        $ PAp (IC i cmb) unull bnull
-  | otherwise = die $ "apply0: unknown combinator: " ++ show i
-  where
-  k0 = maybe KE (CB . Hook) callback
-=======
 apply0 !callback !env !i = do
     ustk <- alloc
     bstk <- alloc
@@ -137,38 +100,20 @@
   where
   k0 = CB $ Hook callback
 
->>>>>>> 44cfdd19
 
 lookupDenv :: Word64 -> DEnv -> Closure
 lookupDenv p denv = fromMaybe BlackHole $ EC.lookup p denv
 
 exec
-<<<<<<< HEAD
-  :: Unmask -> SEnv -> DEnv
-  -> Stack 'UN -> Stack 'BX -> K
-  -> Instr
-  -> IO (DEnv, Stack 'UN, Stack 'BX, K)
-exec _      !_   !denv !ustk !bstk !k (Info tx) = do
-=======
   :: SEnv -> DEnv
   -> Stack 'UN -> Stack 'BX -> K
   -> Instr
   -> IO (DEnv, Stack 'UN, Stack 'BX, K)
 exec !_   !denv !ustk !bstk !k (Info tx) = do
->>>>>>> 44cfdd19
   info tx ustk
   info tx bstk
   info tx k
   pure (denv, ustk, bstk, k)
-<<<<<<< HEAD
-exec _      !env !denv !ustk !bstk !k (Name r args) = do
-  bstk <- name ustk bstk args =<< resolve env denv bstk r
-  pure (denv, ustk, bstk, k)
-exec _      !_   !denv !ustk !bstk !k (SetDyn p i) = do
-  clo <- peekOff bstk i
-  pure (EC.mapInsert p clo denv, ustk, bstk, k)
-exec _      !_   !denv !ustk !bstk !k (Capture p) = do
-=======
 exec !env !denv !ustk !bstk !k (Name r args) = do
   bstk <- name ustk bstk args =<< resolve env denv bstk r
   pure (denv, ustk, bstk, k)
@@ -176,23 +121,10 @@
   clo <- peekOff bstk i
   pure (EC.mapInsert p clo denv, ustk, bstk, k)
 exec !_   !denv !ustk !bstk !k (Capture p) = do
->>>>>>> 44cfdd19
   (sk,denv,ustk,bstk,useg,bseg,k) <- splitCont denv ustk bstk k p
   bstk <- bump bstk
   poke bstk $ Captured sk useg bseg
   pure (denv, ustk, bstk, k)
-<<<<<<< HEAD
-exec _      !_   !denv !ustk !bstk !k (UPrim1 op i) = do
-  ustk <- uprim1 ustk op i
-  pure (denv, ustk, bstk, k)
-exec _      !_   !denv !ustk !bstk !k (UPrim2 op i j) = do
-  ustk <- uprim2 ustk op i j
-  pure (denv, ustk, bstk, k)
-exec _      !_   !denv !ustk !bstk !k (BPrim1 op i) = do
-  (ustk,bstk) <- bprim1 ustk bstk op i
-  pure (denv, ustk, bstk, k)
-exec _      !env !denv !ustk !bstk !k (BPrim2 EQLU i j) = do
-=======
 exec !_   !denv !ustk !bstk !k (UPrim1 op i) = do
   ustk <- uprim1 ustk op i
   pure (denv, ustk, bstk, k)
@@ -203,7 +135,6 @@
   (ustk,bstk) <- bprim1 ustk bstk op i
   pure (denv, ustk, bstk, k)
 exec !_   !denv !ustk !bstk !k (BPrim2 EQLU i j) = do
->>>>>>> 44cfdd19
   x <- peekOff bstk i
   y <- peekOff bstk j
   ustk <- bump ustk
@@ -212,67 +143,12 @@
         EQ -> 1
         _ -> 0
   pure (denv, ustk, bstk, k)
-<<<<<<< HEAD
-  where
-  cmb w | Just r <- EC.lookup w (combRefs env) = r
-        | otherwise = error $ "exec: unknown combinator: " ++ show w
-  tag t | Just r <- EC.lookup t (tagRefs env) = r
-        | otherwise = error $ "exec: unknown data: " ++ show t
-exec _      !env !denv !ustk !bstk !k (BPrim2 CMPU i j) = do
-=======
 exec !_   !denv !ustk !bstk !k (BPrim2 CMPU i j) = do
->>>>>>> 44cfdd19
   x <- peekOff bstk i
   y <- peekOff bstk j
   ustk <- bump ustk
   poke ustk . fromEnum $ universalCompare compare x y
   pure (denv, ustk, bstk, k)
-<<<<<<< HEAD
-  where
-  cmb w | Just r <- EC.lookup w (combRefs env) = r
-        | otherwise = error $ "exec: unknown combinator: " ++ show w
-  tag t | Just r <- EC.lookup t (tagRefs env) = r
-        | otherwise = error $ "exec: unknown data: " ++ show t
-exec _      !_   !denv !ustk !bstk !k (BPrim2 op i j) = do
-  (ustk,bstk) <- bprim2 ustk bstk op i j
-  pure (denv, ustk, bstk, k)
-exec _      !_   !denv !ustk !bstk !k (Pack t args) = do
-  clo <- buildData ustk bstk t args
-  bstk <- bump bstk
-  poke bstk clo
-  pure (denv, ustk, bstk, k)
-exec _      !_   !denv !ustk !bstk !k (Unpack i) = do
-  (ustk, bstk) <- dumpData ustk bstk =<< peekOff bstk i
-  pure (denv, ustk, bstk, k)
-exec _      !_   !denv !ustk !bstk !k (Print i) = do
-  t <- peekOffBi bstk i
-  Tx.putStrLn t
-  pure (denv, ustk, bstk, k)
-exec _      !_   !denv !ustk !bstk !k (Lit (MI n)) = do
-  ustk <- bump ustk
-  poke ustk n
-  pure (denv, ustk, bstk, k)
-exec _      !_   !denv !ustk !bstk !k (Lit (MD d)) = do
-  ustk <- bump ustk
-  pokeD ustk d
-  pure (denv, ustk, bstk, k)
-exec _      !_   !denv !ustk !bstk !k (Lit (MT t)) = do
-  bstk <- bump bstk
-  poke bstk (Foreign (Wrap Rf.textRef t))
-  pure (denv, ustk, bstk, k)
-exec _      !_   !denv !ustk !bstk !k (Lit (MM r)) = do
-  bstk <- bump bstk
-  poke bstk (Foreign (Wrap Rf.termLinkRef r))
-  pure (denv, ustk, bstk, k)
-exec _      !_   !denv !ustk !bstk !k (Lit (MY r)) = do
-  bstk <- bump bstk
-  poke bstk (Foreign (Wrap Rf.typeLinkRef r))
-  pure (denv, ustk, bstk, k)
-exec _      !_   !denv !ustk !bstk !k (Reset ps) = do
-  pure (denv, ustk, bstk, Mark ps clos k)
- where clos = EC.restrictKeys denv ps
-exec _      !_   !denv !ustk !bstk !k (Seq as) = do
-=======
 exec !_   !denv !ustk !bstk !k (BPrim2 op i j) = do
   (ustk,bstk) <- bprim2 ustk bstk op i j
   pure (denv, ustk, bstk, k)
@@ -312,23 +188,10 @@
   pure (denv, ustk, bstk, Mark ps clos k)
  where clos = EC.restrictKeys denv ps
 exec !_   !denv !ustk !bstk !k (Seq as) = do
->>>>>>> 44cfdd19
   l <- closureArgs bstk as
   bstk <- bump bstk
   pokeS bstk $ Sq.fromList l
   pure (denv, ustk, bstk, k)
-<<<<<<< HEAD
-exec unmask !env !denv !ustk !bstk !k (ForeignCall _ w args)
-  | Just (FF arg res ev) <- EC.lookup w (foreignFuncs env)
-  = uncurry (denv,,,k) <$>
-      unmask (arg ustk bstk args >>= ev >>= res ustk bstk)
-  | otherwise
-  = die $ "reference to unknown foreign function: " ++ show w
-exec unmask !env !denv !ustk !bstk !k (Fork lz) = do
-  tid <-
-    unmask $
-      forkEval env denv k lz <$> duplicate ustk <*> duplicate bstk
-=======
 exec !env !denv !ustk !bstk !k (ForeignCall _ w args)
   | Just (FF arg res ev) <- EC.lookup w (foreignFuncs env)
   = uncurry (denv,,,k) <$>
@@ -337,28 +200,11 @@
   = die $ "reference to unknown foreign function: " ++ show w
 exec !env !denv !ustk !bstk !k (Fork i) = do
   tid <- forkEval env =<< peekOff bstk i
->>>>>>> 44cfdd19
   bstk <- bump bstk
   poke bstk . Foreign . Wrap Rf.threadIdReference $ tid
   pure (denv, ustk, bstk, k)
 {-# inline exec #-}
 
-<<<<<<< HEAD
-maskTag :: Word64 -> Word64
-maskTag i = i .&. 0xFFFF
-
-eval :: Unmask -> SEnv -> DEnv
-     -> Stack 'UN -> Stack 'BX -> K -> Section -> IO ()
-eval unmask !env !denv !ustk !bstk !k (Match i (TestT df cs)) = do
-  t <- peekOffBi bstk i
-  eval unmask env denv ustk bstk k $ selectTextBranch t df cs
-eval unmask !env !denv !ustk !bstk !k (Match i br) = do
-  n <- peekOffN ustk i
-  eval unmask env denv ustk bstk k $ selectBranch n br
-eval unmask !env !denv !ustk !bstk !k (Yield args)
-  | asize ustk + asize bstk > 0 , BArg1 i <- args = do
-    peekOff bstk i >>= apply unmask env denv ustk bstk k False ZArgs
-=======
 eval :: SEnv -> DEnv
      -> Stack 'UN -> Stack 'BX -> K -> Section -> IO ()
 eval !env !denv !ustk !bstk !k (Match i (TestT df cs)) = do
@@ -370,40 +216,10 @@
 eval !env !denv !ustk !bstk !k (Yield args)
   | asize ustk + asize bstk > 0 , BArg1 i <- args = do
     peekOff bstk i >>= apply env denv ustk bstk k False ZArgs
->>>>>>> 44cfdd19
   | otherwise = do
     (ustk, bstk) <- moveArgs ustk bstk args
     ustk <- frameArgs ustk
     bstk <- frameArgs bstk
-<<<<<<< HEAD
-    yield unmask env denv ustk bstk k
-eval unmask !env !denv !ustk !bstk !k (App ck r args) =
-  resolve env denv bstk r
-    >>= apply unmask env denv ustk bstk k ck args
-eval unmask !env !denv !ustk !bstk !k (Call ck n args)
-  | Just cmb <- EC.lookup n (combs env)
-  = enter unmask env denv ustk bstk k ck args cmb
-  | otherwise = die $ "eval: unknown combinator: " ++ show n
-eval unmask !env !denv !ustk !bstk !k (Jump i args) =
-  peekOff bstk i >>= jump unmask env denv ustk bstk k args
-eval unmask !env !denv !ustk !bstk !k (Let nw nx) = do
-  (ustk, ufsz, uasz) <- saveFrame ustk
-  (bstk, bfsz, basz) <- saveFrame bstk
-  eval unmask env denv ustk bstk (Push ufsz bfsz uasz basz nx k) nw
-eval unmask !env !denv !ustk !bstk !k (Ins i nx) = do
-  (denv, ustk, bstk, k) <- exec unmask env denv ustk bstk k i
-  eval unmask env denv ustk bstk k nx
-eval _      !_   !_    !_    !_    !_ Exit = pure ()
-eval _      !_   !_    !_    !_    !_ (Die s) = die s
-{-# noinline eval #-}
-
-forkEval
-  :: SEnv -> DEnv
-  -> K -> Section -> Stack 'UN -> Stack 'BX -> IO ThreadId
-forkEval env denv k nx ustk bstk = forkIOWithUnmask $ \unmask -> do
-  (denv, ustk, bstk, k) <- discardCont denv ustk bstk k 0
-  eval unmask env denv ustk bstk k nx
-=======
     yield env denv ustk bstk k
 eval !env !denv !ustk !bstk !k (App ck r args) =
   resolve env denv bstk r
@@ -439,30 +255,19 @@
     -- Left e
     DataB1 _ 0 e -> throwIO $ BU e
     _ -> pure ()
->>>>>>> 44cfdd19
 {-# inline forkEval #-}
 
 -- fast path application
 enter
-<<<<<<< HEAD
-  :: Unmask -> SEnv -> DEnv -> Stack 'UN -> Stack 'BX -> K
-  -> Bool -> Args -> Comb -> IO ()
-enter unmask !env !denv !ustk !bstk !k !ck !args !comb = do
-=======
   :: SEnv -> DEnv -> Stack 'UN -> Stack 'BX -> K
   -> Bool -> Args -> Comb -> IO ()
 enter !env !denv !ustk !bstk !k !ck !args !comb = do
->>>>>>> 44cfdd19
   ustk <- if ck then ensure ustk uf else pure ustk
   bstk <- if ck then ensure bstk bf else pure bstk
   (ustk, bstk) <- moveArgs ustk bstk args
   ustk <- acceptArgs ustk ua
   bstk <- acceptArgs bstk ba
-<<<<<<< HEAD
-  eval unmask env denv ustk bstk k entry
-=======
   eval env denv ustk bstk k entry
->>>>>>> 44cfdd19
   where
   Lam ua ba uf bf entry = comb
 {-# inline enter #-}
@@ -480,17 +285,10 @@
 
 -- slow path application
 apply
-<<<<<<< HEAD
-  :: Unmask -> SEnv -> DEnv -> Stack 'UN -> Stack 'BX -> K
-  -> Bool -> Args -> Closure -> IO ()
-apply unmask !env !denv !ustk !bstk !k !ck !args clo = case clo of
-  PAp comb@(Lam_ ua ba uf bf entry) useg bseg
-=======
   :: SEnv -> DEnv -> Stack 'UN -> Stack 'BX -> K
   -> Bool -> Args -> Closure -> IO ()
 apply !env !denv !ustk !bstk !k !ck !args clo = case clo of
   PAp comb@(combSection env -> Lam ua ba uf bf entry) useg bseg
->>>>>>> 44cfdd19
     | ck || ua <= uac && ba <= bac -> do
       ustk <- ensure ustk uf
       bstk <- ensure bstk bf
@@ -499,22 +297,14 @@
       bstk <- dumpSeg bstk bseg A
       ustk <- acceptArgs ustk ua
       bstk <- acceptArgs bstk ba
-<<<<<<< HEAD
-      eval unmask env denv ustk bstk k entry
-=======
       eval env denv ustk bstk k entry
->>>>>>> 44cfdd19
     | otherwise -> do
       (useg, bseg) <- closeArgs C ustk bstk useg bseg args
       ustk <- discardFrame =<< frameArgs ustk
       bstk <- discardFrame =<< frameArgs bstk
       bstk <- bump bstk
       poke bstk $ PAp comb useg bseg
-<<<<<<< HEAD
-      yield unmask env denv ustk bstk k
-=======
       yield env denv ustk bstk k
->>>>>>> 44cfdd19
    where
    uac = asize ustk + ucount args + uscount useg
    bac = asize bstk + bcount args + bscount bseg
@@ -523,54 +313,31 @@
         bstk <- discardFrame bstk
         bstk <- bump bstk
         poke bstk clo
-<<<<<<< HEAD
-        yield unmask env denv ustk bstk k
-=======
         yield env denv ustk bstk k
->>>>>>> 44cfdd19
       | otherwise -> die $ "applying non-function: " ++ show clo
 {-# inline apply #-}
 
 jump
-<<<<<<< HEAD
-  :: Unmask -> SEnv -> DEnv
-  -> Stack 'UN -> Stack 'BX -> K
-  -> Args -> Closure -> IO ()
-jump unmask !env !denv !ustk !bstk !k !args clo = case clo of
-=======
   :: SEnv -> DEnv
   -> Stack 'UN -> Stack 'BX -> K
   -> Args -> Closure -> IO ()
 jump !env !denv !ustk !bstk !k !args clo = case clo of
->>>>>>> 44cfdd19
   Captured sk useg bseg -> do
     (useg, bseg) <- closeArgs K ustk bstk useg bseg args
     ustk <- discardFrame ustk
     bstk <- discardFrame bstk
     ustk <- dumpSeg ustk useg . F $ ucount args
     bstk <- dumpSeg bstk bseg . F $ bcount args
-<<<<<<< HEAD
-    repush unmask env ustk bstk denv sk k
-=======
     repush env ustk bstk denv sk k
->>>>>>> 44cfdd19
   _ -> die "jump: non-cont"
 {-# inline jump #-}
 
 repush
-<<<<<<< HEAD
-  :: Unmask -> SEnv
-  -> Stack 'UN -> Stack 'BX -> DEnv -> K -> K -> IO ()
-repush unmask !env !ustk !bstk = go
- where
- go !denv KE !k = yield unmask env denv ustk bstk k
-=======
   :: SEnv
   -> Stack 'UN -> Stack 'BX -> DEnv -> K -> K -> IO ()
 repush !env !ustk !bstk = go
  where
  go !denv KE !k = yield env denv ustk bstk k
->>>>>>> 44cfdd19
  go !denv (Mark ps cs sk) !k = go denv' sk $ Mark ps cs' k
   where
   denv' = cs <> EC.withoutKeys denv ps
@@ -1420,34 +1187,19 @@
 {-# inline bprim2 #-}
 
 yield
-<<<<<<< HEAD
-  :: Unmask -> SEnv -> DEnv
-  -> Stack 'UN -> Stack 'BX -> K -> IO ()
-yield unmask !env !denv !ustk !bstk !k = leap denv k
-=======
   :: SEnv -> DEnv
   -> Stack 'UN -> Stack 'BX -> K -> IO ()
 yield !env !denv !ustk !bstk !k = leap denv k
->>>>>>> 44cfdd19
  where
  leap !denv0 (Mark ps cs k) = do
    let denv = cs <> EC.withoutKeys denv0 ps
        clo = denv0 EC.! EC.findMin ps
-<<<<<<< HEAD
-   poke bstk . DataB1 0 =<< peek bstk
-   apply unmask env denv ustk bstk k False (BArg1 0) clo
- leap !denv (Push ufsz bfsz uasz basz nx k) = do
-   ustk <- restoreFrame ustk ufsz uasz
-   bstk <- restoreFrame bstk bfsz basz
-   eval unmask env denv ustk bstk k nx
-=======
    poke bstk . DataB1 Rf.effectRef 0 =<< peek bstk
    apply env denv ustk bstk k False (BArg1 0) clo
  leap !denv (Push ufsz bfsz uasz basz nx k) = do
    ustk <- restoreFrame ustk ufsz uasz
    bstk <- restoreFrame bstk bfsz basz
    eval env denv ustk bstk k nx
->>>>>>> 44cfdd19
  leap _ (CB (Hook f)) = f ustk bstk
  leap _ KE = pure ()
 {-# inline yield #-}
@@ -1503,16 +1255,10 @@
 {-# inline discardCont #-}
 
 resolve :: SEnv -> DEnv -> Stack 'BX -> Ref -> IO Closure
-<<<<<<< HEAD
-resolve env _ _ (Env i) = case EC.lookup i (combs env) of
-  Just cmb -> return $ PAp (IC i cmb) unull bnull
-  _ -> die $ "resolve: looked up unknown combinator: " ++ show i
-=======
 resolve env _ _ (Env n i)
   | Just r <- EC.lookup n $ combRefs env
   = pure $ PAp (CIx r n i) unull bnull
   | otherwise = die $ "resolve: missing reference for comb: " ++ show n
->>>>>>> 44cfdd19
 resolve _ _ bstk (Stk i) = peekOff bstk i
 resolve _ denv _ (Dyn i) = case EC.lookup i denv of
   Just clo -> pure clo
