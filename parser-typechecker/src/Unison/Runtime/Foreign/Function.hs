{-# language GADTs #-}
{-# language DataKinds #-}
{-# language ViewPatterns #-}
{-# language RecordWildCards #-}
{-# language UndecidableInstances #-}

module Unison.Runtime.Foreign.Function
  ( ForeignFunc(..)
  , ForeignConvention(..)
  , mkForeign
  )
  where

import GHC.IO.Exception (IOException(..), IOErrorType(..))

import Control.Concurrent (ThreadId)
import Control.Concurrent.MVar (MVar)
import Data.Foldable (toList)
import Data.Text (Text, pack, unpack)
import Data.Time.Clock.POSIX (POSIXTime)
import qualified Data.Sequence as Sq
import Data.Word (Word64)
import Network.Socket (Socket)
import System.IO (BufferMode(..), SeekMode, Handle, IOMode)
import Unison.Util.Bytes (Bytes)

import Unison.Type (mvarRef)
import Unison.Symbol (Symbol)

import Unison.Runtime.ANF (SuperGroup, Mem(..), Value)
import Unison.Runtime.MCode
import Unison.Runtime.Exception
import Unison.Runtime.Foreign
import Unison.Runtime.Stack

-- Foreign functions operating on stacks
data ForeignFunc where
  FF :: (Stack 'UN -> Stack 'BX -> Args -> IO a)
     -> (Stack 'UN -> Stack 'BX -> r -> IO (Stack 'UN, Stack 'BX))
     -> (a -> IO r)
     -> ForeignFunc

instance Show ForeignFunc where
  show _ = "ForeignFunc"
instance Eq ForeignFunc where
  _ == _ = error "Eq ForeignFunc"
instance Ord ForeignFunc where
  compare _ _ = error "Ord ForeignFunc"

class ForeignConvention a where
  readForeign
    :: [Int] -> [Int] -> Stack 'UN -> Stack 'BX -> IO ([Int], [Int], a)
  writeForeign
    :: Stack 'UN -> Stack 'BX -> a -> IO (Stack 'UN, Stack 'BX)

mkForeign
  :: (ForeignConvention a, ForeignConvention r)
  => (a -> IO r)
  -> ForeignFunc
mkForeign ev = FF readArgs writeForeign ev
  where
  readArgs ustk bstk (argsToLists -> (us,bs))
    = readForeign us bs ustk bstk >>= \case
        ([], [], a) -> pure a
        _ -> die "mkForeign: too many arguments for foreign function"

instance ForeignConvention Int where
  readForeign (i:us) bs ustk _ = (us,bs,) <$> peekOff ustk i
  readForeign [    ] _  _    _ = foreignCCError "Int"
  writeForeign ustk bstk i = do
    ustk <- bump ustk
    (ustk, bstk) <$ poke ustk i

instance ForeignConvention Word64 where
  readForeign (i:us) bs ustk _ = (us,bs,) <$> peekOffN ustk i
  readForeign [] _ _ _ = foreignCCError "Word64"
  writeForeign ustk bstk n = do
    ustk <- bump ustk
    (ustk, bstk) <$ pokeN ustk n

instance ForeignConvention Closure where
  readForeign us (i:bs) _ bstk = (us,bs,) <$> peekOff bstk i
  readForeign _  [    ] _ _    = foreignCCError "Closure"
  writeForeign ustk bstk c = do
    bstk <- bump bstk
    (ustk, bstk) <$ poke bstk c

instance ForeignConvention Text where
  readForeign = readForeignBuiltin
  writeForeign = writeForeignBuiltin

instance ForeignConvention Bytes where
  readForeign = readForeignBuiltin
  writeForeign = writeForeignBuiltin

instance ForeignConvention Socket where
  readForeign = readForeignBuiltin
  writeForeign = writeForeignBuiltin

instance ForeignConvention ThreadId where
  readForeign = readForeignBuiltin
  writeForeign = writeForeignBuiltin

instance ForeignConvention Handle where
  readForeign = readForeignBuiltin
  writeForeign = writeForeignBuiltin

instance ForeignConvention POSIXTime where
  readForeign = readForeignAs (fromIntegral :: Int -> POSIXTime)
  writeForeign = writeForeignAs (round :: POSIXTime -> Int)

instance ForeignConvention a => ForeignConvention (Maybe a) where
  readForeign (i:us) bs ustk bstk
    = peekOff ustk i >>= \case
        0 -> pure (us, bs, Nothing)
        1 -> fmap Just <$> readForeign us bs ustk bstk
        _ -> foreignCCError "Maybe"
  readForeign [] _ _ _ = foreignCCError "Maybe"

  writeForeign ustk bstk Nothing = do
    ustk <- bump ustk
    (ustk,bstk) <$ poke ustk 0
  writeForeign ustk bstk (Just x) = do
    (ustk,bstk) <- writeForeign ustk bstk x
    ustk <- bump ustk
    (ustk,bstk) <$ poke ustk 1

instance (ForeignConvention a, ForeignConvention b)
      => ForeignConvention (Either a b)
  where
  readForeign (i:us) bs ustk bstk
    = peekOff ustk i >>= \case
        0 -> readForeignAs Left us bs ustk bstk
        1 -> readForeignAs Right us bs ustk bstk
        _ -> foreignCCError "Either"
  readForeign _ _ _ _ = foreignCCError "Either"

  writeForeign ustk bstk (Left a) = do
    (ustk,bstk) <- writeForeign ustk bstk a
    ustk <- bump ustk
    (ustk,bstk) <$ poke ustk 0
  writeForeign ustk bstk (Right b) = do
    (ustk,bstk) <- writeForeign ustk bstk b
    ustk <- bump ustk
    (ustk,bstk) <$ poke ustk 1

ioeDecode :: Int -> IOErrorType
ioeDecode 0 = AlreadyExists
ioeDecode 1 = NoSuchThing
ioeDecode 2 = ResourceBusy
ioeDecode 3 = ResourceExhausted
ioeDecode 4 = EOF
ioeDecode 5 = IllegalOperation
ioeDecode 6 = PermissionDenied
ioeDecode 7 = UserError
ioeDecode _ = error "ioeDecode"

ioeEncode :: IOErrorType -> Int
ioeEncode AlreadyExists = 0
ioeEncode NoSuchThing = 1
ioeEncode ResourceBusy = 2
ioeEncode ResourceExhausted = 3
ioeEncode EOF = 4
ioeEncode IllegalOperation = 5
ioeEncode PermissionDenied = 6
ioeEncode UserError = 7
ioeEncode _ = error "ioeDecode"

instance ForeignConvention IOException where
  readForeign = readForeignAs (bld . ioeDecode)
    where
    bld t = IOError Nothing t "" "" Nothing Nothing

  writeForeign = writeForeignAs (ioeEncode . ioe_type)

readForeignAs
  :: ForeignConvention a
  => (a -> b)
  -> [Int] -> [Int]
  -> Stack 'UN -> Stack 'BX
  -> IO ([Int], [Int], b)
readForeignAs f us bs ustk bstk = fmap f <$> readForeign us bs ustk bstk

writeForeignAs
  :: ForeignConvention b
  => (a -> b)
  -> Stack 'UN -> Stack 'BX
  -> a -> IO (Stack 'UN, Stack 'BX)
writeForeignAs f ustk bstk x = writeForeign ustk bstk (f x)

readForeignEnum
  :: Enum a
  => [Int] -> [Int] -> Stack 'UN -> Stack 'BX
  -> IO ([Int], [Int], a)
readForeignEnum = readForeignAs toEnum

writeForeignEnum
  :: Enum a
  => Stack 'UN -> Stack 'BX -> a
  -> IO (Stack 'UN, Stack 'BX)
writeForeignEnum = writeForeignAs fromEnum

readForeignBuiltin
  :: BuiltinForeign b
  => [Int] -> [Int] -> Stack 'UN -> Stack 'BX
  -> IO ([Int], [Int], b)
readForeignBuiltin = readForeignAs (unwrapBuiltin . marshalToForeign)

writeForeignBuiltin
  :: BuiltinForeign b
  => Stack 'UN -> Stack 'BX -> b
  -> IO (Stack 'UN, Stack 'BX)
writeForeignBuiltin = writeForeignAs (Foreign . wrapBuiltin)

instance ForeignConvention Double where
  readForeign (i:us) bs ustk _ = (us,bs,) <$> peekOffD ustk i
  readForeign _ _ _ _ = foreignCCError "Double"
  writeForeign ustk bstk d = bump ustk >>= \ustk ->
    (ustk,bstk) <$ pokeD ustk d

instance ForeignConvention Bool where
  readForeign = readForeignEnum
  writeForeign = writeForeignEnum
instance ForeignConvention String where
  readForeign = readForeignAs unpack
  writeForeign = writeForeignAs pack

instance ForeignConvention SeekMode where
  readForeign = readForeignEnum
  writeForeign = writeForeignEnum
instance ForeignConvention IOMode where
  readForeign = readForeignEnum
  writeForeign = writeForeignEnum

instance ForeignConvention () where
  readForeign us bs _ _ = pure (us, bs, ())
  writeForeign ustk bstk _ = pure (ustk, bstk)

instance (ForeignConvention a, ForeignConvention b)
      => ForeignConvention (a,b)
  where
  readForeign us bs ustk bstk = do
    (us,bs,a) <- readForeign us bs ustk bstk
    (us,bs,b) <- readForeign us bs ustk bstk
    pure (us, bs, (a,b))

  writeForeign ustk bstk (x, y) = do
    (ustk, bstk) <- writeForeign ustk bstk y
    writeForeign ustk bstk x

instance ( ForeignConvention a
         , ForeignConvention b
         , ForeignConvention c
         )
      => ForeignConvention (a,b,c)
  where
  readForeign us bs ustk bstk = do
    (us,bs,a) <- readForeign us bs ustk bstk
    (us,bs,b) <- readForeign us bs ustk bstk
    (us,bs,c) <- readForeign us bs ustk bstk
    pure (us, bs, (a,b,c))

  writeForeign ustk bstk (a,b,c) = do
    (ustk,bstk) <- writeForeign ustk bstk c
    (ustk,bstk) <- writeForeign ustk bstk b
    writeForeign ustk bstk a

instance ForeignConvention BufferMode where
  readForeign (i:us) bs ustk bstk
    = peekOff ustk i >>= \case
        0 -> pure (us, bs, NoBuffering)
        1 -> pure (us, bs, LineBuffering)
        2 -> pure (us, bs, BlockBuffering Nothing)
        3 -> fmap (BlockBuffering . Just)
               <$> readForeign us bs ustk bstk
        _ -> foreignCCError "BufferMode"
  readForeign _ _ _ _ = foreignCCError "BufferMode"
  writeForeign ustk bstk bm = bump ustk >>= \ustk ->
    case bm of
      NoBuffering -> (ustk,bstk) <$ poke ustk 0
      LineBuffering -> (ustk,bstk) <$ poke ustk 1
      BlockBuffering Nothing -> (ustk,bstk) <$ poke ustk 2
      BlockBuffering (Just n) -> do
        poke ustk n
        ustk <- bump ustk
        (ustk,bstk) <$ poke ustk 3

instance ForeignConvention [Closure] where
  readForeign us (i:bs) _ bstk
    = (us,bs,) . toList <$> peekOffS bstk i
  readForeign _ _ _ _ = foreignCCError "[Closure]"
  writeForeign ustk bstk l = do
    bstk <- bump bstk
    (ustk,bstk) <$ pokeS bstk (Sq.fromList l)

instance ForeignConvention [Foreign] where
  readForeign = readForeignAs (fmap marshalToForeign)
  writeForeign = writeForeignAs (fmap Foreign)

instance ForeignConvention (MVar Closure) where
  readForeign = readForeignAs (unwrapForeign . marshalToForeign)
  writeForeign = writeForeignAs (Foreign . Wrap mvarRef)

<<<<<<< HEAD
instance ForeignConvention (SuperGroup Symbol) where
  readForeign = readForeignBuiltin
  writeForeign = writeForeignBuiltin

instance ForeignConvention Value where
  readForeign = readForeignBuiltin
  writeForeign = writeForeignBuiltin

instance ForeignConvention Foreign where
  readForeign = readForeignAs marshalToForeign
  writeForeign = writeForeignAs Foreign

=======
instance {-# overlappable #-} BuiltinForeign b => ForeignConvention b where
  readForeign = readForeignBuiltin
  writeForeign = writeForeignBuiltin

>>>>>>> 5ccb117b
instance {-# overlappable #-} BuiltinForeign b => ForeignConvention [b]
  where
  readForeign us (i:bs) _ bstk
    = (us,bs,) . fmap (unwrapForeign . marshalToForeign)
    . toList <$> peekOffS bstk i
  readForeign _ _ _ _ = foreignCCError "[b]"
  writeForeign ustk bstk l = do
    bstk <- bump bstk
    (ustk,bstk) <$ pokeS bstk (Foreign . wrapBuiltin <$> Sq.fromList l)

foreignCCError :: String -> IO a
foreignCCError nm
  = die $ "mismatched foreign calling convention for `" ++ nm ++ "`"
<|MERGE_RESOLUTION|>--- conflicted
+++ resolved
@@ -301,7 +301,6 @@
   readForeign = readForeignAs (unwrapForeign . marshalToForeign)
   writeForeign = writeForeignAs (Foreign . Wrap mvarRef)
 
-<<<<<<< HEAD
 instance ForeignConvention (SuperGroup Symbol) where
   readForeign = readForeignBuiltin
   writeForeign = writeForeignBuiltin
@@ -314,12 +313,10 @@
   readForeign = readForeignAs marshalToForeign
   writeForeign = writeForeignAs Foreign
 
-=======
 instance {-# overlappable #-} BuiltinForeign b => ForeignConvention b where
   readForeign = readForeignBuiltin
   writeForeign = writeForeignBuiltin
 
->>>>>>> 5ccb117b
 instance {-# overlappable #-} BuiltinForeign b => ForeignConvention [b]
   where
   readForeign us (i:bs) _ bstk
