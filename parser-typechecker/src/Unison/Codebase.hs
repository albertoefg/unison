--- conflicted
+++ resolved
@@ -85,23 +85,6 @@
     installUcmDependencies,
     toCodeLookup,
     typeLookupForDependencies,
-<<<<<<< HEAD
-    importRemoteBranch,
-    viewRemoteBranch,
-    termsOfType,
-    termsOfTypeByReference,
-    termsMentioningType,
-    dependents,
-    isTerm,
-    isType,
-
-    -- * Unsafe variants
-    unsafeGetTerm,
-    unsafeGetTermWithType,
-    unsafeGetTypeDeclaration,
-    unsafeGetTypeOfTermById,
-=======
->>>>>>> b33f1962
   )
 where
 
@@ -286,25 +269,15 @@
   Referent.Ref r -> getTypeOfTerm c r
   Referent.Con r cid _ -> getTypeOfConstructor c r cid
 
-<<<<<<< HEAD
--- | Get non-transitive dependents of a reference (i.e. the terms which include the provided reference).
--- The dependents of a builtin type includes the set of builtin terms which
--- mention that type.
-=======
 -- | Get the set of terms, type declarations, and builtin types that depend on the given term, type declaration, or
 -- builtin type.
->>>>>>> b33f1962
 dependents :: Functor m => Codebase m v a -> Reference -> m (Set Reference)
 dependents c r =
   Set.union (Builtin.builtinTypeDependents r)
     . Set.map Reference.DerivedId
     <$> dependentsImpl c r
 
-<<<<<<< HEAD
--- | Get all terms which match the provided type.
-=======
 -- | Get the set of terms-or-constructors that have the given type.
->>>>>>> b33f1962
 termsOfType :: (Var v, Functor m) => Codebase m v a -> Type v a -> m (Set Referent.Referent)
 termsOfType c ty = termsOfTypeByReference c $ Hashing.typeToReference ty
 
@@ -314,11 +287,6 @@
   Set.union (Rel.lookupDom r Builtin.builtinTermsByType)
     . Set.map (fmap Reference.DerivedId)
     <$> termsOfTypeImpl c r
-<<<<<<< HEAD
-=======
-  where
-    r = Hashing.typeToReference ty
->>>>>>> b33f1962
 
 -- | Get the set of terms-or-constructors mention the given type anywhere in their signature.
 termsMentioningType :: (Var v, Functor m) => Codebase m v a -> Type v a -> m (Set Referent.Referent)
