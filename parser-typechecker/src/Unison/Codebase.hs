--- conflicted
+++ resolved
@@ -115,7 +115,6 @@
 import Unison.ConstructorReference (ConstructorReference, GConstructorReference(..))
 import Unison.DataDeclaration (Decl)
 import qualified Unison.DataDeclaration as DD
-import Unison.DataDeclaration.ConstructorId (ConstructorId)
 import Unison.Hash (Hash)
 import qualified Unison.Hashing.V2.Convert as Hashing
 import qualified Unison.Parser.Ann as Parser
@@ -205,13 +204,8 @@
     goType f (ref, decl) = putTypeDeclaration c ref (f decl)
 
 getTypeOfConstructor ::
-<<<<<<< HEAD
-  (Monad m, Ord v) => Codebase m v a -> Reference -> ConstructorId -> m (Maybe (Type v a))
-getTypeOfConstructor codebase (Reference.DerivedId r) cid = do
-=======
   (Monad m, Ord v) => Codebase m v a -> ConstructorReference -> m (Maybe (Type v a))
 getTypeOfConstructor codebase (ConstructorReference (Reference.DerivedId r) cid) = do
->>>>>>> 315db022
   maybeDecl <- getTypeDeclaration codebase r
   pure $ case maybeDecl of
     Nothing -> Nothing
