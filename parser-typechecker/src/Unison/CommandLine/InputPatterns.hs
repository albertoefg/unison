--- conflicted
+++ resolved
@@ -10,7 +10,6 @@
 import qualified Data.Map as Map
 import qualified Data.Set as Set
 import qualified Data.Text as Text
-import Data.Tuple.Extra (uncurry3)
 import System.Console.Haskeline.Completion (Completion (Completion))
 import qualified System.Console.Haskeline.Completion as Completion
 import qualified Text.Megaparsec as P
@@ -21,7 +20,6 @@
 import Unison.Codebase.Editor.Input (Input)
 import qualified Unison.Codebase.Editor.Input as Input
 import Unison.Codebase.Editor.RemoteRepo (ReadRemoteNamespace, WriteRemotePath, WriteRepo)
-import qualified Unison.Codebase.Editor.RemoteRepo as RemoteRepo
 import qualified Unison.Codebase.Editor.SlurpResult as SR
 import qualified Unison.Codebase.Editor.UriParser as UriParser
 import qualified Unison.Codebase.Path as Path
@@ -48,16 +46,6 @@
 import Unison.Util.Monoid (intercalateMap)
 import qualified Unison.Util.Pretty as P
 import qualified Unison.Util.Relation as R
-<<<<<<< HEAD
-import qualified Unison.Codebase.Editor.SlurpResult as SR
-import qualified Unison.Codebase.Editor.UriParser as UriParser
-import Unison.Codebase.Editor.RemoteRepo (ReadRemoteNamespace, WriteRemotePath, WriteRepo)
-import Unison.Codebase.Verbosity (Verbosity)
-import qualified Unison.Codebase.Verbosity as Verbosity
-import qualified Unison.CommandLine.Globbing as Globbing
-import Unison.NameSegment (NameSegment(NameSegment))
-=======
->>>>>>> e82359e8
 
 showPatternHelp :: InputPattern -> P.Pretty CT.ColorText
 showPatternHelp i =
@@ -2020,31 +2008,4 @@
     }
 
 collectNothings :: (a -> Maybe b) -> [a] -> [a]
-<<<<<<< HEAD
-collectNothings f as = [ a | (Nothing, a) <- map f as `zip` as ]
-=======
-collectNothings f as = [a | (Nothing, a) <- map f as `zip` as]
-
-patternFromInput :: Input -> InputPattern
-patternFromInput = \case
-  Input.PushRemoteBranchI _ _ SyncMode.ShortCircuit -> push
-  Input.PushRemoteBranchI _ _ SyncMode.Complete -> pushExhaustive
-  Input.PullRemoteBranchI _ _ SyncMode.ShortCircuit Verbosity.Default -> pull
-  Input.PullRemoteBranchI _ _ SyncMode.ShortCircuit Verbosity.Silent -> pullSilent
-  Input.PullRemoteBranchI _ _ SyncMode.Complete _ -> pushExhaustive
-  _ -> error "todo: finish this function"
-
-inputStringFromInput :: IsString s => Input -> P.Pretty s
-inputStringFromInput = \case
-  i@(Input.PushRemoteBranchI rh p' _) ->
-    (P.string . I.patternName $ patternFromInput i)
-      <> (" " <> maybe mempty (P.text . uncurry RemoteRepo.printHead) rh)
-      <> " "
-      <> P.shown p'
-  i@(Input.PullRemoteBranchI ns p' _ _) ->
-    (P.string . I.patternName $ patternFromInput i)
-      <> (" " <> maybe mempty (P.text . uncurry3 RemoteRepo.printNamespace) ns)
-      <> " "
-      <> P.shown p'
-  _ -> error "todo: finish this function"
->>>>>>> e82359e8
+collectNothings f as = [ a | (Nothing, a) <- map f as `zip` as ]