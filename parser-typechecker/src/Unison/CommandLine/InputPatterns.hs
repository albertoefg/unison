--- conflicted
+++ resolved
@@ -1657,7 +1657,6 @@
     )
 
 execute :: InputPattern
-<<<<<<< HEAD
 execute = InputPattern
   "run"
   []
@@ -1675,24 +1674,6 @@
     [w] -> pure $ Input.ExecuteI w []
     (w : ws) -> pure $ Input.ExecuteI w ws
     _   -> Left $ showPatternHelp execute)
-=======
-execute =
-  InputPattern
-    "run"
-    []
-    []
-    ( P.wrapColumn2
-        [ ( "`run mymain`",
-            "Runs `!mymain`, where `mymain` is searched for in the most recent"
-              <> "typechecked file, or in the codebase."
-          )
-        ]
-    )
-    ( \case
-        [w] -> pure . Input.ExecuteI $ w
-        _ -> Left $ showPatternHelp execute
-    )
->>>>>>> 2b5b07e8
 
 ioTest :: InputPattern
 ioTest =
@@ -1992,38 +1973,6 @@
       (k : fmap (\sn -> k <> "." <> sn) (allSubNamespaces b'))
 
 newNameArg :: ArgumentType
-<<<<<<< HEAD
-newNameArg = ArgumentType
-  { typeName = "new-name"
-  , suggestions = pathCompletor
-                    prefixIncomplete
-                    (Set.map ((<> ".") . Path.toText) . Branch.deepPaths)
-  , globTargets = mempty
-  }
-
-noCompletions :: ArgumentType
-noCompletions = ArgumentType
-  { typeName = "word"
-  , suggestions = I.noSuggestions
-  , globTargets = mempty
-  }
-
--- Arya: I could imagine completions coming from previous git pulls
-gitUrlArg :: ArgumentType
-gitUrlArg = ArgumentType
-  { typeName = "git-url"
-  , suggestions = let complete s = pure [Completion s s False]
-      in \input _ _ _ -> case input of
-           "gh" -> complete "https://github.com/"
-           "gl" -> complete "https://gitlab.com/"
-           "bb" -> complete "https://bitbucket.com/"
-           "ghs" -> complete "git@github.com:"
-           "gls" -> complete "git@gitlab.com:"
-           "bbs" -> complete "git@bitbucket.com:"
-           _ -> pure []
-  , globTargets = mempty
-  }
-=======
 newNameArg =
   ArgumentType
     { typeName = "new-name",
@@ -2059,7 +2008,6 @@
               _ -> pure [],
       globTargets = mempty
     }
->>>>>>> 2b5b07e8
 
 collectNothings :: (a -> Maybe b) -> [a] -> [a]
 collectNothings f as = [a | (Nothing, a) <- map f as `zip` as]
