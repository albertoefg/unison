--- conflicted
+++ resolved
@@ -1184,20 +1184,12 @@
   "List the dependents of the specified definition."
   (\case
     [thing] -> fmap Input.ListDependentsI $ parseHashQualifiedName thing
-<<<<<<< HEAD
-    _ -> Left (I.help names))
-=======
     _ -> Left (I.help dependents))
->>>>>>> dce53a90
 dependencies = InputPattern "dependencies" [] []
   "List the dependencies of the specified definition."
   (\case
     [thing] -> fmap Input.ListDependenciesI $ parseHashQualifiedName thing
-<<<<<<< HEAD
-    _ -> Left (I.help names))
-=======
     _ -> Left (I.help dependencies))
->>>>>>> dce53a90
 
 debugNumberedArgs :: InputPattern
 debugNumberedArgs = InputPattern "debug.numberedArgs" [] []
