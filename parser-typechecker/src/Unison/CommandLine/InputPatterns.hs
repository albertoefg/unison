{-
   This module defines 'InputPattern' values for every supported input command.
-}
module Unison.CommandLine.InputPatterns where

import qualified Control.Lens.Cons as Cons
import Data.Bifunctor (Bifunctor (bimap), first)
import Data.List (intercalate, isPrefixOf)
import Data.List.Extra (nubOrdOn)
import qualified Data.Map as Map
import qualified Data.Set as Set
import qualified Data.Text as Text
import System.Console.Haskeline.Completion (Completion (Completion))
import qualified System.Console.Haskeline.Completion as Completion
import qualified Text.Megaparsec as P
import Unison.Codebase (Codebase)
import qualified Unison.Codebase.Branch as Branch
import qualified Unison.Codebase.Branch.Merge as Branch
import qualified Unison.Codebase.Branch.Names as Branch
import Unison.Codebase.Editor.Input (Input)
import qualified Unison.Codebase.Editor.Input as Input
import Unison.Codebase.Editor.RemoteRepo (ReadRemoteNamespace, WriteRemotePath, WriteRepo)
import qualified Unison.Codebase.Editor.SlurpResult as SR
import qualified Unison.Codebase.Editor.UriParser as UriParser
import qualified Unison.Codebase.Path as Path
import qualified Unison.Codebase.Path.Parse as Path
import qualified Unison.Codebase.SyncMode as SyncMode
import Unison.Codebase.Verbosity (Verbosity)
import qualified Unison.Codebase.Verbosity as Verbosity
import Unison.CommandLine
import qualified Unison.CommandLine.Globbing as Globbing
import Unison.CommandLine.InputPattern
  ( ArgumentType (..),
    InputPattern (InputPattern),
    IsOptional (..),
  )
import qualified Unison.CommandLine.InputPattern as I
import qualified Unison.HashQualified as HQ
import qualified Unison.HashQualified' as HQ'
import Unison.Name (Name)
import qualified Unison.Name as Name
import Unison.NameSegment (NameSegment (NameSegment))
import qualified Unison.Names as Names
import Unison.Prelude
import qualified Unison.Util.ColorText as CT
import Unison.Util.Monoid (intercalateMap)
import qualified Unison.Util.Pretty as P
import qualified Unison.Util.Relation as R

showPatternHelp :: InputPattern -> P.Pretty CT.ColorText
showPatternHelp i =
  P.lines
    [ P.bold (fromString $ I.patternName i)
        <> fromString
          ( if not . null $ I.aliases i
              then " (or " <> intercalate ", " (I.aliases i) <> ")"
              else ""
          ),
      P.wrap $ I.help i
    ]

patternName :: InputPattern -> P.Pretty P.ColorText
patternName = fromString . I.patternName

-- `example list ["foo", "bar"]` (haskell) becomes `list foo bar` (pretty)
makeExample, makeExampleNoBackticks :: InputPattern -> [P.Pretty CT.ColorText] -> P.Pretty CT.ColorText
makeExample p args = P.group . backtick $ makeExampleNoBackticks p args
makeExampleNoBackticks p args =
  P.group $ intercalateMap " " id (P.nonEmpty $ fromString (I.patternName p) : args)

makeExample' :: InputPattern -> P.Pretty CT.ColorText
makeExample' p = makeExample p []

makeExampleEOS ::
  InputPattern -> [P.Pretty CT.ColorText] -> P.Pretty CT.ColorText
makeExampleEOS p args =
  P.group $
    backtick (intercalateMap " " id (P.nonEmpty $ fromString (I.patternName p) : args)) <> "."

helpFor :: InputPattern -> Either (P.Pretty CT.ColorText) Input
helpFor p = I.parse help [I.patternName p]

mergeBuiltins :: InputPattern
mergeBuiltins =
  InputPattern
    "builtins.merge"
    []
    []
    "Adds the builtins to `builtins.` in the current namespace (excluding `io` and misc)."
    (const . pure $ Input.MergeBuiltinsI)

mergeIOBuiltins :: InputPattern
mergeIOBuiltins =
  InputPattern
    "builtins.mergeio"
    []
    []
    "Adds all the builtins to `builtins.` in the current namespace, including `io` and misc."
    (const . pure $ Input.MergeIOBuiltinsI)

updateBuiltins :: InputPattern
updateBuiltins =
  InputPattern
    "builtins.update"
    []
    []
    ( "Adds all the builtins that are missing from this namespace, "
        <> "and deprecate the ones that don't exist in this version of Unison."
    )
    (const . pure $ Input.UpdateBuiltinsI)

todo :: InputPattern
todo =
  InputPattern
    "todo"
    []
    [(Optional, patchArg), (Optional, namespaceArg)]
    ( P.wrapColumn2
        [ ( makeExample' todo,
            "lists the refactor work remaining in the default patch for the current"
              <> " namespace."
          ),
          ( makeExample todo ["<patch>"],
            "lists the refactor work remaining in the given patch in the current "
              <> "namespace."
          ),
          ( makeExample todo ["<patch>", "[path]"],
            "lists the refactor work remaining in the given patch in given namespace."
          )
        ]
    )
    ( \case
        patchStr : ws -> mapLeft (warn . fromString) $ do
          patch <- Path.parseSplit' Path.definitionNameSegment patchStr
          branch <- case ws of
            [] -> pure Path.relativeEmpty'
            [pathStr] -> Path.parsePath' pathStr
            _ -> Left "`todo` just takes a patch and one optional namespace"
          Right $ Input.TodoI (Just patch) branch
        [] -> Right $ Input.TodoI Nothing Path.relativeEmpty'
    )

load :: InputPattern
load =
  InputPattern
    "load"
    []
    [(Optional, noCompletions)]
    ( P.wrapColumn2
        [ ( makeExample' load,
            "parses, typechecks, and evaluates the most recent scratch file."
          ),
          ( makeExample load ["<scratch file>"],
            "parses, typechecks, and evaluates the given scratch file."
          )
        ]
    )
    ( \case
        [] -> pure $ Input.LoadI Nothing
        [file] -> pure $ Input.LoadI . Just $ file
        _ -> Left (I.help load)
    )

add :: InputPattern
add =
  InputPattern
    "add"
    []
    [(ZeroPlus, noCompletions)]
    ( "`add` adds to the codebase all the definitions from the most recently "
        <> "typechecked file."
    )
    $ \ws -> case traverse HQ'.fromString ws of
      Just ws -> pure $ Input.AddI ws
      Nothing ->
        Left
          . warn
          . P.lines
          . fmap fromString
          . ("I don't know what these refer to:\n" :)
          $ collectNothings HQ'.fromString ws

previewAdd :: InputPattern
previewAdd =
  InputPattern
    "add.preview"
    []
    [(ZeroPlus, noCompletions)]
    ( "`add.preview` previews additions to the codebase from the most recently "
        <> "typechecked file. This command only displays cached typechecking "
        <> "results. Use `load` to reparse & typecheck the file if the context "
        <> "has changed."
    )
    $ \ws -> case traverse HQ'.fromString ws of
      Just ws -> pure $ Input.PreviewAddI ws
      Nothing ->
        Left
          . warn
          . P.lines
          . fmap fromString
          . ("I don't know what these refer to:\n" :)
          $ collectNothings HQ'.fromString ws

update :: InputPattern
update =
  InputPattern
    "update"
    []
    [ (Optional, patchArg),
      (ZeroPlus, noCompletions)
    ]
    ( P.wrap
        ( makeExample' update <> "works like"
            <> P.group (makeExample' add <> ",")
            <> "except that if a definition in the file has the same name as an"
            <> "existing definition, the name gets updated to point to the new"
            <> "definition. If the old definition has any dependents, `update` will"
            <> "add those dependents to a refactoring session, specified by an"
            <> "optional patch."
        )
        <> P.wrapColumn2
          [ ( makeExample' update,
              "adds all definitions in the .u file, noting replacements in the"
                <> "default patch for the current namespace."
            ),
            ( makeExample update ["<patch>"],
              "adds all definitions in the .u file, noting replacements in the"
                <> "specified patch."
            ),
            ( makeExample update ["<patch>", "foo", "bar"],
              "adds `foo`, `bar`, and their dependents from the .u file, noting"
                <> "any replacements into the specified patch."
            )
          ]
    )
    ( \case
        patchStr : ws -> do
          patch <- first fromString $ Path.parseSplit' Path.definitionNameSegment patchStr
          case traverse HQ'.fromString ws of
            Just ws -> Right $ Input.UpdateI (Just patch) ws
            Nothing ->
              Left . warn . P.lines . fmap fromString
                . ("I don't know what these refer to:\n" :)
                $ collectNothings HQ'.fromString ws
        [] -> Right $ Input.UpdateI Nothing []
    )

previewUpdate :: InputPattern
previewUpdate =
  InputPattern
    "update.preview"
    []
    [(ZeroPlus, noCompletions)]
    ( "`update.preview` previews updates to the codebase from the most "
        <> "recently typechecked file. This command only displays cached "
        <> "typechecking results. Use `load` to reparse & typecheck the file if "
        <> "the context has changed."
    )
    $ \ws -> case traverse HQ'.fromString ws of
      Just ws -> pure $ Input.PreviewUpdateI ws
      Nothing ->
        Left
          . warn
          . P.lines
          . fmap fromString
          . ("I don't know what these refer to:\n" :)
          $ collectNothings HQ'.fromString ws

patch :: InputPattern
patch =
  InputPattern
    "patch"
    []
    [(Required, patchArg), (Optional, namespaceArg)]
    ( P.wrap $
        makeExample' patch
          <> "rewrites any definitions that depend on "
          <> "definitions with type-preserving edits to use the updated versions of"
          <> "these dependencies."
    )
    ( \case
        patchStr : ws -> first fromString $ do
          patch <- Path.parseSplit' Path.definitionNameSegment patchStr
          branch <- case ws of
            [pathStr] -> Path.parsePath' pathStr
            _ -> pure Path.relativeEmpty'
          pure $ Input.PropagatePatchI patch branch
        [] ->
          Left $
            warn $
              makeExample' patch
                <> "takes a patch and an optional namespace."
    )

view :: InputPattern
view =
  InputPattern
    "view"
    []
    [(ZeroPlus, definitionQueryArg)]
    "`view foo` prints the definition of `foo`."
    ( fmap (Input.ShowDefinitionI Input.ConsoleLocation)
        . traverse parseHashQualifiedName
    )

display :: InputPattern
display =
  InputPattern
    "display"
    []
    [(ZeroPlus, definitionQueryArg)]
    "`display foo` prints a rendered version of the term `foo`."
    ( \xs -> Input.DisplayI Input.ConsoleLocation <$> (traverse parseHashQualifiedName xs)
    )

displayTo :: InputPattern
displayTo =
  InputPattern
    "display.to"
    []
    [(Required, noCompletions), (ZeroPlus, definitionQueryArg)]
    ( P.wrap $
        makeExample displayTo ["<filename>", "foo"]
          <> "prints a rendered version of the term `foo` to the given file."
    )
    ( \case
        (file : xs) ->
          Input.DisplayI (Input.FileLocation file) <$> traverse parseHashQualifiedName xs
        _ -> Left (I.help displayTo)
    )

docs :: InputPattern
docs =
  InputPattern
    "docs"
    []
    [(ZeroPlus, definitionQueryArg)]
    "`docs foo` shows documentation for the definition `foo`."
    (bimap fromString Input.DocsI . traverse Path.parseHQSplit')

ui :: InputPattern
ui =
  InputPattern
    "ui"
    []
    []
    "`ui` opens the Codebase UI in the default browser."
    (const $ pure Input.UiI)

undo :: InputPattern
undo =
  InputPattern
    "undo"
    []
    []
    "`undo` reverts the most recent change to the codebase."
    (const $ pure Input.UndoI)

viewByPrefix :: InputPattern
viewByPrefix =
  InputPattern
    "view.recursive"
    []
    [(OnePlus, definitionQueryArg)]
    "`view.recursive Foo` prints the definitions of `Foo` and `Foo.blah`."
    ( fmap (Input.ShowDefinitionByPrefixI Input.ConsoleLocation)
        . traverse parseHashQualifiedName
    )

find :: InputPattern
find =
  InputPattern
    "find"
    []
    [(ZeroPlus, fuzzyDefinitionQueryArg)]
    ( P.wrapColumn2
        [ ("`find`", "lists all definitions in the current namespace."),
          ( "`find foo`",
            "lists all definitions with a name similar to 'foo' in the current "
              <> "namespace."
          ),
          ( "`find foo bar`",
            "lists all definitions with a name similar to 'foo' or 'bar' in the "
              <> "current namespace."
          )
        ]
    )
    (pure . Input.SearchByNameI False False)

findShallow :: InputPattern
findShallow =
  InputPattern
    "list"
    ["ls"]
    [(Optional, namespaceArg)]
    ( P.wrapColumn2
        [ ("`list`", "lists definitions and namespaces at the current level of the current namespace."),
          ("`list foo`", "lists the 'foo' namespace."),
          ("`list .foo`", "lists the '.foo' namespace.")
        ]
    )
    ( \case
        [] -> pure $ Input.FindShallowI Path.relativeEmpty'
        [path] -> first fromString $ do
          p <- Path.parsePath' path
          pure $ Input.FindShallowI p
        _ -> Left (I.help findShallow)
    )

findVerbose :: InputPattern
findVerbose =
  InputPattern
    "find.verbose"
    ["list.verbose", "ls.verbose"]
    [(ZeroPlus, fuzzyDefinitionQueryArg)]
    ( "`find.verbose` searches for definitions like `find`, but includes hashes "
        <> "and aliases in the results."
    )
    (pure . Input.SearchByNameI True False)

findPatch :: InputPattern
findPatch =
  InputPattern
    "find.patch"
    ["list.patch", "ls.patch"]
    []
    ( P.wrapColumn2
        [("`find.patch`", "lists all patches in the current namespace.")]
    )
    (pure . const Input.FindPatchI)

renameTerm :: InputPattern
renameTerm =
  InputPattern
    "move.term"
    ["rename.term"]
    [ (Required, exactDefinitionTermQueryArg),
      (Required, newNameArg)
    ]
    "`move.term foo bar` renames `foo` to `bar`."
    ( \case
        [oldName, newName] -> first fromString $ do
          src <- Path.parseHQSplit' oldName
          target <- Path.parseSplit' Path.definitionNameSegment newName
          pure $ Input.MoveTermI src target
        _ ->
          Left . P.warnCallout $
            P.wrap
              "`rename.term` takes two arguments, like `rename.term oldname newname`."
    )

renameType :: InputPattern
renameType =
  InputPattern
    "move.type"
    ["rename.type"]
    [ (Required, exactDefinitionTypeQueryArg),
      (Required, newNameArg)
    ]
    "`move.type foo bar` renames `foo` to `bar`."
    ( \case
        [oldName, newName] -> first fromString $ do
          src <- Path.parseHQSplit' oldName
          target <- Path.parseSplit' Path.definitionNameSegment newName
          pure $ Input.MoveTypeI src target
        _ ->
          Left . P.warnCallout $
            P.wrap
              "`rename.type` takes two arguments, like `rename.type oldname newname`."
    )

delete :: InputPattern
delete =
  InputPattern
    "delete"
    []
    [(OnePlus, definitionQueryArg)]
    "`delete foo` removes the term or type name `foo` from the namespace."
    ( \case
        [query] -> first fromString $ do
          p <- Path.parseHQSplit' query
          pure $ Input.DeleteI p
        _ ->
          Left . P.warnCallout $
            P.wrap
              "`delete` takes an argument, like `delete name`."
    )

deleteTerm :: InputPattern
deleteTerm =
  InputPattern
    "delete.term"
    []
    [(OnePlus, exactDefinitionTermQueryArg)]
    "`delete.term foo` removes the term name `foo` from the namespace."
    ( \case
        [query] -> first fromString $ do
          p <- Path.parseHQSplit' query
          pure $ Input.DeleteTermI p
        _ ->
          Left . P.warnCallout $
            P.wrap
              "`delete.term` takes an argument, like `delete.term name`."
    )

deleteType :: InputPattern
deleteType =
  InputPattern
    "delete.type"
    []
    [(OnePlus, exactDefinitionTypeQueryArg)]
    "`delete.type foo` removes the type name `foo` from the namespace."
    ( \case
        [query] -> first fromString $ do
          p <- Path.parseHQSplit' query
          pure $ Input.DeleteTypeI p
        _ ->
          Left . P.warnCallout $
            P.wrap
              "`delete.type` takes an argument, like `delete.type name`."
    )

deleteTermReplacementCommand :: String
deleteTermReplacementCommand = "delete.term-replacement"

deleteTypeReplacementCommand :: String
deleteTypeReplacementCommand = "delete.type-replacement"

deleteReplacement :: Bool -> InputPattern
deleteReplacement isTerm =
  InputPattern
    commandName
    []
    [(Required, if isTerm then exactDefinitionTermQueryArg else exactDefinitionTypeQueryArg), (Optional, patchArg)]
    ( P.string $
        commandName
          <> " <foo> <patch>` removes any edit of the "
          <> str
          <> " `foo` from the patch `patch`, "
          <> "or from the default patch if none is specified.  Note that `foo` refers to the "
          <> "original name for the "
          <> str
          <> " - not the one in place after the edit."
    )
    ( \case
        query : patch -> do
          patch <-
            first fromString
              . traverse (Path.parseSplit' Path.definitionNameSegment)
              $ listToMaybe patch
          q <- parseHashQualifiedName query
          pure $ input q patch
        _ ->
          Left
            . P.warnCallout
            . P.wrapString
            $ commandName
              <> " needs arguments. See `help "
              <> commandName
              <> "`."
    )
  where
    input =
      if isTerm
        then Input.RemoveTermReplacementI
        else Input.RemoveTypeReplacementI
    str = if isTerm then "term" else "type"
    commandName =
      if isTerm
        then deleteTermReplacementCommand
        else deleteTypeReplacementCommand

deleteTermReplacement :: InputPattern
deleteTermReplacement = deleteReplacement True

deleteTypeReplacement :: InputPattern
deleteTypeReplacement = deleteReplacement False

parseHashQualifiedName ::
  String -> Either (P.Pretty CT.ColorText) (HQ.HashQualified Name)
parseHashQualifiedName s =
  maybe
    ( Left
        . P.warnCallout
        . P.wrap
        $ P.string s
          <> " is not a well-formed name, hash, or hash-qualified name. "
          <> "I expected something like `foo`, `#abc123`, or `foo#abc123`."
    )
    Right
    $ HQ.fromString s

aliasTerm :: InputPattern
aliasTerm =
  InputPattern
    "alias.term"
    []
    [(Required, exactDefinitionTermQueryArg), (Required, newNameArg)]
    "`alias.term foo bar` introduces `bar` with the same definition as `foo`."
    ( \case
        [oldName, newName] -> first fromString $ do
          source <- Path.parseShortHashOrHQSplit' oldName
          target <- Path.parseSplit' Path.definitionNameSegment newName
          pure $ Input.AliasTermI source target
        _ ->
          Left . warn $
            P.wrap
              "`alias.term` takes two arguments, like `alias.term oldname newname`."
    )

aliasType :: InputPattern
aliasType =
  InputPattern
    "alias.type"
    []
    [(Required, exactDefinitionTypeQueryArg), (Required, newNameArg)]
    "`alias.type Foo Bar` introduces `Bar` with the same definition as `Foo`."
    ( \case
        [oldName, newName] -> first fromString $ do
          source <- Path.parseShortHashOrHQSplit' oldName
          target <- Path.parseSplit' Path.definitionNameSegment newName
          pure $ Input.AliasTypeI source target
        _ ->
          Left . warn $
            P.wrap
              "`alias.type` takes two arguments, like `alias.type oldname newname`."
    )

aliasMany :: InputPattern
aliasMany =
  InputPattern
    "alias.many"
    ["copy"]
    [(Required, definitionQueryArg), (OnePlus, exactDefinitionOrPathArg)]
    ( P.group . P.lines $
        [ P.wrap $
            P.group (makeExample aliasMany ["<relative1>", "[relative2...]", "<namespace>"])
              <> "creates aliases `relative1`, `relative2`, ... in the namespace `namespace`.",
          P.wrap $
            P.group (makeExample aliasMany ["foo.foo", "bar.bar", ".quux"])
              <> "creates aliases `.quux.foo.foo` and `.quux.bar.bar`."
        ]
    )
    ( \case
        srcs@(_ : _) Cons.:> dest -> first fromString $ do
          sourceDefinitions <- traverse Path.parseHQSplit srcs
          destNamespace <- Path.parsePath' dest
          pure $ Input.AliasManyI sourceDefinitions destNamespace
        _ -> Left (I.help aliasMany)
    )

up :: InputPattern
up =
  InputPattern
    "up"
    []
    []
    (P.wrapColumn2 [(makeExample up [], "move current path up one level")])
    ( \case
        [] -> Right Input.UpI
        _ -> Left (I.help up)
    )

cd :: InputPattern
cd =
  InputPattern
    "namespace"
    ["cd", "j"]
    [(Required, namespaceArg)]
    ( P.wrapColumn2
        [ ( makeExample cd ["foo.bar"],
            "descends into foo.bar from the current namespace."
          ),
          ( makeExample cd [".cat.dog"],
            "sets the current namespace to the abolute namespace .cat.dog."
          )
        ]
    )
    ( \case
        [".."] -> Right Input.UpI
        [p] -> first fromString $ do
          p <- Path.parsePath' p
          pure . Input.SwitchBranchI $ Just p
        -- No args will trigger a fuzzy find when handled.
        [] -> pure (Input.SwitchBranchI Nothing)
        _ -> Left (I.help cd)
    )

back :: InputPattern
back =
  InputPattern
    "back"
    ["popd"]
    []
    ( P.wrapColumn2
        [ ( makeExample back [],
            "undoes the last" <> makeExample' cd <> "command."
          )
        ]
    )
    ( \case
        [] -> pure Input.PopBranchI
        _ -> Left (I.help cd)
    )

deleteBranch :: InputPattern
deleteBranch =
  InputPattern
    "delete.namespace"
    []
    [(Required, namespaceArg)]
    "`delete.namespace <foo>` deletes the namespace `foo`"
    ( \case
        ["."] ->
          first fromString
            . pure
            $ Input.DeleteBranchI Nothing
        [p] -> first fromString $ do
          p <- Path.parseSplit' Path.definitionNameSegment p
          pure . Input.DeleteBranchI $ Just p
        _ -> Left (I.help deleteBranch)
    )

deletePatch :: InputPattern
deletePatch =
  InputPattern
    "delete.patch"
    []
    [(Required, patchArg)]
    "`delete.patch <foo>` deletes the patch `foo`"
    ( \case
        [p] -> first fromString $ do
          p <- Path.parseSplit' Path.definitionNameSegment p
          pure . Input.DeletePatchI $ p
        _ -> Left (I.help deletePatch)
    )

movePatch :: String -> String -> Either (P.Pretty CT.ColorText) Input
movePatch src dest = first fromString $ do
  src <- Path.parseSplit' Path.definitionNameSegment src
  dest <- Path.parseSplit' Path.definitionNameSegment dest
  pure $ Input.MovePatchI src dest

copyPatch' :: String -> String -> Either (P.Pretty CT.ColorText) Input
copyPatch' src dest = first fromString $ do
  src <- Path.parseSplit' Path.definitionNameSegment src
  dest <- Path.parseSplit' Path.definitionNameSegment dest
  pure $ Input.CopyPatchI src dest

copyPatch :: InputPattern
copyPatch =
  InputPattern
    "copy.patch"
    []
    [(Required, patchArg), (Required, newNameArg)]
    "`copy.patch foo bar` copies the patch `foo` to `bar`."
    ( \case
        [src, dest] -> copyPatch' src dest
        _ -> Left (I.help copyPatch)
    )

renamePatch :: InputPattern
renamePatch =
  InputPattern
    "move.patch"
    ["rename.patch"]
    [(Required, patchArg), (Required, newNameArg)]
    "`move.patch foo bar` renames the patch `foo` to `bar`."
    ( \case
        [src, dest] -> movePatch src dest
        _ -> Left (I.help renamePatch)
    )

renameBranch :: InputPattern
renameBranch =
  InputPattern
    "move.namespace"
    ["rename.namespace"]
    [(Required, namespaceArg), (Required, newNameArg)]
    "`move.namespace foo bar` renames the path `bar` to `foo`."
    ( \case
        [".", dest] -> first fromString $ do
          dest <- Path.parseSplit' Path.definitionNameSegment dest
          pure $ Input.MoveBranchI Nothing dest
        [src, dest] -> first fromString $ do
          src <- Path.parseSplit' Path.definitionNameSegment src
          dest <- Path.parseSplit' Path.definitionNameSegment dest
          pure $ Input.MoveBranchI (Just src) dest
        _ -> Left (I.help renameBranch)
    )

history :: InputPattern
history =
  InputPattern
    "history"
    []
    [(Optional, namespaceArg)]
    ( P.wrapColumn2
        [ (makeExample history [], "Shows the history of the current path."),
          (makeExample history [".foo"], "Shows history of the path .foo."),
          ( makeExample history ["#9dndk3kbsk13nbpeu"],
            "Shows the history of the namespace with the given hash."
              <> "The full hash must be provided."
          )
        ]
    )
    ( \case
        [src] -> first fromString $ do
          p <- Input.parseBranchId src
          pure $ Input.HistoryI (Just 10) (Just 10) p
        [] -> pure $ Input.HistoryI (Just 10) (Just 10) (Right Path.currentPath)
        _ -> Left (I.help history)
    )

forkLocal :: InputPattern
forkLocal =
  InputPattern
    "fork"
    ["copy.namespace"]
    [ (Required, namespaceArg),
      (Required, newNameArg)
    ]
    (makeExample forkLocal ["src", "dest"] <> "creates the namespace `dest` as a copy of `src`.")
    ( \case
        [src, dest] -> first fromString $ do
          src <- Input.parseBranchId src
          dest <- Path.parsePath' dest
          pure $ Input.ForkLocalBranchI src dest
        _ -> Left (I.help forkLocal)
    )

resetRoot :: InputPattern
resetRoot =
  InputPattern
    "reset-root"
    []
    [(Required, namespaceArg)]
    ( P.wrapColumn2
        [ ( makeExample resetRoot [".foo"],
            "Reset the root namespace (along with its history) to that of the `.foo` namespace."
          ),
          ( makeExample resetRoot ["#9dndk3kbsk13nbpeu"],
            "Reset the root namespace (along with its history) to that of the namespace with hash `#9dndk3kbsk13nbpeu`."
          )
        ]
    )
    ( \case
        [src] -> first fromString $ do
          src <- Input.parseBranchId src
          pure $ Input.ResetRootI src
        _ -> Left (I.help resetRoot)
    )

pullSilent :: InputPattern
pullSilent =
  pullImpl "pull.silent" Verbosity.Silent

pull :: InputPattern
pull = pullImpl "pull" Verbosity.Default

pullImpl :: String -> Verbosity -> InputPattern
pullImpl name verbosity = do
  self
  where
    addendum = if Verbosity.isSilent verbosity then "without listing the merged entities" else ""
    self =
      InputPattern
        name
        []
        [(Optional, gitUrlArg), (Optional, namespaceArg)]
        ( P.lines
            [ P.wrap
                "The"
                <> makeExample' self
                <> "command merges a remote namespace into a local namespace"
                <> addendum,
              "",
              P.wrapColumn2
                [ ( makeExample self ["remote", "local"],
                    "merges the remote namespace `remote`"
                      <> "into the local namespace `local"
                  ),
                  ( makeExample self ["remote"],
                    "merges the remote namespace `remote`"
                      <> "into the current namespace"
                  ),
                  ( makeExample' self,
                    "merges the remote namespace configured in `.unisonConfig`"
                      <> "with the key `GitUrl.ns` where `ns` is the current namespace,"
                      <> "into the current namespace"
                  )
                ],
              "",
              P.wrap "where `remote` is a git repository, optionally followed by `:`"
                <> "and an absolute remote path, such as:",
              P.indentN 2 . P.lines $
                [ P.backticked "https://github.com/org/repo",
                  P.backticked "https://github.com/org/repo:.some.remote.path"
                ]
            ]
        )
        ( \case
            [] ->
              Right $ Input.PullRemoteBranchI Nothing Path.relativeEmpty' SyncMode.ShortCircuit verbosity
            [url] -> do
              ns <- parseUri "url" url
              Right $ Input.PullRemoteBranchI (Just ns) Path.relativeEmpty' SyncMode.ShortCircuit verbosity
            [url, path] -> do
              ns <- parseUri "url" url
              p <- first fromString $ Path.parsePath' path
              Right $ Input.PullRemoteBranchI (Just ns) p SyncMode.ShortCircuit verbosity
            _ -> Left (I.help self)
        )

pullExhaustive :: InputPattern
pullExhaustive =
  InputPattern
    "debug.pull-exhaustive"
    []
    [(Required, gitUrlArg), (Optional, namespaceArg)]
    ( P.lines
        [ P.wrap $
            "The " <> makeExample' pullExhaustive <> "command can be used in place of"
              <> makeExample' pull
              <> "to complete namespaces"
              <> "which were pulled incompletely due to a bug in UCM"
              <> "versions M1l and earlier.  It may be extra slow!"
        ]
    )
    ( \case
        [] ->
          Right $ Input.PullRemoteBranchI Nothing Path.relativeEmpty' SyncMode.Complete Verbosity.Default
        [url] -> do
          ns <- parseUri "url" url
          Right $ Input.PullRemoteBranchI (Just ns) Path.relativeEmpty' SyncMode.Complete Verbosity.Default
        [url, path] -> do
          ns <- parseUri "url" url
          p <- first fromString $ Path.parsePath' path
          Right $ Input.PullRemoteBranchI (Just ns) p SyncMode.Complete Verbosity.Default
        _ -> Left (I.help pull)
    )

push :: InputPattern
push =
  InputPattern
    "push"
    []
    [(Required, gitUrlArg), (Optional, namespaceArg)]
    ( P.lines
        [ P.wrap
            "The `push` command merges a local namespace into a remote namespace.",
          "",
          P.wrapColumn2
            [ ( "`push remote local`",
                "merges the contents of the local namespace `local`"
                  <> "into the remote namespace `remote`."
              ),
              ( "`push remote`",
                "publishes the current namespace into the remote namespace `remote`"
              ),
              ( "`push`",
                "publishes the current namespace"
                  <> "into the remote namespace configured in `.unisonConfig`"
                  <> "with the key `GitUrl.ns` where `ns` is the current namespace"
              )
            ],
          "",
          P.wrap "where `remote` is a git repository, optionally followed by `:`"
            <> "and an absolute remote path, such as:",
          P.indentN 2 . P.lines $
            [ P.backticked "https://github.com/org/repo",
              P.backticked "https://github.com/org/repo:.some.remote.path"
            ]
        ]
    )
    ( \case
        [] ->
          Right $ Input.PushRemoteBranchI Nothing Path.relativeEmpty' SyncMode.ShortCircuit
        url : rest -> do
          (repo, path) <- parsePushPath "url" url
          p <- case rest of
            [] -> Right Path.relativeEmpty'
            [path] -> first fromString $ Path.parsePath' path
            _ -> Left (I.help push)
          Right $ Input.PushRemoteBranchI (Just (repo, path)) p SyncMode.ShortCircuit
    )

pushExhaustive :: InputPattern
pushExhaustive =
  InputPattern
    "debug.push-exhaustive"
    []
    [(Required, gitUrlArg), (Optional, namespaceArg)]
    ( P.lines
        [ P.wrap $
            "The " <> makeExample' pushExhaustive <> "command can be used in place of"
              <> makeExample' push
              <> "to repair remote namespaces"
              <> "which were pushed incompletely due to a bug in UCM"
              <> "versions M1l and earlier. It may be extra slow!"
        ]
    )
    ( \case
        [] ->
          Right $ Input.PushRemoteBranchI Nothing Path.relativeEmpty' SyncMode.Complete
        url : rest -> do
          (repo, path) <- parsePushPath "url" url
          p <- case rest of
            [] -> Right Path.relativeEmpty'
            [path] -> first fromString $ Path.parsePath' path
            _ -> Left (I.help push)
          Right $ Input.PushRemoteBranchI (Just (repo, path)) p SyncMode.Complete
    )

createPullRequest :: InputPattern
createPullRequest =
  InputPattern
    "pull-request.create"
    ["pr.create"]
    [(Required, gitUrlArg), (Required, gitUrlArg), (Optional, namespaceArg)]
    ( P.group $
        P.lines
          [ P.wrap $
              makeExample createPullRequest ["base", "head"]
                <> "will generate a request to merge the remote repo `head`"
                <> "into the remote repo `base`.",
            "",
            "example: "
              <> makeExampleNoBackticks
                createPullRequest
                [ "https://github.com/unisonweb/base:.trunk",
                  "https://github.com/me/unison:.prs.base._myFeature"
                ]
          ]
    )
    ( \case
        [baseUrl, headUrl] -> do
          baseRepo <- parseUri "baseRepo" baseUrl
          headRepo <- parseUri "headRepo" headUrl
          pure $ Input.CreatePullRequestI baseRepo headRepo
        _ -> Left (I.help createPullRequest)
    )

loadPullRequest :: InputPattern
loadPullRequest =
  InputPattern
    "pull-request.load"
    ["pr.load"]
    [(Required, gitUrlArg), (Required, gitUrlArg), (Optional, namespaceArg)]
    ( P.lines
        [ P.wrap $
            makeExample loadPullRequest ["base", "head"]
              <> "will load a pull request for merging the remote repo `head` into the"
              <> "remote repo `base`, staging each in the current namespace"
              <> "(so make yourself a clean spot to work first).",
          P.wrap $
            makeExample loadPullRequest ["base", "head", "dest"]
              <> "will load a pull request for merging the remote repo `head` into the"
              <> "remote repo `base`, staging each in `dest`, which must be empty."
        ]
    )
    ( \case
        [baseUrl, headUrl] -> do
          baseRepo <- parseUri "baseRepo" baseUrl
          headRepo <- parseUri "topicRepo" headUrl
          pure $ Input.LoadPullRequestI baseRepo headRepo Path.relativeEmpty'
        [baseUrl, headUrl, dest] -> do
          baseRepo <- parseUri "baseRepo" baseUrl
          headRepo <- parseUri "topicRepo" headUrl
          destPath <- first fromString $ Path.parsePath' dest
          pure $ Input.LoadPullRequestI baseRepo headRepo destPath
        _ -> Left (I.help loadPullRequest)
    )

parseUri :: String -> String -> Either (P.Pretty P.ColorText) ReadRemoteNamespace
parseUri label input = do
  first
    (fromString . show) -- turn any parsing errors into a Pretty.
    (P.parse UriParser.repoPath label (Text.pack input))

parseWriteRepo :: String -> String -> Either (P.Pretty P.ColorText) WriteRepo
parseWriteRepo label input = do
  first
    (fromString . show) -- turn any parsing errors into a Pretty.
    (P.parse UriParser.writeRepo label (Text.pack input))

parsePushPath :: String -> String -> Either (P.Pretty P.ColorText) WriteRemotePath
parsePushPath label input = do
  first
    (fromString . show) -- turn any parsing errors into a Pretty.
    (P.parse UriParser.writeRepoPath label (Text.pack input))

squashMerge :: InputPattern
squashMerge =
  InputPattern
    "merge.squash"
    ["squash"]
    [(Required, namespaceArg), (Required, namespaceArg)]
    ( P.wrap $
        makeExample squashMerge ["src", "dest"]
          <> "merges `src` namespace into `dest`,"
          <> "discarding the history of `src` in the process."
          <> "The resulting `dest` will have (at most) 1"
          <> "additional history entry."
    )
    ( \case
        [src, dest] -> first fromString $ do
          src <- Path.parsePath' src
          dest <- Path.parsePath' dest
          pure $ Input.MergeLocalBranchI src dest Branch.SquashMerge
        _ -> Left (I.help squashMerge)
    )

mergeLocal :: InputPattern
mergeLocal =
  InputPattern
    "merge"
    []
    [ (Required, namespaceArg),
      (Optional, namespaceArg)
    ]
    ( P.column2
        [ ("`merge src`", "merges `src` namespace into the current namespace"),
          ("`merge src dest`", "merges `src` namespace into the `dest` namespace")
        ]
    )
    ( \case
        [src] -> first fromString $ do
          src <- Path.parsePath' src
          pure $ Input.MergeLocalBranchI src Path.relativeEmpty' Branch.RegularMerge
        [src, dest] -> first fromString $ do
          src <- Path.parsePath' src
          dest <- Path.parsePath' dest
          pure $ Input.MergeLocalBranchI src dest Branch.RegularMerge
        _ -> Left (I.help mergeLocal)
    )

diffNamespace :: InputPattern
diffNamespace =
  InputPattern
    "diff.namespace"
    []
    [(Required, namespaceArg), (Optional, namespaceArg)]
    ( P.column2
        [ ( "`diff.namespace before after`",
            P.wrap
              "shows how the namespace `after` differs from the namespace `before`"
          ),
          ( "`diff.namespace before`",
            P.wrap
              "shows how the current namespace differs from the namespace `before`"
          )
        ]
    )
    ( \case
        [before, after] -> first fromString $ do
          before <- Path.parsePath' before
          after <- Path.parsePath' after
          pure $ Input.DiffNamespaceI before after
        [before] -> first fromString $ do
          before <- Path.parsePath' before
          pure $ Input.DiffNamespaceI before Path.currentPath
        _ -> Left $ I.help diffNamespace
    )

previewMergeLocal :: InputPattern
previewMergeLocal =
  InputPattern
    "merge.preview"
    []
    [(Required, namespaceArg), (Optional, namespaceArg)]
    ( P.column2
        [ ( "`merge.preview src`",
            "shows how the current namespace will change after a `merge src`."
          ),
          ( "`merge.preview src dest`",
            "shows how `dest` namespace will change after a `merge src dest`."
          )
        ]
    )
    ( \case
        [src] -> first fromString $ do
          src <- Path.parsePath' src
          pure $ Input.PreviewMergeLocalBranchI src Path.relativeEmpty'
        [src, dest] -> first fromString $ do
          src <- Path.parsePath' src
          dest <- Path.parsePath' dest
          pure $ Input.PreviewMergeLocalBranchI src dest
        _ -> Left (I.help previewMergeLocal)
    )

replaceEdit ::
  ( HQ.HashQualified Name ->
    HQ.HashQualified Name ->
    Maybe Input.PatchPath ->
    Input
  ) ->
  InputPattern
replaceEdit f = self
  where
    self =
      InputPattern
        "replace"
        []
        [ (Required, definitionQueryArg),
          (Required, definitionQueryArg),
          (Optional, patchArg)
        ]
        ( P.wrapColumn2
            [ ( makeExample self ["<from>", "<to>", "<patch>"],
                "Replace the term/type <from> in the given patch with the term/type <to>."
              ),
              ( makeExample self ["<from>", "<to>"],
                "Replace the term/type <from> with <to> in the default patch."
              )
            ]
        )
        ( \case
            source : target : patch -> do
              patch <-
                first fromString
                  <$> traverse (Path.parseSplit' Path.definitionNameSegment)
                  $ listToMaybe patch
              sourcehq <- parseHashQualifiedName source
              targethq <- parseHashQualifiedName target
              pure $ f sourcehq targethq patch
            _ -> Left $ I.help self
        )

replace :: InputPattern
replace = replaceEdit Input.ReplaceI

viewReflog :: InputPattern
viewReflog =
  InputPattern
    "reflog"
    []
    []
    "`reflog` lists the changes that have affected the root namespace"
    ( \case
        [] -> pure Input.ShowReflogI
        _ ->
          Left . warn . P.string $
            I.patternName viewReflog ++ " doesn't take any arguments."
    )

edit :: InputPattern
edit =
  InputPattern
    "edit"
    []
    [(OnePlus, definitionQueryArg)]
    ( "`edit foo` prepends the definition of `foo` to the top of the most "
        <> "recently saved file."
    )
    ( fmap (Input.ShowDefinitionI Input.LatestFileLocation)
        . traverse parseHashQualifiedName
    )

topicNameArg :: ArgumentType
topicNameArg =
  ArgumentType
    { typeName = "topic",
      suggestions = \q _ _ _ -> pure (exactComplete q $ Map.keys helpTopicsMap),
      globTargets = mempty
    }

helpTopics :: InputPattern
helpTopics =
  InputPattern
    "help-topics"
    ["help-topic"]
    [(Optional, topicNameArg)]
    ("`help-topics` lists all topics and `help-topics <topic>` shows an explanation of that topic.")
    ( \case
        [] -> Left topics
        [topic] -> case Map.lookup topic helpTopicsMap of
          Nothing -> Left . warn $ "I don't know of that topic. Try `help-topics`."
          Just t -> Left t
        _ -> Left $ warn "Use `help-topics <topic>` or `help-topics`."
    )
  where
    topics =
      P.callout "🌻" $
        P.lines
          [ "Here's a list of topics I can tell you more about: ",
            "",
            P.indentN 2 $ P.sep "\n" (P.string <$> Map.keys helpTopicsMap),
            "",
            aside "Example" "use `help filestatus` to learn more about that topic."
          ]

helpTopicsMap :: Map String (P.Pretty P.ColorText)
helpTopicsMap =
  Map.fromList
    [ ("testcache", testCacheMsg),
      ("filestatus", fileStatusMsg),
      ("messages.disallowedAbsolute", disallowedAbsoluteMsg),
      ("namespaces", pathnamesMsg)
    ]
  where
    blankline = ("", "")
    fileStatusMsg =
      P.callout "📓" . P.lines $
        [ P.wrap $
            "Here's a list of possible status messages you might see"
              <> "for definitions in a .u file.",
          "",
          P.wrapColumn2
            [ ( P.bold $ SR.prettyStatus SR.Collision,
                "A definition with the same name as an existing definition. Doing"
                  <> "`update` instead of `add` will turn this failure into a successful"
                  <> "update."
              ),
              blankline,
              ( P.bold $ SR.prettyStatus SR.Conflicted,
                "A definition with the same name as an existing definition."
                  <> "Resolving the conflict and then trying an `update` again will"
                  <> "turn this into a successful update."
              ),
              blankline,
              ( P.bold $ SR.prettyStatus SR.TermExistingConstructorCollision,
                "A definition with the same name as an existing constructor for "
                  <> "some data type. Rename your definition or the data type before"
                  <> "trying again to `add` or `update`."
              ),
              blankline,
              ( P.bold $ SR.prettyStatus SR.ConstructorExistingTermCollision,
                "A type defined in the file has a constructor that's named the"
                  <> "same as an existing term. Rename that term or your constructor"
                  <> "before trying again to `add` or `update`."
              ),
              blankline,
              ( P.bold $ SR.prettyStatus SR.BlockedDependency,
                "This definition was blocked because it dependended on "
                  <> "a definition with a failed status."
              ),
              blankline,
              ( P.bold $ SR.prettyStatus SR.ExtraDefinition,
                "This definition was added because it was a dependency of"
                  <> "a definition explicitly selected."
              )
            ]
        ]
    testCacheMsg =
      P.callout "🎈" . P.lines $
        [ P.wrap $
            "Unison caches the results of " <> P.blue "test>"
              <> "watch expressions. Since these expressions are pure and"
              <> "always yield the same result when evaluated, there's no need"
              <> "to run them more than once!",
          "",
          P.wrap $
            "A test is rerun only if it has changed, or if one"
              <> "of the definitions it depends on has changed."
        ]
    pathnamesMsg =
      P.callout "\129488" . P.lines $
        [ P.wrap $
            "There are two kinds of namespaces," <> P.group (P.blue "absolute" <> ",")
              <> "such as"
              <> P.group ("(" <> P.blue ".foo.bar")
              <> "or"
              <> P.group (P.blue ".base.math.+" <> ")")
              <> "and"
              <> P.group (P.green "relative" <> ",")
              <> "such as"
              <> P.group ("(" <> P.green "math.sqrt")
              <> "or"
              <> P.group (P.green "util.List.++" <> ")."),
          "",
          P.wrap $
            "Relative names are converted to absolute names by prepending the current namespace."
              <> "For example, if your Unison prompt reads:",
          "",
          P.indentN 2 $ P.blue ".foo.bar>",
          "",
          "and your .u file looks like:",
          "",
          P.indentN 2 $ P.green "x" <> " = 41",
          "",
          P.wrap $
            "then doing an" <> P.blue "add"
              <> "will create the definition with the absolute name"
              <> P.group (P.blue ".foo.bar.x" <> " = 41"),
          "",
          P.wrap $
            "and you can refer to" <> P.green "x" <> "by its absolute name "
              <> P.blue ".foo.bar.x"
              <> "elsewhere"
              <> "in your code. For instance:",
          "",
          P.indentN 2 $
            "answerToLifeTheUniverseAndEverything = " <> P.blue ".foo.bar.x" <> " + 1"
        ]

    disallowedAbsoluteMsg =
      P.callout "\129302" . P.lines $
        [ P.wrap $
            "Although I can understand absolute (ex: .foo.bar) or"
              <> "relative (ex: util.math.sqrt) references to existing definitions"
              <> P.group ("(" <> P.blue "help namespaces")
              <> "to learn more),"
              <> "I can't yet handle giving new definitions with absolute names in a .u file.",
          "",
          P.wrap $
            "As a workaround, you can give definitions with a relative name"
              <> "temporarily (like `exports.blah.foo`) and then use `move.*` "
              <> "or `merge` commands to move stuff around afterwards."
        ]

help :: InputPattern
help =
  InputPattern
    "help"
    ["?"]
    [(Optional, commandNameArg)]
    "`help` shows general help and `help <cmd>` shows help for one command."
    ( \case
        [] ->
          Left $
            intercalateMap
              "\n\n"
              showPatternHelp
              (sortOn I.patternName validInputs)
        [isHelp -> Just msg] -> Left msg
        [cmd] -> case Map.lookup cmd commandsByName of
          Nothing -> Left . warn $ "I don't know of that command. Try `help`."
          Just pat -> Left $ showPatternHelp pat
        _ -> Left $ warn "Use `help <cmd>` or `help`."
    )
  where
    commandsByName =
      Map.fromList
        [ (n, i) | i <- validInputs, n <- I.patternName i : I.aliases i
        ]
    isHelp s = Map.lookup s helpTopicsMap

quit :: InputPattern
quit =
  InputPattern
    "quit"
    ["exit", ":q"]
    []
    "Exits the Unison command line interface."
    ( \case
        [] -> pure Input.QuitI
        _ -> Left "Use `quit`, `exit`, or <Ctrl-D> to quit."
    )

viewPatch :: InputPattern
viewPatch =
  InputPattern
    "view.patch"
    []
    [(Required, patchArg)]
    ( P.wrapColumn2
        [ ( makeExample' viewPatch,
            "Lists all the edits in the default patch."
          ),
          ( makeExample viewPatch ["<patch>"],
            "Lists all the edits in the given patch."
          )
        ]
    )
    ( \case
        [] -> Right $ Input.ListEditsI Nothing
        [patchStr] -> mapLeft fromString $ do
          patch <- Path.parseSplit' Path.definitionNameSegment patchStr
          Right $ Input.ListEditsI (Just patch)
        _ -> Left $ warn "`view.patch` takes a patch and that's it."
    )

link :: InputPattern
link =
  InputPattern
    "link"
    []
    [(Required, definitionQueryArg), (OnePlus, definitionQueryArg)]
    ( fromString $
        concat
          [ "`link metadata defn` creates a link to `metadata` from `defn`. ",
            "Use `links defn` or `links defn <type>` to view outgoing links, ",
            "and `unlink metadata defn` to remove a link. The `defn` can be either the ",
            "name of a term or type, multiple such names, or a range like `1-4` ",
            "for a range of definitions listed by a prior `find` command."
          ]
    )
    ( \case
        md : defs -> first fromString $ do
          md <- case HQ.fromString md of
            Nothing -> Left "Invalid hash qualified identifier for metadata."
            Just hq -> pure hq
          defs <- traverse Path.parseHQSplit' defs
          Right $ Input.LinkI md defs
        _ -> Left (I.help link)
    )

links :: InputPattern
links =
  InputPattern
    "links"
    []
    [(Required, definitionQueryArg), (Optional, definitionQueryArg)]
    ( P.column2
        [ (makeExample links ["defn"], "shows all outgoing links from `defn`."),
          (makeExample links ["defn", "<type>"], "shows all links of the given type.")
        ]
    )
    ( \case
        src : rest -> first fromString $ do
          src <- Path.parseHQSplit' src
          let ty = case rest of
                [] -> Nothing
                _ -> Just $ unwords rest
           in Right $ Input.LinksI src ty
        _ -> Left (I.help links)
    )

unlink :: InputPattern
unlink =
  InputPattern
    "unlink"
    ["delete.link"]
    [(Required, definitionQueryArg), (OnePlus, definitionQueryArg)]
    ( fromString $
        concat
          [ "`unlink metadata defn` removes a link to `metadata` from `defn`.",
            "The `defn` can be either the ",
            "name of a term or type, multiple such names, or a range like `1-4` ",
            "for a range of definitions listed by a prior `find` command."
          ]
    )
    ( \case
        md : defs -> first fromString $ do
          md <- case HQ.fromString md of
            Nothing -> Left "Invalid hash qualified identifier for metadata."
            Just hq -> pure hq
          defs <- traverse Path.parseHQSplit' defs
          Right $ Input.UnlinkI md defs
        _ -> Left (I.help unlink)
    )

names :: InputPattern
names =
  InputPattern
    "names"
    []
    [(Required, definitionQueryArg)]
    "`names foo` shows the hash and all known names for `foo`."
    ( \case
        [thing] -> case HQ.fromString thing of
          Just hq -> Right $ Input.NamesI hq
          Nothing ->
            Left $
              "I was looking for one of these forms: "
                <> P.blue "foo .foo.bar foo#abc #abcde .foo.bar#asdf"
        _ -> Left (I.help names)
    )

dependents, dependencies :: InputPattern
dependents =
  InputPattern
    "dependents"
    []
    []
    "List the dependents of the specified definition."
    ( \case
        [thing] -> fmap Input.ListDependentsI $ parseHashQualifiedName thing
        _ -> Left (I.help dependents)
    )
dependencies =
  InputPattern
    "dependencies"
    []
    []
    "List the dependencies of the specified definition."
    ( \case
        [thing] -> fmap Input.ListDependenciesI $ parseHashQualifiedName thing
        _ -> Left (I.help dependencies)
    )

namespaceDependencies :: InputPattern
namespaceDependencies = InputPattern "namespace.dependencies" [] [(Optional, namespaceArg)]
  "List the external dependencies of the specified namespace."
  (\case
    [p] -> first fromString $ do
             p <- Path.parsePath' p
             pure $ Input.NamespaceDependenciesI (Just p)
    [] -> pure (Input.NamespaceDependenciesI Nothing)
    _ -> Left (I.help namespaceDependencies)
  )

debugNumberedArgs :: InputPattern
debugNumberedArgs =
  InputPattern
    "debug.numberedArgs"
    []
    []
    "Dump the contents of the numbered args state."
    (const $ Right Input.DebugNumberedArgsI)

debugFileHashes :: InputPattern
debugFileHashes =
  InputPattern
    "debug.file"
    []
    []
    "View details about the most recent succesfully typechecked file."
    (const $ Right Input.DebugTypecheckedUnisonFileI)

debugDumpNamespace :: InputPattern
debugDumpNamespace =
  InputPattern
    "debug.dump-namespace"
    []
    [(Required, noCompletions)]
    "Dump the namespace to a text file"
    (const $ Right Input.DebugDumpNamespacesI)

debugDumpNamespaceSimple :: InputPattern
debugDumpNamespaceSimple =
  InputPattern
    "debug.dump-namespace-simple"
    []
    [(Required, noCompletions)]
    "Dump the namespace to a text file"
    (const $ Right Input.DebugDumpNamespaceSimpleI)

debugClearWatchCache :: InputPattern
debugClearWatchCache =
  InputPattern
    "debug.clear-cache"
    []
    [(Required, noCompletions)]
    "Clear the watch expression cache"
    (const $ Right Input.DebugClearWatchI)

test :: InputPattern
test =
  InputPattern
    "test"
    []
    []
    "`test` runs unit tests for the current branch."
    (const $ pure $ Input.TestI True True)

docsToHtml :: InputPattern
docsToHtml =
  InputPattern
    "docs.to-html"
    []
    []
    ( P.wrapColumn2
        [ ( "`docs.to-html .path.to.namespace ~/path/to/file/output`",
            "Render all docs contained within a namespace, no matter how deep,"
              <> "to html files on a file path"
          )
        ]
    )
    ( \case
        [namespacePath, destinationFilePath] -> first fromString $ do
          np <- Path.parsePath' namespacePath
          pure $ Input.DocsToHtmlI np destinationFilePath
        _ -> Left $ showPatternHelp docsToHtml
    )

execute :: InputPattern
execute = InputPattern
  "run"
  []
  [(Required, exactDefinitionTermQueryArg), (ZeroPlus, noCompletions)]
  (P.wrapColumn2
    [ ( "`run mymain args...`"
      , "Runs `!mymain`, where `mymain` is searched for in the most recent"
        <> "typechecked file, or in the codebase."
        <> "Any provided arguments will be passed as program arguments as though they were"
        <> "provided at the command line when running mymain as an executable."
      )
    ]
  )
  (\case
    [w] -> pure $ Input.ExecuteI w []
    (w : ws) -> pure $ Input.ExecuteI w ws
    _   -> Left $ showPatternHelp execute)

ioTest :: InputPattern
ioTest =
  InputPattern
    "io.test"
    []
    []
    ( P.wrapColumn2
        [ ( "`io.test mytest`",
            "Runs `!mytest`, where `mytest` is searched for in the most recent"
              <> "typechecked file, or in the codebase."
          )
        ]
    )
    ( \case
        [thing] -> fmap Input.IOTestI $ parseHashQualifiedName thing
        _ -> Left $ showPatternHelp ioTest
    )

makeStandalone :: InputPattern
makeStandalone =
  InputPattern
    "compile.output"
    []
    []
    ( P.wrapColumn2
        [ ( "`compile.output main file`",
            "Outputs a stand alone file that can be directly loaded and"
              <> "executed by unison. Said execution will have the effect of"
              <> "running `!main`."
          )
        ]
    )
    ( \case
        [main, file] ->
          Input.MakeStandaloneI file <$> parseHashQualifiedName main
        _ -> Left $ showPatternHelp makeStandalone
    )

createAuthor :: InputPattern
createAuthor =
  InputPattern
    "create.author"
    []
    [(Required, noCompletions), (Required, noCompletions)]
    ( makeExample createAuthor ["alicecoder", "\"Alice McGee\""]
        <> "creates"
        <> backtick "alicecoder"
        <> "values in"
        <> backtick "metadata.authors"
        <> "and"
        <> backtick "metadata.copyrightHolders"
        <> "."
    )
    ( \case
        symbolStr : authorStr@(_ : _) -> first fromString $ do
          symbol <- Path.definitionNameSegment symbolStr
          -- let's have a real parser in not too long
          let author :: Text
              author = Text.pack $ case (unwords authorStr) of
                quoted@('"' : _) -> (init . tail) quoted
                bare -> bare
          pure $ Input.CreateAuthorI symbol author
        _ -> Left $ showPatternHelp createAuthor
    )

validInputs :: [InputPattern]
validInputs =
<<<<<<< HEAD
  [ help
  , helpTopics
  , load
  , add
  , previewAdd
  , update
  , previewUpdate
  , delete
  , forkLocal
  , mergeLocal
  , squashMerge
  , previewMergeLocal
  , diffNamespace
  , names
  , push
  , pull
  , pullSilent
  , pushExhaustive
  , pullExhaustive
  , createPullRequest
  , loadPullRequest
  , cd
  , up
  , back
  , deleteBranch
  , renameBranch
  , deletePatch
  , renamePatch
  , copyPatch
  , find
  , findShallow
  , findVerbose
  , view
  , display
  , displayTo
  , ui
  , docs
  , docsToHtml
  , findPatch
  , viewPatch
  , undo
  , history
  , edit
  , renameTerm
  , deleteTerm
  , aliasTerm
  , renameType
  , deleteType
  , aliasType
  , aliasMany
  , todo
  , patch
  , link
  , unlink
  , links
  , createAuthor
  , replace
  , deleteTermReplacement
  , deleteTypeReplacement
  , test
  , ioTest
  , execute
  , viewReflog
  , resetRoot
  , quit
  , updateBuiltins
  , makeStandalone
  , mergeBuiltins
  , mergeIOBuiltins
  , dependents, dependencies
  , namespaceDependencies
  , debugNumberedArgs
  , debugFileHashes
  , debugDumpNamespace
  , debugDumpNamespaceSimple
  , debugClearWatchCache
=======
  [ help,
    helpTopics,
    load,
    add,
    previewAdd,
    update,
    previewUpdate,
    delete,
    forkLocal,
    mergeLocal,
    squashMerge,
    previewMergeLocal,
    diffNamespace,
    names,
    push,
    pull,
    pullSilent,
    pushExhaustive,
    pullExhaustive,
    createPullRequest,
    loadPullRequest,
    cd,
    up,
    back,
    deleteBranch,
    renameBranch,
    deletePatch,
    renamePatch,
    copyPatch,
    find,
    findShallow,
    findVerbose,
    view,
    display,
    displayTo,
    ui,
    docs,
    docsToHtml,
    findPatch,
    viewPatch,
    undo,
    history,
    edit,
    renameTerm,
    deleteTerm,
    aliasTerm,
    renameType,
    deleteType,
    aliasType,
    aliasMany,
    todo,
    patch,
    link,
    unlink,
    links,
    createAuthor,
    replace,
    deleteTermReplacement,
    deleteTypeReplacement,
    test,
    ioTest,
    execute,
    viewReflog,
    resetRoot,
    quit,
    updateBuiltins,
    makeStandalone,
    mergeBuiltins,
    mergeIOBuiltins,
    dependents,
    dependencies,
    debugNumberedArgs,
    debugFileHashes,
    debugDumpNamespace,
    debugDumpNamespaceSimple,
    debugClearWatchCache
>>>>>>> db9ba82a
  ]

commandNames :: [String]
commandNames = validInputs >>= \i -> I.patternName i : I.aliases i

commandNameArg :: ArgumentType
commandNameArg =
  ArgumentType
    { typeName = "command",
      suggestions = \q _ _ _ -> pure (exactComplete q (commandNames <> Map.keys helpTopicsMap)),
      globTargets = mempty
    }

exactDefinitionOrPathArg :: ArgumentType
exactDefinitionOrPathArg =
  ArgumentType
    { typeName = "definition or path",
      suggestions =
        allCompletors
          [ termCompletor exactComplete,
            typeCompletor exactComplete,
            pathCompletor exactComplete (Set.map Path.toText . Branch.deepPaths)
          ],
      globTargets = Set.fromList [Globbing.Term, Globbing.Type, Globbing.Namespace]
    }

-- todo: improve this
fuzzyDefinitionQueryArg :: ArgumentType
fuzzyDefinitionQueryArg =
  ArgumentType
    { typeName = "fuzzy definition query",
      suggestions =
        bothCompletors
          (termCompletor fuzzyComplete)
          (typeCompletor fuzzyComplete),
      globTargets = Set.fromList [Globbing.Term, Globbing.Type]
    }

definitionQueryArg :: ArgumentType
definitionQueryArg = fuzzyDefinitionQueryArg {typeName = "definition query"}

exactDefinitionTypeQueryArg :: ArgumentType
exactDefinitionTypeQueryArg =
  ArgumentType
    { typeName = "type definition query",
      suggestions = typeCompletor exactComplete,
      globTargets = Set.fromList [Globbing.Type]
    }

exactDefinitionTermQueryArg :: ArgumentType
exactDefinitionTermQueryArg =
  ArgumentType
    { typeName = "term definition query",
      suggestions = termCompletor exactComplete,
      globTargets = Set.fromList [Globbing.Term]
    }

typeCompletor ::
  Applicative m =>
  (String -> [String] -> [Completion]) ->
  String ->
  Codebase m v a ->
  Branch.Branch m ->
  Path.Absolute ->
  m [Completion]
typeCompletor filterQuery = pathCompletor filterQuery go
  where
    go = Set.map HQ.toText . R.dom . Names.hashQualifyTypesRelation . Names.types . Branch.toNames

termCompletor ::
  Applicative m =>
  (String -> [String] -> [Completion]) ->
  String ->
  Codebase m v a ->
  Branch.Branch m ->
  Path.Absolute ->
  m [Completion]
termCompletor filterQuery = pathCompletor filterQuery go
  where
    go = Set.map HQ.toText . R.dom . Names.hashQualifyTermsRelation . Names.terms . Branch.toNames

patchArg :: ArgumentType
patchArg =
  ArgumentType
    { typeName = "patch",
      suggestions =
        pathCompletor
          exactComplete
          (Set.map Name.toText . Map.keysSet . Branch.deepEdits),
      globTargets = Set.fromList []
    }

allCompletors ::
  Monad m =>
  ( [String -> Codebase m v a -> Branch.Branch m -> Path.Absolute -> m [Completion]] ->
    (String -> Codebase m v a -> Branch.Branch m -> Path.Absolute -> m [Completion])
  )
allCompletors = foldl' bothCompletors I.noSuggestions

bothCompletors ::
  (Monad m) =>
  (String -> t2 -> t3 -> t4 -> m [Completion]) ->
  (String -> t2 -> t3 -> t4 -> m [Completion]) ->
  String ->
  t2 ->
  t3 ->
  t4 ->
  m [Completion]
bothCompletors c1 c2 q code b currentPath = do
  suggestions1 <- c1 q code b currentPath
  suggestions2 <- c2 q code b currentPath
  pure . fixupCompletion q
    . nubOrdOn Completion.display
    $ suggestions1 ++ suggestions2

-- |
pathCompletor ::
  Applicative f =>
  -- | Turns a query and list of possible completions into a 'Completion'.
  (String -> [String] -> [Completion]) ->
  -- | Construct completions given ucm's current branch context, or the root namespace if
  -- the query is absolute.
  (Branch.Branch0 m -> Set Text) ->
  -- | The portion of this arg that the user has already typed.
  String ->
  codebase ->
  Branch.Branch m ->
  Path.Absolute ->
  f [Completion]
pathCompletor filterQuery getNames query _code b p =
  let b0root = Branch.head b
      b0local = Branch.getAt0 (Path.unabsolute p) b0root
      -- todo: if these sets are huge, maybe trim results
   in pure . filterQuery query . map Text.unpack $
        toList (getNames b0local)
          ++ if "." `isPrefixOf` query
            then map ("." <>) (toList (getNames b0root))
            else []

namespaceArg :: ArgumentType
namespaceArg =
  ArgumentType
    { typeName = "namespace",
      suggestions = pathCompletor completeWithinQueryNamespace (Set.fromList . allSubNamespaces),
      globTargets = Set.fromList [Globbing.Namespace]
    }

-- | Recursively collects all names of namespaces which are children of the branch.
allSubNamespaces :: Branch.Branch0 m -> [Text]
allSubNamespaces b =
  flip Map.foldMapWithKey (Branch._children b) $
    \(NameSegment k) (Branch.head -> b') ->
      (k : fmap (\sn -> k <> "." <> sn) (allSubNamespaces b'))

newNameArg :: ArgumentType
<<<<<<< HEAD
newNameArg = ArgumentType
  { typeName = "new-name"
  , suggestions = pathCompletor
                    prefixIncomplete
                    (Set.map ((<> ".") . Path.toText) . Branch.deepPaths)
  , globTargets = mempty
  }

noCompletions :: ArgumentType
noCompletions = ArgumentType
  { typeName = "word"
  , suggestions = I.noSuggestions
  , globTargets = mempty
  }

-- Arya: I could imagine completions coming from previous git pulls
gitUrlArg :: ArgumentType
gitUrlArg = ArgumentType
  { typeName = "git-url"
  , suggestions = let complete s = pure [Completion s s False]
      in \input _ _ _ -> case input of
           "gh" -> complete "https://github.com/"
           "gl" -> complete "https://gitlab.com/"
           "bb" -> complete "https://bitbucket.com/"
           "ghs" -> complete "git@github.com:"
           "gls" -> complete "git@gitlab.com:"
           "bbs" -> complete "git@bitbucket.com:"
           _ -> pure []
  , globTargets = mempty
  }
=======
newNameArg =
  ArgumentType
    { typeName = "new-name",
      suggestions =
        pathCompletor
          prefixIncomplete
          (Set.map ((<> ".") . Path.toText) . Branch.deepPaths),
      globTargets = mempty
    }

noCompletions :: ArgumentType
noCompletions =
  ArgumentType
    { typeName = "word",
      suggestions = I.noSuggestions,
      globTargets = mempty
    }

-- Arya: I could imagine completions coming from previous git pulls
gitUrlArg :: ArgumentType
gitUrlArg =
  ArgumentType
    { typeName = "git-url",
      suggestions =
        let complete s = pure [Completion s s False]
         in \input _ _ _ -> case input of
              "gh" -> complete "https://github.com/"
              "gl" -> complete "https://gitlab.com/"
              "bb" -> complete "https://bitbucket.com/"
              "ghs" -> complete "git@github.com:"
              "gls" -> complete "git@gitlab.com:"
              "bbs" -> complete "git@bitbucket.com:"
              _ -> pure [],
      globTargets = mempty
    }
>>>>>>> db9ba82a

collectNothings :: (a -> Maybe b) -> [a] -> [a]
collectNothings f as = [ a | (Nothing, a) <- map f as `zip` as ]<|MERGE_RESOLUTION|>--- conflicted
+++ resolved
@@ -1751,84 +1751,6 @@
 
 validInputs :: [InputPattern]
 validInputs =
-<<<<<<< HEAD
-  [ help
-  , helpTopics
-  , load
-  , add
-  , previewAdd
-  , update
-  , previewUpdate
-  , delete
-  , forkLocal
-  , mergeLocal
-  , squashMerge
-  , previewMergeLocal
-  , diffNamespace
-  , names
-  , push
-  , pull
-  , pullSilent
-  , pushExhaustive
-  , pullExhaustive
-  , createPullRequest
-  , loadPullRequest
-  , cd
-  , up
-  , back
-  , deleteBranch
-  , renameBranch
-  , deletePatch
-  , renamePatch
-  , copyPatch
-  , find
-  , findShallow
-  , findVerbose
-  , view
-  , display
-  , displayTo
-  , ui
-  , docs
-  , docsToHtml
-  , findPatch
-  , viewPatch
-  , undo
-  , history
-  , edit
-  , renameTerm
-  , deleteTerm
-  , aliasTerm
-  , renameType
-  , deleteType
-  , aliasType
-  , aliasMany
-  , todo
-  , patch
-  , link
-  , unlink
-  , links
-  , createAuthor
-  , replace
-  , deleteTermReplacement
-  , deleteTypeReplacement
-  , test
-  , ioTest
-  , execute
-  , viewReflog
-  , resetRoot
-  , quit
-  , updateBuiltins
-  , makeStandalone
-  , mergeBuiltins
-  , mergeIOBuiltins
-  , dependents, dependencies
-  , namespaceDependencies
-  , debugNumberedArgs
-  , debugFileHashes
-  , debugDumpNamespace
-  , debugDumpNamespaceSimple
-  , debugClearWatchCache
-=======
   [ help,
     helpTopics,
     load,
@@ -1900,12 +1822,12 @@
     mergeIOBuiltins,
     dependents,
     dependencies,
+    namespaceDependencies,
     debugNumberedArgs,
     debugFileHashes,
     debugDumpNamespace,
     debugDumpNamespaceSimple,
     debugClearWatchCache
->>>>>>> db9ba82a
   ]
 
 commandNames :: [String]
@@ -2061,38 +1983,6 @@
       (k : fmap (\sn -> k <> "." <> sn) (allSubNamespaces b'))
 
 newNameArg :: ArgumentType
-<<<<<<< HEAD
-newNameArg = ArgumentType
-  { typeName = "new-name"
-  , suggestions = pathCompletor
-                    prefixIncomplete
-                    (Set.map ((<> ".") . Path.toText) . Branch.deepPaths)
-  , globTargets = mempty
-  }
-
-noCompletions :: ArgumentType
-noCompletions = ArgumentType
-  { typeName = "word"
-  , suggestions = I.noSuggestions
-  , globTargets = mempty
-  }
-
--- Arya: I could imagine completions coming from previous git pulls
-gitUrlArg :: ArgumentType
-gitUrlArg = ArgumentType
-  { typeName = "git-url"
-  , suggestions = let complete s = pure [Completion s s False]
-      in \input _ _ _ -> case input of
-           "gh" -> complete "https://github.com/"
-           "gl" -> complete "https://gitlab.com/"
-           "bb" -> complete "https://bitbucket.com/"
-           "ghs" -> complete "git@github.com:"
-           "gls" -> complete "git@gitlab.com:"
-           "bbs" -> complete "git@bitbucket.com:"
-           _ -> pure []
-  , globTargets = mempty
-  }
-=======
 newNameArg =
   ArgumentType
     { typeName = "new-name",
@@ -2128,7 +2018,6 @@
               _ -> pure [],
       globTargets = mempty
     }
->>>>>>> db9ba82a
 
 collectNothings :: (a -> Maybe b) -> [a] -> [a]
 collectNothings f as = [ a | (Nothing, a) <- map f as `zip` as ]