{-# OPTIONS_GHC -Wno-unused-top-binds #-}
{-# OPTIONS_GHC -Wno-unused-local-binds #-}
{-# OPTIONS_GHC -Wno-unused-imports #-}
{-# OPTIONS_GHC -Wno-unused-matches #-}

-- {-# LANGUAGE DoAndIfThenElse     #-}
{-# LANGUAGE FlexibleContexts    #-}
{-# LANGUAGE OverloadedStrings   #-}
{-# LANGUAGE RankNTypes          #-}
{-# LANGUAGE ScopedTypeVariables #-}
{-# LANGUAGE ViewPatterns        #-}
{-# LANGUAGE RecordWildCards     #-}


module Unison.CommandLine.OutputMessages where

import Unison.Prelude hiding (unlessM)

import Unison.Codebase.Editor.Output
import qualified Unison.Codebase.Editor.Output       as E
import qualified Unison.Codebase.Editor.TodoOutput       as TO
import Unison.Codebase.Editor.SlurpResult (SlurpResult(..))
import qualified Unison.Codebase.Editor.SearchResult' as SR'


import Control.Lens (over, _1)
import           Data.Bifunctor                (bimap, first)
import           Data.List                     (sortOn, stripPrefix)
import           Data.List.Extra               (nubOrdOn, nubOrd)
import qualified Data.ListLike                 as LL
import           Data.ListLike                 (ListLike)
import qualified Data.Map                      as Map
import qualified Data.Set                      as Set
import qualified Data.Text                     as Text
import           Data.Text.IO                  (readFile, writeFile)
import           Data.Tuple.Extra              (dupe)
import           Prelude                       hiding (readFile, writeFile)
import qualified System.Console.ANSI           as Console
import           System.Directory              (canonicalizePath, doesFileExist)
import qualified Unison.ABT                    as ABT
import qualified Unison.UnisonFile             as UF
import qualified Unison.Codebase               as Codebase
import           Unison.Codebase.GitError
import qualified Unison.Codebase.Path          as Path
import qualified Unison.Codebase.Patch         as Patch
import           Unison.Codebase.Patch         (Patch(..))
import qualified Unison.Codebase.TermEdit      as TermEdit
import qualified Unison.Codebase.TypeEdit      as TypeEdit
import           Unison.CommandLine             ( bigproblem
                                                , tip
                                                , note
                                                )
import           Unison.PrettyTerminal          ( clearCurrentLine
                                                , putPretty'
<<<<<<< HEAD
=======
                                                , putPrettyLn
                                                , putPrettyLnUnpaged
                                                , putPrettyLn'
>>>>>>> c111a9bc
                                                )
import           Unison.CommandLine.InputPatterns (makeExample, makeExample')
import qualified Unison.CommandLine.InputPatterns as IP
import qualified Unison.DataDeclaration        as DD
import qualified Unison.DeclPrinter            as DeclPrinter
import qualified Unison.HashQualified          as HQ
import qualified Unison.HashQualified'         as HQ'
import           Unison.Name                   (Name)
import qualified Unison.Name                   as Name
import           Unison.NamePrinter            (prettyHashQualified,
                                                prettyName, prettyShortHash,
                                                styleHashQualified,
                                                styleHashQualified', prettyHashQualified')
import           Unison.Names2                 (Names'(..), Names, Names0)
import qualified Unison.Names2                 as Names
import qualified Unison.Names3                 as Names
import           Unison.Parser                 (Ann, startingLine)
import qualified Unison.PrettyPrintEnv         as PPE
import qualified Unison.Codebase.Runtime       as Runtime
import           Unison.PrintError              ( prettyParseError
                                                , printNoteWithSource
                                                , prettyResolutionFailures
                                                )
import qualified Unison.Reference              as Reference
import           Unison.Reference              ( Reference )
import qualified Unison.Referent               as Referent
import qualified Unison.Result                 as Result
import qualified Unison.Term                   as Term
import           Unison.Term                   (AnnotatedTerm)
import qualified Unison.TermPrinter            as TermPrinter
import qualified Unison.Typechecker.TypeLookup as TL
import qualified Unison.Typechecker            as Typechecker
import qualified Unison.TypePrinter            as TypePrinter
import qualified Unison.Util.ColorText         as CT
import           Unison.Util.Monoid             ( intercalateMap
                                                , unlessM
                                                )
import qualified Unison.Util.Pretty            as P
import qualified Unison.Util.Relation          as R
import           Unison.Var                    (Var)
import qualified Unison.Var                    as Var
import qualified Unison.Codebase.Editor.SlurpResult as SlurpResult
import           System.Directory               ( getHomeDirectory )
import Unison.Codebase.Editor.DisplayThing (DisplayThing(MissingThing, BuiltinThing, RegularThing))
import qualified Unison.Codebase.Editor.Input as Input
import qualified Unison.Hash as Hash
import qualified Unison.Codebase.Causal as Causal
import qualified Unison.Codebase.Editor.RemoteRepo as RemoteRepo
import qualified Unison.Util.List              as List
import Data.Tuple (swap)

type Pretty = P.Pretty P.ColorText

shortenDirectory :: FilePath -> IO FilePath
shortenDirectory dir = do
  home <- getHomeDirectory
  pure $ case stripPrefix home dir of
    Just d  -> "~" <> d
    Nothing -> dir

renderFileName :: FilePath -> IO (Pretty)
renderFileName dir = P.group . P.blue . fromString <$> shortenDirectory dir

notifyUser :: forall v . Var v => FilePath -> Output v -> IO Pretty
notifyUser dir o = case o of
  Success _    -> pure $ P.bold "Done."
  WarnIncomingRootBranch hashes -> mempty
  -- todo: resurrect this code once it's not triggered by update+propagate
--  WarnIncomingRootBranch hashes -> putPrettyLn $
--    if null hashes then P.wrap $
--      "Please let someone know I generated an empty IncomingRootBranch"
--                 <> " event, which shouldn't be possible!"
--    else P.lines
--      [ P.wrap $ (if length hashes == 1 then "A" else "Some")
--         <> "codebase" <> P.plural hashes "root" <> "appeared unexpectedly"
--         <> "with" <> P.group (P.plural hashes "hash" <> ":")
--      , ""
--      , (P.indentN 2 . P.oxfordCommas)
--                (map (P.text . Hash.base32Hex . Causal.unRawHash) $ toList hashes)
--      , ""
--      , P.wrap $ "but I'm not sure what to do about it."
--          <> "If you're feeling lucky, you can try deleting one of the heads"
--          <> "from `.unison/v1/branches/head/`, but please make a backup first."
--          <> "There will be a better way of handling this in the future. 😅"
--      ]

  DisplayDefinitions outputLoc ppe types terms ->
    displayDefinitions outputLoc ppe types terms
  DisplayLinks ppe md types terms ->
    if Map.null md then pure $ P.wrap "Nothing to show here. Use the "
      <> IP.makeExample' IP.link <> " command to add links from this definition."
    else
      pure $ intercalateMap "\n\n" go (Map.toList md)
      where
      go (key, rs) =
        displayDefinitions' ppe (Map.restrictKeys types rs)
                                (Map.restrictKeys terms rs)
  TestResults stats ppe _showSuccess _showFailures oks fails -> case stats of
    CachedTests 0 _ -> pure . P.callout "😶" $ "No tests to run."
    CachedTests n n' | n == n' -> pure $
      P.lines [ cache, "", displayTestResults True ppe oks fails ]
    CachedTests n m -> pure $
      if m == 0 then "✅  "
      else P.indentN 2 $
           P.lines [ "", cache, "", displayTestResults False ppe oks fails, "", "✅  " ]
      where
    NewlyComputed -> do
      clearCurrentLine
      pure $ P.lines [
        "  " <> P.bold "New test results:",
        "",
        displayTestResults True ppe oks fails ]
    where
      cache = P.bold "Cached test results " <> "(`help testcache` to learn more)"

  TestIncrementalOutputStart ppe (n,total) r _src -> do
    putPretty' $ P.shown (total - n) <> " tests left to run, current test: "
              <> (P.syntaxToColor $ prettyHashQualified (PPE.termName ppe $ Referent.Ref r))
    pure mempty

  TestIncrementalOutputEnd _ppe (n,total) _r result -> do
    clearCurrentLine
    if isTestOk result then putPretty' "  ✅  "
    else putPretty' "  🚫  "
    pure mempty

  LinkFailure input -> pure $ P.warnCallout . P.shown $ input
  EvaluationFailure err -> pure err
  SearchTermsNotFound hqs | null hqs -> pure mempty
  SearchTermsNotFound hqs ->
    pure
      $  P.warnCallout "The following names were not found in the codebase. Check your spelling."
      <> P.newline
      <> (P.syntaxToColor $ P.indent "  " (P.lines (prettyHashQualified <$> hqs)))
  PatchNotFound input _ ->
    pure . P.warnCallout $ "I don't know about that patch."
  TermNotFound input _ ->
    pure . P.warnCallout $ "I don't know about that term."
  TypeNotFound input _ ->
    pure . P.warnCallout $ "I don't know about that type."
  TermAlreadyExists input _ _ ->
    pure . P.warnCallout $ "A term by that name already exists."
  TypeAlreadyExists input _ _ ->
    pure . P.warnCallout $ "A type by that name already exists."
  PatchAlreadyExists input _ ->
    pure . P.warnCallout $ "A patch by that name already exists."
  CantDelete input ppe failed failedDependents -> pure . P.warnCallout $
    P.lines [
      P.wrap "I couldn't delete ",
      "", P.indentN 2 $ listOfDefinitions' ppe False failed,
      "",
      "because it's still being used by these definitions:",
      "", P.indentN 2 $ listOfDefinitions' ppe False failedDependents
    ]
  CantUndo reason -> case reason of
    CantUndoPastStart -> pure . P.warnCallout $ "Nothing more to undo."
    CantUndoPastMerge -> pure . P.warnCallout $ "Sorry, I can't undo a merge (not implemented yet)."
  NoUnisonFile -> do
    dir' <- canonicalizePath dir
    fileName <- renderFileName dir'
    pure . P.callout "😶" $ P.lines
      [ P.wrap "There's nothing for me to add right now."
      , ""
      , P.column2 [(P.bold "Hint:", msg fileName)] ]
    where
    msg dir = P.wrap
      $  "I'm currently watching for definitions in .u files under the"
      <> dir
      <> "directory. Make sure you've updated something there before using the"
      <> makeExample' IP.add <> "or" <> makeExample' IP.update
      <> "commands."
  BranchNotFound _ b ->
    pure . P.warnCallout $ "The namespace " <> P.blue (P.shown b) <> " doesn't exist."
  CreatedNewBranch path -> pure $
    "☝️  The namespace " <> P.blue (P.shown path) <> " is empty."
 -- RenameOutput rootPath oldName newName r -> do
  --   nameChange "rename" "renamed" oldName newName r
  -- AliasOutput rootPath existingName newName r -> do
  --   nameChange "alias" "aliased" existingName newName r
  DeletedEverything ->
    pure . P.wrap . P.lines $
      ["Okay, I deleted everything except the history."
      ,"Use " <> IP.makeExample' IP.undo <> " to undo, or "
        <> IP.makeExample' IP.mergeBuiltins
        <> " to restore the absolute "
        <> "basics to the current path."]
  DeleteEverythingConfirmation ->
    pure . P.warnCallout . P.lines $
      ["Are you sure you want to clear away everything?"
      ,"You could use " <> IP.makeExample' IP.cd
        <> " to switch to a new namespace instead."]
  DeleteBranchConfirmation _uniqueDeletions -> error "todo"
    -- let
    --   pretty (branchName, (ppe, results)) =
    --     header $ listOfDefinitions' ppe False results
    --     where
    --     header = plural uniqueDeletions id ((P.text branchName <> ":") `P.hang`)
    --
    -- in putPrettyLn . P.warnCallout
    --   $ P.wrap ("The"
    --   <> plural uniqueDeletions "namespace contains" "namespaces contain"
    --   <> "definitions that don't exist in any other branches:")
    --   <> P.border 2 (mconcat (fmap pretty uniqueDeletions))
    --   <> P.newline
    --   <> P.wrap "Please repeat the same command to confirm the deletion."
<<<<<<< HEAD
  ListOfDefinitions ppe detailed showAll results ->
     listOfDefinitions ppe detailed showAll results
  ListNames [] [] -> pure . P.callout "😶" $
=======
  ListOfDefinitions ppe detailed results ->
     listOfDefinitions ppe detailed results
  ListNames [] [] -> putPrettyLn . P.callout "😶" $
>>>>>>> c111a9bc
    P.wrap "I couldn't find anything by that name."
  ListNames terms types -> pure . P.sepNonEmpty "\n\n" $ [
    formatTerms terms, formatTypes types ]
    where
    formatTerms tms =
      P.lines . P.nonEmpty $ P.plural tms (P.blue "Term") : (go <$> tms) where
      go (ref, hqs) = P.column2
        [ ("Hash:", P.syntaxToColor $ prettyHashQualified (HQ.fromReferent ref))
        , ("Names: ", P.group (P.spaced (P.bold . P.syntaxToColor . prettyHashQualified' <$> toList hqs)))
        ]
    formatTypes types =
      P.lines . P.nonEmpty $ P.plural types (P.blue "Type") : (go <$> types) where
      go (ref, hqs) = P.column2
        [ ("Hash:", P.syntaxToColor $ prettyHashQualified (HQ.fromReference ref))
        , ("Names:", P.group (P.spaced (P.bold . P.syntaxToColor . prettyHashQualified' <$> toList hqs)))
        ]
  -- > names foo
  --   Terms:
  --     Hash: #asdflkjasdflkjasdf
  --     Names: .util.frobnicate foo blarg.mcgee
  --
  --   Term (with hash #asldfkjsdlfkjsdf): .util.frobnicate, foo, blarg.mcgee
  --   Types (with hash #hsdflkjsdfsldkfj): Optional, Maybe, foo


  SlurpOutput input ppe s -> let
    isPast = case input of Input.AddI{} -> True
                           Input.UpdateI{} -> True
                           _ -> False
    in pure $ SlurpResult.pretty isPast ppe s

  NoExactTypeMatches ->
    pure . P.callout "☝️" $ P.wrap "I couldn't find exact type matches, resorting to fuzzy matching..."
  TypeParseError input src e ->
    pure . P.fatalCallout $ P.lines [
      P.wrap "I couldn't parse the type you supplied:",
      "",
      prettyParseError src e
    ]
  ParseResolutionFailures input src es -> pure $
    prettyResolutionFailures src es
  TypeHasFreeVars input typ ->
    pure . P.warnCallout $ P.lines [
      P.wrap "The type uses these names, but I'm not sure what they are:",
      P.sep ", " (map (P.text . Var.name) . toList $ ABT.freeVars typ)
    ]
  ParseErrors src es ->
    pure . P.sep "\n\n" $ prettyParseError (Text.unpack src) <$> es
  TypeErrors src ppenv notes -> do
    let showNote =
          intercalateMap "\n\n" (printNoteWithSource ppenv (Text.unpack src))
            . map Result.TypeError
    pure . showNote $ notes
  Evaluated fileContents ppe bindings watches ->
    if null watches then pure "\n"
    else
      -- todo: hashqualify binding names if necessary to distinguish them from
      --       defs in the codebase.  In some cases it's fine for bindings to
      --       shadow codebase names, but you don't want it to capture them in
      --       the decompiled output.
      let prettyBindings = P.bracket . P.lines $
            P.wrap "The watch expression(s) reference these definitions:" : "" :
            [(P.syntaxToColor $ TermPrinter.prettyBinding ppe (HQ.unsafeFromVar v) b)
            | (v, b) <- bindings]
          prettyWatches = P.sep "\n\n" [
            watchPrinter fileContents ppe ann kind evald isCacheHit |
            (ann,kind,evald,isCacheHit) <-
              sortOn (\(a,_,_,_)->a) . toList $ watches ]
      -- todo: use P.nonempty
      in pure $ if null bindings then prettyWatches
                else prettyBindings <> "\n" <> prettyWatches

  DisplayConflicts termNamespace typeNamespace ->
    pure $ P.sepNonEmpty "\n\n" [
      showConflicts "terms" terms,
      showConflicts "types" types
      ]
    where
    terms    = R.dom termNamespace
    types    = R.dom typeNamespace
    showConflicts :: Foldable f => Pretty -> f Name -> Pretty
    showConflicts thingsName things =
      if (null things) then mempty
      else P.lines [
        "These " <> thingsName <> " have conflicts: ", "",
        P.lines [ ("  " <> prettyName x) | x <- toList things ]
        ]
    -- TODO: Present conflicting TermEdits and TypeEdits
    -- if we ever allow users to edit hashes directly.
  FileChangeEvent _sourceName _src -> pure "\n"
  Typechecked sourceName ppe slurpResult uf -> do
    let fileStatusMsg = SlurpResult.pretty False ppe slurpResult
    if UF.nonEmpty uf then do
      fileName <- renderFileName $ Text.unpack sourceName
      pure $ P.linesNonEmpty [
        if fileStatusMsg == mempty then
          P.okCallout $ fileName <> " changed."
        else if  SlurpResult.isAllDuplicates slurpResult then
          (P.newline <>) . P.okCallout . P.wrap $ "I found and"
             <> P.bold "typechecked" <> "the definitions in "
             <> P.group (fileName <> ".")
             <> "This file " <> P.bold "has been previously added" <> "to the codebase."
        else
          (P.newline <>) . P.linesSpaced $ [
            P.okCallout . P.wrap $ "I found and"
             <> P.bold "typechecked" <> "these definitions in "
             <> P.group (fileName <> ".")
             <> "If you do an "
             <> IP.makeExample' IP.add
             <> " or "
             <> IP.makeExample' IP.update
             <> ", here's how your codebase would"
             <> "change:"
            , P.indentN 2 $ SlurpResult.pretty False ppe slurpResult
            ]
          ,
         P.wrap $ "Now evaluating any watch expressions"
               <> "(lines starting with `>`)... "
               <> P.group (P.hiBlack "Ctrl+C cancels.")
        ]
    else if (null $ UF.watchComponents uf) then pure . P.wrap $
      "I loaded " <> P.text sourceName <> " and didn't find anything."
    else pure mempty

  TodoOutput names todo -> todoOutput names todo
  GitError input e -> pure $ case e of
    NoGit -> P.wrap $
      "I couldn't find git. Make sure it's installed and on your path."
    NoRemoteRepoAt p -> P.wrap
       $ "I couldn't access a git "
      <> "repository at " <> P.group (P.text p <> ".")
      <> "Make sure the repo exists "
      <> "and that you have access to it."
    NoLocalRepoAt p -> P.wrap
       $ "The directory at " <> P.string p
      <> "doesn't seem to contain a git repository."
    CheckoutFailed t -> P.wrap
       $ "I couldn't do a git checkout of "
      <> P.group (P.text t <> ".")
      <> "Make sure there's a branch or commit with that name."
    PushDestinationHasNewStuff url treeish diff -> P.callout "⏸" . P.lines $ [
      P.wrap $ "The repository at" <> P.blue (P.text url)
            <> (if Text.null treeish then ""
                else "at revision" <> P.blue (P.text treeish))
            <> "has some changes I don't know about:",
      "", P.indentN 2 (prettyDiff diff), "",
      P.wrap $ "If you want to " <> push <> "you can do:", "",
       P.indentN 2 pull, "",
       P.wrap $
         "to merge these changes locally." <>
         "Then try your" <> push <> "again."
      ]
      where
      push = P.group . P.backticked $ IP.patternName IP.push
      pull = case input of
        Input.PushRemoteBranchI Nothing p ->
          P.sep " " [IP.patternName IP.pull, P.shown p ]
        Input.PushRemoteBranchI (Just r) p -> P.sepNonEmpty " " [
          IP.patternName IP.pull,
          P.text (RemoteRepo.url r),
          P.shown p,
          if RemoteRepo.commit r /= "master" then P.text (RemoteRepo.commit r)
          else "" ]
        _ -> "⁉️ Unison bug - push command expected"
    SomeOtherError msg -> P.callout "‼" . P.lines $ [
      P.wrap "I ran into an error:", "",
      P.indentN 2 (P.text msg), "",
      P.wrap $ "Check the logging messages above for more info."
      ]
  ListEdits patch ppe -> do
    let
      types = Patch._typeEdits patch
      terms = Patch._termEdits patch

      prettyTermEdit (r, TermEdit.Deprecate) =
        (P.syntaxToColor . prettyHashQualified . PPE.termName ppe . Referent.Ref $ r
        , "-> (deprecated)")
      prettyTermEdit (r, TermEdit.Replace r' _typing) =
        (P.syntaxToColor . prettyHashQualified . PPE.termName ppe . Referent.Ref $ r
        , "-> " <> (P.syntaxToColor . prettyHashQualified . PPE.termName ppe . Referent.Ref $ r'))
      prettyTypeEdit (r, TypeEdit.Deprecate) =
        (P.syntaxToColor . prettyHashQualified $ PPE.typeName ppe r
        , "-> (deprecated)")
      prettyTypeEdit (r, TypeEdit.Replace r') =
        (P.syntaxToColor . prettyHashQualified $ PPE.typeName ppe r
        , "-> " <> (P.syntaxToColor . prettyHashQualified . PPE.typeName ppe $ r'))
    pure $ P.sepNonEmpty "\n\n" [
      if R.null types then mempty
      else "Edited Types:" `P.hang`
              P.column2 (prettyTypeEdit <$> R.toList types),
      if R.null terms then mempty
      else "Edited Terms:" `P.hang`
              P.column2 (prettyTermEdit <$> R.toList terms),
      if R.null types && R.null terms then "This patch is empty."
      else mempty
      ]
  BustedBuiltins (Set.toList -> new) (Set.toList -> old) ->
    -- todo: this could be prettier!  Have a nice list like `find` gives, but
    -- that requires querying the codebase to determine term types.  Probably
    -- the only built-in types will be primitive types like `Int`, so no need
    -- to look up decl types.
    -- When we add builtin terms, they may depend on new derived types, so
    -- these derived types should be added to the branch too; but not
    -- necessarily ever be automatically deprecated.  (A library curator might
    -- deprecate them; more work needs to go into the idea of sharing deprecations and stuff.
    pure . P.warnCallout . P.lines $
      case (new, old) of
        ([],[]) -> error "BustedBuiltins busted, as there were no busted builtins."
        ([], old) ->
          P.wrap ("This codebase includes some builtins that are considered deprecated. Use the " <> makeExample' IP.updateBuiltins <> " command when you're ready to work on eliminating them from your codebase:")
            : ""
            : fmap (P.text . Reference.toText) old
        (new, []) -> P.wrap ("This version of Unison provides builtins that are not part of your codebase. Use " <> makeExample' IP.updateBuiltins <> " to add them:")
          : "" : fmap (P.text . Reference.toText) new
        (new@(_:_), old@(_:_)) ->
          [ P.wrap
            ("Sorry and/or good news!  This version of Unison supports a different set of builtins than this codebase uses.  You can use "
            <> makeExample' IP.updateBuiltins
            <> " to add the ones you're missing and deprecate the ones I'm missing. 😉"
            )
          , "You're missing:" `P.hang` P.lines (fmap (P.text . Reference.toText) new)
          , "I'm missing:" `P.hang` P.lines (fmap (P.text . Reference.toText) old)
          ]
  ListOfPatches patches ->
    -- todo: make this prettier
    pure . P.lines . fmap prettyName $ toList patches
  NoConfiguredGitUrl pp p ->
    pure . P.fatalCallout . P.wrap $
      "I don't know where to " <>
        pushPull "push to!" "pull from!" pp <>
          (if Path.isRoot' p then ""
           else "Add a line like `GitUrl." <> prettyPath' p
                <> " = <some-git-url>' to .unisonConfig. "
          )
          <> "Type `help " <> pushPull "push" "pull" pp <>
          "` for more information."
  NoBranchWithHash _ h -> pure . P.callout "😶" $
    P.wrap $ "I don't know of a namespace with that hash."
  NotImplemented -> pure $ P.wrap "That's not implemented yet. Sorry! 😬"
  BranchAlreadyExists _ _ -> pure "That namespace already exists."
  TypeAmbiguous _ _ _ -> pure "That type is ambiguous."
  TermAmbiguous _ _ _ -> pure "That term is ambiguous."
  BadDestinationBranch _ _ -> pure "That destination namespace is bad."
  TermNotFound' _ _ -> pure "That term was not found."
  BranchDiff _ _ -> pure "Those namespaces are different."
  NothingToPatch _patchPath dest -> pure $
    P.callout "😶" . P.wrap
       $ "This had no effect. Perhaps the patch has already been applied"
      <> "or it doesn't intersect with the definitions in"
      <> P.group (prettyPath' dest <> ".")
  PatchNeedsToBeConflictFree -> pure "A patch needs to be conflict-free."
  PatchInvolvesExternalDependents _ _ ->
<<<<<<< HEAD
    pure "That patch involves external dependents."
  History cap history tail -> pure $
=======
    putPrettyLn "That patch involves external dependents."
  History cap history tail -> putPrettyLnUnpaged $
>>>>>>> c111a9bc
    P.lines [
      tailMsg,
      P.sep "\n\n" [ go h diff | (h,diff) <- history ], "",
      note $ "The most recent namespace hash is immediately above this message."
      ]
    where
    tailMsg = case tail of
      E.EndOfLog h -> P.lines [
        P.wrap "This is the start of history. Later versions are listed below.", "",
        "□ " <> phash h, ""
        ]
      E.MergeTail h hs -> P.lines [
        P.wrap $ "This segment of history starts with a merge." <> ex,
        "",
        P.lines (phash <$> hs),
        "⑂",
        "⊙ " <> phash h <> (if null history then mempty else "\n")
        ]
      E.PageEnd h n -> P.lines [
        P.wrap $ "There's more history before the versions shown here." <> ex, "",
        dots, "",
        "⊙ " <> phash h,
        ""
        ]
    dots = "⠇"
    go hash diff = P.lines [
      P.indentN 2 $ prettyDiff diff,
      "",
      "⊙ " <> phash hash
      ]
    ex = "Use" <> IP.makeExample IP.history ["#som3n4m3space"]
               <> "to view history starting from a given namespace hash."
    phash hash = ("#" <> P.shown hash)
  ShowDiff input diff -> pure $ case input of
    Input.UndoI -> P.callout "⏪" . P.lines $ [
      "Here's the changes I undid:", "",
      prettyDiff diff
      ]
    Input.MergeLocalBranchI src dest -> P.callout "🆕" . P.lines $
      [ P.wrap $
          "Here's what's changed in " <> prettyPath' dest <> "after the merge:"
      , ""
      , prettyDiff diff
      , ""
      , tip "You can always `undo` if this wasn't what you wanted."
      ]
    Input.PullRemoteBranchI _ dest ->
      if Names.isEmptyDiff diff then
        "✅  Looks like " <> prettyPath' dest <> " is up to date."
      else P.callout "🆕" . P.lines $ [
        P.wrap $ "Here's what's changed in " <> prettyPath' dest <> "after the pull:", "",
        prettyDiff diff, "",
        tip "You can always `undo` if this wasn't what you wanted." ]
    Input.PreviewMergeLocalBranchI src dest ->
      P.callout "🔎"
        . P.lines
        $ [ P.wrap
          $  "Here's what would change in "
          <> prettyPath' dest
          <> "after the merge:"
          , ""
          , prettyDiff diff
          ]
    Input.DeleteBranchI _ -> P.callout "🆕" . P.lines $
      [ P.wrap $
          "Here's what's changed after the delete:"
      , ""
      , prettyDiff diff
      , ""
      , tip "You can always `undo` if this wasn't what you wanted."
      ]
<<<<<<< HEAD
    _ -> prettyDiff Nothing diff
  NothingTodo input -> pure . P.callout "😶" $ case input of
=======
    _ -> prettyDiff diff
  NothingTodo input -> putPrettyLn . P.callout "😶" $ case input of
>>>>>>> c111a9bc
    Input.MergeLocalBranchI src dest ->
      P.wrap $ "The merge had no effect, since the destination"
            <> P.shown dest <> "is at or ahead of the source"
            <> P.group (P.shown src <> ".")
    Input.PreviewMergeLocalBranchI src dest ->
      P.wrap $ "The merge will have no effect, since the destination"
            <> P.shown dest <> "is at or ahead of the source"
            <> P.group (P.shown src <> ".")
    _ -> "Nothing to do."
  DumpBitBooster head map -> let
    go output []          = output
    go output (head : queue) = case Map.lookup head map of
      Nothing -> go (renderLine head [] : output) queue
      Just tails -> go (renderLine head tails : output) (queue ++ tails)
      where
      renderHash = take 10 . Text.unpack . Hash.base32Hex . Causal.unRawHash
      renderLine head tail =
        (renderHash head) ++ "|" ++ intercalateMap " " renderHash tail ++
          case Map.lookup (Hash.base32Hex . Causal.unRawHash $ head) tags of
            Just t -> "|tag: " ++ t
            Nothing -> ""
      -- some specific hashes that we want to label in the output
      tags :: Map Text String
      tags = Map.fromList . fmap swap $
        [ ("unisonbase 2019/8/6",  "54s9qjhaonotuo4sp6ujanq7brngk32f30qt5uj61jb461h9fcca6vv5levnoo498bavne4p65lut6k6a7rekaruruh9fsl19agu8j8")
        , ("unisonbase 2019/8/5",  "focmbmg7ca7ht7opvjaqen58fobu3lijfa9adqp7a1l1rlkactd7okoimpfmd0ftfmlch8gucleh54t3rd1e7f13fgei86hnsr6dt1g")
        , ("unisonbase 2019/7/31", "jm2ltsg8hh2b3c3re7aru6e71oepkqlc3skr2v7bqm4h1qgl3srucnmjcl1nb8c9ltdv56dpsgpdur1jhpfs6n5h43kig5bs4vs50co")
        , ("unisonbase 2019/7/25", "an1kuqsa9ca8tqll92m20tvrmdfk0eksplgjbda13evdlngbcn5q72h8u6nb86ojr7cvnemjp70h8cq1n95osgid1koraq3uk377g7g")
        , ("ucm m1b", "o6qocrqcqht2djicb1gcmm5ct4nr45f8g10m86bidjt8meqablp0070qae2tvutnvk4m9l7o1bkakg49c74gduo9eati20ojf0bendo")
        , ("ucm m1, m1a", "auheev8io1fns2pdcnpf85edsddj27crpo9ajdujum78dsncvfdcdu5o7qt186bob417dgmbd26m8idod86080bfivng1edminu3hug")
        ]

    in pure $ P.lines [
      P.lines (fmap fromString . reverse . nubOrd $ go [] [head]),
      "",
      "Paste that output into http://bit-booster.com/graph.html"
      ]
  where
  _nameChange _cmd _pastTenseCmd _oldName _newName _r = error "todo"
  -- do
  --   when (not . Set.null $ E.changedSuccessfully r) . putPrettyLn . P.okCallout $
  --     P.wrap $ "I" <> pastTenseCmd <> "the"
  --       <> ns (E.changedSuccessfully r)
  --       <> P.blue (prettyName oldName)
  --       <> "to" <> P.group (P.green (prettyName newName) <> ".")
  --   when (not . Set.null $ E.oldNameConflicted r) . putPrettyLn . P.warnCallout $
  --     (P.wrap $ "I couldn't" <> cmd <> "the"
  --          <> ns (E.oldNameConflicted r)
  --          <> P.blue (prettyName oldName)
  --          <> "to" <> P.green (prettyName newName)
  --          <> "because of conflicts.")
  --     <> "\n\n"
  --     <> tip ("Use " <> makeExample' IP.todo <> " to view more information on conflicts and remaining work.")
  --   when (not . Set.null $ E.newNameAlreadyExists r) . putPrettyLn . P.warnCallout $
  --     (P.wrap $ "I couldn't" <> cmd <> P.blue (prettyName oldName)
  --          <> "to" <> P.green (prettyName newName)
  --          <> "because the "
  --          <> ns (E.newNameAlreadyExists r)
  --          <> "already exist(s).")
  --     <> "\n\n"
  --     <> tip
  --        ("Use" <> makeExample IP.rename [prettyName newName, "<newname>"] <> "to make" <> prettyName newName <> "available.")
--    where
--      ns targets = P.oxfordCommas $
--        map (fromString . Names.renderNameTarget) (toList targets)

prettyPath' :: Path.Path' -> Pretty
prettyPath' p' =
  if Path.isCurrentPath p'
  then "the current namespace"
  else P.blue (P.shown p')

formatMissingStuff :: (Show tm, Show typ) =>
  [(HQ.HashQualified, tm)] -> [(HQ.HashQualified, typ)] -> Pretty
formatMissingStuff terms types =
  (unlessM (null terms) . P.fatalCallout $
    P.wrap "The following terms have a missing or corrupted type signature:"
    <> "\n\n"
    <> P.column2 [ (P.syntaxToColor $ prettyHashQualified name, fromString (show ref)) | (name, ref) <- terms ]) <>
  (unlessM (null types) . P.fatalCallout $
    P.wrap "The following types weren't found in the codebase:"
    <> "\n\n"
    <> P.column2 [ (P.syntaxToColor $ prettyHashQualified name, fromString (show ref)) | (name, ref) <- types ])

displayDefinitions' :: Var v => Ord a1
  => PPE.PrettyPrintEnv
  -> Map Reference.Reference (DisplayThing (DD.Decl v a1))
  -> Map Reference.Reference (DisplayThing (Unison.Term.AnnotatedTerm v a1))
  -> Pretty
displayDefinitions' ppe types terms = P.syntaxToColor $ P.sep "\n\n" (prettyTypes <> prettyTerms)
  where
  prettyTerms = map go . Map.toList
             -- sort by name
             $ Map.mapKeys (first (PPE.termName ppe . Referent.Ref) . dupe) terms
  prettyTypes = map go2 . Map.toList
              $ Map.mapKeys (first (PPE.typeName ppe) . dupe) types
  go ((n, r), dt) =
    case dt of
      MissingThing r -> missing n r
      BuiltinThing -> builtin n
      RegularThing tm -> TermPrinter.prettyBinding ppe n tm
  go2 ((n, r), dt) =
    case dt of
      MissingThing r -> missing n r
      BuiltinThing -> builtin n
      RegularThing decl -> case decl of
        Left d  -> DeclPrinter.prettyEffectDecl ppe r n d
        Right d -> DeclPrinter.prettyDataDecl ppe r n d
  builtin n = P.wrap $ "--" <> prettyHashQualified n <> " is built-in."
  missing n r = P.wrap (
    "-- The name " <> prettyHashQualified n <> " is assigned to the "
    <> "reference " <> fromString (show r ++ ",")
    <> "which is missing from the codebase.")
    <> P.newline
    <> tip "You might need to repair the codebase manually."

displayDefinitions :: Var v => Ord a1 =>
  Maybe FilePath
  -> PPE.PrettyPrintEnv
  -> Map Reference.Reference (DisplayThing (DD.Decl v a1))
  -> Map Reference.Reference (DisplayThing (Unison.Term.AnnotatedTerm v a1))
  -> IO Pretty
displayDefinitions outputLoc ppe types terms | Map.null types && Map.null terms =
  pure mempty
displayDefinitions outputLoc ppe types terms =
  maybe displayOnly scratchAndDisplay outputLoc
  where
  displayOnly = pure code
  scratchAndDisplay path = do
    path' <- canonicalizePath path
    prependToFile code path'
    pure (message code path')
    where
    prependToFile code path = do
      existingContents <- do
        exists <- doesFileExist path
        if exists then readFile path
        else pure ""
      writeFile path . Text.pack . P.toPlain 80 $
        P.lines [ code, ""
                , "---- " <> "Anything below this line is ignored by Unison."
                , "", P.text existingContents ]
    message code path =
      P.callout "☝️" $ P.lines [
        P.wrap $ "I added these definitions to the top of " <> fromString path,
        "",
        P.indentN 2 code,
        "",
        P.wrap $
          "You can edit them there, then do" <> makeExample' IP.update <>
          "to replace the definitions currently in this namespace."
      ]
  code = displayDefinitions' ppe types terms

displayTestResults :: Bool -- whether to show the tip
                   -> PPE.PrettyPrintEnv
                   -> [(Reference, Text)]
                   -> [(Reference, Text)]
                   -> Pretty
displayTestResults showTip ppe oks fails = let
  name r = P.text (HQ.toText $ PPE.termName ppe (Referent.Ref r))
  okMsg =
    if null oks then mempty
    else P.column2 [ (P.green "◉ " <> name r, "  " <> P.green (P.text msg)) | (r, msg) <- oks ]
  okSummary =
    if null oks then mempty
    else "✅ " <> P.bold (P.num (length oks)) <> P.green " test(s) passing"
  failMsg =
    if null fails then mempty
    else P.column2 [ (P.red "✗ " <> name r, "  " <> P.red (P.text msg)) | (r, msg) <- fails ]
  failSummary =
    if null fails then mempty
    else "🚫 " <> P.bold (P.num (length fails)) <> P.red " test(s) failing"
  tipMsg =
    if not showTip || (null oks && null fails) then mempty
    else tip $ "Use " <> P.blue ("view " <> name (fst $ head (fails ++ oks))) <> "to view the source of a test."
  in if null oks && null fails then "😶 No tests available."
     else P.sep "\n\n" . P.nonEmpty $ [
          okMsg, failMsg,
          P.sep ", " . P.nonEmpty $ [failSummary, okSummary], tipMsg]

unsafePrettyTermResultSig' :: Var v =>
  PPE.PrettyPrintEnv -> SR'.TermResult' v a -> Pretty
unsafePrettyTermResultSig' ppe = \case
  SR'.TermResult' (HQ'.toHQ -> name) (Just typ) _r _aliases ->
    head (TypePrinter.prettySignatures' ppe [(name,typ)])
  _ -> error "Don't pass Nothing"

-- produces:
-- -- #5v5UtREE1fTiyTsTK2zJ1YNqfiF25SkfUnnji86Lms#0
-- Optional.None, Maybe.Nothing : Maybe a
unsafePrettyTermResultSigFull' :: Var v =>
  PPE.PrettyPrintEnv -> SR'.TermResult' v a -> Pretty
unsafePrettyTermResultSigFull' ppe = \case
  SR'.TermResult' (HQ'.toHQ -> hq) (Just typ) r (Set.map HQ'.toHQ -> aliases) ->
   P.lines
    [ P.hiBlack "-- " <> greyHash (HQ.fromReferent r)
    , P.group $
      P.commas (fmap greyHash $ hq : toList aliases) <> " : "
      <> (P.syntaxToColor $ TypePrinter.pretty0 ppe mempty (-1) typ)
    , mempty
    ]
  _ -> error "Don't pass Nothing"
  where greyHash = styleHashQualified' id P.hiBlack

prettyTypeResultHeader' :: Var v => SR'.TypeResult' v a -> Pretty
prettyTypeResultHeader' (SR'.TypeResult' (HQ'.toHQ -> name) dt r _aliases) =
  prettyDeclTriple (name, r, dt)

-- produces:
-- -- #5v5UtREE1fTiyTsTK2zJ1YNqfiF25SkfUnnji86Lms
-- type Optional
-- type Maybe
prettyTypeResultHeaderFull' :: Var v => SR'.TypeResult' v a -> Pretty
prettyTypeResultHeaderFull' (SR'.TypeResult' (HQ'.toHQ -> name) dt r (Set.map HQ'.toHQ -> aliases)) =
  P.lines stuff <> P.newline
  where
  stuff =
    (P.hiBlack "-- " <> greyHash (HQ.fromReference r)) :
      fmap (\name -> prettyDeclTriple (name, r, dt))
           (name : toList aliases)
    where greyHash = styleHashQualified' id P.hiBlack


-- todo: maybe delete this
prettyAliases ::
  (Foldable t, ListLike s Char, IsString s) => t HQ.HashQualified -> P.Pretty s
prettyAliases aliases = if length aliases < 2 then mempty else error "todo"
  -- (P.commented . (:[]) . P.wrap . P.commas . fmap prettyHashQualified' . toList) aliases <> P.newline

prettyDeclTriple :: Var v =>
  (HQ.HashQualified, Reference.Reference, DisplayThing (DD.Decl v a))
  -> Pretty
prettyDeclTriple (name, _, displayDecl) = case displayDecl of
   BuiltinThing -> P.hiBlack "builtin " <> P.hiBlue "type " <> P.blue (P.syntaxToColor $ prettyHashQualified name)
   MissingThing _ -> mempty -- these need to be handled elsewhere
   RegularThing decl -> case decl of
     Left ed -> P.syntaxToColor $ DeclPrinter.prettyEffectHeader name ed
     Right dd   -> P.syntaxToColor $ DeclPrinter.prettyDataHeader name dd

prettyDeclPair :: Var v =>
  PPE.PrettyPrintEnv -> (Reference, DisplayThing (DD.Decl v a))
  -> Pretty
prettyDeclPair ppe (r, dt) = prettyDeclTriple (PPE.typeName ppe r, r, dt)

renderNameConflicts :: Set.Set Name -> Set.Set Name -> Pretty
renderNameConflicts conflictedTypeNames conflictedTermNames =
  unlessM (null allNames) $ P.callout "❓" . P.sep "\n\n" . P.nonEmpty $ [
    showConflictedNames "types" conflictedTypeNames,
    showConflictedNames "terms" conflictedTermNames,
    tip $ "This occurs when merging branches that both independently introduce the same name. Use "
        <> makeExample IP.view (prettyName <$> take 3 allNames)
        <> "to see the conflicting defintions, then use "
        <> makeExample' (if (not . null) conflictedTypeNames
                         then IP.renameType else IP.renameTerm)
        <> "to resolve the conflicts."
  ]
  where
    allNames = toList (conflictedTermNames <> conflictedTypeNames)
    showConflictedNames things conflictedNames =
      unlessM (Set.null conflictedNames) $
        P.wrap ("These" <> P.bold (things <> "have conflicting definitions:"))
        `P.hang` P.commas (P.blue . prettyName <$> toList conflictedNames)

renderEditConflicts ::
  PPE.PrettyPrintEnv -> Patch -> Pretty
renderEditConflicts ppe Patch{..} =
  unlessM (null editConflicts) . P.callout "❓" . P.sep "\n\n" $ [
    P.wrap $ "These" <> P.bold "definitions were edited differently"
          <> "in namespaces that have been merged into this one."
          <> "You'll have to tell me what to use as the new definition:",
    P.indentN 2 (P.lines (formatConflict <$> editConflicts))
--    , tip $ "Use " <> makeExample IP.resolve [name (head editConflicts), " <replacement>"] <> " to pick a replacement." -- todo: eventually something with `edit`
    ]
  where
    -- todo: could possibly simplify all of this, but today is a copy/paste day.
    editConflicts :: [Either (Reference, Set TypeEdit.TypeEdit) (Reference, Set TermEdit.TermEdit)]
    editConflicts =
      (fmap Left . Map.toList . R.toMultimap . R.filterManyDom $ _typeEdits) <>
      (fmap Right . Map.toList . R.toMultimap . R.filterManyDom $ _termEdits)
    name = either (typeName . fst) (termName . fst)
    typeName r = styleHashQualified P.bold (PPE.typeName ppe r)
    termName r = styleHashQualified P.bold (PPE.termName ppe (Referent.Ref r))
    formatTypeEdits (r, toList -> es) = P.wrap $
      "The type" <> typeName r <> "was" <>
      (if TypeEdit.Deprecate `elem` es
      then "deprecated and also replaced with"
      else "replaced with") <>
      P.oxfordCommas [ typeName r | TypeEdit.Replace r <- es ]
    formatTermEdits (r, toList -> es) = P.wrap $
      "The term" <> termName r <> "was" <>
      (if TermEdit.Deprecate `elem` es
      then "deprecated and also replaced with"
      else "replaced with") <>
      P.oxfordCommas [ termName r | TermEdit.Replace r _ <- es ]
    formatConflict = either formatTypeEdits formatTermEdits

todoOutput :: Var v => PPE.PrettyPrintEnv -> TO.TodoOutput v a -> IO Pretty
todoOutput ppe todo =
  if noConflicts && noEdits
  then pure $ P.okCallout "No conflicts or edits in progress."
  else pure (todoConflicts <> todoEdits)
  where
  noConflicts = TO.nameConflicts todo == mempty
             && TO.editConflicts todo == Patch.empty
  noEdits = TO.todoScore todo == 0
  (frontierTerms, frontierTypes) = TO.todoFrontier todo
  (dirtyTerms, dirtyTypes) = TO.todoFrontierDependents todo
  corruptTerms =
    [ (PPE.termName ppe (Referent.Ref r), r) | (r, Nothing) <- frontierTerms ]
  corruptTypes =
    [ (PPE.typeName ppe r, r) | (r, MissingThing _) <- frontierTypes ]
  goodTerms ts =
    [ (PPE.termName ppe (Referent.Ref r), typ) | (r, Just typ) <- ts ]
  todoConflicts = if noConflicts then mempty else P.lines . P.nonEmpty $
    [ renderEditConflicts ppe (TO.editConflicts todo)
    , renderNameConflicts conflictedTypeNames conflictedTermNames ]
    where
    -- If a conflict is both an edit and a name conflict, we show it in the edit
    -- conflicts section
    c :: Names0
    c = removeEditConflicts (TO.editConflicts todo) (TO.nameConflicts todo)
    conflictedTypeNames = (R.dom . Names.types) c
    conflictedTermNames = (R.dom . Names.terms) c
    -- e.g. `foo#a` has been independently updated to `foo#b` and `foo#c`.
    -- This means there will be a name conflict:
    --    foo -> #b
    --    foo -> #c
    -- as well as an edit conflict:
    --    #a -> #b
    --    #a -> #c
    -- We want to hide/ignore the name conflicts that are also targets of an
    -- edit conflict, so that the edit conflict will be dealt with first.
    -- For example, if hash `h` has multiple edit targets { #x, #y, #z, ...},
    -- we'll temporarily remove name conflicts pointing to { #x, #y, #z, ...}.
    removeEditConflicts :: Ord n => Patch -> Names' n -> Names' n
    removeEditConflicts Patch{..} Names{..} = Names terms' types' where
      terms' = R.filterRan (`Set.notMember` conflictedTermEditTargets) terms
      types' = R.filterRan (`Set.notMember` conflictedTypeEditTargets) types
      conflictedTypeEditTargets :: Set Reference
      conflictedTypeEditTargets =
        Set.fromList $ toList (R.ran typeEditConflicts) >>= TypeEdit.references
      conflictedTermEditTargets :: Set Referent.Referent
      conflictedTermEditTargets =
        Set.fromList . fmap Referent.Ref
          $ toList (R.ran termEditConflicts) >>= TermEdit.references
      typeEditConflicts = R.filterDom (`R.manyDom` _typeEdits) _typeEdits
      termEditConflicts = R.filterDom (`R.manyDom` _termEdits) _termEdits


  todoEdits = unlessM noEdits . P.callout "🚧" . P.sep "\n\n" . P.nonEmpty $
      [ P.wrap ("The namespace has" <> fromString (show (TO.todoScore todo))
              <> "transitive dependent(s) left to upgrade."
              <> "Your edit frontier is the dependents of these definitions:")
      , P.indentN 2 . P.lines $ (
          (prettyDeclPair ppe <$> toList frontierTypes) ++
          TypePrinter.prettySignatures' ppe (goodTerms frontierTerms)
          )
      , P.wrap "I recommend working on them in the following order:"
      , P.indentN 2 . P.lines $
          let unscore (_score,a,b) = (a,b)
          in (prettyDeclPair ppe . unscore <$> toList dirtyTypes) ++
             TypePrinter.prettySignatures'
                ppe
                (goodTerms $ unscore <$> dirtyTerms)
      , formatMissingStuff corruptTerms corruptTypes
      ]

listOfDefinitions ::
<<<<<<< HEAD
  Var v => PPE.PrettyPrintEnv -> E.ListDetailed -> E.ShowAll -> [SR'.SearchResult' v a] -> IO Pretty
listOfDefinitions ppe detailed showAll results =
  pure $ listOfDefinitions' ppe detailed showAll results
=======
  Var v => PPE.PrettyPrintEnv -> E.ListDetailed -> [SR'.SearchResult' v a] -> IO ()
listOfDefinitions ppe detailed results =
  putPrettyLn $ listOfDefinitions' ppe detailed results
>>>>>>> c111a9bc

noResults :: Pretty
noResults = P.callout "😶" $
    P.wrap $ "No results. Check your spelling, or try using tab completion "
          <> "to supply command arguments."

listOfDefinitions' :: Var v
                   => PPE.PrettyPrintEnv -- for printing types of terms :-\
                   -> E.ListDetailed
                   -> [SR'.SearchResult' v a]
<<<<<<< HEAD
                   -> Pretty
listOfDefinitions' ppe detailed showAll results =
=======
                   -> P.Pretty P.ColorText
listOfDefinitions' ppe detailed results =
>>>>>>> c111a9bc
  if null results then noResults
  else P.lines . P.nonEmpty $ prettyNumberedResults :
    [formatMissingStuff termsWithMissingTypes missingTypes
    ,unlessM (null missingBuiltins) . bigproblem $ P.wrap
      "I encountered an inconsistency in the codebase; these definitions refer to built-ins that this version of unison doesn't know about:" `P.hang`
        P.column2 ( (P.bold "Name", P.bold "Built-in")
                  -- : ("-", "-")
                  : fmap (bimap (P.syntaxToColor . prettyHashQualified)
                                (P.text . Referent.toText)) missingBuiltins)
    ]
  where
  len = length results
  prettyNumberedResults =
    P.numbered (\i -> P.hiBlack . fromString $ show i <> ".") prettyResults
  -- todo: group this by namespace
  prettyResults =
    map (SR'.foldResult' renderTerm renderType)
        (filter (not.missingType) results)
    where
      (renderTerm, renderType) =
        if detailed then
          (unsafePrettyTermResultSigFull' ppe, prettyTypeResultHeaderFull')
        else
          (unsafePrettyTermResultSig' ppe, prettyTypeResultHeader')
  missingType (SR'.Tm _ Nothing _ _)          = True
  missingType (SR'.Tp _ (MissingThing _) _ _) = True
  missingType _                             = False
  -- termsWithTypes = [(name,t) | (name, Just t) <- sigs0 ]
  --   where sigs0 = (\(name, _, typ) -> (name, typ)) <$> terms
  termsWithMissingTypes =
    [ (HQ'.toHQ name, r)
    | SR'.Tm name Nothing (Referent.Ref (Reference.DerivedId r)) _ <- results ]
  missingTypes = nubOrdOn snd $
    [ (HQ'.toHQ name, Reference.DerivedId r)
    | SR'.Tp name (MissingThing r) _ _ <- results ] <>
    [ (HQ'.toHQ name, r)
    | SR'.Tm name Nothing (Referent.toTypeReference -> Just r) _ <- results]
  missingBuiltins = results >>= \case
    SR'.Tm name Nothing r@(Referent.Ref (Reference.Builtin _)) _ -> [(HQ'.toHQ name,r)]
    _ -> []

watchPrinter
  :: Var v
  => Text
  -> PPE.PrettyPrintEnv
  -> Ann
  -> UF.WatchKind
  -> Codebase.Term v ()
  -> Runtime.IsCacheHit
  -> Pretty
watchPrinter src ppe ann kind term isHit =
  P.bracket
    $ let
        lines        = Text.lines src
        lineNum      = fromMaybe 1 $ startingLine ann
        lineNumWidth = length (show lineNum)
        extra        = "     " <> replicate (length kind) ' ' -- for the ` | > ` after the line number
        line         = lines !! (lineNum - 1)
        addCache p = if isHit then p <> " (cached)" else p
        renderTest (Term.App' (Term.Constructor' _ id) (Term.Text' msg)) =
          "\n" <> if id == DD.okConstructorId
            then addCache
              (P.green "✅ " <> P.bold "Passed" <> P.green (P.text msg'))
            else if id == DD.failConstructorId
              then addCache
                (P.red "🚫 " <> P.bold "FAILED" <> P.red (P.text msg'))
              else P.red "❓ " <> TermPrinter.pretty ppe term
            where
              msg' = if Text.take 1 msg == " " then msg
                     else " " <> msg

        renderTest x =
          fromString $ "\n Unison bug: " <> show x <> " is not a test."
      in
        P.lines
          [ fromString (show lineNum) <> " | " <> P.text line
          , case (kind, term) of
            (UF.TestWatch, Term.Sequence' tests) -> foldMap renderTest tests
            _ -> P.lines
              [ fromString (replicate lineNumWidth ' ')
              <> fromString extra
              <> (if isHit then id else P.purple) "⧩"
              , P.indentN (lineNumWidth + length extra)
              . (if isHit then id else P.bold)
              $ TermPrinter.pretty ppe term
              ]
          ]

filestatusTip :: Pretty
filestatusTip = tip "Use `help filestatus` to learn more."

<<<<<<< HEAD
prettyDiff :: Maybe Int -> Names.Diff -> Pretty
prettyDiff cap diff = let
=======
prettyDiff :: Names.Diff -> P.Pretty P.ColorText
prettyDiff diff = let
>>>>>>> c111a9bc
  orig = Names.originalNames diff
  adds = Names.addedNames diff
  removes = Names.removedNames diff
  addedTerms = [ n | (n,r) <- R.toList (Names.terms0 adds)
                   , not $ R.memberRan r (Names.terms0 removes) ]
  addedTypes = [ n | (n,r) <- R.toList (Names.types0 adds)
                   , not $ R.memberRan r (Names.types0 removes) ]
  added = Name.sortNames . nubOrd $ (addedTerms <> addedTypes)

  removedTerms = [ n | (n,r) <- R.toList (Names.terms0 removes)
                     , not $ R.memberRan r (Names.terms0 adds)
                     , Set.notMember n addedTermsSet ] where
    addedTermsSet = Set.fromList addedTerms
  removedTypes = [ n | (n,r) <- R.toList (Names.types0 removes)
                     , not $ R.memberRan r (Names.types0 adds)
                     , Set.notMember n addedTypesSet ] where
    addedTypesSet = Set.fromList addedTypes
  removed = Name.sortNames . nubOrd $ (removedTerms <> removedTypes)

  movedTerms = [ (n,n2) | (n,r) <- R.toList (Names.terms0 removes)
                        , n2 <- toList (R.lookupRan r (Names.terms adds)) ]
  movedTypes = [ (n,n2) | (n,r) <- R.toList (Names.types removes)
                        , n2 <- toList (R.lookupRan r (Names.types adds)) ]
  moved = Name.sortNamed fst . nubOrd $ (movedTerms <> movedTypes)

  copiedTerms = List.multimap [
    (n,n2) | (n2,r) <- R.toList (Names.terms0 adds)
           , not (R.memberRan r (Names.terms0 removes))
           , n <- toList (R.lookupRan r (Names.terms0 orig)) ]
  copiedTypes = List.multimap [
    (n,n2) | (n2,r) <- R.toList (Names.types0 adds)
           , not (R.memberRan r (Names.types0 removes))
           , n <- toList (R.lookupRan r (Names.types0 orig)) ]
  copied = Name.sortNamed fst $
    Map.toList (Map.unionWith (<>) copiedTerms copiedTypes)
  in
  P.sepNonEmpty "\n\n" [
     if not $ null added then
       P.lines [
         -- todo: split out updates
         P.green "+ Adds / updates:", "",
         P.indentN 2 . P.wrap $
           P.sep " " (prettyName <$> added)
       ]
     else mempty,
     if not $ null removed then
       P.lines [
         P.hiBlack "- Deletes:", "",
         P.indentN 2 . P.wrap $
           P.sep " " (prettyName <$> removed)
       ]
     else mempty,
     if not $ null moved then
       P.lines [
         P.purple "> Moves:", "",
         P.indentN 2 $
           P.column2 $
             (P.hiBlack "Original name", P.hiBlack "New name") :
             [ (prettyName n,prettyName n2) | (n, n2) <- moved ]
       ]
     else mempty,
     if not $ null copied then
       P.lines [
         P.yellow "= Copies:", "",
         P.indentN 2 $
           P.column2 $
             (P.hiBlack "Original name", P.hiBlack "New name(s)") :
             [ (prettyName n, P.sep " " (prettyName <$> ns))
             | (n, ns) <- copied ]
       ]
     else mempty
   ]

isTestOk :: Codebase.Term v Ann -> Bool
isTestOk tm = case tm of
  Term.Sequence' ts -> all isSuccess ts where
    isSuccess (Term.App' (Term.Constructor' ref cid) _) =
      cid == DD.okConstructorId &&
      ref == DD.testResultRef
    isSuccess _ = False
  _ -> False<|MERGE_RESOLUTION|>--- conflicted
+++ resolved
@@ -52,12 +52,6 @@
                                                 )
 import           Unison.PrettyTerminal          ( clearCurrentLine
                                                 , putPretty'
-<<<<<<< HEAD
-=======
-                                                , putPrettyLn
-                                                , putPrettyLnUnpaged
-                                                , putPrettyLn'
->>>>>>> c111a9bc
                                                 )
 import           Unison.CommandLine.InputPatterns (makeExample, makeExample')
 import qualified Unison.CommandLine.InputPatterns as IP
@@ -263,15 +257,9 @@
     --   <> P.border 2 (mconcat (fmap pretty uniqueDeletions))
     --   <> P.newline
     --   <> P.wrap "Please repeat the same command to confirm the deletion."
-<<<<<<< HEAD
-  ListOfDefinitions ppe detailed showAll results ->
-     listOfDefinitions ppe detailed showAll results
-  ListNames [] [] -> pure . P.callout "😶" $
-=======
   ListOfDefinitions ppe detailed results ->
      listOfDefinitions ppe detailed results
-  ListNames [] [] -> putPrettyLn . P.callout "😶" $
->>>>>>> c111a9bc
+  ListNames [] [] -> pure . P.callout "😶" $
     P.wrap "I couldn't find anything by that name."
   ListNames terms types -> pure . P.sepNonEmpty "\n\n" $ [
     formatTerms terms, formatTypes types ]
@@ -524,13 +512,8 @@
       <> P.group (prettyPath' dest <> ".")
   PatchNeedsToBeConflictFree -> pure "A patch needs to be conflict-free."
   PatchInvolvesExternalDependents _ _ ->
-<<<<<<< HEAD
     pure "That patch involves external dependents."
   History cap history tail -> pure $
-=======
-    putPrettyLn "That patch involves external dependents."
-  History cap history tail -> putPrettyLnUnpaged $
->>>>>>> c111a9bc
     P.lines [
       tailMsg,
       P.sep "\n\n" [ go h diff | (h,diff) <- history ], "",
@@ -602,13 +585,8 @@
       , ""
       , tip "You can always `undo` if this wasn't what you wanted."
       ]
-<<<<<<< HEAD
-    _ -> prettyDiff Nothing diff
+    _ -> prettyDiff diff
   NothingTodo input -> pure . P.callout "😶" $ case input of
-=======
-    _ -> prettyDiff diff
-  NothingTodo input -> putPrettyLn . P.callout "😶" $ case input of
->>>>>>> c111a9bc
     Input.MergeLocalBranchI src dest ->
       P.wrap $ "The merge had no effect, since the destination"
             <> P.shown dest <> "is at or ahead of the source"
@@ -978,15 +956,9 @@
       ]
 
 listOfDefinitions ::
-<<<<<<< HEAD
-  Var v => PPE.PrettyPrintEnv -> E.ListDetailed -> E.ShowAll -> [SR'.SearchResult' v a] -> IO Pretty
-listOfDefinitions ppe detailed showAll results =
-  pure $ listOfDefinitions' ppe detailed showAll results
-=======
-  Var v => PPE.PrettyPrintEnv -> E.ListDetailed -> [SR'.SearchResult' v a] -> IO ()
+  Var v => PPE.PrettyPrintEnv -> E.ListDetailed -> [SR'.SearchResult' v a] -> IO Pretty
 listOfDefinitions ppe detailed results =
-  putPrettyLn $ listOfDefinitions' ppe detailed results
->>>>>>> c111a9bc
+  pure $ listOfDefinitions' ppe detailed results
 
 noResults :: Pretty
 noResults = P.callout "😶" $
@@ -997,13 +969,8 @@
                    => PPE.PrettyPrintEnv -- for printing types of terms :-\
                    -> E.ListDetailed
                    -> [SR'.SearchResult' v a]
-<<<<<<< HEAD
                    -> Pretty
-listOfDefinitions' ppe detailed showAll results =
-=======
-                   -> P.Pretty P.ColorText
 listOfDefinitions' ppe detailed results =
->>>>>>> c111a9bc
   if null results then noResults
   else P.lines . P.nonEmpty $ prettyNumberedResults :
     [formatMissingStuff termsWithMissingTypes missingTypes
@@ -1095,13 +1062,8 @@
 filestatusTip :: Pretty
 filestatusTip = tip "Use `help filestatus` to learn more."
 
-<<<<<<< HEAD
-prettyDiff :: Maybe Int -> Names.Diff -> Pretty
-prettyDiff cap diff = let
-=======
-prettyDiff :: Names.Diff -> P.Pretty P.ColorText
+prettyDiff :: Names.Diff -> Pretty
 prettyDiff diff = let
->>>>>>> c111a9bc
   orig = Names.originalNames diff
   adds = Names.addedNames diff
   removes = Names.removedNames diff
