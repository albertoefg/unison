--- conflicted
+++ resolved
@@ -862,12 +862,7 @@
               "I loaded " <> P.text sourceName <> " and didn't find anything."
           else pure mempty
   TodoOutput names todo -> pure (todoOutput names todo)
-<<<<<<< HEAD
-  RefusedToPush _ -> undefined
-  GitError input e -> pure $ case e of
-=======
   GitError e -> pure $ case e of
->>>>>>> 4844a9d5
     GitSqliteCodebaseError e -> case e of
       UnrecognizedSchemaVersion repo localPath (SchemaVersion v) ->
         P.wrap $
@@ -1366,6 +1361,7 @@
         <> ( terms <&> \(n, r) ->
                prettyHashQualified' (HQ'.take hqLength . HQ'.fromNamedReference n $ Reference.DerivedId r)
            )
+  RefusedToPush _ -> undefined
   where
     _nameChange _cmd _pastTenseCmd _oldName _newName _r = error "todo"
 
