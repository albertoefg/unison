{-# OPTIONS_GHC -fno-warn-partial-type-signatures #-}

{-# LANGUAGE FlexibleContexts    #-}
{-# LANGUAGE OverloadedStrings   #-}
{-# LANGUAGE PartialTypeSignatures #-}
{-# LANGUAGE RankNTypes          #-}
{-# LANGUAGE RecordWildCards     #-}
{-# LANGUAGE ScopedTypeVariables #-}
{-# LANGUAGE ViewPatterns        #-}


module Unison.CommandLine.OutputMessages where

import Unison.Prelude hiding (unlessM)

import           Unison.Codebase.Editor.Output
import qualified Unison.Codebase.Editor.Output           as E
import qualified Unison.Codebase.Editor.Output           as Output
import qualified Unison.Codebase.Editor.TodoOutput       as TO
import qualified Unison.Codebase.Editor.SearchResult'    as SR'
import qualified Unison.Codebase.Editor.Output.BranchDiff as OBD


import           Control.Lens
import qualified Control.Monad.State.Strict    as State
import           Data.Bifunctor                (bimap, first, second)
import           Data.List                     (sort, sortOn, stripPrefix)
import           Data.List.Extra               (nubOrdOn, nubOrd)
import qualified Data.Map                      as Map
import qualified Data.Set                      as Set
import qualified Data.Sequence                 as Seq
import qualified Data.Text                     as Text
import           Data.Text.IO                  (readFile, writeFile)
import           Data.Tuple.Extra              (dupe, uncurry3)
import           Prelude                       hiding (readFile, writeFile)
import           System.Directory              (canonicalizePath, doesFileExist)
import qualified Unison.ABT                    as ABT
import qualified Unison.UnisonFile             as UF
import           Unison.Codebase.GitError
import qualified Unison.Codebase.Path          as Path
import qualified Unison.Codebase.Patch         as Patch
import           Unison.Codebase.Patch         (Patch(..))
import qualified Unison.Codebase.ShortBranchHash as SBH
import qualified Unison.Codebase.TermEdit      as TermEdit
import qualified Unison.Codebase.TypeEdit      as TypeEdit
import           Unison.CommandLine             ( bigproblem
                                                , tip
                                                , note
                                                )
import           Unison.PrettyTerminal          ( clearCurrentLine
                                                , putPretty'
                                                )
import           Unison.CommandLine.InputPatterns (makeExample, makeExample')
import qualified Unison.CommandLine.InputPatterns as IP
import qualified Unison.Builtin.Decls          as DD
import qualified Unison.DataDeclaration        as DD
import qualified Unison.DeclPrinter            as DeclPrinter
import qualified Unison.HashQualified          as HQ
import qualified Unison.HashQualified'         as HQ'
import           Unison.Name                   (Name)
import qualified Unison.Name                   as Name
import qualified Unison.Codebase.NameSegment   as NameSegment
import           Unison.NamePrinter            (prettyHashQualified,
                                                prettyReference, prettyReferent,
                                                prettyLabeledDependency,
                                                prettyNamedReference,
                                                prettyNamedReferent,
                                                prettyName, prettyShortHash,
                                                styleHashQualified,
                                                styleHashQualified', prettyHashQualified')
import           Unison.Names2                 (Names'(..), Names0)
import qualified Unison.Names2                 as Names
import qualified Unison.Names3                 as Names
import           Unison.Parser                 (Ann, startingLine)
import qualified Unison.PrettyPrintEnv         as PPE
import qualified Unison.Codebase.Runtime       as Runtime
import           Unison.PrintError              ( prettyParseError
                                                , printNoteWithSource
                                                , prettyResolutionFailures
                                                )
import qualified Unison.Reference              as Reference
import           Unison.Reference              ( Reference )
import qualified Unison.Referent               as Referent
import           Unison.Referent               ( Referent )
import qualified Unison.Result                 as Result
import qualified Unison.Term                   as Term
import           Unison.Term                   (Term)
import           Unison.Type                   (Type)
import qualified Unison.TermPrinter            as TermPrinter
import qualified Unison.TypePrinter            as TypePrinter
import qualified Unison.Util.ColorText         as CT
import           Unison.Util.Monoid             ( intercalateMap
                                                , unlessM
                                                )
import qualified Unison.Util.Pretty            as P
import qualified Unison.Util.Relation          as R
import           Unison.Var                    (Var)
import qualified Unison.Var                    as Var
import qualified Unison.Codebase.Editor.SlurpResult as SlurpResult
import           System.Directory               ( getHomeDirectory )
import Unison.Codebase.Editor.DisplayThing (DisplayThing(MissingThing, BuiltinThing, RegularThing))
import qualified Unison.Codebase.Editor.Input as Input
import qualified Unison.Hash as Hash
import qualified Unison.Codebase.Causal as Causal
import qualified Unison.Codebase.Editor.RemoteRepo as RemoteRepo
import qualified Unison.Util.List              as List
import qualified Unison.Util.Monoid            as Monoid
import Data.Tuple (swap)
import Unison.Codebase.ShortBranchHash (ShortBranchHash)
import Control.Lens (view, over, _1, _3)
import qualified Unison.ShortHash as SH
import Unison.LabeledDependency as LD

type Pretty = P.Pretty P.ColorText

shortenDirectory :: FilePath -> IO FilePath
shortenDirectory dir = do
  home <- getHomeDirectory
  pure $ case stripPrefix home dir of
    Just d  -> "~" <> d
    Nothing -> dir

renderFileName :: FilePath -> IO (Pretty)
renderFileName dir = P.group . P.blue . fromString <$> shortenDirectory dir

notifyNumbered :: Var v => NumberedOutput v -> (Pretty, NumberedArgs)
notifyNumbered o = case o of
  ShowDiffNamespace oldPrefix newPrefix ppe diffOutput ->
    showDiffNamespace ShowNumbers ppe oldPrefix newPrefix diffOutput

  ShowDiffAfterDeleteDefinitions ppe diff ->
    first (\p -> P.lines
      [ p
      , ""
      , undoTip
      ]) (showDiffNamespace ShowNumbers ppe e e diff)

  ShowDiffAfterDeleteBranch bAbs ppe diff ->
    first (\p -> P.lines
      [ p
      , ""
      , undoTip
      ]) (showDiffNamespace ShowNumbers ppe bAbs bAbs diff)

  ShowDiffAfterModifyBranch b' _ _ (OBD.isEmpty -> True) ->
    (P.wrap $ "Nothing changed in" <> prettyPath' b' <> ".", mempty)
  ShowDiffAfterModifyBranch b' bAbs ppe diff ->
    first (\p -> P.lines
      [ P.wrap $ "Here's what changed in" <> prettyPath' b' <> ":"
      , ""
      , p
      , ""
      , undoTip
      ]) (showDiffNamespace ShowNumbers ppe bAbs bAbs diff)

  ShowDiffAfterMerge _ _ _ (OBD.isEmpty -> True) ->
    (P.wrap $ "Nothing changed as a result of the merge.", mempty)
  ShowDiffAfterMerge dest' destAbs ppe diffOutput ->
    first (\p -> P.lines [
      P.wrap $ "Here's what's changed in " <> prettyPath' dest' <> "after the merge:"
      , ""
      , p
      , ""
      , tip $ "You can use " <> IP.makeExample' IP.todo
           <> "to see if this generated any work to do in this namespace"
           <> "and " <> IP.makeExample' IP.test <> "to run the tests."
           <> "Or you can use" <> IP.makeExample' IP.undo <> " or"
           <> IP.makeExample' IP.viewReflog <> " to undo the results of this merge."
      ]) (showDiffNamespace ShowNumbers ppe destAbs destAbs diffOutput)

  ShowDiffAfterMergePropagate dest' destAbs patchPath' ppe diffOutput ->
    first (\p -> P.lines [
      P.wrap $ "Here's what's changed in " <> prettyPath' dest'
        <> "after applying the patch at " <> P.group (prettyPath' patchPath' <> ":")
      , ""
      , p
      , ""
      , tip $ "You can use "
           <> IP.makeExample IP.todo [prettyPath' patchPath', prettyPath' dest']
           <> "to see if this generated any work to do in this namespace"
           <> "and " <> IP.makeExample' IP.test <> "to run the tests."
           <> "Or you can use" <> IP.makeExample' IP.undo <> " or"
           <> IP.makeExample' IP.viewReflog <> " to undo the results of this merge."
      ]) (showDiffNamespace ShowNumbers ppe destAbs destAbs diffOutput)

  ShowDiffAfterMergePreview dest' destAbs ppe diffOutput ->
    first (\p -> P.lines [
      P.wrap $ "Here's what would change in " <> prettyPath' dest' <> "after the merge:"
      , ""
      , p
      ]) (showDiffNamespace ShowNumbers ppe destAbs destAbs diffOutput)

  ShowDiffAfterUndo ppe diffOutput ->
    first (\p -> P.lines ["Here's the changes I undid", "", p ])
      (showDiffNamespace ShowNumbers ppe e e diffOutput)

  ShowDiffAfterPull dest' destAbs ppe diff ->
    if OBD.isEmpty diff then
      ("✅  Looks like " <> prettyPath' dest' <> " is up to date.", mempty)
    else
      first (\p -> P.lines $ [
          P.wrap $ "Here's what's changed in " <> prettyPath' dest' <> "after the pull:", "",
          p, "",
          undoTip
        ])
        (showDiffNamespace ShowNumbers ppe destAbs destAbs diff)
  ShowDiffAfterCreatePR baseRepo headRepo ppe diff ->
    if OBD.isEmpty diff then
      (P.wrap $ "Looks like there's no difference between "
            <> prettyRemoteNamespace baseRepo
            <> "and"
            <> prettyRemoteNamespace headRepo <> "."
      ,mempty)
    else first (\p ->
      (P.lines
        [P.wrap $ "The changes summarized below are available for you to review,"
                 <> "using the following command:"
        ,""
        ,P.indentN 2 $
          IP.makeExampleNoBackticks
            IP.loadPullRequest [(prettyRemoteNamespace baseRepo)
                               ,(prettyRemoteNamespace headRepo)]
        ,""
        ,p])) (showDiffNamespace HideNumbers ppe e e diff)
        -- todo: these numbers aren't going to work,
        --  since the content isn't necessarily here.
        -- Should we have a mode with no numbers? :P

  ShowDiffAfterCreateAuthor authorNS authorPath' bAbs ppe diff ->
    first (\p -> P.lines
      [ p
      , ""
      , tip $ "Add" <> prettyName "License" <> "values for"
           <> prettyName (NameSegment.toName authorNS)
           <> "under" <> P.group (prettyPath' authorPath' <> ".")
      ]) (showDiffNamespace ShowNumbers ppe bAbs bAbs diff)
  where
    e = Path.absoluteEmpty
    undoTip = tip $ "You can use" <> IP.makeExample' IP.undo
                 <> "or" <> IP.makeExample' IP.viewReflog
                 <> "to undo this change."

prettyRemoteNamespace :: (RemoteRepo.RemoteRepo,
                          Maybe ShortBranchHash, Path.Path)
                         -> P.Pretty P.ColorText
prettyRemoteNamespace =
          P.group . P.text . uncurry3 RemoteRepo.printNamespace

notifyUser :: forall v . Var v => FilePath -> Output v -> IO Pretty
notifyUser dir o = case o of
  Success     -> pure $ P.bold "Done."
  WarnIncomingRootBranch _hashes -> mempty
  -- todo: resurrect this code once it's not triggered by update+propagate
--  WarnIncomingRootBranch hashes -> putPrettyLn $
--    if null hashes then P.wrap $
--      "Please let someone know I generated an empty IncomingRootBranch"
--                 <> " event, which shouldn't be possible!"
--    else P.lines
--      [ P.wrap $ (if length hashes == 1 then "A" else "Some")
--         <> "codebase" <> P.plural hashes "root" <> "appeared unexpectedly"
--         <> "with" <> P.group (P.plural hashes "hash" <> ":")
--      , ""
--      , (P.indentN 2 . P.oxfordCommas)
--                (map (P.text . Hash.base32Hex . Causal.unRawHash) $ toList hashes)
--      , ""
--      , P.wrap $ "but I'm not sure what to do about it."
--          <> "If you're feeling lucky, you can try deleting one of the heads"
--          <> "from `.unison/v1/branches/head/`, but please make a backup first."
--          <> "There will be a better way of handling this in the future. 😅"
--      ]
  LoadPullRequest baseNS headNS basePath headPath mergedPath -> pure $ P.lines
    [ P.wrap $ "I checked out" <> prettyRemoteNamespace baseNS <> "to" <> P.group (prettyPath' basePath <> ".")
    , P.wrap $ "I checked out" <> prettyRemoteNamespace headNS <> "to" <> P.group (prettyPath' headPath <> ".")
    , ""
    , P.wrap $ "The merged result is in" <> P.group (prettyPath' mergedPath <> ".")
    , P.wrap $ "Use" <>
        IP.makeExample IP.diffNamespace
          [prettyPath' basePath, prettyPath' mergedPath]
      <> "to see what's been updated."
    , P.wrap $ "Use" <>
        IP.makeExample IP.todo
          [ prettyPath' (snoc mergedPath "patch")
          , prettyPath' mergedPath ]
        <> "to see what work is remaining for the merge."
    , P.wrap $ "Use" <>
        IP.makeExample IP.push
          [prettyRemoteNamespace baseNS, prettyPath' mergedPath]
        <> "to push the changes."
    ]

  DisplayDefinitions outputLoc ppe types terms ->
    displayDefinitions outputLoc ppe types terms
  DisplayRendered outputLoc pp ->
    displayRendered outputLoc pp
  DisplayLinks ppe md types terms ->
    if Map.null md then pure $ P.wrap "Nothing to show here. Use the "
      <> IP.makeExample' IP.link <> " command to add links from this definition."
    else
      pure $ intercalateMap "\n\n" go (Map.toList md)
      where
      go (_key, rs) =
        displayDefinitions' ppe (Map.restrictKeys types rs)
                                (Map.restrictKeys terms rs)
  TestResults stats ppe _showSuccess _showFailures oks fails -> case stats of
    CachedTests 0 _ -> pure . P.callout "😶" $ "No tests to run."
    CachedTests n n' | n == n' -> pure $
      P.lines [ cache, "", displayTestResults True ppe oks fails ]
    CachedTests _n m -> pure $
      if m == 0 then "✅  "
      else P.indentN 2 $
           P.lines [ "", cache, "", displayTestResults False ppe oks fails, "", "✅  " ]
      where
    NewlyComputed -> do
      clearCurrentLine
      pure $ P.lines [
        "  " <> P.bold "New test results:",
        "",
        displayTestResults True ppe oks fails ]
    where
      cache = P.bold "Cached test results " <> "(`help testcache` to learn more)"

  TestIncrementalOutputStart ppe (n,total) r _src -> do
    putPretty' $ P.shown (total - n) <> " tests left to run, current test: "
              <> (P.syntaxToColor $ prettyHashQualified (PPE.termName ppe $ Referent.Ref r))
    pure mempty

  TestIncrementalOutputEnd _ppe (_n, _total) _r result -> do
    clearCurrentLine
    if isTestOk result then putPretty' "  ✅  "
    else putPretty' "  🚫  "
    pure mempty

  MetadataMissingType ppe ref -> pure . P.fatalCallout . P.lines $ [
    P.wrap $ "The metadata value " <> P.red (prettyTermName ppe ref)
          <> "is missing a type signature in the codebase.",
    "",
    P.wrap $ "This might be due to pulling an incomplete"
          <> "or invalid codebase, or because files inside the codebase"
          <> "are being deleted external to UCM."
    ]
  MetadataAmbiguous _ppe [] -> pure . P.warnCallout .
    P.wrap $ "Nothing to do. I couldn't find any matching metadata."
  MetadataAmbiguous ppe refs -> pure . P.warnCallout . P.lines $ [
    P.wrap $ "I'm not sure which metadata value you're referring to"
          <> "since there are multiple matches:",
    "",
    P.indentN 2 $ P.spaced (P.blue . prettyTermName ppe <$> refs),
    "",
    tip "Try again and supply one of the above definitions explicitly."
    ]

  EvaluationFailure err -> pure err
  SearchTermsNotFound hqs | null hqs -> pure mempty
  SearchTermsNotFound hqs ->
    pure
      $  P.warnCallout "The following names were not found in the codebase. Check your spelling."
      <> P.newline
      <> (P.syntaxToColor $ P.indent "  " (P.lines (prettyHashQualified <$> hqs)))
  PatchNotFound _ ->
    pure . P.warnCallout $ "I don't know about that patch."
  NameNotFound _ ->
    pure . P.warnCallout $ "I don't know about that name."
  TermNotFound _ ->
    pure . P.warnCallout $ "I don't know about that term."
  TypeNotFound _ ->
    pure . P.warnCallout $ "I don't know about that type."
  TermAlreadyExists _ _ ->
    pure . P.warnCallout $ "A term by that name already exists."
  TypeAlreadyExists _ _ ->
    pure . P.warnCallout $ "A type by that name already exists."
  PatchAlreadyExists _ ->
    pure . P.warnCallout $ "A patch by that name already exists."
  BranchEmpty b -> pure . P.warnCallout . P.wrap $
    P.group (either P.shown prettyPath' b) <> "is an empty namespace."
  BranchNotEmpty path ->
    pure . P.warnCallout $ "I was expecting the namespace " <> prettyPath' path
      <> " to be empty for this operation, but it isn't."
  CantDelete ppe failed failedDependents -> pure . P.warnCallout $
    P.lines [
      P.wrap "I couldn't delete ",
      "", P.indentN 2 $ listOfDefinitions' ppe False failed,
      "",
      "because it's still being used by these definitions:",
      "", P.indentN 2 $ listOfDefinitions' ppe False failedDependents
    ]
  CantUndo reason -> case reason of
    CantUndoPastStart -> pure . P.warnCallout $ "Nothing more to undo."
    CantUndoPastMerge -> pure . P.warnCallout $ "Sorry, I can't undo a merge (not implemented yet)."
  NoMainFunction main ppe ts -> pure . P.callout "😶" $ P.lines [
    P.wrap $ "I looked for a function" <> P.backticked (P.string main)
          <> "in the most recently typechecked file and codebase but couldn't find one. It has to have the type:",
    "",
    P.indentN 2 $ P.lines [ P.string main <> " : " <> TypePrinter.pretty ppe t | t <- ts ]
    ]
  NoUnisonFile -> do
    dir' <- canonicalizePath dir
    fileName <- renderFileName dir'
    pure . P.callout "😶" $ P.lines
      [ P.wrap "There's nothing for me to add right now."
      , ""
      , P.column2 [(P.bold "Hint:", msg fileName)] ]
    where
    msg dir = P.wrap
      $  "I'm currently watching for definitions in .u files under the"
      <> dir
      <> "directory. Make sure you've updated something there before using the"
      <> makeExample' IP.add <> "or" <> makeExample' IP.update
      <> "commands, or use" <> makeExample' IP.load <> "to load a file explicitly."
  InvalidSourceName name ->
    pure . P.callout "😶" $ P.wrap $  "The file "
                                   <> P.blue (P.shown name)
                                   <> " does not exist or is not a valid source file."
  SourceLoadFailed name ->
    pure . P.callout "😶" $ P.wrap $  "The file "
                                   <> P.blue (P.shown name)
                                   <> " could not be loaded."
  BranchNotFound b ->
    pure . P.warnCallout $ "The namespace " <> P.blue (P.shown b) <> " doesn't exist."
  CreatedNewBranch path -> pure $
    "☝️  The namespace " <> P.blue (P.shown path) <> " is empty."
 -- RenameOutput rootPath oldName newName r -> do
  --   nameChange "rename" "renamed" oldName newName r
  -- AliasOutput rootPath existingName newName r -> do
  --   nameChange "alias" "aliased" existingName newName r
  DeletedEverything ->
    pure . P.wrap . P.lines $
      ["Okay, I deleted everything except the history."
      ,"Use " <> IP.makeExample' IP.undo <> " to undo, or "
        <> IP.makeExample' IP.mergeBuiltins
        <> " to restore the absolute "
        <> "basics to the current path."]
  DeleteEverythingConfirmation ->
    pure . P.warnCallout . P.lines $
      ["Are you sure you want to clear away everything?"
      ,"You could use " <> IP.makeExample' IP.cd
        <> " to switch to a new namespace instead."]
  DeleteBranchConfirmation _uniqueDeletions -> error "todo"
    -- let
    --   pretty (branchName, (ppe, results)) =
    --     header $ listOfDefinitions' ppe False results
    --     where
    --     header = plural uniqueDeletions id ((P.text branchName <> ":") `P.hang`)
    --
    -- in putPrettyLn . P.warnCallout
    --   $ P.wrap ("The"
    --   <> plural uniqueDeletions "namespace contains" "namespaces contain"
    --   <> "definitions that don't exist in any other branches:")
    --   <> P.border 2 (mconcat (fmap pretty uniqueDeletions))
    --   <> P.newline
    --   <> P.wrap "Please repeat the same command to confirm the deletion."
  ListOfDefinitions ppe detailed results ->
     listOfDefinitions ppe detailed results
  ListOfLinks ppe results ->
     listOfLinks ppe [ (name,tm) | (name,_ref,tm) <- results ]
  ListNames _len [] [] -> pure . P.callout "😶" $
    P.wrap "I couldn't find anything by that name."
  ListNames len terms types -> pure . P.sepNonEmpty "\n\n" $ [
    formatTerms terms, formatTypes types ]
    where
    formatTerms tms =
      P.lines . P.nonEmpty $ P.plural tms (P.blue "Term") : (go <$> tms) where
      go (ref, hqs) = P.column2
        [ ("Hash:", P.syntaxToColor (prettyReferent len ref))
        , ("Names: ", P.group (P.spaced (P.bold . P.syntaxToColor . prettyHashQualified' <$> toList hqs)))
        ]
    formatTypes types =
      P.lines . P.nonEmpty $ P.plural types (P.blue "Type") : (go <$> types) where
      go (ref, hqs) = P.column2
        [ ("Hash:", P.syntaxToColor (prettyReference len ref))
        , ("Names:", P.group (P.spaced (P.bold . P.syntaxToColor . prettyHashQualified' <$> toList hqs)))
        ]
  -- > names foo
  --   Terms:
  --     Hash: #asdflkjasdflkjasdf
  --     Names: .util.frobnicate foo blarg.mcgee
  --
  --   Term (with hash #asldfkjsdlfkjsdf): .util.frobnicate, foo, blarg.mcgee
  --   Types (with hash #hsdflkjsdfsldkfj): Optional, Maybe, foo
  ListShallow ppe entries -> pure $
    -- todo: make a version of prettyNumberedResult to support 3-columns
    if null entries then P.lit "nothing to show"
    else numberedEntries entries
    where
    numberedEntries :: [ShallowListEntry v a] -> P.Pretty P.ColorText
    numberedEntries entries =
      (P.column3 . fmap f) ([(1::Integer)..] `zip` fmap formatEntry entries)
      where
      f (i, (p1, p2)) = (P.hiBlack . fromString $ show i <> ".", p1, p2)
    formatEntry :: ShallowListEntry v a -> (P.Pretty P.ColorText, P.Pretty P.ColorText)
    formatEntry = \case
      ShallowTermEntry _r hq ot ->
        (P.syntaxToColor . prettyHashQualified' . fmap NameSegment.toName $ hq
        , P.lit "(" <> maybe "type missing" (TypePrinter.pretty ppe) ot <> P.lit ")" )
      ShallowTypeEntry r hq ->
        (P.syntaxToColor . prettyHashQualified' . fmap NameSegment.toName $ hq
        ,isBuiltin r)
      ShallowBranchEntry ns count ->
        ((P.syntaxToColor . prettyName . NameSegment.toName) ns <> "/"
        ,case count of
          1 -> P.lit ("(1 definition)")
          _n -> P.lit "(" <> P.shown count <> P.lit " definitions)")
      ShallowPatchEntry ns ->
        ((P.syntaxToColor . prettyName . NameSegment.toName) ns
        ,P.lit "(patch)")
    isBuiltin = \case
      Reference.Builtin{} -> P.lit "(builtin type)"
      Reference.DerivedId{} -> P.lit "(type)"

  SlurpOutput input ppe s -> let
    isPast = case input of Input.AddI{} -> True
                           Input.UpdateI{} -> True
                           _ -> False
    in pure $ SlurpResult.pretty isPast ppe s

  NoExactTypeMatches ->
    pure . P.callout "☝️" $ P.wrap "I couldn't find exact type matches, resorting to fuzzy matching..."
  TypeParseError src e ->
    pure . P.fatalCallout $ P.lines [
      P.wrap "I couldn't parse the type you supplied:",
      "",
      prettyParseError src e
    ]
  ParseResolutionFailures src es -> pure $
    prettyResolutionFailures src es
  TypeHasFreeVars typ ->
    pure . P.warnCallout $ P.lines [
      P.wrap "The type uses these names, but I'm not sure what they are:",
      P.sep ", " (map (P.text . Var.name) . toList $ ABT.freeVars typ)
    ]
  ParseErrors src es ->
    pure . P.sep "\n\n" $ prettyParseError (Text.unpack src) <$> es
  TypeErrors src ppenv notes -> do
    let showNote =
          intercalateMap "\n\n" (printNoteWithSource ppenv (Text.unpack src))
            . map Result.TypeError
    pure . showNote $ notes
  Evaluated fileContents ppe bindings watches ->
    if null watches then pure "\n"
    else
      -- todo: hashqualify binding names if necessary to distinguish them from
      --       defs in the codebase.  In some cases it's fine for bindings to
      --       shadow codebase names, but you don't want it to capture them in
      --       the decompiled output.
      let prettyBindings = P.bracket . P.lines $
            P.wrap "The watch expression(s) reference these definitions:" : "" :
            [(P.syntaxToColor $ TermPrinter.prettyBinding ppe (HQ.unsafeFromVar v) b)
            | (v, b) <- bindings]
          prettyWatches = P.sep "\n\n" [
            watchPrinter fileContents ppe ann kind evald isCacheHit |
            (ann,kind,evald,isCacheHit) <-
              sortOn (\(a,_,_,_)->a) . toList $ watches ]
      -- todo: use P.nonempty
      in pure $ if null bindings then prettyWatches
                else prettyBindings <> "\n" <> prettyWatches

  DisplayConflicts termNamespace typeNamespace ->
    pure $ P.sepNonEmpty "\n\n" [
      showConflicts "terms" terms,
      showConflicts "types" types
      ]
    where
    terms    = R.dom termNamespace
    types    = R.dom typeNamespace
    showConflicts :: Foldable f => Pretty -> f Name -> Pretty
    showConflicts thingsName things =
      if (null things) then mempty
      else P.lines [
        "These " <> thingsName <> " have conflicts: ", "",
        P.lines [ ("  " <> prettyName x) | x <- toList things ]
        ]
    -- TODO: Present conflicting TermEdits and TypeEdits
    -- if we ever allow users to edit hashes directly.
  Typechecked sourceName ppe slurpResult uf -> do
    let fileStatusMsg = SlurpResult.pretty False ppe slurpResult
    if UF.nonEmpty uf then do
      fileName <- renderFileName $ Text.unpack sourceName
      pure $ P.linesNonEmpty [
        if fileStatusMsg == mempty then
          P.okCallout $ fileName <> " changed."
        else if  SlurpResult.isAllDuplicates slurpResult then
          P.wrap $ "I found and"
             <> P.bold "typechecked" <> "the definitions in "
             <> P.group (fileName <> ".")
             <> "This file " <> P.bold "has been previously added" <> "to the codebase."
        else
          P.linesSpaced $ [
            P.wrap $ "I found and"
             <> P.bold "typechecked" <> "these definitions in "
             <> P.group (fileName <> ".")
             <> "If you do an "
             <> IP.makeExample' IP.add
             <> " or "
             <> P.group (IP.makeExample' IP.update <> ",")
             <> "here's how your codebase would"
             <> "change:"
            , P.indentN 2 $ SlurpResult.pretty False ppe slurpResult
            ]
          ,
         " ",
         P.wrap $ "Now evaluating any watch expressions"
               <> "(lines starting with `>`)... "
               <> P.group (P.hiBlack "Ctrl+C cancels.")
        ]
    else if (null $ UF.watchComponents uf) then pure . P.wrap $
      "I loaded " <> P.text sourceName <> " and didn't find anything."
    else pure mempty

  TodoOutput names todo -> pure (todoOutput names todo)
  GitError input e -> pure $ case e of
    NoGit -> P.wrap $
      "I couldn't find git. Make sure it's installed and on your path."
    NoRemoteRepoAt p -> P.wrap
       $ "I couldn't access a git "
      <> "repository at " <> P.group (P.text p <> ".")
      <> "Make sure the repo exists "
      <> "and that you have access to it."
    NoLocalRepoAt p -> P.wrap
       $ "The directory at " <> P.string p
      <> "doesn't seem to contain a git repository."
    CheckoutFailed t -> P.wrap
       $ "I couldn't do a git checkout of "
      <> P.group (P.text t <> ".")
      <> "Make sure there's a branch or commit with that name."
    PushDestinationHasNewStuff url treeish diff -> P.callout "⏸" . P.lines $ [
      P.wrap $ "The repository at" <> P.blue (P.text url)
            <> (Monoid.fromMaybe $ treeish <&> \treeish ->
                  "at revision" <> P.blue (P.text treeish))
            <> "has some changes I don't know about:",
      "", P.indentN 2 (prettyDiff diff), "",
      P.wrap $ "If you want to " <> push <> "you can do:", "",
       P.indentN 2 pull, "",
       P.wrap $
         "to merge these changes locally." <>
         "Then try your" <> push <> "again."
      ]
      where
      push = P.group . P.backticked $ IP.patternName IP.push
      pull = case input of
        Input.PushRemoteBranchI Nothing p ->
          P.sep " " [IP.patternName IP.pull, P.shown p ]
        Input.PushRemoteBranchI (Just (r, _)) p -> P.sepNonEmpty " " [
          IP.patternName IP.pull,
          P.text (RemoteRepo.url r),
          P.shown p,
          case RemoteRepo.commit r of
            Just s -> P.text s
            Nothing -> mempty
          ]
        _ -> "⁉️ Unison bug - push command expected"
    Couldn'tLoadRootBranch url treeish (Just sbh) hash -> P.wrap
      $ "I couldn't load the specified root hash"
      <> prettySBH sbh <> (if SBH.fullFromHash hash == sbh then mempty else
      "(which expands to" <> fromString (Hash.showBase32Hex hash) <> ")")
      <> "from the repository at" <> P.blue (P.text url)
      <> (Monoid.fromMaybe $ treeish <&> \treeish ->
          "at revision" <> P.blue (P.text treeish))
    Couldn'tLoadRootBranch url treeish Nothing hash -> P.wrap
      $ "I couldn't load the designated root hash"
      <> P.group ("(" <> fromString (Hash.showBase32Hex hash) <> ")")
      <> "from the repository at" <> P.blue (P.text url)
      <> (Monoid.fromMaybe $ treeish <&> \treeish ->
          "at revision" <> P.blue (P.text treeish))
    NoRemoteNamespaceWithHash url treeish sbh -> P.wrap
      $ "The repository at" <> P.blue (P.text url)
      <> (Monoid.fromMaybe $ treeish <&> \treeish ->
          "at revision" <> P.blue (P.text treeish))
      <> "doesn't contain a namespace with the hash prefix"
      <> (P.blue . P.text . SBH.toText) sbh
    RemoteNamespaceHashAmbiguous url treeish sbh hashes -> P.lines [
      P.wrap $ "The namespace hash" <> prettySBH sbh
            <> "at" <> P.blue (P.text url)
            <> (Monoid.fromMaybe $ treeish <&> \treeish ->
                "at revision" <> P.blue (P.text treeish))
            <> "is ambiguous."
            <> "Did you mean one of these hashes?",
      "",
      P.indentN 2 $ P.lines
        (prettySBH . SBH.fromHash ((Text.length . SBH.toText) sbh * 2)
          <$> Set.toList hashes),
      "",
      P.wrap "Try again with a few more hash characters to disambiguate."
      ]
    SomeOtherError msg -> P.callout "‼" . P.lines $ [
      P.wrap "I ran into an error:", "",
      P.indentN 2 (P.text msg), "",
      P.wrap $ "Check the logging messages above for more info."
      ]
  ListEdits patch ppe -> do
    let
      types = Patch._typeEdits patch
      terms = Patch._termEdits patch

      prettyTermEdit (r, TermEdit.Deprecate) =
        (P.syntaxToColor . prettyHashQualified . PPE.termName ppe . Referent.Ref $ r
        , "-> (deprecated)")
      prettyTermEdit (r, TermEdit.Replace r' _typing) =
        (P.syntaxToColor . prettyHashQualified . PPE.termName ppe . Referent.Ref $ r
        , "-> " <> (P.syntaxToColor . prettyHashQualified . PPE.termName ppe . Referent.Ref $ r'))
      prettyTypeEdit (r, TypeEdit.Deprecate) =
        (P.syntaxToColor . prettyHashQualified $ PPE.typeName ppe r
        , "-> (deprecated)")
      prettyTypeEdit (r, TypeEdit.Replace r') =
        (P.syntaxToColor . prettyHashQualified $ PPE.typeName ppe r
        , "-> " <> (P.syntaxToColor . prettyHashQualified . PPE.typeName ppe $ r'))
    pure $ P.sepNonEmpty "\n\n" [
      if R.null types then mempty
      else "Edited Types:" `P.hang`
              P.column2 (prettyTypeEdit <$> R.toList types),
      if R.null terms then mempty
      else "Edited Terms:" `P.hang`
              P.column2 (prettyTermEdit <$> R.toList terms),
      if R.null types && R.null terms then "This patch is empty."
      else tip . P.string $ "To remove entries from a patch, use "
           <> IP.deleteTermReplacementCommand <> " or "
           <> IP.deleteTypeReplacementCommand <> ", as appropriate."
      ]
  BustedBuiltins (Set.toList -> new) (Set.toList -> old) ->
    -- todo: this could be prettier!  Have a nice list like `find` gives, but
    -- that requires querying the codebase to determine term types.  Probably
    -- the only built-in types will be primitive types like `Int`, so no need
    -- to look up decl types.
    -- When we add builtin terms, they may depend on new derived types, so
    -- these derived types should be added to the branch too; but not
    -- necessarily ever be automatically deprecated.  (A library curator might
    -- deprecate them; more work needs to go into the idea of sharing deprecations and stuff.
    pure . P.warnCallout . P.lines $
      case (new, old) of
        ([],[]) -> error "BustedBuiltins busted, as there were no busted builtins."
        ([], old) ->
          P.wrap ("This codebase includes some builtins that are considered deprecated. Use the " <> makeExample' IP.updateBuiltins <> " command when you're ready to work on eliminating them from your codebase:")
            : ""
            : fmap (P.text . Reference.toText) old
        (new, []) -> P.wrap ("This version of Unison provides builtins that are not part of your codebase. Use " <> makeExample' IP.updateBuiltins <> " to add them:")
          : "" : fmap (P.text . Reference.toText) new
        (new@(_:_), old@(_:_)) ->
          [ P.wrap
            ("Sorry and/or good news!  This version of Unison supports a different set of builtins than this codebase uses.  You can use "
            <> makeExample' IP.updateBuiltins
            <> " to add the ones you're missing and deprecate the ones I'm missing. 😉"
            )
          , "You're missing:" `P.hang` P.lines (fmap (P.text . Reference.toText) new)
          , "I'm missing:" `P.hang` P.lines (fmap (P.text . Reference.toText) old)
          ]
  ListOfPatches patches -> pure $
    if null patches then P.lit "nothing to show"
    else numberedPatches patches
    where
    numberedPatches :: Set Name -> P.Pretty P.ColorText
    numberedPatches patches =
      (P.column2 . fmap format) ([(1::Integer)..] `zip` (toList patches))
      where
      format (i, p) = (P.hiBlack . fromString $ show i <> ".", prettyName p)
  NoConfiguredGitUrl pp p ->
    pure . P.fatalCallout . P.wrap $
      "I don't know where to " <>
        pushPull "push to!" "pull from!" pp <>
          (if Path.isRoot' p then ""
           else "Add a line like `GitUrl." <> prettyPath' p
                <> " = <some-git-url>' to .unisonConfig. "
          )
          <> "Type `help " <> pushPull "push" "pull" pp <>
          "` for more information."

--  | ConfiguredGitUrlParseError PushPull Path' Text String
  ConfiguredGitUrlParseError pp p url error ->
    pure . P.fatalCallout . P.lines $
      [ P.wrap $ "I couldn't understand the url set in .unisonConfig for"
          <> prettyPath' p <> "."
      , ""
      , P.wrap $ "The value I found was" <> (P.backticked . P.blue . P.text) url
        <> "but I encountered the following error when trying to parse it:"
      , ""
      , P.string error
      , ""
      , P.wrap $ "Type" <> P.backticked ("help " <> pushPull "push" "pull" pp)
        <> "for more information."
      ]
--  | ConfiguredGitUrlIncludesShortBranchHash ShortBranchHash
  ConfiguredGitUrlIncludesShortBranchHash pp repo sbh remotePath ->
    pure . P.lines $
    [ P.wrap
    $ "The `GitUrl.` entry in .unisonConfig for the current path has the value"
    <> (P.group . (<>",") . P.blue . P.text)
        (RemoteRepo.printNamespace repo (Just sbh) remotePath)
    <> "which specifies a namespace hash"
    <> P.group (P.blue (prettySBH sbh) <> ".")
    , ""
    , P.wrap $
      pushPull "I can't push to a specific hash, because it's immutable."
      ("It's no use for repeated pulls,"
      <> "because you would just get the same immutable namespace each time.")
      pp
    , ""
    , P.wrap $ "You can use"
    <> P.backticked (
        pushPull "push" "pull" pp
        <> " "
        <> P.text (RemoteRepo.printNamespace repo Nothing remotePath))
    <> "if you want to" <> pushPull "push onto" "pull from" pp
    <> "the latest."
    ]
  NoBranchWithHash _h -> pure . P.callout "😶" $
    P.wrap $ "I don't know of a namespace with that hash."
  NotImplemented -> pure $ P.wrap "That's not implemented yet. Sorry! 😬"
  BranchAlreadyExists p -> pure . P.wrap $
    "The namespace" <> prettyPath' p <> "already exists."
  LabeledReferenceNotFound hq ->
    pure . P.callout "\129300" . P.wrap . P.syntaxToColor $
      "Sorry, I couldn't find anything named" <> prettyHashQualified hq <> "."
  LabeledReferenceAmbiguous hashLen hq (LD.partition -> (tps, tms)) ->
    pure . P.callout "\129300" . P.lines $ [
      P.wrap "That name is ambiguous. It could refer to any of the following definitions:"
    , ""
    , P.indentN 2 (P.lines (map qualifyTerm tms ++ map qualifyType tps))
    ]
    where
      qualifyTerm :: Referent -> P.Pretty P.ColorText
      qualifyTerm = P.syntaxToColor . case hq of
        HQ.NameOnly n -> prettyNamedReferent hashLen n
        HQ.HashQualified n _ -> prettyNamedReferent hashLen n
        HQ.HashOnly _ -> prettyReferent hashLen
      qualifyType :: Reference -> P.Pretty P.ColorText
      qualifyType = P.syntaxToColor . case hq of
        HQ.NameOnly n -> prettyNamedReference hashLen n
        HQ.HashQualified n _ -> prettyNamedReference hashLen n
        HQ.HashOnly _ -> prettyReference hashLen
  DeleteNameAmbiguous hashLen p tms tys ->
    pure . P.callout "\129300" . P.lines $ [
      P.wrap "That name is ambiguous. It could refer to any of the following definitions:"
    , ""
    , P.indentN 2 (P.lines (map qualifyTerm (Set.toList tms) ++ map qualifyType (Set.toList tys)))
    , ""
    , P.wrap "You may:"
    , ""
    , P.indentN 2 . P.bulleted $
        [ P.wrap "Delete one by an unambiguous name, given above."
        , P.wrap "Delete them all by re-issuing the previous command."
        ]
    ]
    where
      name :: Name
      name = Path.toName' (HQ'.toName (Path.unsplitHQ' p))
      qualifyTerm :: Referent -> P.Pretty P.ColorText
      qualifyTerm = P.syntaxToColor . prettyNamedReferent hashLen name
      qualifyType :: Reference -> P.Pretty P.ColorText
      qualifyType = P.syntaxToColor . prettyNamedReference hashLen name
  TermAmbiguous _ _ -> pure "That term is ambiguous."
  HashAmbiguous h rs -> pure . P.callout "\129300" . P.lines $ [
    P.wrap $ "The hash" <> prettyShortHash h <> "is ambiguous."
           <> "Did you mean one of these hashes?",
    "",
    P.indentN 2 $ P.lines (P.shown <$> Set.toList rs),
    "",
    P.wrap "Try again with a few more hash characters to disambiguate."
    ]
  BranchHashAmbiguous h rs -> pure . P.callout "\129300" . P.lines $ [
    P.wrap $ "The namespace hash" <> prettySBH h <> "is ambiguous."
           <> "Did you mean one of these hashes?",
    "",
    P.indentN 2 $ P.lines (prettySBH <$> Set.toList rs),
    "",
    P.wrap "Try again with a few more hash characters to disambiguate."
    ]
  BadName n ->
    pure . P.wrap $ P.string n <> " is not a kind of name I understand."
  TermNotFound' sh ->
    pure $ "I could't find a term with hash "
         <> (prettyShortHash sh)
  TypeNotFound' sh ->
    pure $ "I could't find a type with hash "
         <> (prettyShortHash sh)
  NothingToPatch _patchPath dest -> pure $
    P.callout "😶" . P.wrap
       $ "This had no effect. Perhaps the patch has already been applied"
      <> "or it doesn't intersect with the definitions in"
      <> P.group (prettyPath' dest <> ".")
  PatchNeedsToBeConflictFree ->
    pure . P.wrap $
      "I tried to auto-apply the patch, but couldn't because it contained"
      <> "contradictory entries."
  PatchInvolvesExternalDependents _ _ ->
    pure "That patch involves external dependents."
  ShowReflog [] ->  pure . P.warnCallout $ "The reflog appears to be empty!"
  ShowReflog entries -> pure $
    P.lines [
    P.wrap $ "Here is a log of the root namespace hashes,"
          <> "starting with the most recent,"
          <> "along with the command that got us there."
          <> "Try:",
    "",
    -- `head . tail` is safe: entries never has 1 entry, and [] is handled above
    let e2 = head . tail $ entries in
    P.indentN 2 . P.wrapColumn2 $ [
      (IP.makeExample IP.forkLocal ["2", ".old"],
        ""),
      (IP.makeExample IP.forkLocal [prettySBH . Output.hash $ e2, ".old"],
       "to make an old namespace accessible again,"),
      (mempty,mempty),
      (IP.makeExample IP.resetRoot [prettySBH . Output.hash $ e2],
        "to reset the root namespace and its history to that of the specified"
         <> "namespace.")
    ],
    "",
    P.numberedList . fmap renderEntry $ entries
    ]
    where
    renderEntry :: Output.ReflogEntry -> P.Pretty CT.ColorText
    renderEntry (Output.ReflogEntry hash reason) = P.wrap $
      P.blue (prettySBH hash) <> " : " <> P.text reason
  History _cap history tail -> pure $
    P.lines [
      note $ "The most recent namespace hash is immediately below this message.", "",
      P.sep "\n\n" [ go h diff | (h,diff) <- reverse history ], "",
      tailMsg
      ]
    where
    tailMsg = case tail of
      E.EndOfLog h -> P.lines [
        "□ " <> prettySBH h <> " (start of history)"
        ]
      E.MergeTail h hs -> P.lines [
        P.wrap $ "This segment of history starts with a merge." <> ex,
        "",
        P.lines (prettySBH <$> hs),
        "⑂",
        "⊙ " <> prettySBH h
             <> (if null history then mempty else "\n")
        ]
      E.PageEnd h _n -> P.lines [
        P.wrap $ "There's more history before the versions shown here." <> ex, "",
        dots, "",
        "⊙ " <> prettySBH h,
        ""
        ]
    dots = "⠇"
    go hash diff = P.lines [
      "⊙ " <> prettySBH hash,
      "",
      P.indentN 2 $ prettyDiff diff
      ]
    ex = "Use" <> IP.makeExample IP.history ["#som3n4m3space"]
               <> "to view history starting from a given namespace hash."
  StartOfCurrentPathHistory -> pure $
    P.wrap "You're already at the very beginning! 🙂"
  PullAlreadyUpToDate ns dest -> pure . P.callout "😶" $
    P.wrap $ prettyPath' dest <> "was already up-to-date with"
          <> P.group (prettyRemoteNamespace ns <> ".")

  MergeAlreadyUpToDate src dest -> pure . P.callout "😶" $
    P.wrap $ prettyPath' dest <> "was already up-to-date with"
          <> P.group (prettyPath' src <> ".")
  PreviewMergeAlreadyUpToDate src dest -> pure . P.callout "😶" $
    P.wrap $ prettyPath' dest <> "is already up-to-date with"
          <> P.group (prettyPath' src <> ".")
  DumpNumberedArgs args -> pure . P.numberedList $ fmap P.string args
  NoConflictsOrEdits ->
    pure (P.okCallout "No conflicts or edits in progress.")
  DumpBitBooster head map -> let
    go output []          = output
    go output (head : queue) = case Map.lookup head map of
      Nothing -> go (renderLine head [] : output) queue
      Just tails -> go (renderLine head tails : output) (queue ++ tails)
      where
      renderHash = take 10 . Text.unpack . Hash.base32Hex . Causal.unRawHash
      renderLine head tail =
        (renderHash head) ++ "|" ++ intercalateMap " " renderHash tail ++
          case Map.lookup (Hash.base32Hex . Causal.unRawHash $ head) tags of
            Just t -> "|tag: " ++ t
            Nothing -> ""
      -- some specific hashes that we want to label in the output
      tags :: Map Text String
      tags = Map.fromList . fmap swap $
        [ ("unisonbase 2019/8/6",  "54s9qjhaonotuo4sp6ujanq7brngk32f30qt5uj61jb461h9fcca6vv5levnoo498bavne4p65lut6k6a7rekaruruh9fsl19agu8j8")
        , ("unisonbase 2019/8/5",  "focmbmg7ca7ht7opvjaqen58fobu3lijfa9adqp7a1l1rlkactd7okoimpfmd0ftfmlch8gucleh54t3rd1e7f13fgei86hnsr6dt1g")
        , ("unisonbase 2019/7/31", "jm2ltsg8hh2b3c3re7aru6e71oepkqlc3skr2v7bqm4h1qgl3srucnmjcl1nb8c9ltdv56dpsgpdur1jhpfs6n5h43kig5bs4vs50co")
        , ("unisonbase 2019/7/25", "an1kuqsa9ca8tqll92m20tvrmdfk0eksplgjbda13evdlngbcn5q72h8u6nb86ojr7cvnemjp70h8cq1n95osgid1koraq3uk377g7g")
        , ("ucm m1b", "o6qocrqcqht2djicb1gcmm5ct4nr45f8g10m86bidjt8meqablp0070qae2tvutnvk4m9l7o1bkakg49c74gduo9eati20ojf0bendo")
        , ("ucm m1, m1a", "auheev8io1fns2pdcnpf85edsddj27crpo9ajdujum78dsncvfdcdu5o7qt186bob417dgmbd26m8idod86080bfivng1edminu3hug")
        ]

    in pure $ P.lines [
      P.lines (fmap fromString . reverse . nubOrd $ go [] [head]),
      "",
      "Paste that output into http://bit-booster.com/graph.html"
      ]
<<<<<<< HEAD
  ListDependents hqLength ld names0 missing -> pure . P.syntaxToColor $
    if names0 == mempty && missing == mempty
    then prettyLabeledDependency hqLength ld <> " doesn't have any dependents."
    else
      "Dependents of " <> prettyLabeledDependency hqLength ld <> ":\n\n" <>
      (P.indentN 2 . P.column2 $
        [ (p $ Reference.toShortHash r, prettyName n) | (n, r) <- R.toList $ Names.types0 names0 ] ++
        [ (p $ Referent.toShortHash r, prettyName n) | (n, r) <- R.toList $ Names.terms names0 ] ++
        [ (p $ Reference.toShortHash r, "(no name available)") | r <- toList missing ])
    where p = prettyShortHash . SH.take hqLength
  -- this definition is identical to the previous one, apart from the word
  -- "Dependencies", but undecided about whether or how to refactor
  ListDependencies hqLength ld names0 missing -> pure . P.syntaxToColor $
    if names0 == mempty && missing == mempty
    then prettyLabeledDependency hqLength ld <> " doesn't have any dependencies."
    else
      "Dependencies of " <> prettyLabeledDependency hqLength ld <> ":\n\n" <>
      (P.indentN 2 . P.column2 $
        [ (p $ Reference.toShortHash r, prettyName n) | (n, r) <- R.toList $ Names.types0 names0 ] ++
        [ (p $ Referent.toShortHash r, prettyName n) | (n, r) <- R.toList $ Names.terms names0 ] ++
        [ (p $ Reference.toShortHash r, "(no name available)") | r <- toList missing ])
    where p = prettyShortHash . SH.take hqLength
=======
  ListDependents hqLength ld names0 missing -> pure $
    if names0 == mempty && missing == mempty
    then c (prettyLabeledDependency hqLength ld) <> " doesn't have any dependents."
    else
      "Dependents of " <> c (prettyLabeledDependency hqLength ld) <> ":\n\n" <>
      (P.indentN 2 . P.column2Header "Reference" "Name" $ fmap (first c . second c) $
        [ (p $ Reference.toShortHash r, prettyName n) | (n, r) <- R.toList $ Names.types0 names0 ] ++
        [ (p $ Referent.toShortHash r, prettyName n) | (n, r) <- R.toList $ Names.terms names0 ] ++
        [ (p $ Reference.toShortHash r, "(no name available)") | r <- toList missing ])
    where
    p = prettyShortHash . SH.take hqLength
    c = P.syntaxToColor
  -- this definition is identical to the previous one, apart from the word
  -- "Dependencies", but undecided about whether or how to refactor
  ListDependencies hqLength ld names0 missing -> pure $
    if names0 == mempty && missing == mempty
    then c (prettyLabeledDependency hqLength ld) <> " doesn't have any dependencies."
    else
      "Dependencies of " <> c (prettyLabeledDependency hqLength ld) <> ":\n\n" <>
      (P.indentN 2 . P.column2Header "Reference" "Name" $ fmap (first c . second c) $
        [ (p $ Reference.toShortHash r, prettyName n) | (n, r) <- R.toList $ Names.types0 names0 ] ++
        [ (p $ Referent.toShortHash r, prettyName n) | (n, r) <- R.toList $ Names.terms names0 ] ++
        [ (p $ Reference.toShortHash r, "(no name available)") | r <- toList missing ])
    where
    p = prettyShortHash . SH.take hqLength
    c = P.syntaxToColor
>>>>>>> e7fd115e
  DumpUnisonFileHashes hqLength datas effects terms ->
    pure . P.syntaxToColor . P.lines $
      (effects <&> \(n,r) -> "ability " <>
        prettyHashQualified' (HQ'.take hqLength . HQ'.fromNamedReference n $ Reference.DerivedId r)) <>
      (datas <&> \(n,r) -> "type " <>
        prettyHashQualified' (HQ'.take hqLength . HQ'.fromNamedReference n $ Reference.DerivedId r)) <>
      (terms <&> \(n,r) ->
        prettyHashQualified' (HQ'.take hqLength . HQ'.fromNamedReference n $ Reference.DerivedId r))

  where
  _nameChange _cmd _pastTenseCmd _oldName _newName _r = error "todo"
  -- do
  --   when (not . Set.null $ E.changedSuccessfully r) . putPrettyLn . P.okCallout $
  --     P.wrap $ "I" <> pastTenseCmd <> "the"
  --       <> ns (E.changedSuccessfully r)
  --       <> P.blue (prettyName oldName)
  --       <> "to" <> P.group (P.green (prettyName newName) <> ".")
  --   when (not . Set.null $ E.oldNameConflicted r) . putPrettyLn . P.warnCallout $
  --     (P.wrap $ "I couldn't" <> cmd <> "the"
  --          <> ns (E.oldNameConflicted r)
  --          <> P.blue (prettyName oldName)
  --          <> "to" <> P.green (prettyName newName)
  --          <> "because of conflicts.")
  --     <> "\n\n"
  --     <> tip ("Use " <> makeExample' IP.todo <> " to view more information on conflicts and remaining work.")
  --   when (not . Set.null $ E.newNameAlreadyExists r) . putPrettyLn . P.warnCallout $
  --     (P.wrap $ "I couldn't" <> cmd <> P.blue (prettyName oldName)
  --          <> "to" <> P.green (prettyName newName)
  --          <> "because the "
  --          <> ns (E.newNameAlreadyExists r)
  --          <> "already exist(s).")
  --     <> "\n\n"
  --     <> tip
  --        ("Use" <> makeExample IP.rename [prettyName newName, "<newname>"] <> "to make" <> prettyName newName <> "available.")
--    where
--      ns targets = P.oxfordCommas $
--        map (fromString . Names.renderNameTarget) (toList targets)

prettyPath' :: Path.Path' -> Pretty
prettyPath' p' =
  if Path.isCurrentPath p'
  then "the current namespace"
  else P.blue (P.shown p')

prettyRelative :: Path.Relative -> Pretty
prettyRelative = P.blue . P.shown

prettySBH :: IsString s => ShortBranchHash -> P.Pretty s
prettySBH hash = P.group $ "#" <> P.text (SBH.toText hash)

formatMissingStuff :: (Show tm, Show typ) =>
  [(HQ.HashQualified, tm)] -> [(HQ.HashQualified, typ)] -> Pretty
formatMissingStuff terms types =
  (unlessM (null terms) . P.fatalCallout $
    P.wrap "The following terms have a missing or corrupted type signature:"
    <> "\n\n"
    <> P.column2 [ (P.syntaxToColor $ prettyHashQualified name, fromString (show ref)) | (name, ref) <- terms ]) <>
  (unlessM (null types) . P.fatalCallout $
    P.wrap "The following types weren't found in the codebase:"
    <> "\n\n"
    <> P.column2 [ (P.syntaxToColor $ prettyHashQualified name, fromString (show ref)) | (name, ref) <- types ])

displayDefinitions' :: Var v => Ord a1
  => PPE.PrettyPrintEnvDecl
  -> Map Reference.Reference (DisplayThing (DD.Decl v a1))
  -> Map Reference.Reference (DisplayThing (Term v a1))
  -> Pretty
displayDefinitions' ppe0 types terms = P.syntaxToColor $ P.sep "\n\n" (prettyTypes <> prettyTerms)
  where
  ppeBody r = PPE.declarationPPE ppe0 r
  ppeDecl = PPE.unsuffixifiedPPE ppe0
  prettyTerms = map go . Map.toList
             -- sort by name
             $ Map.mapKeys (first (PPE.termName ppeDecl . Referent.Ref) . dupe) terms
  prettyTypes = map go2 . Map.toList
              $ Map.mapKeys (first (PPE.typeName ppeDecl) . dupe) types
  go ((n, r), dt) =
    case dt of
      MissingThing r -> missing n r
      BuiltinThing -> builtin n
      RegularThing tm -> TermPrinter.prettyBinding (ppeBody r) n tm
  go2 ((n, r), dt) =
    case dt of
      MissingThing r -> missing n r
      BuiltinThing -> builtin n
      RegularThing decl -> case decl of
        Left d  -> DeclPrinter.prettyEffectDecl (ppeBody r) r n d
        Right d -> DeclPrinter.prettyDataDecl (ppeBody r) r n d
  builtin n = P.wrap $ "--" <> prettyHashQualified n <> " is built-in."
  missing n r = P.wrap (
    "-- The name " <> prettyHashQualified n <> " is assigned to the "
    <> "reference " <> fromString (show r ++ ",")
    <> "which is missing from the codebase.")
    <> P.newline
    <> tip "You might need to repair the codebase manually."

displayRendered :: Maybe FilePath -> Pretty -> IO Pretty
displayRendered outputLoc pp =
  maybe (pure pp) scratchAndDisplay outputLoc
  where
  scratchAndDisplay path = do
    path' <- canonicalizePath path
    prependToFile pp path'
    pure (message pp path')
    where
    prependToFile pp path = do
      existingContents <- do
        exists <- doesFileExist path
        if exists then readFile path
        else pure ""
      writeFile path . Text.pack . P.toPlain 80 $
        P.lines [ pp, "", P.text existingContents ]
    message pp path =
      P.callout "☝️" $ P.lines [
        P.wrap $ "I added this to the top of " <> fromString path,
        "",
        P.indentN 2 pp
      ]

displayDefinitions :: Var v => Ord a1 =>
  Maybe FilePath
  -> PPE.PrettyPrintEnvDecl
  -> Map Reference.Reference (DisplayThing (DD.Decl v a1))
  -> Map Reference.Reference (DisplayThing (Term v a1))
  -> IO Pretty
displayDefinitions _outputLoc _ppe types terms | Map.null types && Map.null terms =
  pure $ P.callout "😶" "No results to display."
displayDefinitions outputLoc ppe types terms =
  maybe displayOnly scratchAndDisplay outputLoc
  where
  displayOnly = pure code
  scratchAndDisplay path = do
    path' <- canonicalizePath path
    prependToFile code path'
    pure (message code path')
    where
    prependToFile code path = do
      existingContents <- do
        exists <- doesFileExist path
        if exists then readFile path
        else pure ""
      writeFile path . Text.pack . P.toPlain 80 $
        P.lines [ code, ""
                , "---- " <> "Anything below this line is ignored by Unison."
                , "", P.text existingContents ]
    message code path =
      P.callout "☝️" $ P.lines [
        P.wrap $ "I added these definitions to the top of " <> fromString path,
        "",
        P.indentN 2 code,
        "",
        P.wrap $
          "You can edit them there, then do" <> makeExample' IP.update <>
          "to replace the definitions currently in this namespace."
      ]
  code = displayDefinitions' ppe types terms

displayTestResults :: Bool -- whether to show the tip
                   -> PPE.PrettyPrintEnv
                   -> [(Reference, Text)]
                   -> [(Reference, Text)]
                   -> Pretty
displayTestResults showTip ppe oks fails = let
  name r = P.text (HQ.toText $ PPE.termName ppe (Referent.Ref r))
  okMsg =
    if null oks then mempty
    else P.column2 [ (P.green "◉ " <> name r, "  " <> P.green (P.text msg)) | (r, msg) <- oks ]
  okSummary =
    if null oks then mempty
    else "✅ " <> P.bold (P.num (length oks)) <> P.green " test(s) passing"
  failMsg =
    if null fails then mempty
    else P.column2 [ (P.red "✗ " <> name r, "  " <> P.red (P.text msg)) | (r, msg) <- fails ]
  failSummary =
    if null fails then mempty
    else "🚫 " <> P.bold (P.num (length fails)) <> P.red " test(s) failing"
  tipMsg =
    if not showTip || (null oks && null fails) then mempty
    else tip $ "Use " <> P.blue ("view " <> name (fst $ head (fails ++ oks))) <> "to view the source of a test."
  in if null oks && null fails then "😶 No tests available."
     else P.sep "\n\n" . P.nonEmpty $ [
          okMsg, failMsg,
          P.sep ", " . P.nonEmpty $ [failSummary, okSummary], tipMsg]

unsafePrettyTermResultSig' :: Var v =>
  PPE.PrettyPrintEnv -> SR'.TermResult' v a -> Pretty
unsafePrettyTermResultSig' ppe = \case
  SR'.TermResult' (HQ'.toHQ -> name) (Just typ) _r _aliases ->
    head (TypePrinter.prettySignatures' ppe [(name,typ)])
  _ -> error "Don't pass Nothing"

-- produces:
-- -- #5v5UtREE1fTiyTsTK2zJ1YNqfiF25SkfUnnji86Lms#0
-- Optional.None, Maybe.Nothing : Maybe a
unsafePrettyTermResultSigFull' :: Var v =>
  PPE.PrettyPrintEnv -> SR'.TermResult' v a -> Pretty
unsafePrettyTermResultSigFull' ppe = \case
  SR'.TermResult' (HQ'.toHQ -> hq) (Just typ) r (Set.map HQ'.toHQ -> aliases) ->
   P.lines
    [ P.hiBlack "-- " <> greyHash (HQ.fromReferent r)
    , P.group $
      P.commas (fmap greyHash $ hq : toList aliases) <> " : "
      <> (P.syntaxToColor $ TypePrinter.pretty0 ppe mempty (-1) typ)
    , mempty
    ]
  _ -> error "Don't pass Nothing"
  where greyHash = styleHashQualified' id P.hiBlack

prettyTypeResultHeader' :: Var v => SR'.TypeResult' v a -> Pretty
prettyTypeResultHeader' (SR'.TypeResult' (HQ'.toHQ -> name) dt r _aliases) =
  prettyDeclTriple (name, r, dt)

-- produces:
-- -- #5v5UtREE1fTiyTsTK2zJ1YNqfiF25SkfUnnji86Lms
-- type Optional
-- type Maybe
prettyTypeResultHeaderFull' :: Var v => SR'.TypeResult' v a -> Pretty
prettyTypeResultHeaderFull' (SR'.TypeResult' (HQ'.toHQ -> name) dt r (Set.map HQ'.toHQ -> aliases)) =
  P.lines stuff <> P.newline
  where
  stuff =
    (P.hiBlack "-- " <> greyHash (HQ.fromReference r)) :
      fmap (\name -> prettyDeclTriple (name, r, dt))
           (name : toList aliases)
    where greyHash = styleHashQualified' id P.hiBlack

prettyDeclTriple :: Var v =>
  (HQ.HashQualified, Reference.Reference, DisplayThing (DD.Decl v a))
  -> Pretty
prettyDeclTriple (name, _, displayDecl) = case displayDecl of
   BuiltinThing -> P.hiBlack "builtin " <> P.hiBlue "type " <> P.blue (P.syntaxToColor $ prettyHashQualified name)
   MissingThing _ -> mempty -- these need to be handled elsewhere
   RegularThing decl -> case decl of
     Left ed -> P.syntaxToColor $ DeclPrinter.prettyEffectHeader name ed
     Right dd   -> P.syntaxToColor $ DeclPrinter.prettyDataHeader name dd

prettyDeclPair :: Var v =>
  PPE.PrettyPrintEnv -> (Reference, DisplayThing (DD.Decl v a))
  -> Pretty
prettyDeclPair ppe (r, dt) = prettyDeclTriple (PPE.typeName ppe r, r, dt)

renderNameConflicts :: Set.Set Name -> Set.Set Name -> Pretty
renderNameConflicts conflictedTypeNames conflictedTermNames =
  unlessM (null allNames) $ P.callout "❓" . P.sep "\n\n" . P.nonEmpty $ [
    showConflictedNames "types" conflictedTypeNames,
    showConflictedNames "terms" conflictedTermNames,
    tip $ "This occurs when merging branches that both independently introduce the same name. Use "
        <> makeExample IP.view (prettyName <$> take 3 allNames)
        <> "to see the conflicting defintions, then use "
        <> makeExample' (if (not . null) conflictedTypeNames
                         then IP.renameType else IP.renameTerm)
        <> "to resolve the conflicts."
  ]
  where
    allNames = toList (conflictedTermNames <> conflictedTypeNames)
    showConflictedNames things conflictedNames =
      unlessM (Set.null conflictedNames) $
        P.wrap ("These" <> P.bold (things <> "have conflicting definitions:"))
        `P.hang` P.commas (P.blue . prettyName <$> toList conflictedNames)

renderEditConflicts ::
  PPE.PrettyPrintEnv -> Patch -> Pretty
renderEditConflicts ppe Patch{..} =
  unlessM (null editConflicts) . P.callout "❓" . P.sep "\n\n" $ [
    P.wrap $ "These" <> P.bold "definitions were edited differently"
          <> "in namespaces that have been merged into this one."
          <> "You'll have to tell me what to use as the new definition:",
    P.indentN 2 (P.lines (formatConflict <$> editConflicts))
--    , tip $ "Use " <> makeExample IP.resolve [name (head editConflicts), " <replacement>"] <> " to pick a replacement." -- todo: eventually something with `edit`
    ]
  where
    -- todo: could possibly simplify all of this, but today is a copy/paste day.
    editConflicts :: [Either (Reference, Set TypeEdit.TypeEdit) (Reference, Set TermEdit.TermEdit)]
    editConflicts =
      (fmap Left . Map.toList . R.toMultimap . R.filterManyDom $ _typeEdits) <>
      (fmap Right . Map.toList . R.toMultimap . R.filterManyDom $ _termEdits)
    typeName r = styleHashQualified P.bold (PPE.typeName ppe r)
    termName r = styleHashQualified P.bold (PPE.termName ppe (Referent.Ref r))
    formatTypeEdits (r, toList -> es) = P.wrap $
      "The type" <> typeName r <> "was" <>
      (if TypeEdit.Deprecate `elem` es
      then "deprecated and also replaced with"
      else "replaced with") <>
      P.oxfordCommas [ typeName r | TypeEdit.Replace r <- es ]
    formatTermEdits (r, toList -> es) = P.wrap $
      "The term" <> termName r <> "was" <>
      (if TermEdit.Deprecate `elem` es
      then "deprecated and also replaced with"
      else "replaced with") <>
      P.oxfordCommas [ termName r | TermEdit.Replace r _ <- es ]
    formatConflict = either formatTypeEdits formatTermEdits

type Numbered = State.State (Int, Seq.Seq String)

todoOutput :: Var v => PPE.PrettyPrintEnvDecl -> TO.TodoOutput v a -> Pretty
todoOutput ppe todo =
  todoConflicts <> todoEdits
  where
  ppeu = PPE.unsuffixifiedPPE ppe
  ppes = PPE.suffixifiedPPE ppe
  (frontierTerms, frontierTypes) = TO.todoFrontier todo
  (dirtyTerms, dirtyTypes) = TO.todoFrontierDependents todo
  corruptTerms =
    [ (PPE.termName ppeu (Referent.Ref r), r) | (r, Nothing) <- frontierTerms ]
  corruptTypes =
    [ (PPE.typeName ppeu r, r) | (r, MissingThing _) <- frontierTypes ]
  goodTerms ts =
    [ (PPE.termName ppeu (Referent.Ref r), typ) | (r, Just typ) <- ts ]
  todoConflicts = if TO.noConflicts todo then mempty else P.lines . P.nonEmpty $
    [ renderEditConflicts ppeu (TO.editConflicts todo)
    , renderNameConflicts conflictedTypeNames conflictedTermNames ]
    where
    -- If a conflict is both an edit and a name conflict, we show it in the edit
    -- conflicts section
    c :: Names0
    c = removeEditConflicts (TO.editConflicts todo) (TO.nameConflicts todo)
    conflictedTypeNames = (R.dom . Names.types) c
    conflictedTermNames = (R.dom . Names.terms) c
    -- e.g. `foo#a` has been independently updated to `foo#b` and `foo#c`.
    -- This means there will be a name conflict:
    --    foo -> #b
    --    foo -> #c
    -- as well as an edit conflict:
    --    #a -> #b
    --    #a -> #c
    -- We want to hide/ignore the name conflicts that are also targets of an
    -- edit conflict, so that the edit conflict will be dealt with first.
    -- For example, if hash `h` has multiple edit targets { #x, #y, #z, ...},
    -- we'll temporarily remove name conflicts pointing to { #x, #y, #z, ...}.
    removeEditConflicts :: Ord n => Patch -> Names' n -> Names' n
    removeEditConflicts Patch{..} Names{..} = Names terms' types' where
      terms' = R.filterRan (`Set.notMember` conflictedTermEditTargets) terms
      types' = R.filterRan (`Set.notMember` conflictedTypeEditTargets) types
      conflictedTypeEditTargets :: Set Reference
      conflictedTypeEditTargets =
        Set.fromList $ toList (R.ran typeEditConflicts) >>= TypeEdit.references
      conflictedTermEditTargets :: Set Referent.Referent
      conflictedTermEditTargets =
        Set.fromList . fmap Referent.Ref
          $ toList (R.ran termEditConflicts) >>= TermEdit.references
      typeEditConflicts = R.filterDom (`R.manyDom` _typeEdits) _typeEdits
      termEditConflicts = R.filterDom (`R.manyDom` _termEdits) _termEdits


  todoEdits = unlessM (TO.noEdits todo) . P.callout "🚧" . P.sep "\n\n" . P.nonEmpty $
      [ P.wrap ("The namespace has" <> fromString (show (TO.todoScore todo))
              <> "transitive dependent(s) left to upgrade."
              <> "Your edit frontier is the dependents of these definitions:")
      , P.indentN 2 . P.lines $ (
          (prettyDeclPair ppeu <$> toList frontierTypes) ++
          TypePrinter.prettySignatures' ppes (goodTerms frontierTerms)
          )
      , P.wrap "I recommend working on them in the following order:"
      , P.numberedList $
          let unscore (_score,a,b) = (a,b)
          in (prettyDeclPair ppeu . unscore <$> toList dirtyTypes) ++
             TypePrinter.prettySignatures'
                ppes
                (goodTerms $ unscore <$> dirtyTerms)
      , formatMissingStuff corruptTerms corruptTypes
      ]

listOfDefinitions ::
  Var v => PPE.PrettyPrintEnv -> E.ListDetailed -> [SR'.SearchResult' v a] -> IO Pretty
listOfDefinitions ppe detailed results =
  pure $ listOfDefinitions' ppe detailed results

listOfLinks ::
  Var v => PPE.PrettyPrintEnv -> [(HQ.HashQualified, Maybe (Type v a))] -> IO Pretty
listOfLinks _ [] = pure . P.callout "😶" . P.wrap $
  "No results. Try using the " <>
  IP.makeExample IP.link [] <>
  "command to add metadata to a definition."
listOfLinks ppe results = pure $ P.lines [
    P.numberedColumn2 num [
    (P.syntaxToColor $ prettyHashQualified hq, ": " <> prettyType typ) | (hq,typ) <- results
    ], "",
    tip $ "Try using" <> IP.makeExample IP.display ["1"]
       <> "to display the first result or"
       <> IP.makeExample IP.view ["1"] <> "to view its source."
    ]
  where
  num i = P.hiBlack $ P.shown i <> "."
  prettyType Nothing = "❓ (missing a type for this definition)"
  prettyType (Just t) = TypePrinter.pretty ppe t

data ShowNumbers = ShowNumbers | HideNumbers
-- | `ppe` is just for rendering type signatures
--   `oldPath, newPath :: Path.Absolute` are just for producing fully-qualified
--                                       numbered args
showDiffNamespace :: forall v . Var v
                  => ShowNumbers
                  -> PPE.PrettyPrintEnv
                  -> Path.Absolute
                  -> Path.Absolute
                  -> OBD.BranchDiffOutput v Ann
                  -> (Pretty, NumberedArgs)
showDiffNamespace _ _ _ _ diffOutput | OBD.isEmpty diffOutput =
  ("The namespaces are identical.", mempty)
showDiffNamespace sn ppe oldPath newPath OBD.BranchDiffOutput{..} =
  (P.sepNonEmpty "\n\n" p, toList args)
  where
  (p, (menuSize, args)) = (`State.runState` (0::Int, Seq.empty)) $ sequence [
    if (not . null) newTypeConflicts
    || (not . null) newTermConflicts
    then do
      prettyUpdatedTypes :: [Pretty] <- traverse prettyUpdateType newTypeConflicts
      prettyUpdatedTerms :: [Pretty] <- traverse prettyUpdateTerm newTermConflicts
      pure $ P.sepNonEmpty "\n\n"
        [ P.red "New name conflicts:"
        , P.indentN 2 . P.sepNonEmpty "\n\n" $ prettyUpdatedTypes <> prettyUpdatedTerms
        ]
    else pure mempty
   ,if (not . null) resolvedTypeConflicts
    || (not . null) resolvedTermConflicts
    then do
      prettyUpdatedTypes :: [Pretty] <- traverse prettyUpdateType resolvedTypeConflicts
      prettyUpdatedTerms :: [Pretty] <- traverse prettyUpdateTerm resolvedTermConflicts
      pure $ P.sepNonEmpty "\n\n"
        [ P.bold "Resolved name conflicts:"
        , P.indentN 2 . P.sepNonEmpty "\n\n" $ prettyUpdatedTypes <> prettyUpdatedTerms
        ]
    else pure mempty
   ,if (not . null) updatedTypes
    || (not . null) updatedTerms
    || propagatedUpdates > 0
    || (not . null) updatedPatches
    then do
      prettyUpdatedTypes :: [Pretty] <- traverse prettyUpdateType updatedTypes
      prettyUpdatedTerms :: [Pretty] <- traverse prettyUpdateTerm updatedTerms
      prettyUpdatedPatches :: [Pretty] <- traverse (prettySummarizePatch newPath) updatedPatches
      pure $ P.sepNonEmpty "\n\n"
        [ P.bold "Updates:"
        , P.indentNonEmptyN 2 . P.sepNonEmpty "\n\n" $ prettyUpdatedTypes <> prettyUpdatedTerms
        , if propagatedUpdates > 0
          then P.indentN 2
                $ P.wrap (P.hiBlack $ "There were "
                                   <> P.shown propagatedUpdates
                                   <> "auto-propagated updates.")
          else mempty
        , P.indentNonEmptyN 2 . P.linesNonEmpty $ prettyUpdatedPatches
        ]
    else pure mempty
   ,if (not . null) addedTypes
    || (not . null) addedTerms
    || (not . null) addedPatches
    then do
      prettyAddedTypes :: Pretty <- prettyAddTypes addedTypes
      prettyAddedTerms :: Pretty <- prettyAddTerms addedTerms
      prettyAddedPatches :: [Pretty] <- traverse (prettySummarizePatch newPath) addedPatches
      pure $ P.sepNonEmpty "\n\n"
        [ P.bold "Added definitions:"
        , P.indentNonEmptyN 2 $ P.linesNonEmpty [prettyAddedTypes, prettyAddedTerms]
        , P.indentNonEmptyN 2 $ P.lines prettyAddedPatches
        ]
    else pure mempty
   ,if (not . null) removedTypes
    || (not . null) removedTerms
    || (not . null) removedPatches
    then do
      prettyRemovedTypes :: Pretty <- prettyRemoveTypes removedTypes
      prettyRemovedTerms :: Pretty <- prettyRemoveTerms removedTerms
      prettyRemovedPatches :: [Pretty] <- traverse (prettyNamePatch oldPath) removedPatches
      pure $ P.sepNonEmpty "\n\n"
       [ P.bold "Removed definitions:"
       , P.indentN 2 $ P.linesNonEmpty [ prettyRemovedTypes
                                       , prettyRemovedTerms
                                       , P.linesNonEmpty prettyRemovedPatches ]
       ]
    else pure mempty
   ,if (not . null) renamedTypes
    || (not . null) renamedTerms
    then do
      results <- prettyRenameGroups renamedTypes renamedTerms
      pure $ P.sepNonEmpty "\n\n"
        [ P.bold "Name changes:"
        , P.indentN 2 . P.sepNonEmpty "\n\n" $ results
        ]
        -- todo: change separator to just '\n' here if all the results are 1 to 1
    else pure mempty
   ]

  {- new implementation
    23. X  ┐  =>  (added)   24. X'
    25. X2 ┘      (removed) 26. X2
  -}
  prettyRenameGroups :: [OBD.RenameTypeDisplay v a]
                     -> [OBD.RenameTermDisplay v a]
                     -> Numbered [Pretty]
  prettyRenameGroups types terms =
    (<>) <$> traverse (prettyGroup . (over (_1._1) Referent.Ref))
                      (types `zip` [0..])
         <*> traverse prettyGroup (terms `zip` [length types ..])
    where
        leftNamePad :: Int = foldl1' max $
          map (foldl1' max . map HQ'.nameLength . toList . view _3) terms <>
          map (foldl1' max . map HQ'.nameLength . toList . view _3) types
        prettyGroup :: ((Referent, b, Set HQ'.HashQualified, Set HQ'.HashQualified), Int)
                    -> Numbered Pretty
        prettyGroup ((r, _, olds, news),i) = let
          -- [ "peach  ┐"
          -- , "peach' ┘"]
          olds' :: [Numbered Pretty] =
            map (\(oldhq, oldp) -> numHQ' oldPath oldhq r <&> (\n -> n <> " " <> oldp))
              . (zip (toList olds))
              . P.boxRight
              . map (P.rightPad leftNamePad . phq')
              $ toList olds

          added' = toList $ Set.difference news olds
          removed' = toList $ Set.difference olds news
          -- [ "(added)   24. X'"
          -- , "(removed) 26. X2"
          -- ]

          news' :: [Numbered Pretty] =
            map (number addedLabel) added' ++ map (number removedLabel) removed'
            where
            addedLabel   = "(added)"
            removedLabel = "(removed)"
            number label name =
              numHQ' newPath name r <&>
                (\num -> num <> " " <> phq' name <> " " <> label)

          buildTable :: [Numbered Pretty] -> [Numbered Pretty] -> Numbered Pretty
          buildTable lefts rights = let
            hlefts = if i == 0 then pure (P.bold "Original") : lefts
                               else lefts
            hrights = if i == 0 then pure (P.bold "Changes") : rights else rights
            in P.column2UnzippedM @Numbered mempty hlefts hrights

          in buildTable olds' news'

  prettyUpdateType :: OBD.UpdateTypeDisplay v a -> Numbered Pretty
  {-
     1. ability Foo#pqr x y
        2. - AllRightsReserved : License
        3. + MIT               : License
     4. ability Foo#abc
        5. - apiDocs : License
        6. + MIT     : License
  -}
  prettyUpdateType (Nothing, mdUps) =
    P.column2 <$> traverse (mdTypeLine newPath) mdUps
  {-
      1. ┌ ability Foo#pqr x y
      2. └ ability Foo#xyz a b
         ⧩
      4. ┌ ability Foo#abc
         │  5. - apiDocs : Doc
         │  6. + MIT     : License
      7. └ ability Foo#def
            8. - apiDocs : Doc
            9. + MIT     : License

      1. ┌ foo#abc : Nat -> Nat -> Poop
      2. └ foo#xyz : Nat
         ↓
      4. foo	 : Poop
           5. + foo.docs : Doc
  -}
  prettyUpdateType (Just olds, news) =
    do
      olds <- traverse (mdTypeLine oldPath) [ (name,r,decl,mempty) | (name,r,decl) <- olds ]
      news <- traverse (mdTypeLine newPath) news
      let (oldnums, olddatas) = unzip olds
      let (newnums, newdatas) = unzip news
      pure . P.column2 $
        zip (oldnums <> [""] <> newnums)
            (P.boxLeft olddatas <> [downArrow] <> P.boxLeft newdatas)

  {-
  13. ┌ability Yyz         (+1 metadata)
  14. └ability copies.Yyz  (+2 metadata)
  -}
  prettyAddTypes :: [OBD.AddedTypeDisplay v a] -> Numbered Pretty
  prettyAddTypes = fmap P.lines . traverse prettyGroup where
    prettyGroup :: OBD.AddedTypeDisplay v a -> Numbered Pretty
    prettyGroup (hqmds, r, odecl) = do
      pairs <- traverse (prettyLine r odecl) hqmds
      let (nums, decls) = unzip pairs
      let boxLeft = case hqmds of _:_:_ -> P.boxLeft; _ -> id
      pure . P.column2 $ zip nums (boxLeft decls)
    prettyLine :: Reference -> Maybe (DD.DeclOrBuiltin v a) -> (HQ'.HashQualified, [OBD.MetadataDisplay v a]) -> Numbered (Pretty, Pretty)
    prettyLine r odecl (hq, mds) = do
      n <- numHQ' newPath hq (Referent.Ref r)
      pure . (n,) $ prettyDecl hq odecl <> case length mds of
        0 -> mempty
        c -> " (+" <> P.shown c <> " metadata)"

  prettyAddTerms :: [OBD.AddedTermDisplay v a] -> Numbered Pretty
  prettyAddTerms = fmap (P.column3 . mconcat) . traverse prettyGroup . reorderTerms where
    reorderTerms = sortOn (not . Referent.isConstructor . view _2)
    prettyGroup :: OBD.AddedTermDisplay v a -> Numbered [(Pretty, Pretty, Pretty)]
    prettyGroup (hqmds, r, otype) = do
      pairs <- traverse (prettyLine r otype) hqmds
      let (nums, names, decls) = unzip3 pairs
          boxLeft = case hqmds of _:_:_ -> P.boxLeft; _ -> id
      pure $ zip3 nums (boxLeft names) decls
    prettyLine r otype (hq, mds) = do
      n <- numHQ' newPath hq r
      pure . (n, phq' hq, ) $ ": " <> prettyType otype <> case length mds of
        0 -> mempty
        c -> " (+" <> P.shown c <> " metadata)"

  prettySummarizePatch, prettyNamePatch :: Path.Absolute -> OBD.PatchDisplay -> Numbered Pretty
  --  12. patch p (added 3 updates, deleted 1)
  prettySummarizePatch prefix (name, patchDiff) = do
    n <- numPatch prefix name
    let addCount = (R.size . view Patch.addedTermEdits) patchDiff +
                   (R.size . view Patch.addedTypeEdits) patchDiff
        delCount = (R.size . view Patch.removedTermEdits) patchDiff +
                   (R.size . view Patch.removedTypeEdits) patchDiff
        messages =
          (if addCount > 0 then ["added " <> P.shown addCount] else []) ++
          (if delCount > 0 then ["deleted " <> P.shown addCount] else [])
        message = case messages of
          [] -> mempty
          x : ys -> " (" <> P.commas (x <> " updates" : ys) <> ")"
    pure $ n <> P.bold " patch " <> prettyName name <> message
  --	18. patch q
  prettyNamePatch prefix (name, _patchDiff) = do
    n <- numPatch prefix name
    pure $ n <> P.bold " patch " <> prettyName name

  {-
  Removes:

    10. ┌ oldn'busted : Nat -> Nat -> Poop
    11. └ oldn'busted'
    12.  ability BadType
    13.  patch defunctThingy
	-}
  prettyRemoveTypes :: [OBD.RemovedTypeDisplay v a] -> Numbered Pretty
  prettyRemoveTypes = fmap P.lines . traverse prettyGroup where
    prettyGroup :: OBD.RemovedTypeDisplay v a -> Numbered Pretty
    prettyGroup (hqs, r, odecl) = do
      lines <- traverse (prettyLine r odecl) hqs
      let (nums, decls) = unzip lines
          boxLeft = case hqs of _:_:_ -> P.boxLeft; _ -> id
      pure . P.column2 $ zip nums (boxLeft decls)
    prettyLine r odecl hq = do
      n <- numHQ' newPath hq (Referent.Ref r)
      pure (n, prettyDecl hq odecl)

  prettyRemoveTerms :: [OBD.RemovedTermDisplay v a] -> Numbered Pretty
  prettyRemoveTerms = fmap (P.column3 . mconcat) . traverse prettyGroup . reorderTerms where
    reorderTerms = sortOn (not . Referent.isConstructor . view _2)
    prettyGroup :: OBD.RemovedTermDisplay v a -> Numbered [(Pretty, Pretty, Pretty)]
    prettyGroup ([], r, _) =
      error $ "trying to remove " <> show r <> " without any names."
    prettyGroup (hq1:hqs, r, otype) = do
      line1 <- prettyLine1 r otype hq1
      lines <- traverse (prettyLine r) hqs
      let (nums, names, decls) = unzip3 (line1:lines)
          boxLeft = case hqs of _:_ -> P.boxLeft; _ -> id
      pure $ zip3 nums (boxLeft names) decls
    prettyLine1 r otype hq = do
      n <- numHQ' newPath hq r
      pure (n, phq' hq, ": " <> prettyType otype)
    prettyLine r hq = do
      n <- numHQ' newPath hq r
      pure (n, phq' hq, mempty)

  downArrow = P.bold "↓"
  mdTypeLine :: Path.Absolute -> OBD.TypeDisplay v a -> Numbered (Pretty, Pretty)
  mdTypeLine p (hq, r, odecl, mddiff) = do
    n <- numHQ' p hq (Referent.Ref r)
    fmap ((n,) . P.linesNonEmpty) . sequence $
      [ pure $ prettyDecl hq odecl
      , P.indentN leftNumsWidth <$> prettyMetadataDiff mddiff ]

  -- + 2. MIT               : License
  -- - 3. AllRightsReserved : License
  mdTermLine :: Path.Absolute -> Int -> OBD.TermDisplay v a -> Numbered (Pretty, Pretty)
  mdTermLine p namesWidth (hq, r, otype, mddiff) = do
    n <- numHQ' p hq r
    fmap ((n,) . P.linesNonEmpty) . sequence $
      [ pure $ P.rightPad namesWidth (phq' hq) <> " : " <> prettyType otype
      , prettyMetadataDiff mddiff ]
      -- , P.indentN 2 <$> prettyMetadataDiff mddiff ]

  prettyUpdateTerm :: OBD.UpdateTermDisplay v a -> Numbered Pretty
  prettyUpdateTerm (Nothing, newTerms) =
    if null newTerms then error "Super invalid UpdateTermDisplay" else
    fmap P.column2 $ traverse (mdTermLine newPath namesWidth) newTerms
    where namesWidth = foldl1' max $ fmap (HQ'.nameLength . view _1) newTerms
  prettyUpdateTerm (Just olds, news) =
    fmap P.column2 $ do
      olds <- traverse (mdTermLine oldPath namesWidth) [ (name,r,typ,mempty) | (name,r,typ) <- olds ]
      news <- traverse (mdTermLine newPath namesWidth) news
      let (oldnums, olddatas) = unzip olds
      let (newnums, newdatas) = unzip news
      pure $ zip (oldnums <> [""] <> newnums)
                 (P.boxLeft olddatas <> [downArrow] <> P.boxLeft newdatas)
    where namesWidth = foldl1' max $ fmap (HQ'.nameLength . view _1) news
                                   <> fmap (HQ'.nameLength . view _1) olds

  prettyMetadataDiff :: OBD.MetadataDiff (OBD.MetadataDisplay v a) -> Numbered Pretty
  prettyMetadataDiff OBD.MetadataDiff{..} = P.column2M $
    map (elem oldPath "- ") removedMetadata <>
    map (elem newPath "+ ") addedMetadata
    where
    elem p x (hq, r, otype) = do
      num <- numHQ p hq r
      pure (x <> num <> " " <> phq hq, ": " <> prettyType otype)

  prettyType = maybe (P.red "type not found") (TypePrinter.pretty ppe)
  prettyDecl hq =
    maybe (P.red "type not found")
          (P.syntaxToColor . DeclPrinter.prettyDeclOrBuiltinHeader (HQ'.toHQ hq))
  phq' :: _ -> Pretty = P.syntaxToColor . prettyHashQualified'
  phq  :: _ -> Pretty = P.syntaxToColor . prettyHashQualified
  --
  -- DeclPrinter.prettyDeclHeader : HQ -> Either
  numPatch :: Path.Absolute -> Name -> Numbered Pretty
  numPatch prefix name =
    addNumberedArg . Name.toString . Name.makeAbsolute $ Path.prefixName prefix name

  numHQ :: Path.Absolute -> HQ.HashQualified -> Referent -> Numbered Pretty
  numHQ prefix hq r = addNumberedArg (HQ.toString hq')
    where
    hq' = HQ.requalify (fmap (Name.makeAbsolute . Path.prefixName prefix) hq) r

  numHQ' :: Path.Absolute -> HQ'.HashQualified -> Referent -> Numbered Pretty
  numHQ' prefix hq r = addNumberedArg (HQ'.toString hq')
    where
    hq' = HQ'.requalify (fmap (Name.makeAbsolute . Path.prefixName prefix) hq) r

  addNumberedArg :: String -> Numbered Pretty
  addNumberedArg s = case sn of
   ShowNumbers -> do
    (n, args) <- State.get
    State.put (n+1, args Seq.|> s)
    pure $ padNumber (n+1)
   HideNumbers -> pure mempty

  padNumber :: Int -> Pretty
  padNumber n = P.hiBlack . P.rightPad leftNumsWidth $ P.shown n <> "."

  leftNumsWidth = length (show menuSize) + length ("."  :: String)

noResults :: Pretty
noResults = P.callout "😶" $
    P.wrap $ "No results. Check your spelling, or try using tab completion "
          <> "to supply command arguments."

listOfDefinitions' :: Var v
                   => PPE.PrettyPrintEnv -- for printing types of terms :-\
                   -> E.ListDetailed
                   -> [SR'.SearchResult' v a]
                   -> Pretty
listOfDefinitions' ppe detailed results =
  if null results then noResults
  else P.lines . P.nonEmpty $ prettyNumberedResults :
    [formatMissingStuff termsWithMissingTypes missingTypes
    ,unlessM (null missingBuiltins) . bigproblem $ P.wrap
      "I encountered an inconsistency in the codebase; these definitions refer to built-ins that this version of unison doesn't know about:" `P.hang`
        P.column2 ( (P.bold "Name", P.bold "Built-in")
                  -- : ("-", "-")
                  : fmap (bimap (P.syntaxToColor . prettyHashQualified)
                                (P.text . Referent.toText)) missingBuiltins)
    ]
  where
  prettyNumberedResults = P.numberedList prettyResults
  -- todo: group this by namespace
  prettyResults =
    map (SR'.foldResult' renderTerm renderType)
        (filter (not.missingType) results)
    where
      (renderTerm, renderType) =
        if detailed then
          (unsafePrettyTermResultSigFull' ppe, prettyTypeResultHeaderFull')
        else
          (unsafePrettyTermResultSig' ppe, prettyTypeResultHeader')
  missingType (SR'.Tm _ Nothing _ _)          = True
  missingType (SR'.Tp _ (MissingThing _) _ _) = True
  missingType _                             = False
  -- termsWithTypes = [(name,t) | (name, Just t) <- sigs0 ]
  --   where sigs0 = (\(name, _, typ) -> (name, typ)) <$> terms
  termsWithMissingTypes =
    [ (HQ'.toHQ name, r)
    | SR'.Tm name Nothing (Referent.Ref (Reference.DerivedId r)) _ <- results ]
  missingTypes = nubOrdOn snd $
    [ (HQ'.toHQ name, Reference.DerivedId r)
    | SR'.Tp name (MissingThing r) _ _ <- results ] <>
    [ (HQ'.toHQ name, r)
    | SR'.Tm name Nothing (Referent.toTypeReference -> Just r) _ <- results]
  missingBuiltins = results >>= \case
    SR'.Tm name Nothing r@(Referent.Ref (Reference.Builtin _)) _ -> [(HQ'.toHQ name,r)]
    _ -> []

watchPrinter
  :: Var v
  => Text
  -> PPE.PrettyPrintEnv
  -> Ann
  -> UF.WatchKind
  -> Term v ()
  -> Runtime.IsCacheHit
  -> Pretty
watchPrinter src ppe ann kind term isHit =
  P.bracket
    $ let
        lines        = Text.lines src
        lineNum      = fromMaybe 1 $ startingLine ann
        lineNumWidth = length (show lineNum)
        extra        = "     " <> replicate (length kind) ' ' -- for the ` | > ` after the line number
        line         = lines !! (lineNum - 1)
        addCache p = if isHit then p <> " (cached)" else p
        renderTest (Term.App' (Term.Constructor' _ id) (Term.Text' msg)) =
          "\n" <> if id == DD.okConstructorId
            then addCache
              (P.green "✅ " <> P.bold "Passed" <> P.green (P.text msg'))
            else if id == DD.failConstructorId
              then addCache
                (P.red "🚫 " <> P.bold "FAILED" <> P.red (P.text msg'))
              else P.red "❓ " <> TermPrinter.pretty ppe term
            where
              msg' = if Text.take 1 msg == " " then msg
                     else " " <> msg

        renderTest x =
          fromString $ "\n Unison bug: " <> show x <> " is not a test."
      in
        P.lines
          [ fromString (show lineNum) <> " | " <> P.text line
          , case (kind, term) of
            (UF.TestWatch, Term.Sequence' tests) -> foldMap renderTest tests
            _ -> P.lines
              [ fromString (replicate lineNumWidth ' ')
              <> fromString extra
              <> (if isHit then id else P.purple) "⧩"
              , P.indentN (lineNumWidth + length extra)
              . (if isHit then id else P.bold)
              $ TermPrinter.pretty ppe term
              ]
          ]

filestatusTip :: Pretty
filestatusTip = tip "Use `help filestatus` to learn more."

prettyDiff :: Names.Diff -> Pretty
prettyDiff diff = let
  orig = Names.originalNames diff
  adds = Names.addedNames diff
  removes = Names.removedNames diff

  addedTerms = [ (n,r) | (n,r) <- R.toList (Names.terms0 adds)
                       , not $ R.memberRan r (Names.terms0 removes) ]
  addedTypes = [ (n,r) | (n,r) <- R.toList (Names.types0 adds)
                       , not $ R.memberRan r (Names.types0 removes) ]
  added = sort (hqTerms ++ hqTypes)
    where
      hqTerms = [ Names.hqName adds n (Right r) | (n, r) <- addedTerms ]
      hqTypes = [ Names.hqName adds n (Left r)  | (n, r) <- addedTypes ]

  removedTerms = [ (n,r) | (n,r) <- R.toList (Names.terms0 removes)
                         , not $ R.memberRan r (Names.terms0 adds)
                         , Set.notMember n addedTermsSet ] where
    addedTermsSet = Set.fromList (map fst addedTerms)
  removedTypes = [ (n,r) | (n,r) <- R.toList (Names.types0 removes)
                         , not $ R.memberRan r (Names.types0 adds)
                         , Set.notMember n addedTypesSet ] where
    addedTypesSet = Set.fromList (map fst addedTypes)
  removed = sort (hqTerms ++ hqTypes)
    where
      hqTerms = [ Names.hqName removes n (Right r) | (n, r) <- removedTerms ]
      hqTypes = [ Names.hqName removes n (Left r)  | (n, r) <- removedTypes ]

  movedTerms = [ (n,n2) | (n,r) <- R.toList (Names.terms0 removes)
                        , n2 <- toList (R.lookupRan r (Names.terms adds)) ]
  movedTypes = [ (n,n2) | (n,r) <- R.toList (Names.types removes)
                        , n2 <- toList (R.lookupRan r (Names.types adds)) ]
  moved = Name.sortNamed fst . nubOrd $ (movedTerms <> movedTypes)

  copiedTerms = List.multimap [
    (n,n2) | (n2,r) <- R.toList (Names.terms0 adds)
           , not (R.memberRan r (Names.terms0 removes))
           , n <- toList (R.lookupRan r (Names.terms0 orig)) ]
  copiedTypes = List.multimap [
    (n,n2) | (n2,r) <- R.toList (Names.types0 adds)
           , not (R.memberRan r (Names.types0 removes))
           , n <- toList (R.lookupRan r (Names.types0 orig)) ]
  copied = Name.sortNamed fst $
    Map.toList (Map.unionWith (<>) copiedTerms copiedTypes)
  in
  P.sepNonEmpty "\n\n" [
     if not $ null added then
       P.lines [
         -- todo: split out updates
         P.green "+ Adds / updates:", "",
         P.indentN 2 . P.wrap $
           P.sep " " (P.syntaxToColor . prettyHashQualified' <$> added)
       ]
     else mempty,
     if not $ null removed then
       P.lines [
         P.hiBlack "- Deletes:", "",
         P.indentN 2 . P.wrap $
           P.sep " " (P.syntaxToColor . prettyHashQualified' <$> removed)
       ]
     else mempty,
     if not $ null moved then
       P.lines [
         P.purple "> Moves:", "",
         P.indentN 2 $
           P.column2 $
             (P.hiBlack "Original name", P.hiBlack "New name") :
             [ (prettyName n,prettyName n2) | (n, n2) <- moved ]
       ]
     else mempty,
     if not $ null copied then
       P.lines [
         P.yellow "= Copies:", "",
         P.indentN 2 $
           P.column2 $
             (P.hiBlack "Original name", P.hiBlack "New name(s)") :
             [ (prettyName n, P.sep " " (prettyName <$> ns))
             | (n, ns) <- copied ]
       ]
     else mempty
   ]

prettyTermName :: PPE.PrettyPrintEnv -> Referent -> Pretty
prettyTermName ppe r = P.syntaxToColor $
  prettyHashQualified (PPE.termName ppe r)

isTestOk :: Term v Ann -> Bool
isTestOk tm = case tm of
  Term.Sequence' ts -> all isSuccess ts where
    isSuccess (Term.App' (Term.Constructor' ref cid) _) =
      cid == DD.okConstructorId &&
      ref == DD.testResultRef
    isSuccess _ = False
  _ -> False<|MERGE_RESOLUTION|>--- conflicted
+++ resolved
@@ -983,30 +983,6 @@
       "",
       "Paste that output into http://bit-booster.com/graph.html"
       ]
-<<<<<<< HEAD
-  ListDependents hqLength ld names0 missing -> pure . P.syntaxToColor $
-    if names0 == mempty && missing == mempty
-    then prettyLabeledDependency hqLength ld <> " doesn't have any dependents."
-    else
-      "Dependents of " <> prettyLabeledDependency hqLength ld <> ":\n\n" <>
-      (P.indentN 2 . P.column2 $
-        [ (p $ Reference.toShortHash r, prettyName n) | (n, r) <- R.toList $ Names.types0 names0 ] ++
-        [ (p $ Referent.toShortHash r, prettyName n) | (n, r) <- R.toList $ Names.terms names0 ] ++
-        [ (p $ Reference.toShortHash r, "(no name available)") | r <- toList missing ])
-    where p = prettyShortHash . SH.take hqLength
-  -- this definition is identical to the previous one, apart from the word
-  -- "Dependencies", but undecided about whether or how to refactor
-  ListDependencies hqLength ld names0 missing -> pure . P.syntaxToColor $
-    if names0 == mempty && missing == mempty
-    then prettyLabeledDependency hqLength ld <> " doesn't have any dependencies."
-    else
-      "Dependencies of " <> prettyLabeledDependency hqLength ld <> ":\n\n" <>
-      (P.indentN 2 . P.column2 $
-        [ (p $ Reference.toShortHash r, prettyName n) | (n, r) <- R.toList $ Names.types0 names0 ] ++
-        [ (p $ Referent.toShortHash r, prettyName n) | (n, r) <- R.toList $ Names.terms names0 ] ++
-        [ (p $ Reference.toShortHash r, "(no name available)") | r <- toList missing ])
-    where p = prettyShortHash . SH.take hqLength
-=======
   ListDependents hqLength ld names0 missing -> pure $
     if names0 == mempty && missing == mempty
     then c (prettyLabeledDependency hqLength ld) <> " doesn't have any dependents."
@@ -1033,7 +1009,6 @@
     where
     p = prettyShortHash . SH.take hqLength
     c = P.syntaxToColor
->>>>>>> e7fd115e
   DumpUnisonFileHashes hqLength datas effects terms ->
     pure . P.syntaxToColor . P.lines $
       (effects <&> \(n,r) -> "ability " <>
