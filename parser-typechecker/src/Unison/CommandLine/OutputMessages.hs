{-# OPTIONS_GHC -fno-warn-partial-type-signatures #-}

{-# LANGUAGE FlexibleContexts    #-}
{-# LANGUAGE OverloadedStrings   #-}
{-# LANGUAGE PartialTypeSignatures #-}
{-# LANGUAGE RankNTypes          #-}
{-# LANGUAGE RecordWildCards     #-}
{-# LANGUAGE ScopedTypeVariables #-}
{-# LANGUAGE ViewPatterns        #-}


module Unison.CommandLine.OutputMessages where

import Unison.Prelude hiding (unlessM)

import           Unison.Codebase.Editor.Output
import qualified Unison.Codebase.Editor.Output           as E
import qualified Unison.Codebase.Editor.Output           as Output
import qualified Unison.Codebase.Editor.TodoOutput       as TO
import qualified Unison.Codebase.Editor.SearchResult'    as SR'
import qualified Unison.Codebase.Editor.Output.BranchDiff as OBD


import           Control.Lens
import qualified Control.Monad.State.Strict    as State
import           Data.Bifunctor                (bimap, first)
import           Data.List                     (sort, sortOn, stripPrefix)
import           Data.List.Extra               (nubOrdOn, nubOrd)
import qualified Data.Map                      as Map
import qualified Data.Set                      as Set
import qualified Data.Sequence                 as Seq
import qualified Data.Text                     as Text
import           Data.Text.IO                  (readFile, writeFile)
import           Data.Tuple.Extra              (dupe, uncurry3)
import           Prelude                       hiding (readFile, writeFile)
import           System.Directory              (canonicalizePath, doesFileExist)
import qualified Unison.ABT                    as ABT
import qualified Unison.UnisonFile             as UF
import           Unison.Codebase.GitError
import qualified Unison.Codebase.Path          as Path
import qualified Unison.Codebase.Patch         as Patch
import           Unison.Codebase.Patch         (Patch(..))
import qualified Unison.Codebase.ShortBranchHash as SBH
import qualified Unison.Codebase.TermEdit      as TermEdit
import qualified Unison.Codebase.TypeEdit      as TypeEdit
import           Unison.CommandLine             ( bigproblem
                                                , tip
                                                , note
                                                )
import           Unison.PrettyTerminal          ( clearCurrentLine
                                                , putPretty'
                                                )
import           Unison.CommandLine.InputPatterns (makeExample, makeExample')
import qualified Unison.CommandLine.InputPatterns as IP
import qualified Unison.Builtin.Decls          as DD
import qualified Unison.DataDeclaration        as DD
import qualified Unison.DeclPrinter            as DeclPrinter
import qualified Unison.HashQualified          as HQ
import qualified Unison.HashQualified'         as HQ'
import           Unison.Name                   (Name)
import qualified Unison.Name                   as Name
import qualified Unison.Codebase.NameSegment   as NameSegment
import           Unison.NamePrinter            (prettyHashQualified,
                                                prettyReference, prettyReferent,
                                                prettyLabeledDependency,
                                                prettyNamedReference,
                                                prettyNamedReferent,
                                                prettyName, prettyShortHash,
                                                styleHashQualified,
                                                styleHashQualified', prettyHashQualified')
import           Unison.Names2                 (Names'(..), Names0)
import qualified Unison.Names2                 as Names
import qualified Unison.Names3                 as Names
import           Unison.Parser                 (Ann, startingLine)
import qualified Unison.PrettyPrintEnv         as PPE
import qualified Unison.Codebase.Runtime       as Runtime
import           Unison.PrintError              ( prettyParseError
                                                , printNoteWithSource
                                                , prettyResolutionFailures
                                                )
import qualified Unison.Reference              as Reference
import           Unison.Reference              ( Reference )
import qualified Unison.Referent               as Referent
import           Unison.Referent               ( Referent )
import qualified Unison.Result                 as Result
import qualified Unison.Term                   as Term
import           Unison.Term                   (Term)
import           Unison.Type                   (Type)
import qualified Unison.TermPrinter            as TermPrinter
import qualified Unison.TypePrinter            as TypePrinter
import qualified Unison.Util.ColorText         as CT
import           Unison.Util.Monoid             ( intercalateMap
                                                , unlessM
                                                )
import qualified Unison.Util.Pretty            as P
import qualified Unison.Util.Relation          as R
import           Unison.Var                    (Var)
import qualified Unison.Var                    as Var
import qualified Unison.Codebase.Editor.SlurpResult as SlurpResult
import           System.Directory               ( getHomeDirectory )
import Unison.Codebase.Editor.DisplayThing (DisplayThing(MissingThing, BuiltinThing, RegularThing))
import qualified Unison.Codebase.Editor.Input as Input
import qualified Unison.Hash as Hash
import qualified Unison.Codebase.Causal as Causal
import qualified Unison.Codebase.Editor.RemoteRepo as RemoteRepo
import qualified Unison.Util.List              as List
import qualified Unison.Util.Monoid            as Monoid
import Data.Tuple (swap)
import Unison.Codebase.ShortBranchHash (ShortBranchHash)
import Control.Lens (view, over, _1, _3)
import qualified Unison.ShortHash as SH
import Unison.LabeledDependency as LD

type Pretty = P.Pretty P.ColorText

shortenDirectory :: FilePath -> IO FilePath
shortenDirectory dir = do
  home <- getHomeDirectory
  pure $ case stripPrefix home dir of
    Just d  -> "~" <> d
    Nothing -> dir

renderFileName :: FilePath -> IO (Pretty)
renderFileName dir = P.group . P.blue . fromString <$> shortenDirectory dir

notifyNumbered :: Var v => NumberedOutput v -> (Pretty, NumberedArgs)
notifyNumbered o = case o of
  ShowDiffNamespace oldPrefix newPrefix ppe diffOutput ->
    showDiffNamespace ShowNumbers ppe oldPrefix newPrefix diffOutput

  ShowDiffAfterDeleteDefinitions ppe diff ->
    first (\p -> P.lines
      [ p
      , ""
      , undoTip
      ]) (showDiffNamespace ShowNumbers ppe e e diff)

  ShowDiffAfterDeleteBranch bAbs ppe diff ->
    first (\p -> P.lines
      [ p
      , ""
      , undoTip
      ]) (showDiffNamespace ShowNumbers ppe bAbs bAbs diff)

  ShowDiffAfterModifyBranch b' _ _ (OBD.isEmpty -> True) ->
    (P.wrap $ "Nothing changed in" <> prettyPath' b' <> ".", mempty)
  ShowDiffAfterModifyBranch b' bAbs ppe diff ->
    first (\p -> P.lines
      [ P.wrap $ "Here's what changed in" <> prettyPath' b' <> ":"
      , ""
      , p
      , ""
      , undoTip
      ]) (showDiffNamespace ShowNumbers ppe bAbs bAbs diff)

  ShowDiffAfterMerge _ _ _ (OBD.isEmpty -> True) ->
    (P.wrap $ "Nothing changed as a result of the merge.", mempty)
  ShowDiffAfterMerge dest' destAbs ppe diffOutput ->
    first (\p -> P.lines [
      P.wrap $ "Here's what's changed in " <> prettyPath' dest' <> "after the merge:"
      , ""
      , p
      , ""
      , tip $ "You can use " <> IP.makeExample' IP.todo
           <> "to see if this generated any work to do in this namespace"
           <> "and " <> IP.makeExample' IP.test <> "to run the tests."
           <> "Or you can use" <> IP.makeExample' IP.undo <> " or"
           <> IP.makeExample' IP.viewReflog <> " to undo the results of this merge."
      ]) (showDiffNamespace ShowNumbers ppe destAbs destAbs diffOutput)

  ShowDiffAfterMergePropagate dest' destAbs patchPath' ppe diffOutput ->
    first (\p -> P.lines [
      P.wrap $ "Here's what's changed in " <> prettyPath' dest'
        <> "after applying the patch at " <> P.group (prettyPath' patchPath' <> ":")
      , ""
      , p
      , ""
      , tip $ "You can use "
           <> IP.makeExample IP.todo [prettyPath' patchPath', prettyPath' dest']
           <> "to see if this generated any work to do in this namespace"
           <> "and " <> IP.makeExample' IP.test <> "to run the tests."
           <> "Or you can use" <> IP.makeExample' IP.undo <> " or"
           <> IP.makeExample' IP.viewReflog <> " to undo the results of this merge."
      ]) (showDiffNamespace ShowNumbers ppe destAbs destAbs diffOutput)

  ShowDiffAfterMergePreview dest' destAbs ppe diffOutput ->
    first (\p -> P.lines [
      P.wrap $ "Here's what would change in " <> prettyPath' dest' <> "after the merge:"
      , ""
      , p
      ]) (showDiffNamespace ShowNumbers ppe destAbs destAbs diffOutput)

  ShowDiffAfterUndo ppe diffOutput ->
    first (\p -> P.lines ["Here's the changes I undid", "", p ])
      (showDiffNamespace ShowNumbers ppe e e diffOutput)

  ShowDiffAfterPull dest' destAbs ppe diff ->
    if OBD.isEmpty diff then
      ("✅  Looks like " <> prettyPath' dest' <> " is up to date.", mempty)
    else
      first (\p -> P.lines $ [
          P.wrap $ "Here's what's changed in " <> prettyPath' dest' <> "after the pull:", "",
          p, "",
          undoTip
        ])
        (showDiffNamespace ShowNumbers ppe destAbs destAbs diff)
  ShowDiffAfterCreatePR baseRepo headRepo ppe diff ->
    if OBD.isEmpty diff then
      (P.wrap $ "Looks like there's no difference between "
            <> prettyRemoteNamespace baseRepo
            <> "and"
            <> prettyRemoteNamespace headRepo <> "."
      ,mempty)
    else first (\p ->
      (P.lines
        [P.wrap $ "The changes summarized below are available for you to review,"
                 <> "using the following command:"
        ,""
        ,P.indentN 2 $
          IP.makeExampleNoBackticks
            IP.loadPullRequest [(prettyRemoteNamespace baseRepo)
                               ,(prettyRemoteNamespace headRepo)]
        ,""
        ,p])) (showDiffNamespace HideNumbers ppe e e diff)
        -- todo: these numbers aren't going to work,
        --  since the content isn't necessarily here.
        -- Should we have a mode with no numbers? :P

  where
    e = Path.absoluteEmpty
    undoTip = tip $ "You can use" <> IP.makeExample' IP.undo
                 <> "or" <> IP.makeExample' IP.viewReflog
                 <> "to undo this change."

prettyRemoteNamespace :: (RemoteRepo.RemoteRepo,
                          Maybe ShortBranchHash, Path.Path)
                         -> P.Pretty P.ColorText
prettyRemoteNamespace =
          P.group . P.text . uncurry3 RemoteRepo.printNamespace

notifyUser :: forall v . Var v => FilePath -> Output v -> IO Pretty
notifyUser dir o = case o of
  Success     -> pure $ P.bold "Done."
  WarnIncomingRootBranch _hashes -> mempty
  -- todo: resurrect this code once it's not triggered by update+propagate
--  WarnIncomingRootBranch hashes -> putPrettyLn $
--    if null hashes then P.wrap $
--      "Please let someone know I generated an empty IncomingRootBranch"
--                 <> " event, which shouldn't be possible!"
--    else P.lines
--      [ P.wrap $ (if length hashes == 1 then "A" else "Some")
--         <> "codebase" <> P.plural hashes "root" <> "appeared unexpectedly"
--         <> "with" <> P.group (P.plural hashes "hash" <> ":")
--      , ""
--      , (P.indentN 2 . P.oxfordCommas)
--                (map (P.text . Hash.base32Hex . Causal.unRawHash) $ toList hashes)
--      , ""
--      , P.wrap $ "but I'm not sure what to do about it."
--          <> "If you're feeling lucky, you can try deleting one of the heads"
--          <> "from `.unison/v1/branches/head/`, but please make a backup first."
--          <> "There will be a better way of handling this in the future. 😅"
--      ]
  LoadPullRequest baseNS headNS basePath headPath mergedPath -> pure $ P.lines
    [ P.wrap $ "I checked out" <> prettyRemoteNamespace baseNS <> "to" <> P.group (prettyPath' basePath <> ".")
    , P.wrap $ "I checked out" <> prettyRemoteNamespace headNS <> "to" <> P.group (prettyPath' headPath <> ".")
    , ""
    , P.wrap $ "The merged result is in" <> P.group (prettyPath' mergedPath <> ".")
    , P.wrap $ "Use" <>
        IP.makeExample IP.diffNamespace
          [prettyPath' basePath, prettyPath' mergedPath]
      <> "to see what's been updated."
    , P.wrap $ "Use" <>
        IP.makeExample IP.todo
          [ prettyPath' (snoc mergedPath "patch")
          , prettyPath' mergedPath ]
        <> "to see what work is remaining for the merge."
    , P.wrap $ "Use" <>
        IP.makeExample IP.push
          [prettyRemoteNamespace baseNS, prettyPath' mergedPath]
        <> "to push the changes."
    ]

  DisplayDefinitions outputLoc ppe types terms ->
    displayDefinitions outputLoc ppe types terms
  DisplayRendered outputLoc pp ->
    displayRendered outputLoc pp
  DisplayLinks ppe md types terms ->
    if Map.null md then pure $ P.wrap "Nothing to show here. Use the "
      <> IP.makeExample' IP.link <> " command to add links from this definition."
    else
      pure $ intercalateMap "\n\n" go (Map.toList md)
      where
      go (_key, rs) =
        displayDefinitions' ppe (Map.restrictKeys types rs)
                                (Map.restrictKeys terms rs)
  TestResults stats ppe _showSuccess _showFailures oks fails -> case stats of
    CachedTests 0 _ -> pure . P.callout "😶" $ "No tests to run."
    CachedTests n n' | n == n' -> pure $
      P.lines [ cache, "", displayTestResults True ppe oks fails ]
    CachedTests _n m -> pure $
      if m == 0 then "✅  "
      else P.indentN 2 $
           P.lines [ "", cache, "", displayTestResults False ppe oks fails, "", "✅  " ]
      where
    NewlyComputed -> do
      clearCurrentLine
      pure $ P.lines [
        "  " <> P.bold "New test results:",
        "",
        displayTestResults True ppe oks fails ]
    where
      cache = P.bold "Cached test results " <> "(`help testcache` to learn more)"

  TestIncrementalOutputStart ppe (n,total) r _src -> do
    putPretty' $ P.shown (total - n) <> " tests left to run, current test: "
              <> (P.syntaxToColor $ prettyHashQualified (PPE.termName ppe $ Referent.Ref r))
    pure mempty

  TestIncrementalOutputEnd _ppe (_n, _total) _r result -> do
    clearCurrentLine
    if isTestOk result then putPretty' "  ✅  "
    else putPretty' "  🚫  "
    pure mempty

  MetadataMissingType ppe ref -> pure . P.fatalCallout . P.lines $ [
    P.wrap $ "The metadata value " <> P.red (prettyTermName ppe ref)
          <> "is missing a type signature in the codebase.",
    "",
    P.wrap $ "This might be due to pulling an incomplete"
          <> "or invalid codebase, or because files inside the codebase"
          <> "are being deleted external to UCM."
    ]
  MetadataAmbiguous _ppe [] -> pure . P.warnCallout .
    P.wrap $ "Nothing to do. I couldn't find any matching metadata."
  MetadataAmbiguous ppe refs -> pure . P.warnCallout . P.lines $ [
    P.wrap $ "I'm not sure which metadata value you're referring to"
          <> "since there are multiple matches:",
    "",
    P.indentN 2 $ P.spaced (P.blue . prettyTermName ppe <$> refs),
    "",
    tip "Try again and supply one of the above definitions explicitly."
    ]

  EvaluationFailure err -> pure err
  SearchTermsNotFound hqs | null hqs -> pure mempty
  SearchTermsNotFound hqs ->
    pure
      $  P.warnCallout "The following names were not found in the codebase. Check your spelling."
      <> P.newline
      <> (P.syntaxToColor $ P.indent "  " (P.lines (prettyHashQualified <$> hqs)))
  PatchNotFound _ ->
    pure . P.warnCallout $ "I don't know about that patch."
  NameNotFound _ ->
    pure . P.warnCallout $ "I don't know about that name."
  TermNotFound _ ->
    pure . P.warnCallout $ "I don't know about that term."
  TypeNotFound _ ->
    pure . P.warnCallout $ "I don't know about that type."
  TermAlreadyExists _ _ ->
    pure . P.warnCallout $ "A term by that name already exists."
  TypeAlreadyExists _ _ ->
    pure . P.warnCallout $ "A type by that name already exists."
  PatchAlreadyExists _ ->
    pure . P.warnCallout $ "A patch by that name already exists."
  BranchNotEmpty path ->
    pure . P.warnCallout $ "I was expecting the namespace " <> prettyPath' path
      <> " to be empty for this operation, but it isn't."
  CantDelete ppe failed failedDependents -> pure . P.warnCallout $
    P.lines [
      P.wrap "I couldn't delete ",
      "", P.indentN 2 $ listOfDefinitions' ppe False failed,
      "",
      "because it's still being used by these definitions:",
      "", P.indentN 2 $ listOfDefinitions' ppe False failedDependents
    ]
  CantUndo reason -> case reason of
    CantUndoPastStart -> pure . P.warnCallout $ "Nothing more to undo."
    CantUndoPastMerge -> pure . P.warnCallout $ "Sorry, I can't undo a merge (not implemented yet)."
  NoMainFunction main ppe ts -> pure . P.callout "😶" $ P.lines [
    P.wrap $ "I looked for a function" <> P.backticked (P.string main)
          <> "in the most recently typechecked file and codebase but couldn't find one. It has to have the type:",
    "",
    P.indentN 2 $ P.lines [ P.string main <> " : " <> TypePrinter.pretty ppe t | t <- ts ]
    ]
  NoUnisonFile -> do
    dir' <- canonicalizePath dir
    fileName <- renderFileName dir'
    pure . P.callout "😶" $ P.lines
      [ P.wrap "There's nothing for me to add right now."
      , ""
      , P.column2 [(P.bold "Hint:", msg fileName)] ]
    where
    msg dir = P.wrap
      $  "I'm currently watching for definitions in .u files under the"
      <> dir
      <> "directory. Make sure you've updated something there before using the"
      <> makeExample' IP.add <> "or" <> makeExample' IP.update
      <> "commands, or use" <> makeExample' IP.load <> "to load a file explicitly."
  InvalidSourceName name ->
    pure . P.callout "😶" $ P.wrap $  "The file "
                                   <> P.blue (P.shown name)
                                   <> " does not exist or is not a valid source file."
  SourceLoadFailed name ->
    pure . P.callout "😶" $ P.wrap $  "The file "
                                   <> P.blue (P.shown name)
                                   <> " could not be loaded."
  BranchNotFound b ->
    pure . P.warnCallout $ "The namespace " <> P.blue (P.shown b) <> " doesn't exist."
  CreatedNewBranch path -> pure $
    "☝️  The namespace " <> P.blue (P.shown path) <> " is empty."
 -- RenameOutput rootPath oldName newName r -> do
  --   nameChange "rename" "renamed" oldName newName r
  -- AliasOutput rootPath existingName newName r -> do
  --   nameChange "alias" "aliased" existingName newName r
  DeletedEverything ->
    pure . P.wrap . P.lines $
      ["Okay, I deleted everything except the history."
      ,"Use " <> IP.makeExample' IP.undo <> " to undo, or "
        <> IP.makeExample' IP.mergeBuiltins
        <> " to restore the absolute "
        <> "basics to the current path."]
  DeleteEverythingConfirmation ->
    pure . P.warnCallout . P.lines $
      ["Are you sure you want to clear away everything?"
      ,"You could use " <> IP.makeExample' IP.cd
        <> " to switch to a new namespace instead."]
  DeleteBranchConfirmation _uniqueDeletions -> error "todo"
    -- let
    --   pretty (branchName, (ppe, results)) =
    --     header $ listOfDefinitions' ppe False results
    --     where
    --     header = plural uniqueDeletions id ((P.text branchName <> ":") `P.hang`)
    --
    -- in putPrettyLn . P.warnCallout
    --   $ P.wrap ("The"
    --   <> plural uniqueDeletions "namespace contains" "namespaces contain"
    --   <> "definitions that don't exist in any other branches:")
    --   <> P.border 2 (mconcat (fmap pretty uniqueDeletions))
    --   <> P.newline
    --   <> P.wrap "Please repeat the same command to confirm the deletion."
  ListOfDefinitions ppe detailed results ->
     listOfDefinitions ppe detailed results
  ListOfLinks ppe results ->
     listOfLinks ppe [ (name,tm) | (name,_ref,tm) <- results ]
  ListNames _len [] [] -> pure . P.callout "😶" $
    P.wrap "I couldn't find anything by that name."
  ListNames len terms types -> pure . P.sepNonEmpty "\n\n" $ [
    formatTerms terms, formatTypes types ]
    where
    formatTerms tms =
      P.lines . P.nonEmpty $ P.plural tms (P.blue "Term") : (go <$> tms) where
      go (ref, hqs) = P.column2
        [ ("Hash:", P.syntaxToColor (prettyReferent len ref))
        , ("Names: ", P.group (P.spaced (P.bold . P.syntaxToColor . prettyHashQualified' <$> toList hqs)))
        ]
    formatTypes types =
      P.lines . P.nonEmpty $ P.plural types (P.blue "Type") : (go <$> types) where
      go (ref, hqs) = P.column2
        [ ("Hash:", P.syntaxToColor (prettyReference len ref))
        , ("Names:", P.group (P.spaced (P.bold . P.syntaxToColor . prettyHashQualified' <$> toList hqs)))
        ]
  -- > names foo
  --   Terms:
  --     Hash: #asdflkjasdflkjasdf
  --     Names: .util.frobnicate foo blarg.mcgee
  --
  --   Term (with hash #asldfkjsdlfkjsdf): .util.frobnicate, foo, blarg.mcgee
  --   Types (with hash #hsdflkjsdfsldkfj): Optional, Maybe, foo
  ListShallow ppe entries -> pure $
    -- todo: make a version of prettyNumberedResult to support 3-columns
    if null entries then P.lit "nothing to show"
    else numberedEntries entries
    where
    numberedEntries :: [ShallowListEntry v a] -> P.Pretty P.ColorText
    numberedEntries entries =
      (P.column3 . fmap f) ([(1::Integer)..] `zip` fmap formatEntry entries)
      where
      f (i, (p1, p2)) = (P.hiBlack . fromString $ show i <> ".", p1, p2)
    formatEntry :: ShallowListEntry v a -> (P.Pretty P.ColorText, P.Pretty P.ColorText)
    formatEntry = \case
      ShallowTermEntry _r hq ot ->
        (P.syntaxToColor . prettyHashQualified' . fmap NameSegment.toName $ hq
        , P.lit "(" <> maybe "type missing" (TypePrinter.pretty ppe) ot <> P.lit ")" )
      ShallowTypeEntry r hq ->
        (P.syntaxToColor . prettyHashQualified' . fmap NameSegment.toName $ hq
        ,isBuiltin r)
      ShallowBranchEntry ns count ->
        ((P.syntaxToColor . prettyName . NameSegment.toName) ns <> "/"
        ,case count of
          1 -> P.lit ("(1 definition)")
          _n -> P.lit "(" <> P.shown count <> P.lit " definitions)")
      ShallowPatchEntry ns ->
        ((P.syntaxToColor . prettyName . NameSegment.toName) ns
        ,P.lit "(patch)")
    isBuiltin = \case
      Reference.Builtin{} -> P.lit "(builtin type)"
      Reference.DerivedId{} -> P.lit "(type)"

  SlurpOutput input ppe s -> let
    isPast = case input of Input.AddI{} -> True
                           Input.UpdateI{} -> True
                           _ -> False
    in pure $ SlurpResult.pretty isPast ppe s

  NoExactTypeMatches ->
    pure . P.callout "☝️" $ P.wrap "I couldn't find exact type matches, resorting to fuzzy matching..."
  TypeParseError src e ->
    pure . P.fatalCallout $ P.lines [
      P.wrap "I couldn't parse the type you supplied:",
      "",
      prettyParseError src e
    ]
  ParseResolutionFailures src es -> pure $
    prettyResolutionFailures src es
  TypeHasFreeVars typ ->
    pure . P.warnCallout $ P.lines [
      P.wrap "The type uses these names, but I'm not sure what they are:",
      P.sep ", " (map (P.text . Var.name) . toList $ ABT.freeVars typ)
    ]
  ParseErrors src es ->
    pure . P.sep "\n\n" $ prettyParseError (Text.unpack src) <$> es
  TypeErrors src ppenv notes -> do
    let showNote =
          intercalateMap "\n\n" (printNoteWithSource ppenv (Text.unpack src))
            . map Result.TypeError
    pure . showNote $ notes
  Evaluated fileContents ppe bindings watches ->
    if null watches then pure "\n"
    else
      -- todo: hashqualify binding names if necessary to distinguish them from
      --       defs in the codebase.  In some cases it's fine for bindings to
      --       shadow codebase names, but you don't want it to capture them in
      --       the decompiled output.
      let prettyBindings = P.bracket . P.lines $
            P.wrap "The watch expression(s) reference these definitions:" : "" :
            [(P.syntaxToColor $ TermPrinter.prettyBinding ppe (HQ.unsafeFromVar v) b)
            | (v, b) <- bindings]
          prettyWatches = P.sep "\n\n" [
            watchPrinter fileContents ppe ann kind evald isCacheHit |
            (ann,kind,evald,isCacheHit) <-
              sortOn (\(a,_,_,_)->a) . toList $ watches ]
      -- todo: use P.nonempty
      in pure $ if null bindings then prettyWatches
                else prettyBindings <> "\n" <> prettyWatches

  DisplayConflicts termNamespace typeNamespace ->
    pure $ P.sepNonEmpty "\n\n" [
      showConflicts "terms" terms,
      showConflicts "types" types
      ]
    where
    terms    = R.dom termNamespace
    types    = R.dom typeNamespace
    showConflicts :: Foldable f => Pretty -> f Name -> Pretty
    showConflicts thingsName things =
      if (null things) then mempty
      else P.lines [
        "These " <> thingsName <> " have conflicts: ", "",
        P.lines [ ("  " <> prettyName x) | x <- toList things ]
        ]
    -- TODO: Present conflicting TermEdits and TypeEdits
    -- if we ever allow users to edit hashes directly.
  Typechecked sourceName ppe slurpResult uf -> do
    let fileStatusMsg = SlurpResult.pretty False ppe slurpResult
    if UF.nonEmpty uf then do
      fileName <- renderFileName $ Text.unpack sourceName
      pure $ P.linesNonEmpty [
        if fileStatusMsg == mempty then
          P.okCallout $ fileName <> " changed."
        else if  SlurpResult.isAllDuplicates slurpResult then
          P.wrap $ "I found and"
             <> P.bold "typechecked" <> "the definitions in "
             <> P.group (fileName <> ".")
             <> "This file " <> P.bold "has been previously added" <> "to the codebase."
        else
          P.linesSpaced $ [
            P.wrap $ "I found and"
             <> P.bold "typechecked" <> "these definitions in "
             <> P.group (fileName <> ".")
             <> "If you do an "
             <> IP.makeExample' IP.add
             <> " or "
             <> P.group (IP.makeExample' IP.update <> ",")
             <> "here's how your codebase would"
             <> "change:"
            , P.indentN 2 $ SlurpResult.pretty False ppe slurpResult
            ]
          ,
         " ",
         P.wrap $ "Now evaluating any watch expressions"
               <> "(lines starting with `>`)... "
               <> P.group (P.hiBlack "Ctrl+C cancels.")
        ]
    else if (null $ UF.watchComponents uf) then pure . P.wrap $
      "I loaded " <> P.text sourceName <> " and didn't find anything."
    else pure mempty

  TodoOutput names todo -> pure (todoOutput names todo)
  GitError input e -> pure $ case e of
    NoGit -> P.wrap $
      "I couldn't find git. Make sure it's installed and on your path."
    NoRemoteRepoAt p -> P.wrap
       $ "I couldn't access a git "
      <> "repository at " <> P.group (P.text p <> ".")
      <> "Make sure the repo exists "
      <> "and that you have access to it."
    NoLocalRepoAt p -> P.wrap
       $ "The directory at " <> P.string p
      <> "doesn't seem to contain a git repository."
    CheckoutFailed t -> P.wrap
       $ "I couldn't do a git checkout of "
      <> P.group (P.text t <> ".")
      <> "Make sure there's a branch or commit with that name."
    PushDestinationHasNewStuff url treeish diff -> P.callout "⏸" . P.lines $ [
      P.wrap $ "The repository at" <> P.blue (P.text url)
            <> (Monoid.fromMaybe $ treeish <&> \treeish ->
                  "at revision" <> P.blue (P.text treeish))
            <> "has some changes I don't know about:",
      "", P.indentN 2 (prettyDiff diff), "",
      P.wrap $ "If you want to " <> push <> "you can do:", "",
       P.indentN 2 pull, "",
       P.wrap $
         "to merge these changes locally." <>
         "Then try your" <> push <> "again."
      ]
      where
      push = P.group . P.backticked $ IP.patternName IP.push
      pull = case input of
        Input.PushRemoteBranchI Nothing p ->
          P.sep " " [IP.patternName IP.pull, P.shown p ]
        Input.PushRemoteBranchI (Just (r, _)) p -> P.sepNonEmpty " " [
          IP.patternName IP.pull,
          P.text (RemoteRepo.url r),
          P.shown p,
          case RemoteRepo.commit r of
            Just s -> P.text s
            Nothing -> mempty
          ]
        _ -> "⁉️ Unison bug - push command expected"
    Couldn'tLoadRootBranch url treeish (Just sbh) hash -> P.wrap
      $ "I couldn't load the specified root hash"
      <> prettySBH sbh <> (if SBH.fullFromHash hash == sbh then mempty else
      "(which expands to" <> fromString (Hash.showBase32Hex hash) <> ")")
      <> "from the repository at" <> P.blue (P.text url)
      <> (Monoid.fromMaybe $ treeish <&> \treeish ->
          "at revision" <> P.blue (P.text treeish))
    Couldn'tLoadRootBranch url treeish Nothing hash -> P.wrap
      $ "I couldn't load the designated root hash"
      <> P.group ("(" <> fromString (Hash.showBase32Hex hash) <> ")")
      <> "from the repository at" <> P.blue (P.text url)
      <> (Monoid.fromMaybe $ treeish <&> \treeish ->
          "at revision" <> P.blue (P.text treeish))
    NoRemoteNamespaceWithHash url treeish sbh -> P.wrap
      $ "The repository at" <> P.blue (P.text url)
      <> (Monoid.fromMaybe $ treeish <&> \treeish ->
          "at revision" <> P.blue (P.text treeish))
      <> "doesn't contain a namespace with the hash prefix"
      <> (P.blue . P.text . SBH.toText) sbh
    RemoteNamespaceHashAmbiguous url treeish sbh hashes -> P.lines [
      P.wrap $ "The namespace hash" <> prettySBH sbh
            <> "at" <> P.blue (P.text url)
            <> (Monoid.fromMaybe $ treeish <&> \treeish ->
                "at revision" <> P.blue (P.text treeish))
            <> "is ambiguous."
            <> "Did you mean one of these hashes?",
      "",
      P.indentN 2 $ P.lines
        (prettySBH . SBH.fromHash ((Text.length . SBH.toText) sbh * 2)
          <$> Set.toList hashes),
      "",
      P.wrap "Try again with a few more hash characters to disambiguate."
      ]
    SomeOtherError msg -> P.callout "‼" . P.lines $ [
      P.wrap "I ran into an error:", "",
      P.indentN 2 (P.text msg), "",
      P.wrap $ "Check the logging messages above for more info."
      ]
  ListEdits patch ppe -> do
    let
      types = Patch._typeEdits patch
      terms = Patch._termEdits patch

      prettyTermEdit (r, TermEdit.Deprecate) =
        (P.syntaxToColor . prettyHashQualified . PPE.termName ppe . Referent.Ref $ r
        , "-> (deprecated)")
      prettyTermEdit (r, TermEdit.Replace r' _typing) =
        (P.syntaxToColor . prettyHashQualified . PPE.termName ppe . Referent.Ref $ r
        , "-> " <> (P.syntaxToColor . prettyHashQualified . PPE.termName ppe . Referent.Ref $ r'))
      prettyTypeEdit (r, TypeEdit.Deprecate) =
        (P.syntaxToColor . prettyHashQualified $ PPE.typeName ppe r
        , "-> (deprecated)")
      prettyTypeEdit (r, TypeEdit.Replace r') =
        (P.syntaxToColor . prettyHashQualified $ PPE.typeName ppe r
        , "-> " <> (P.syntaxToColor . prettyHashQualified . PPE.typeName ppe $ r'))
    pure $ P.sepNonEmpty "\n\n" [
      if R.null types then mempty
      else "Edited Types:" `P.hang`
              P.column2 (prettyTypeEdit <$> R.toList types),
      if R.null terms then mempty
      else "Edited Terms:" `P.hang`
              P.column2 (prettyTermEdit <$> R.toList terms),
      if R.null types && R.null terms then "This patch is empty."
      else tip . P.string $ "To remove entries from a patch, use "
           <> IP.deleteTermReplacementCommand <> " or "
           <> IP.deleteTypeReplacementCommand <> ", as appropriate."
      ]
  BustedBuiltins (Set.toList -> new) (Set.toList -> old) ->
    -- todo: this could be prettier!  Have a nice list like `find` gives, but
    -- that requires querying the codebase to determine term types.  Probably
    -- the only built-in types will be primitive types like `Int`, so no need
    -- to look up decl types.
    -- When we add builtin terms, they may depend on new derived types, so
    -- these derived types should be added to the branch too; but not
    -- necessarily ever be automatically deprecated.  (A library curator might
    -- deprecate them; more work needs to go into the idea of sharing deprecations and stuff.
    pure . P.warnCallout . P.lines $
      case (new, old) of
        ([],[]) -> error "BustedBuiltins busted, as there were no busted builtins."
        ([], old) ->
          P.wrap ("This codebase includes some builtins that are considered deprecated. Use the " <> makeExample' IP.updateBuiltins <> " command when you're ready to work on eliminating them from your codebase:")
            : ""
            : fmap (P.text . Reference.toText) old
        (new, []) -> P.wrap ("This version of Unison provides builtins that are not part of your codebase. Use " <> makeExample' IP.updateBuiltins <> " to add them:")
          : "" : fmap (P.text . Reference.toText) new
        (new@(_:_), old@(_:_)) ->
          [ P.wrap
            ("Sorry and/or good news!  This version of Unison supports a different set of builtins than this codebase uses.  You can use "
            <> makeExample' IP.updateBuiltins
            <> " to add the ones you're missing and deprecate the ones I'm missing. 😉"
            )
          , "You're missing:" `P.hang` P.lines (fmap (P.text . Reference.toText) new)
          , "I'm missing:" `P.hang` P.lines (fmap (P.text . Reference.toText) old)
          ]
  ListOfPatches patches -> pure $
    if null patches then P.lit "nothing to show"
    else numberedPatches patches
    where
    numberedPatches :: Set Name -> P.Pretty P.ColorText
    numberedPatches patches =
      (P.column2 . fmap format) ([(1::Integer)..] `zip` (toList patches))
      where
      format (i, p) = (P.hiBlack . fromString $ show i <> ".", prettyName p)
  NoConfiguredGitUrl pp p ->
    pure . P.fatalCallout . P.wrap $
      "I don't know where to " <>
        pushPull "push to!" "pull from!" pp <>
          (if Path.isRoot' p then ""
           else "Add a line like `GitUrl." <> prettyPath' p
                <> " = <some-git-url>' to .unisonConfig. "
          )
          <> "Type `help " <> pushPull "push" "pull" pp <>
          "` for more information."

--  | ConfiguredGitUrlParseError PushPull Path' Text String
  ConfiguredGitUrlParseError pp p url error ->
    pure . P.fatalCallout . P.lines $
      [ P.wrap $ "I couldn't understand the url set in .unisonConfig for"
          <> prettyPath' p <> "."
      , ""
      , P.wrap $ "The value I found was" <> (P.backticked . P.blue . P.text) url
        <> "but I encountered the following error when trying to parse it:"
      , ""
      , P.string error
      , ""
      , P.wrap $ "Type" <> P.backticked ("help " <> pushPull "push" "pull" pp)
        <> "for more information."
      ]
--  | ConfiguredGitUrlIncludesShortBranchHash ShortBranchHash
  ConfiguredGitUrlIncludesShortBranchHash pp repo sbh remotePath ->
    pure . P.lines $
    [ P.wrap
    $ "The `GitUrl.` entry in .unisonConfig for the current path has the value"
    <> (P.group . (<>",") . P.blue . P.text)
        (RemoteRepo.printNamespace repo (Just sbh) remotePath)
    <> "which specifies a namespace hash"
    <> P.group (P.blue (prettySBH sbh) <> ".")
    , ""
    , P.wrap $
      pushPull "I can't push to a specific hash, because it's immutable."
      ("It's no use for repeated pulls,"
      <> "because you would just get the same immutable namespace each time.")
      pp
    , ""
    , P.wrap $ "You can use"
    <> P.backticked (
        pushPull "push" "pull" pp
        <> " "
        <> P.text (RemoteRepo.printNamespace repo Nothing remotePath))
    <> "if you want to" <> pushPull "push onto" "pull from" pp
    <> "the latest."
    ]
  NoBranchWithHash _h -> pure . P.callout "😶" $
    P.wrap $ "I don't know of a namespace with that hash."
  NotImplemented -> pure $ P.wrap "That's not implemented yet. Sorry! 😬"
  BranchAlreadyExists _ -> pure "That namespace already exists."
  LabeledReferenceNotFound hq ->
    pure . P.callout "\129300" . P.wrap . P.syntaxToColor $
      "Sorry, I couldn't find anything named" <> prettyHashQualified hq <> "."
  LabeledReferenceAmbiguous hashLen hq (LD.partition -> (tps, tms)) ->
    pure . P.callout "\129300" . P.lines $ [
      P.wrap "That name is ambiguous. It could refer to any of the following definitions:"
    , ""
    , P.indentN 2 (P.lines (map qualifyTerm tms ++ map qualifyType tps))
    ]
    where
      qualifyTerm :: Referent -> P.Pretty P.ColorText
      qualifyTerm = P.syntaxToColor . case hq of
        HQ.NameOnly n -> prettyNamedReferent hashLen n
        HQ.HashQualified n _ -> prettyNamedReferent hashLen n
        HQ.HashOnly _ -> prettyReferent hashLen
      qualifyType :: Reference -> P.Pretty P.ColorText
      qualifyType = P.syntaxToColor . case hq of
        HQ.NameOnly n -> prettyNamedReference hashLen n
        HQ.HashQualified n _ -> prettyNamedReference hashLen n
        HQ.HashOnly _ -> prettyReference hashLen
  DeleteNameAmbiguous hashLen p tms tys ->
    pure . P.callout "\129300" . P.lines $ [
      P.wrap "That name is ambiguous. It could refer to any of the following definitions:"
    , ""
    , P.indentN 2 (P.lines (map qualifyTerm (Set.toList tms) ++ map qualifyType (Set.toList tys)))
    , ""
    , P.wrap "You may:"
    , ""
    , P.indentN 2 . P.bulleted $
        [ P.wrap "Delete one by an unambiguous name, given above."
        , P.wrap "Delete them all by re-issuing the previous command."
        ]
    ]
    where
      name :: Name
      name = Path.toName' (HQ'.toName (Path.unsplitHQ' p))
      qualifyTerm :: Referent -> P.Pretty P.ColorText
      qualifyTerm = P.syntaxToColor . prettyNamedReferent hashLen name
      qualifyType :: Reference -> P.Pretty P.ColorText
      qualifyType = P.syntaxToColor . prettyNamedReference hashLen name
  TermAmbiguous _ _ -> pure "That term is ambiguous."
  HashAmbiguous h rs -> pure . P.callout "\129300" . P.lines $ [
    P.wrap $ "The hash" <> prettyShortHash h <> "is ambiguous."
           <> "Did you mean one of these hashes?",
    "",
    P.indentN 2 $ P.lines (P.shown <$> Set.toList rs),
    "",
    P.wrap "Try again with a few more hash characters to disambiguate."
    ]
  BranchHashAmbiguous h rs -> pure . P.callout "\129300" . P.lines $ [
    P.wrap $ "The namespace hash" <> prettySBH h <> "is ambiguous."
           <> "Did you mean one of these hashes?",
    "",
    P.indentN 2 $ P.lines (prettySBH <$> Set.toList rs),
    "",
    P.wrap "Try again with a few more hash characters to disambiguate."
    ]
  BadDestinationBranch _ -> pure "That destination namespace is bad."
  BadName n ->
    pure . P.wrap $ P.string n <> " is not a kind of name I understand."
  TermNotFound' sh ->
    pure $ "I could't find a term with hash "
         <> (prettyShortHash sh)
  TypeNotFound' sh ->
    pure $ "I could't find a type with hash "
         <> (prettyShortHash sh)
  NothingToPatch _patchPath dest -> pure $
    P.callout "😶" . P.wrap
       $ "This had no effect. Perhaps the patch has already been applied"
      <> "or it doesn't intersect with the definitions in"
      <> P.group (prettyPath' dest <> ".")
  PatchNeedsToBeConflictFree ->
    pure . P.wrap $
      "I tried to auto-apply the patch, but couldn't because it contained"
      <> "contradictory entries."
  PatchInvolvesExternalDependents _ _ ->
    pure "That patch involves external dependents."
  ShowReflog [] ->  pure . P.warnCallout $ "The reflog appears to be empty!"
  ShowReflog entries -> pure $
    P.lines [
    P.wrap $ "Here is a log of the root namespace hashes,"
          <> "starting with the most recent,"
          <> "along with the command that got us there."
          <> "Try:",
    "",
    -- `head . tail` is safe: entries never has 1 entry, and [] is handled above
    let e2 = head . tail $ entries in
    P.indentN 2 . P.wrapColumn2 $ [
      (IP.makeExample IP.forkLocal ["2", ".old"],
        ""),
      (IP.makeExample IP.forkLocal [prettySBH . Output.hash $ e2, ".old"],
       "to make an old namespace accessible again,"),
      (mempty,mempty),
      (IP.makeExample IP.resetRoot [prettySBH . Output.hash $ e2],
        "to reset the root namespace and its history to that of the specified"
         <> "namespace.")
    ],
    "",
    P.numberedList . fmap renderEntry $ entries
    ]
    where
    renderEntry :: Output.ReflogEntry -> P.Pretty CT.ColorText
    renderEntry (Output.ReflogEntry hash reason) = P.wrap $
      P.blue (prettySBH hash) <> " : " <> P.text reason
  History _cap history tail -> pure $
    P.lines [
      note $ "The most recent namespace hash is immediately below this message.", "",
      P.sep "\n\n" [ go h diff | (h,diff) <- reverse history ], "",
      tailMsg
      ]
    where
    tailMsg = case tail of
      E.EndOfLog h -> P.lines [
        "□ " <> prettySBH h <> " (start of history)"
        ]
      E.MergeTail h hs -> P.lines [
        P.wrap $ "This segment of history starts with a merge." <> ex,
        "",
        P.lines (prettySBH <$> hs),
        "⑂",
        "⊙ " <> prettySBH h
             <> (if null history then mempty else "\n")
        ]
      E.PageEnd h _n -> P.lines [
        P.wrap $ "There's more history before the versions shown here." <> ex, "",
        dots, "",
        "⊙ " <> prettySBH h,
        ""
        ]
    dots = "⠇"
    go hash diff = P.lines [
      "⊙ " <> prettySBH hash,
      "",
      P.indentN 2 $ prettyDiff diff
      ]
    ex = "Use" <> IP.makeExample IP.history ["#som3n4m3space"]
               <> "to view history starting from a given namespace hash."
  StartOfCurrentPathHistory -> pure $
    P.wrap "You're already at the very beginning! 🙂"
  PullAlreadyUpToDate ns dest -> pure . P.callout "😶" $
    P.wrap $ prettyPath' dest <> "was already up-to-date with"
          <> P.group (prettyRemoteNamespace ns <> ".")

  MergeAlreadyUpToDate src dest -> pure . P.callout "😶" $
    P.wrap $ prettyPath' dest <> "was already up-to-date with"
          <> P.group (prettyPath' src <> ".")
  PreviewMergeAlreadyUpToDate src dest -> pure . P.callout "😶" $
    P.wrap $ prettyPath' dest <> "is already up-to-date with"
          <> P.group (prettyPath' src <> ".")
  DumpNumberedArgs args -> pure . P.numberedList $ fmap P.string args
  NoConflictsOrEdits ->
    pure (P.okCallout "No conflicts or edits in progress.")
  DumpBitBooster head map -> let
    go output []          = output
    go output (head : queue) = case Map.lookup head map of
      Nothing -> go (renderLine head [] : output) queue
      Just tails -> go (renderLine head tails : output) (queue ++ tails)
      where
      renderHash = take 10 . Text.unpack . Hash.base32Hex . Causal.unRawHash
      renderLine head tail =
        (renderHash head) ++ "|" ++ intercalateMap " " renderHash tail ++
          case Map.lookup (Hash.base32Hex . Causal.unRawHash $ head) tags of
            Just t -> "|tag: " ++ t
            Nothing -> ""
      -- some specific hashes that we want to label in the output
      tags :: Map Text String
      tags = Map.fromList . fmap swap $
        [ ("unisonbase 2019/8/6",  "54s9qjhaonotuo4sp6ujanq7brngk32f30qt5uj61jb461h9fcca6vv5levnoo498bavne4p65lut6k6a7rekaruruh9fsl19agu8j8")
        , ("unisonbase 2019/8/5",  "focmbmg7ca7ht7opvjaqen58fobu3lijfa9adqp7a1l1rlkactd7okoimpfmd0ftfmlch8gucleh54t3rd1e7f13fgei86hnsr6dt1g")
        , ("unisonbase 2019/7/31", "jm2ltsg8hh2b3c3re7aru6e71oepkqlc3skr2v7bqm4h1qgl3srucnmjcl1nb8c9ltdv56dpsgpdur1jhpfs6n5h43kig5bs4vs50co")
        , ("unisonbase 2019/7/25", "an1kuqsa9ca8tqll92m20tvrmdfk0eksplgjbda13evdlngbcn5q72h8u6nb86ojr7cvnemjp70h8cq1n95osgid1koraq3uk377g7g")
        , ("ucm m1b", "o6qocrqcqht2djicb1gcmm5ct4nr45f8g10m86bidjt8meqablp0070qae2tvutnvk4m9l7o1bkakg49c74gduo9eati20ojf0bendo")
        , ("ucm m1, m1a", "auheev8io1fns2pdcnpf85edsddj27crpo9ajdujum78dsncvfdcdu5o7qt186bob417dgmbd26m8idod86080bfivng1edminu3hug")
        ]

    in pure $ P.lines [
      P.lines (fmap fromString . reverse . nubOrd $ go [] [head]),
      "",
      "Paste that output into http://bit-booster.com/graph.html"
      ]
  ListDependents hqLength ld names0 missing -> pure . P.syntaxToColor $
    if names0 == mempty && missing == mempty
    then prettyLabeledDependency hqLength ld <> " doesn't have any dependents."
    else
      "Dependents of " <> prettyLabeledDependency hqLength ld <> ":\n\n" <>
<<<<<<< HEAD
      (P.indentN 2 . P.lines) ((P.column2 $
      [ (prettyShortHash . SH.take hqLength $ Reference.toShortHash r
      , prettyName n)
      | (n, r) <- R.toList $ Names.types0 names0 ] ++
      [ (prettyShortHash . SH.take hqLength $ Referent.toShortHash r
      , prettyName n)
      | (n, r) <- R.toList $ Names.terms names0 ]) :
      map (prettyShortHash . SH.take hqLength . Reference.toShortHash)
          (toList missing))
=======
      (P.indentN 2 . P.column2 $
        [ (p $ Reference.toShortHash r, prettyName n) | (n, r) <- R.toList $ Names.types0 names0 ] ++
        [ (p $ Referent.toShortHash r, prettyName n) | (n, r) <- R.toList $ Names.terms names0 ] ++
        [ (p $ Reference.toShortHash r, "(no name available)") | r <- toList missing ])
    where p = prettyShortHash . SH.take hqLength
>>>>>>> dce53a90
  -- this definition is identical to the previous one, apart from the word
  -- "Dependencies", but undecided about whether or how to refactor
  ListDependencies hqLength ld names0 missing -> pure . P.syntaxToColor $
    if names0 == mempty && missing == mempty
    then prettyLabeledDependency hqLength ld <> " doesn't have any dependencies."
    else
      "Dependencies of " <> prettyLabeledDependency hqLength ld <> ":\n\n" <>
<<<<<<< HEAD
      (P.indentN 2 . P.lines) ((P.column2 $
      [ (prettyShortHash . SH.take hqLength $ Reference.toShortHash r
      , prettyName n)
      | (n, r) <- R.toList $ Names.types0 names0 ] ++
      [ (prettyShortHash . SH.take hqLength $ Referent.toShortHash r
      , prettyName n)
      | (n, r) <- R.toList $ Names.terms names0 ]) :
      map (prettyShortHash . SH.take hqLength . Reference.toShortHash)
          (toList missing))
  DumpUnisonFileHashes hqLength datas effects terms ->
    pure . P.syntaxToColor . P.lines $
      (effects <&> \(n,r) -> "ability " <>
        prettyHashQualified'
          (HQ'.take hqLength . HQ'.fromNamedReference n $ Reference.DerivedId r)) <>
      (datas <&> \(n,r) -> "type " <>
        prettyHashQualified'
          (HQ'.take hqLength . HQ'.fromNamedReference n $ Reference.DerivedId r)) <>
      (terms <&> \(n,r) ->
        prettyHashQualified'
          (HQ'.take hqLength . HQ'.fromNamedReference n $ Reference.DerivedId r))
=======
      (P.indentN 2 . P.column2 $
        [ (p $ Reference.toShortHash r, prettyName n) | (n, r) <- R.toList $ Names.types0 names0 ] ++
        [ (p $ Referent.toShortHash r, prettyName n) | (n, r) <- R.toList $ Names.terms names0 ] ++
        [ (p $ Reference.toShortHash r, "(no name available)") | r <- toList missing ])
    where p = prettyShortHash . SH.take hqLength
  DumpUnisonFileHashes hqLength datas effects terms ->
    pure . P.syntaxToColor . P.lines $
      (effects <&> \(n,r) -> "ability " <>
        prettyHashQualified' (HQ'.take hqLength . HQ'.fromNamedReference n $ Reference.DerivedId r)) <>
      (datas <&> \(n,r) -> "type " <>
        prettyHashQualified' (HQ'.take hqLength . HQ'.fromNamedReference n $ Reference.DerivedId r)) <>
      (terms <&> \(n,r) ->
        prettyHashQualified' (HQ'.take hqLength . HQ'.fromNamedReference n $ Reference.DerivedId r))
>>>>>>> dce53a90

  where
  _nameChange _cmd _pastTenseCmd _oldName _newName _r = error "todo"
  -- do
  --   when (not . Set.null $ E.changedSuccessfully r) . putPrettyLn . P.okCallout $
  --     P.wrap $ "I" <> pastTenseCmd <> "the"
  --       <> ns (E.changedSuccessfully r)
  --       <> P.blue (prettyName oldName)
  --       <> "to" <> P.group (P.green (prettyName newName) <> ".")
  --   when (not . Set.null $ E.oldNameConflicted r) . putPrettyLn . P.warnCallout $
  --     (P.wrap $ "I couldn't" <> cmd <> "the"
  --          <> ns (E.oldNameConflicted r)
  --          <> P.blue (prettyName oldName)
  --          <> "to" <> P.green (prettyName newName)
  --          <> "because of conflicts.")
  --     <> "\n\n"
  --     <> tip ("Use " <> makeExample' IP.todo <> " to view more information on conflicts and remaining work.")
  --   when (not . Set.null $ E.newNameAlreadyExists r) . putPrettyLn . P.warnCallout $
  --     (P.wrap $ "I couldn't" <> cmd <> P.blue (prettyName oldName)
  --          <> "to" <> P.green (prettyName newName)
  --          <> "because the "
  --          <> ns (E.newNameAlreadyExists r)
  --          <> "already exist(s).")
  --     <> "\n\n"
  --     <> tip
  --        ("Use" <> makeExample IP.rename [prettyName newName, "<newname>"] <> "to make" <> prettyName newName <> "available.")
--    where
--      ns targets = P.oxfordCommas $
--        map (fromString . Names.renderNameTarget) (toList targets)

prettyPath' :: Path.Path' -> Pretty
prettyPath' p' =
  if Path.isCurrentPath p'
  then "the current namespace"
  else P.blue (P.shown p')

prettyRelative :: Path.Relative -> Pretty
prettyRelative = P.blue . P.shown

prettySBH :: IsString s => ShortBranchHash -> P.Pretty s
prettySBH hash = P.group $ "#" <> P.text (SBH.toText hash)

formatMissingStuff :: (Show tm, Show typ) =>
  [(HQ.HashQualified, tm)] -> [(HQ.HashQualified, typ)] -> Pretty
formatMissingStuff terms types =
  (unlessM (null terms) . P.fatalCallout $
    P.wrap "The following terms have a missing or corrupted type signature:"
    <> "\n\n"
    <> P.column2 [ (P.syntaxToColor $ prettyHashQualified name, fromString (show ref)) | (name, ref) <- terms ]) <>
  (unlessM (null types) . P.fatalCallout $
    P.wrap "The following types weren't found in the codebase:"
    <> "\n\n"
    <> P.column2 [ (P.syntaxToColor $ prettyHashQualified name, fromString (show ref)) | (name, ref) <- types ])

displayDefinitions' :: Var v => Ord a1
  => PPE.PrettyPrintEnvDecl
  -> Map Reference.Reference (DisplayThing (DD.Decl v a1))
  -> Map Reference.Reference (DisplayThing (Term v a1))
  -> Pretty
displayDefinitions' ppe0 types terms = P.syntaxToColor $ P.sep "\n\n" (prettyTypes <> prettyTerms)
  where
  ppeBody r = PPE.declarationPPE ppe0 r
  ppeDecl = PPE.unsuffixifiedPPE ppe0
  prettyTerms = map go . Map.toList
             -- sort by name
             $ Map.mapKeys (first (PPE.termName ppeDecl . Referent.Ref) . dupe) terms
  prettyTypes = map go2 . Map.toList
              $ Map.mapKeys (first (PPE.typeName ppeDecl) . dupe) types
  go ((n, r), dt) =
    case dt of
      MissingThing r -> missing n r
      BuiltinThing -> builtin n
      RegularThing tm -> TermPrinter.prettyBinding (ppeBody r) n tm
  go2 ((n, r), dt) =
    case dt of
      MissingThing r -> missing n r
      BuiltinThing -> builtin n
      RegularThing decl -> case decl of
        Left d  -> DeclPrinter.prettyEffectDecl (ppeBody r) r n d
        Right d -> DeclPrinter.prettyDataDecl (ppeBody r) r n d
  builtin n = P.wrap $ "--" <> prettyHashQualified n <> " is built-in."
  missing n r = P.wrap (
    "-- The name " <> prettyHashQualified n <> " is assigned to the "
    <> "reference " <> fromString (show r ++ ",")
    <> "which is missing from the codebase.")
    <> P.newline
    <> tip "You might need to repair the codebase manually."

displayRendered :: Maybe FilePath -> Pretty -> IO Pretty
displayRendered outputLoc pp =
  maybe (pure pp) scratchAndDisplay outputLoc
  where
  scratchAndDisplay path = do
    path' <- canonicalizePath path
    prependToFile pp path'
    pure (message pp path')
    where
    prependToFile pp path = do
      existingContents <- do
        exists <- doesFileExist path
        if exists then readFile path
        else pure ""
      writeFile path . Text.pack . P.toPlain 80 $
        P.lines [ pp, "", P.text existingContents ]
    message pp path =
      P.callout "☝️" $ P.lines [
        P.wrap $ "I added this to the top of " <> fromString path,
        "",
        P.indentN 2 pp
      ]

displayDefinitions :: Var v => Ord a1 =>
  Maybe FilePath
  -> PPE.PrettyPrintEnvDecl
  -> Map Reference.Reference (DisplayThing (DD.Decl v a1))
  -> Map Reference.Reference (DisplayThing (Term v a1))
  -> IO Pretty
displayDefinitions _outputLoc _ppe types terms | Map.null types && Map.null terms =
  pure $ P.callout "😶" "No results to display."
displayDefinitions outputLoc ppe types terms =
  maybe displayOnly scratchAndDisplay outputLoc
  where
  displayOnly = pure code
  scratchAndDisplay path = do
    path' <- canonicalizePath path
    prependToFile code path'
    pure (message code path')
    where
    prependToFile code path = do
      existingContents <- do
        exists <- doesFileExist path
        if exists then readFile path
        else pure ""
      writeFile path . Text.pack . P.toPlain 80 $
        P.lines [ code, ""
                , "---- " <> "Anything below this line is ignored by Unison."
                , "", P.text existingContents ]
    message code path =
      P.callout "☝️" $ P.lines [
        P.wrap $ "I added these definitions to the top of " <> fromString path,
        "",
        P.indentN 2 code,
        "",
        P.wrap $
          "You can edit them there, then do" <> makeExample' IP.update <>
          "to replace the definitions currently in this namespace."
      ]
  code = displayDefinitions' ppe types terms

displayTestResults :: Bool -- whether to show the tip
                   -> PPE.PrettyPrintEnv
                   -> [(Reference, Text)]
                   -> [(Reference, Text)]
                   -> Pretty
displayTestResults showTip ppe oks fails = let
  name r = P.text (HQ.toText $ PPE.termName ppe (Referent.Ref r))
  okMsg =
    if null oks then mempty
    else P.column2 [ (P.green "◉ " <> name r, "  " <> P.green (P.text msg)) | (r, msg) <- oks ]
  okSummary =
    if null oks then mempty
    else "✅ " <> P.bold (P.num (length oks)) <> P.green " test(s) passing"
  failMsg =
    if null fails then mempty
    else P.column2 [ (P.red "✗ " <> name r, "  " <> P.red (P.text msg)) | (r, msg) <- fails ]
  failSummary =
    if null fails then mempty
    else "🚫 " <> P.bold (P.num (length fails)) <> P.red " test(s) failing"
  tipMsg =
    if not showTip || (null oks && null fails) then mempty
    else tip $ "Use " <> P.blue ("view " <> name (fst $ head (fails ++ oks))) <> "to view the source of a test."
  in if null oks && null fails then "😶 No tests available."
     else P.sep "\n\n" . P.nonEmpty $ [
          okMsg, failMsg,
          P.sep ", " . P.nonEmpty $ [failSummary, okSummary], tipMsg]

unsafePrettyTermResultSig' :: Var v =>
  PPE.PrettyPrintEnv -> SR'.TermResult' v a -> Pretty
unsafePrettyTermResultSig' ppe = \case
  SR'.TermResult' (HQ'.toHQ -> name) (Just typ) _r _aliases ->
    head (TypePrinter.prettySignatures' ppe [(name,typ)])
  _ -> error "Don't pass Nothing"

-- produces:
-- -- #5v5UtREE1fTiyTsTK2zJ1YNqfiF25SkfUnnji86Lms#0
-- Optional.None, Maybe.Nothing : Maybe a
unsafePrettyTermResultSigFull' :: Var v =>
  PPE.PrettyPrintEnv -> SR'.TermResult' v a -> Pretty
unsafePrettyTermResultSigFull' ppe = \case
  SR'.TermResult' (HQ'.toHQ -> hq) (Just typ) r (Set.map HQ'.toHQ -> aliases) ->
   P.lines
    [ P.hiBlack "-- " <> greyHash (HQ.fromReferent r)
    , P.group $
      P.commas (fmap greyHash $ hq : toList aliases) <> " : "
      <> (P.syntaxToColor $ TypePrinter.pretty0 ppe mempty (-1) typ)
    , mempty
    ]
  _ -> error "Don't pass Nothing"
  where greyHash = styleHashQualified' id P.hiBlack

prettyTypeResultHeader' :: Var v => SR'.TypeResult' v a -> Pretty
prettyTypeResultHeader' (SR'.TypeResult' (HQ'.toHQ -> name) dt r _aliases) =
  prettyDeclTriple (name, r, dt)

-- produces:
-- -- #5v5UtREE1fTiyTsTK2zJ1YNqfiF25SkfUnnji86Lms
-- type Optional
-- type Maybe
prettyTypeResultHeaderFull' :: Var v => SR'.TypeResult' v a -> Pretty
prettyTypeResultHeaderFull' (SR'.TypeResult' (HQ'.toHQ -> name) dt r (Set.map HQ'.toHQ -> aliases)) =
  P.lines stuff <> P.newline
  where
  stuff =
    (P.hiBlack "-- " <> greyHash (HQ.fromReference r)) :
      fmap (\name -> prettyDeclTriple (name, r, dt))
           (name : toList aliases)
    where greyHash = styleHashQualified' id P.hiBlack

prettyDeclTriple :: Var v =>
  (HQ.HashQualified, Reference.Reference, DisplayThing (DD.Decl v a))
  -> Pretty
prettyDeclTriple (name, _, displayDecl) = case displayDecl of
   BuiltinThing -> P.hiBlack "builtin " <> P.hiBlue "type " <> P.blue (P.syntaxToColor $ prettyHashQualified name)
   MissingThing _ -> mempty -- these need to be handled elsewhere
   RegularThing decl -> case decl of
     Left ed -> P.syntaxToColor $ DeclPrinter.prettyEffectHeader name ed
     Right dd   -> P.syntaxToColor $ DeclPrinter.prettyDataHeader name dd

prettyDeclPair :: Var v =>
  PPE.PrettyPrintEnv -> (Reference, DisplayThing (DD.Decl v a))
  -> Pretty
prettyDeclPair ppe (r, dt) = prettyDeclTriple (PPE.typeName ppe r, r, dt)

renderNameConflicts :: Set.Set Name -> Set.Set Name -> Pretty
renderNameConflicts conflictedTypeNames conflictedTermNames =
  unlessM (null allNames) $ P.callout "❓" . P.sep "\n\n" . P.nonEmpty $ [
    showConflictedNames "types" conflictedTypeNames,
    showConflictedNames "terms" conflictedTermNames,
    tip $ "This occurs when merging branches that both independently introduce the same name. Use "
        <> makeExample IP.view (prettyName <$> take 3 allNames)
        <> "to see the conflicting defintions, then use "
        <> makeExample' (if (not . null) conflictedTypeNames
                         then IP.renameType else IP.renameTerm)
        <> "to resolve the conflicts."
  ]
  where
    allNames = toList (conflictedTermNames <> conflictedTypeNames)
    showConflictedNames things conflictedNames =
      unlessM (Set.null conflictedNames) $
        P.wrap ("These" <> P.bold (things <> "have conflicting definitions:"))
        `P.hang` P.commas (P.blue . prettyName <$> toList conflictedNames)

renderEditConflicts ::
  PPE.PrettyPrintEnv -> Patch -> Pretty
renderEditConflicts ppe Patch{..} =
  unlessM (null editConflicts) . P.callout "❓" . P.sep "\n\n" $ [
    P.wrap $ "These" <> P.bold "definitions were edited differently"
          <> "in namespaces that have been merged into this one."
          <> "You'll have to tell me what to use as the new definition:",
    P.indentN 2 (P.lines (formatConflict <$> editConflicts))
--    , tip $ "Use " <> makeExample IP.resolve [name (head editConflicts), " <replacement>"] <> " to pick a replacement." -- todo: eventually something with `edit`
    ]
  where
    -- todo: could possibly simplify all of this, but today is a copy/paste day.
    editConflicts :: [Either (Reference, Set TypeEdit.TypeEdit) (Reference, Set TermEdit.TermEdit)]
    editConflicts =
      (fmap Left . Map.toList . R.toMultimap . R.filterManyDom $ _typeEdits) <>
      (fmap Right . Map.toList . R.toMultimap . R.filterManyDom $ _termEdits)
    typeName r = styleHashQualified P.bold (PPE.typeName ppe r)
    termName r = styleHashQualified P.bold (PPE.termName ppe (Referent.Ref r))
    formatTypeEdits (r, toList -> es) = P.wrap $
      "The type" <> typeName r <> "was" <>
      (if TypeEdit.Deprecate `elem` es
      then "deprecated and also replaced with"
      else "replaced with") <>
      P.oxfordCommas [ typeName r | TypeEdit.Replace r <- es ]
    formatTermEdits (r, toList -> es) = P.wrap $
      "The term" <> termName r <> "was" <>
      (if TermEdit.Deprecate `elem` es
      then "deprecated and also replaced with"
      else "replaced with") <>
      P.oxfordCommas [ termName r | TermEdit.Replace r _ <- es ]
    formatConflict = either formatTypeEdits formatTermEdits

type Numbered = State.State (Int, Seq.Seq String)

todoOutput :: Var v => PPE.PrettyPrintEnvDecl -> TO.TodoOutput v a -> Pretty
todoOutput ppe todo =
  todoConflicts <> todoEdits
  where
  ppeu = PPE.unsuffixifiedPPE ppe
  ppes = PPE.suffixifiedPPE ppe
  (frontierTerms, frontierTypes) = TO.todoFrontier todo
  (dirtyTerms, dirtyTypes) = TO.todoFrontierDependents todo
  corruptTerms =
    [ (PPE.termName ppeu (Referent.Ref r), r) | (r, Nothing) <- frontierTerms ]
  corruptTypes =
    [ (PPE.typeName ppeu r, r) | (r, MissingThing _) <- frontierTypes ]
  goodTerms ts =
    [ (PPE.termName ppeu (Referent.Ref r), typ) | (r, Just typ) <- ts ]
  todoConflicts = if TO.noConflicts todo then mempty else P.lines . P.nonEmpty $
    [ renderEditConflicts ppeu (TO.editConflicts todo)
    , renderNameConflicts conflictedTypeNames conflictedTermNames ]
    where
    -- If a conflict is both an edit and a name conflict, we show it in the edit
    -- conflicts section
    c :: Names0
    c = removeEditConflicts (TO.editConflicts todo) (TO.nameConflicts todo)
    conflictedTypeNames = (R.dom . Names.types) c
    conflictedTermNames = (R.dom . Names.terms) c
    -- e.g. `foo#a` has been independently updated to `foo#b` and `foo#c`.
    -- This means there will be a name conflict:
    --    foo -> #b
    --    foo -> #c
    -- as well as an edit conflict:
    --    #a -> #b
    --    #a -> #c
    -- We want to hide/ignore the name conflicts that are also targets of an
    -- edit conflict, so that the edit conflict will be dealt with first.
    -- For example, if hash `h` has multiple edit targets { #x, #y, #z, ...},
    -- we'll temporarily remove name conflicts pointing to { #x, #y, #z, ...}.
    removeEditConflicts :: Ord n => Patch -> Names' n -> Names' n
    removeEditConflicts Patch{..} Names{..} = Names terms' types' where
      terms' = R.filterRan (`Set.notMember` conflictedTermEditTargets) terms
      types' = R.filterRan (`Set.notMember` conflictedTypeEditTargets) types
      conflictedTypeEditTargets :: Set Reference
      conflictedTypeEditTargets =
        Set.fromList $ toList (R.ran typeEditConflicts) >>= TypeEdit.references
      conflictedTermEditTargets :: Set Referent.Referent
      conflictedTermEditTargets =
        Set.fromList . fmap Referent.Ref
          $ toList (R.ran termEditConflicts) >>= TermEdit.references
      typeEditConflicts = R.filterDom (`R.manyDom` _typeEdits) _typeEdits
      termEditConflicts = R.filterDom (`R.manyDom` _termEdits) _termEdits


  todoEdits = unlessM (TO.noEdits todo) . P.callout "🚧" . P.sep "\n\n" . P.nonEmpty $
      [ P.wrap ("The namespace has" <> fromString (show (TO.todoScore todo))
              <> "transitive dependent(s) left to upgrade."
              <> "Your edit frontier is the dependents of these definitions:")
      , P.indentN 2 . P.lines $ (
          (prettyDeclPair ppeu <$> toList frontierTypes) ++
          TypePrinter.prettySignatures' ppes (goodTerms frontierTerms)
          )
      , P.wrap "I recommend working on them in the following order:"
      , P.numberedList $
          let unscore (_score,a,b) = (a,b)
          in (prettyDeclPair ppeu . unscore <$> toList dirtyTypes) ++
             TypePrinter.prettySignatures'
                ppes
                (goodTerms $ unscore <$> dirtyTerms)
      , formatMissingStuff corruptTerms corruptTypes
      ]

listOfDefinitions ::
  Var v => PPE.PrettyPrintEnv -> E.ListDetailed -> [SR'.SearchResult' v a] -> IO Pretty
listOfDefinitions ppe detailed results =
  pure $ listOfDefinitions' ppe detailed results

listOfLinks ::
  Var v => PPE.PrettyPrintEnv -> [(HQ.HashQualified, Maybe (Type v a))] -> IO Pretty
listOfLinks _ [] = pure . P.callout "😶" . P.wrap $
  "No results. Try using the " <>
  IP.makeExample IP.link [] <>
  "command to add metadata to a definition."
listOfLinks ppe results = pure $ P.lines [
    P.numberedColumn2 num [
    (P.syntaxToColor $ prettyHashQualified hq, ": " <> prettyType typ) | (hq,typ) <- results
    ], "",
    tip $ "Try using" <> IP.makeExample IP.display ["1"]
       <> "to display the first result or"
       <> IP.makeExample IP.view ["1"] <> "to view its source."
    ]
  where
  num i = P.hiBlack $ P.shown i <> "."
  prettyType Nothing = "❓ (missing a type for this definition)"
  prettyType (Just t) = TypePrinter.pretty ppe t

data ShowNumbers = ShowNumbers | HideNumbers
-- | `ppe` is just for rendering type signatures
--   `oldPath, newPath :: Path.Absolute` are just for producing fully-qualified
--                                       numbered args
showDiffNamespace :: forall v . Var v
                  => ShowNumbers
                  -> PPE.PrettyPrintEnv
                  -> Path.Absolute
                  -> Path.Absolute
                  -> OBD.BranchDiffOutput v Ann
                  -> (Pretty, NumberedArgs)
showDiffNamespace _ _ _ _ diffOutput | OBD.isEmpty diffOutput =
  ("The namespaces are identical.", mempty)
showDiffNamespace sn ppe oldPath newPath OBD.BranchDiffOutput{..} =
  (P.sepNonEmpty "\n\n" p, toList args)
  where
  (p, (menuSize, args)) = (`State.runState` (0::Int, Seq.empty)) $ sequence [
    if (not . null) newTypeConflicts
    || (not . null) newTermConflicts
    then do
      prettyUpdatedTypes :: [Pretty] <- traverse prettyUpdateType newTypeConflicts
      prettyUpdatedTerms :: [Pretty] <- traverse prettyUpdateTerm newTermConflicts
      pure $ P.sepNonEmpty "\n\n"
        [ P.red "New name conflicts:"
        , P.indentN 2 . P.sepNonEmpty "\n\n" $ prettyUpdatedTypes <> prettyUpdatedTerms
        ]
    else pure mempty
   ,if (not . null) resolvedTypeConflicts
    || (not . null) resolvedTermConflicts
    then do
      prettyUpdatedTypes :: [Pretty] <- traverse prettyUpdateType resolvedTypeConflicts
      prettyUpdatedTerms :: [Pretty] <- traverse prettyUpdateTerm resolvedTermConflicts
      pure $ P.sepNonEmpty "\n\n"
        [ P.bold "Resolved name conflicts:"
        , P.indentN 2 . P.sepNonEmpty "\n\n" $ prettyUpdatedTypes <> prettyUpdatedTerms
        ]
    else pure mempty
   ,if (not . null) updatedTypes
    || (not . null) updatedTerms
    || propagatedUpdates > 0
    || (not . null) updatedPatches
    then do
      prettyUpdatedTypes :: [Pretty] <- traverse prettyUpdateType updatedTypes
      prettyUpdatedTerms :: [Pretty] <- traverse prettyUpdateTerm updatedTerms
      prettyUpdatedPatches :: [Pretty] <- traverse (prettySummarizePatch newPath) updatedPatches
      pure $ P.sepNonEmpty "\n\n"
        [ P.bold "Updates:"
        , P.indentNonEmptyN 2 . P.sepNonEmpty "\n\n" $ prettyUpdatedTypes <> prettyUpdatedTerms
        , if propagatedUpdates > 0
          then P.indentN 2
                $ P.wrap (P.hiBlack $ "There were "
                                   <> P.shown propagatedUpdates
                                   <> "auto-propagated updates.")
          else mempty
        , P.indentNonEmptyN 2 . P.linesNonEmpty $ prettyUpdatedPatches
        ]
    else pure mempty
   ,if (not . null) addedTypes
    || (not . null) addedTerms
    || (not . null) addedPatches
    then do
      prettyAddedTypes :: Pretty <- prettyAddTypes addedTypes
      prettyAddedTerms :: Pretty <- prettyAddTerms addedTerms
      prettyAddedPatches :: [Pretty] <- traverse (prettySummarizePatch newPath) addedPatches
      pure $ P.sepNonEmpty "\n\n"
        [ P.bold "Added definitions:"
        , P.indentNonEmptyN 2 $ P.linesNonEmpty [prettyAddedTypes, prettyAddedTerms]
        , P.indentNonEmptyN 2 $ P.lines prettyAddedPatches
        ]
    else pure mempty
   ,if (not . null) removedTypes
    || (not . null) removedTerms
    || (not . null) removedPatches
    then do
      prettyRemovedTypes :: Pretty <- prettyRemoveTypes removedTypes
      prettyRemovedTerms :: Pretty <- prettyRemoveTerms removedTerms
      prettyRemovedPatches :: [Pretty] <- traverse (prettyNamePatch oldPath) removedPatches
      pure $ P.sepNonEmpty "\n\n"
       [ P.bold "Removed definitions:"
       , P.indentN 2 $ P.linesNonEmpty [ prettyRemovedTypes
                                       , prettyRemovedTerms
                                       , P.linesNonEmpty prettyRemovedPatches ]
       ]
    else pure mempty
   ,if (not . null) renamedTypes
    || (not . null) renamedTerms
    then do
      results <- prettyRenameGroups renamedTypes renamedTerms
      pure $ P.sepNonEmpty "\n\n"
        [ P.bold "Name changes:"
        , P.indentN 2 . P.sepNonEmpty "\n\n" $ results
        ]
        -- todo: change separator to just '\n' here if all the results are 1 to 1
    else pure mempty
   ]

  {- new implementation
    23. X  ┐  =>  (added)   24. X'
    25. X2 ┘      (removed) 26. X2
  -}
  prettyRenameGroups :: [OBD.RenameTypeDisplay v a]
                     -> [OBD.RenameTermDisplay v a]
                     -> Numbered [Pretty]
  prettyRenameGroups types terms =
    (<>) <$> traverse (prettyGroup . (over (_1._1) Referent.Ref))
                      (types `zip` [0..])
         <*> traverse prettyGroup (terms `zip` [length types ..])
    where
        leftNamePad :: Int = foldl1' max $
          map (foldl1' max . map HQ'.nameLength . toList . view _3) terms <>
          map (foldl1' max . map HQ'.nameLength . toList . view _3) types
        prettyGroup :: ((Referent, b, Set HQ'.HashQualified, Set HQ'.HashQualified), Int)
                    -> Numbered Pretty
        prettyGroup ((r, _, olds, news),i) = let
          -- [ "peach  ┐"
          -- , "peach' ┘"]
          olds' :: [Numbered Pretty] =
            map (\(oldhq, oldp) -> numHQ' oldPath oldhq r <&> (\n -> n <> " " <> oldp))
              . (zip (toList olds))
              . P.boxRight
              . map (P.rightPad leftNamePad . phq')
              $ toList olds

          added' = toList $ Set.difference news olds
          removed' = toList $ Set.difference olds news
          -- [ "(added)   24. X'"
          -- , "(removed) 26. X2"
          -- ]

          news' :: [Numbered Pretty] =
            map (number addedLabel) added' ++ map (number removedLabel) removed'
            where
            addedLabel   = "(added)"
            removedLabel = "(removed)"
            number label name =
              numHQ' newPath name r <&>
                (\num -> num <> " " <> phq' name <> " " <> label)

          buildTable :: [Numbered Pretty] -> [Numbered Pretty] -> Numbered Pretty
          buildTable lefts rights = let
            hlefts = if i == 0 then pure (P.bold "Original") : lefts
                               else lefts
            hrights = if i == 0 then pure (P.bold "Changes") : rights else rights
            in P.column2UnzippedM @Numbered mempty hlefts hrights

          in buildTable olds' news'

  prettyUpdateType :: OBD.UpdateTypeDisplay v a -> Numbered Pretty
  {-
     1. ability Foo#pqr x y
        2. - AllRightsReserved : License
        3. + MIT               : License
     4. ability Foo#abc
        5. - apiDocs : License
        6. + MIT     : License
  -}
  prettyUpdateType (Nothing, mdUps) =
    P.column2 <$> traverse (mdTypeLine newPath) mdUps
  {-
      1. ┌ ability Foo#pqr x y
      2. └ ability Foo#xyz a b
         ⧩
      4. ┌ ability Foo#abc
         │  5. - apiDocs : Doc
         │  6. + MIT     : License
      7. └ ability Foo#def
            8. - apiDocs : Doc
            9. + MIT     : License

      1. ┌ foo#abc : Nat -> Nat -> Poop
      2. └ foo#xyz : Nat
         ↓
      4. foo	 : Poop
           5. + foo.docs : Doc
  -}
  prettyUpdateType (Just olds, news) =
    do
      olds <- traverse (mdTypeLine oldPath) [ (name,r,decl,mempty) | (name,r,decl) <- olds ]
      news <- traverse (mdTypeLine newPath) news
      let (oldnums, olddatas) = unzip olds
      let (newnums, newdatas) = unzip news
      pure . P.column2 $
        zip (oldnums <> [""] <> newnums)
            (P.boxLeft olddatas <> [downArrow] <> P.boxLeft newdatas)

  {-
  13. ┌ability Yyz         (+1 metadata)
  14. └ability copies.Yyz  (+2 metadata)
  -}
  prettyAddTypes :: [OBD.AddedTypeDisplay v a] -> Numbered Pretty
  prettyAddTypes = fmap P.lines . traverse prettyGroup where
    prettyGroup :: OBD.AddedTypeDisplay v a -> Numbered Pretty
    prettyGroup (hqmds, r, odecl) = do
      pairs <- traverse (prettyLine r odecl) hqmds
      let (nums, decls) = unzip pairs
      let boxLeft = case hqmds of _:_:_ -> P.boxLeft; _ -> id
      pure . P.column2 $ zip nums (boxLeft decls)
    prettyLine :: Reference -> Maybe (DD.DeclOrBuiltin v a) -> (HQ'.HashQualified, [OBD.MetadataDisplay v a]) -> Numbered (Pretty, Pretty)
    prettyLine r odecl (hq, mds) = do
      n <- numHQ' newPath hq (Referent.Ref r)
      pure . (n,) $ prettyDecl hq odecl <> case length mds of
        0 -> mempty
        c -> " (+" <> P.shown c <> " metadata)"

  prettyAddTerms :: [OBD.AddedTermDisplay v a] -> Numbered Pretty
  prettyAddTerms = fmap (P.column3 . mconcat) . traverse prettyGroup . reorderTerms where
    reorderTerms = sortOn (not . Referent.isConstructor . view _2)
    prettyGroup :: OBD.AddedTermDisplay v a -> Numbered [(Pretty, Pretty, Pretty)]
    prettyGroup (hqmds, r, otype) = do
      pairs <- traverse (prettyLine r otype) hqmds
      let (nums, names, decls) = unzip3 pairs
          boxLeft = case hqmds of _:_:_ -> P.boxLeft; _ -> id
      pure $ zip3 nums (boxLeft names) decls
    prettyLine r otype (hq, mds) = do
      n <- numHQ' newPath hq r
      pure . (n, phq' hq, ) $ ": " <> prettyType otype <> case length mds of
        0 -> mempty
        c -> " (+" <> P.shown c <> " metadata)"

  prettySummarizePatch, prettyNamePatch :: Path.Absolute -> OBD.PatchDisplay -> Numbered Pretty
  --  12. patch p (added 3 updates, deleted 1)
  prettySummarizePatch prefix (name, patchDiff) = do
    n <- numPatch prefix name
    let addCount = (R.size . view Patch.addedTermEdits) patchDiff +
                   (R.size . view Patch.addedTypeEdits) patchDiff
        delCount = (R.size . view Patch.removedTermEdits) patchDiff +
                   (R.size . view Patch.removedTypeEdits) patchDiff
        messages =
          (if addCount > 0 then ["added " <> P.shown addCount] else []) ++
          (if delCount > 0 then ["deleted " <> P.shown addCount] else [])
        message = case messages of
          [] -> mempty
          x : ys -> " (" <> P.commas (x <> " updates" : ys) <> ")"
    pure $ n <> P.bold " patch " <> prettyName name <> message
  --	18. patch q
  prettyNamePatch prefix (name, _patchDiff) = do
    n <- numPatch prefix name
    pure $ n <> P.bold " patch " <> prettyName name

  {-
  Removes:

    10. ┌ oldn'busted : Nat -> Nat -> Poop
    11. └ oldn'busted'
    12.  ability BadType
    13.  patch defunctThingy
	-}
  prettyRemoveTypes :: [OBD.RemovedTypeDisplay v a] -> Numbered Pretty
  prettyRemoveTypes = fmap P.lines . traverse prettyGroup where
    prettyGroup :: OBD.RemovedTypeDisplay v a -> Numbered Pretty
    prettyGroup (hqs, r, odecl) = do
      lines <- traverse (prettyLine r odecl) hqs
      let (nums, decls) = unzip lines
          boxLeft = case hqs of _:_:_ -> P.boxLeft; _ -> id
      pure . P.column2 $ zip nums (boxLeft decls)
    prettyLine r odecl hq = do
      n <- numHQ' newPath hq (Referent.Ref r)
      pure (n, prettyDecl hq odecl)

  prettyRemoveTerms :: [OBD.RemovedTermDisplay v a] -> Numbered Pretty
  prettyRemoveTerms = fmap (P.column3 . mconcat) . traverse prettyGroup . reorderTerms where
    reorderTerms = sortOn (not . Referent.isConstructor . view _2)
    prettyGroup :: OBD.RemovedTermDisplay v a -> Numbered [(Pretty, Pretty, Pretty)]
    prettyGroup ([], r, _) =
      error $ "trying to remove " <> show r <> " without any names."
    prettyGroup (hq1:hqs, r, otype) = do
      line1 <- prettyLine1 r otype hq1
      lines <- traverse (prettyLine r) hqs
      let (nums, names, decls) = unzip3 (line1:lines)
          boxLeft = case hqs of _:_ -> P.boxLeft; _ -> id
      pure $ zip3 nums (boxLeft names) decls
    prettyLine1 r otype hq = do
      n <- numHQ' newPath hq r
      pure (n, phq' hq, ": " <> prettyType otype)
    prettyLine r hq = do
      n <- numHQ' newPath hq r
      pure (n, phq' hq, mempty)

  downArrow = P.bold "↓"
  mdTypeLine :: Path.Absolute -> OBD.TypeDisplay v a -> Numbered (Pretty, Pretty)
  mdTypeLine p (hq, r, odecl, mddiff) = do
    n <- numHQ' p hq (Referent.Ref r)
    fmap ((n,) . P.linesNonEmpty) . sequence $
      [ pure $ prettyDecl hq odecl
      , P.indentN leftNumsWidth <$> prettyMetadataDiff mddiff ]

  -- + 2. MIT               : License
  -- - 3. AllRightsReserved : License
  mdTermLine :: Path.Absolute -> Int -> OBD.TermDisplay v a -> Numbered (Pretty, Pretty)
  mdTermLine p namesWidth (hq, r, otype, mddiff) = do
    n <- numHQ' p hq r
    fmap ((n,) . P.linesNonEmpty) . sequence $
      [ pure $ P.rightPad namesWidth (phq' hq) <> " : " <> prettyType otype
      , prettyMetadataDiff mddiff ]
      -- , P.indentN 2 <$> prettyMetadataDiff mddiff ]

  prettyUpdateTerm :: OBD.UpdateTermDisplay v a -> Numbered Pretty
  prettyUpdateTerm (Nothing, newTerms) =
    if null newTerms then error "Super invalid UpdateTermDisplay" else
    fmap P.column2 $ traverse (mdTermLine newPath namesWidth) newTerms
    where namesWidth = foldl1' max $ fmap (HQ'.nameLength . view _1) newTerms
  prettyUpdateTerm (Just olds, news) =
    fmap P.column2 $ do
      olds <- traverse (mdTermLine oldPath namesWidth) [ (name,r,typ,mempty) | (name,r,typ) <- olds ]
      news <- traverse (mdTermLine newPath namesWidth) news
      let (oldnums, olddatas) = unzip olds
      let (newnums, newdatas) = unzip news
      pure $ zip (oldnums <> [""] <> newnums)
                 (P.boxLeft olddatas <> [downArrow] <> P.boxLeft newdatas)
    where namesWidth = foldl1' max $ fmap (HQ'.nameLength . view _1) news
                                   <> fmap (HQ'.nameLength . view _1) olds

  prettyMetadataDiff :: OBD.MetadataDiff (OBD.MetadataDisplay v a) -> Numbered Pretty
  prettyMetadataDiff OBD.MetadataDiff{..} = P.column2M $
    map (elem oldPath "- ") removedMetadata <>
    map (elem newPath "+ ") addedMetadata
    where
    elem p x (hq, r, otype) = do
      num <- numHQ p hq r
      pure (x <> num <> " " <> phq hq, ": " <> prettyType otype)

  prettyType = maybe (P.red "type not found") (TypePrinter.pretty ppe)
  prettyDecl hq =
    maybe (P.red "type not found")
          (P.syntaxToColor . DeclPrinter.prettyDeclOrBuiltinHeader (HQ'.toHQ hq))
  phq' :: _ -> Pretty = P.syntaxToColor . prettyHashQualified'
  phq  :: _ -> Pretty = P.syntaxToColor . prettyHashQualified
  --
  -- DeclPrinter.prettyDeclHeader : HQ -> Either
  numPatch :: Path.Absolute -> Name -> Numbered Pretty
  numPatch prefix name =
    addNumberedArg . Name.toString . Name.makeAbsolute $ Path.prefixName prefix name

  numHQ :: Path.Absolute -> HQ.HashQualified -> Referent -> Numbered Pretty
  numHQ prefix hq r = addNumberedArg (HQ.toString hq')
    where
    hq' = HQ.requalify (fmap (Name.makeAbsolute . Path.prefixName prefix) hq) r

  numHQ' :: Path.Absolute -> HQ'.HashQualified -> Referent -> Numbered Pretty
  numHQ' prefix hq r = addNumberedArg (HQ'.toString hq')
    where
    hq' = HQ'.requalify (fmap (Name.makeAbsolute . Path.prefixName prefix) hq) r

  addNumberedArg :: String -> Numbered Pretty
  addNumberedArg s = case sn of
   ShowNumbers -> do
    (n, args) <- State.get
    State.put (n+1, args Seq.|> s)
    pure $ padNumber (n+1)
   HideNumbers -> pure mempty

  padNumber :: Int -> Pretty
  padNumber n = P.hiBlack . P.rightPad leftNumsWidth $ P.shown n <> "."

  leftNumsWidth = length (show menuSize) + length ("."  :: String)

noResults :: Pretty
noResults = P.callout "😶" $
    P.wrap $ "No results. Check your spelling, or try using tab completion "
          <> "to supply command arguments."

listOfDefinitions' :: Var v
                   => PPE.PrettyPrintEnv -- for printing types of terms :-\
                   -> E.ListDetailed
                   -> [SR'.SearchResult' v a]
                   -> Pretty
listOfDefinitions' ppe detailed results =
  if null results then noResults
  else P.lines . P.nonEmpty $ prettyNumberedResults :
    [formatMissingStuff termsWithMissingTypes missingTypes
    ,unlessM (null missingBuiltins) . bigproblem $ P.wrap
      "I encountered an inconsistency in the codebase; these definitions refer to built-ins that this version of unison doesn't know about:" `P.hang`
        P.column2 ( (P.bold "Name", P.bold "Built-in")
                  -- : ("-", "-")
                  : fmap (bimap (P.syntaxToColor . prettyHashQualified)
                                (P.text . Referent.toText)) missingBuiltins)
    ]
  where
  prettyNumberedResults = P.numberedList prettyResults
  -- todo: group this by namespace
  prettyResults =
    map (SR'.foldResult' renderTerm renderType)
        (filter (not.missingType) results)
    where
      (renderTerm, renderType) =
        if detailed then
          (unsafePrettyTermResultSigFull' ppe, prettyTypeResultHeaderFull')
        else
          (unsafePrettyTermResultSig' ppe, prettyTypeResultHeader')
  missingType (SR'.Tm _ Nothing _ _)          = True
  missingType (SR'.Tp _ (MissingThing _) _ _) = True
  missingType _                             = False
  -- termsWithTypes = [(name,t) | (name, Just t) <- sigs0 ]
  --   where sigs0 = (\(name, _, typ) -> (name, typ)) <$> terms
  termsWithMissingTypes =
    [ (HQ'.toHQ name, r)
    | SR'.Tm name Nothing (Referent.Ref (Reference.DerivedId r)) _ <- results ]
  missingTypes = nubOrdOn snd $
    [ (HQ'.toHQ name, Reference.DerivedId r)
    | SR'.Tp name (MissingThing r) _ _ <- results ] <>
    [ (HQ'.toHQ name, r)
    | SR'.Tm name Nothing (Referent.toTypeReference -> Just r) _ <- results]
  missingBuiltins = results >>= \case
    SR'.Tm name Nothing r@(Referent.Ref (Reference.Builtin _)) _ -> [(HQ'.toHQ name,r)]
    _ -> []

watchPrinter
  :: Var v
  => Text
  -> PPE.PrettyPrintEnv
  -> Ann
  -> UF.WatchKind
  -> Term v ()
  -> Runtime.IsCacheHit
  -> Pretty
watchPrinter src ppe ann kind term isHit =
  P.bracket
    $ let
        lines        = Text.lines src
        lineNum      = fromMaybe 1 $ startingLine ann
        lineNumWidth = length (show lineNum)
        extra        = "     " <> replicate (length kind) ' ' -- for the ` | > ` after the line number
        line         = lines !! (lineNum - 1)
        addCache p = if isHit then p <> " (cached)" else p
        renderTest (Term.App' (Term.Constructor' _ id) (Term.Text' msg)) =
          "\n" <> if id == DD.okConstructorId
            then addCache
              (P.green "✅ " <> P.bold "Passed" <> P.green (P.text msg'))
            else if id == DD.failConstructorId
              then addCache
                (P.red "🚫 " <> P.bold "FAILED" <> P.red (P.text msg'))
              else P.red "❓ " <> TermPrinter.pretty ppe term
            where
              msg' = if Text.take 1 msg == " " then msg
                     else " " <> msg

        renderTest x =
          fromString $ "\n Unison bug: " <> show x <> " is not a test."
      in
        P.lines
          [ fromString (show lineNum) <> " | " <> P.text line
          , case (kind, term) of
            (UF.TestWatch, Term.Sequence' tests) -> foldMap renderTest tests
            _ -> P.lines
              [ fromString (replicate lineNumWidth ' ')
              <> fromString extra
              <> (if isHit then id else P.purple) "⧩"
              , P.indentN (lineNumWidth + length extra)
              . (if isHit then id else P.bold)
              $ TermPrinter.pretty ppe term
              ]
          ]

filestatusTip :: Pretty
filestatusTip = tip "Use `help filestatus` to learn more."

prettyDiff :: Names.Diff -> Pretty
prettyDiff diff = let
  orig = Names.originalNames diff
  adds = Names.addedNames diff
  removes = Names.removedNames diff

  addedTerms = [ (n,r) | (n,r) <- R.toList (Names.terms0 adds)
                       , not $ R.memberRan r (Names.terms0 removes) ]
  addedTypes = [ (n,r) | (n,r) <- R.toList (Names.types0 adds)
                       , not $ R.memberRan r (Names.types0 removes) ]
  added = sort (hqTerms ++ hqTypes)
    where
      hqTerms = [ Names.hqName adds n (Right r) | (n, r) <- addedTerms ]
      hqTypes = [ Names.hqName adds n (Left r)  | (n, r) <- addedTypes ]

  removedTerms = [ (n,r) | (n,r) <- R.toList (Names.terms0 removes)
                         , not $ R.memberRan r (Names.terms0 adds)
                         , Set.notMember n addedTermsSet ] where
    addedTermsSet = Set.fromList (map fst addedTerms)
  removedTypes = [ (n,r) | (n,r) <- R.toList (Names.types0 removes)
                         , not $ R.memberRan r (Names.types0 adds)
                         , Set.notMember n addedTypesSet ] where
    addedTypesSet = Set.fromList (map fst addedTypes)
  removed = sort (hqTerms ++ hqTypes)
    where
      hqTerms = [ Names.hqName removes n (Right r) | (n, r) <- removedTerms ]
      hqTypes = [ Names.hqName removes n (Left r)  | (n, r) <- removedTypes ]

  movedTerms = [ (n,n2) | (n,r) <- R.toList (Names.terms0 removes)
                        , n2 <- toList (R.lookupRan r (Names.terms adds)) ]
  movedTypes = [ (n,n2) | (n,r) <- R.toList (Names.types removes)
                        , n2 <- toList (R.lookupRan r (Names.types adds)) ]
  moved = Name.sortNamed fst . nubOrd $ (movedTerms <> movedTypes)

  copiedTerms = List.multimap [
    (n,n2) | (n2,r) <- R.toList (Names.terms0 adds)
           , not (R.memberRan r (Names.terms0 removes))
           , n <- toList (R.lookupRan r (Names.terms0 orig)) ]
  copiedTypes = List.multimap [
    (n,n2) | (n2,r) <- R.toList (Names.types0 adds)
           , not (R.memberRan r (Names.types0 removes))
           , n <- toList (R.lookupRan r (Names.types0 orig)) ]
  copied = Name.sortNamed fst $
    Map.toList (Map.unionWith (<>) copiedTerms copiedTypes)
  in
  P.sepNonEmpty "\n\n" [
     if not $ null added then
       P.lines [
         -- todo: split out updates
         P.green "+ Adds / updates:", "",
         P.indentN 2 . P.wrap $
           P.sep " " (P.syntaxToColor . prettyHashQualified' <$> added)
       ]
     else mempty,
     if not $ null removed then
       P.lines [
         P.hiBlack "- Deletes:", "",
         P.indentN 2 . P.wrap $
           P.sep " " (P.syntaxToColor . prettyHashQualified' <$> removed)
       ]
     else mempty,
     if not $ null moved then
       P.lines [
         P.purple "> Moves:", "",
         P.indentN 2 $
           P.column2 $
             (P.hiBlack "Original name", P.hiBlack "New name") :
             [ (prettyName n,prettyName n2) | (n, n2) <- moved ]
       ]
     else mempty,
     if not $ null copied then
       P.lines [
         P.yellow "= Copies:", "",
         P.indentN 2 $
           P.column2 $
             (P.hiBlack "Original name", P.hiBlack "New name(s)") :
             [ (prettyName n, P.sep " " (prettyName <$> ns))
             | (n, ns) <- copied ]
       ]
     else mempty
   ]

prettyTermName :: PPE.PrettyPrintEnv -> Referent -> Pretty
prettyTermName ppe r = P.syntaxToColor $
  prettyHashQualified (PPE.termName ppe r)

isTestOk :: Term v Ann -> Bool
isTestOk tm = case tm of
  Term.Sequence' ts -> all isSuccess ts where
    isSuccess (Term.App' (Term.Constructor' ref cid) _) =
      cid == DD.okConstructorId &&
      ref == DD.testResultRef
    isSuccess _ = False
  _ -> False<|MERGE_RESOLUTION|>--- conflicted
+++ resolved
@@ -978,23 +978,11 @@
     then prettyLabeledDependency hqLength ld <> " doesn't have any dependents."
     else
       "Dependents of " <> prettyLabeledDependency hqLength ld <> ":\n\n" <>
-<<<<<<< HEAD
-      (P.indentN 2 . P.lines) ((P.column2 $
-      [ (prettyShortHash . SH.take hqLength $ Reference.toShortHash r
-      , prettyName n)
-      | (n, r) <- R.toList $ Names.types0 names0 ] ++
-      [ (prettyShortHash . SH.take hqLength $ Referent.toShortHash r
-      , prettyName n)
-      | (n, r) <- R.toList $ Names.terms names0 ]) :
-      map (prettyShortHash . SH.take hqLength . Reference.toShortHash)
-          (toList missing))
-=======
       (P.indentN 2 . P.column2 $
         [ (p $ Reference.toShortHash r, prettyName n) | (n, r) <- R.toList $ Names.types0 names0 ] ++
         [ (p $ Referent.toShortHash r, prettyName n) | (n, r) <- R.toList $ Names.terms names0 ] ++
         [ (p $ Reference.toShortHash r, "(no name available)") | r <- toList missing ])
     where p = prettyShortHash . SH.take hqLength
->>>>>>> dce53a90
   -- this definition is identical to the previous one, apart from the word
   -- "Dependencies", but undecided about whether or how to refactor
   ListDependencies hqLength ld names0 missing -> pure . P.syntaxToColor $
@@ -1002,28 +990,6 @@
     then prettyLabeledDependency hqLength ld <> " doesn't have any dependencies."
     else
       "Dependencies of " <> prettyLabeledDependency hqLength ld <> ":\n\n" <>
-<<<<<<< HEAD
-      (P.indentN 2 . P.lines) ((P.column2 $
-      [ (prettyShortHash . SH.take hqLength $ Reference.toShortHash r
-      , prettyName n)
-      | (n, r) <- R.toList $ Names.types0 names0 ] ++
-      [ (prettyShortHash . SH.take hqLength $ Referent.toShortHash r
-      , prettyName n)
-      | (n, r) <- R.toList $ Names.terms names0 ]) :
-      map (prettyShortHash . SH.take hqLength . Reference.toShortHash)
-          (toList missing))
-  DumpUnisonFileHashes hqLength datas effects terms ->
-    pure . P.syntaxToColor . P.lines $
-      (effects <&> \(n,r) -> "ability " <>
-        prettyHashQualified'
-          (HQ'.take hqLength . HQ'.fromNamedReference n $ Reference.DerivedId r)) <>
-      (datas <&> \(n,r) -> "type " <>
-        prettyHashQualified'
-          (HQ'.take hqLength . HQ'.fromNamedReference n $ Reference.DerivedId r)) <>
-      (terms <&> \(n,r) ->
-        prettyHashQualified'
-          (HQ'.take hqLength . HQ'.fromNamedReference n $ Reference.DerivedId r))
-=======
       (P.indentN 2 . P.column2 $
         [ (p $ Reference.toShortHash r, prettyName n) | (n, r) <- R.toList $ Names.types0 names0 ] ++
         [ (p $ Referent.toShortHash r, prettyName n) | (n, r) <- R.toList $ Names.terms names0 ] ++
@@ -1037,7 +1003,6 @@
         prettyHashQualified' (HQ'.take hqLength . HQ'.fromNamedReference n $ Reference.DerivedId r)) <>
       (terms <&> \(n,r) ->
         prettyHashQualified' (HQ'.take hqLength . HQ'.fromNamedReference n $ Reference.DerivedId r))
->>>>>>> dce53a90
 
   where
   _nameChange _cmd _pastTenseCmd _oldName _newName _r = error "todo"
