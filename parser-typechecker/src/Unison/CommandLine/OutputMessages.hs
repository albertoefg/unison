--- conflicted
+++ resolved
@@ -230,27 +230,15 @@
     where
     formatTerms tms =
       P.lines . P.nonEmpty $ P.plural tms (P.blue "Term") : (go <$> tms) where
-<<<<<<< HEAD
-      go (ref, ns) = P.column2
+      go (ref, hqs) = P.column2
         [ ("Hash:", P.syntaxToColor $ prettyHashQualified (HQ.fromReferent ref))
-        , ("Names: ", P.group (P.spaced (P.bold . prettyName <$> toList ns)))
-        ]
-    formatTypes types =
-      P.lines . P.nonEmpty $ P.plural types (P.blue "Type") : (go <$> types) where
-      go (ref, ns) = P.column2
-        [ ("Hash:", P.syntaxToColor $ prettyHashQualified (HQ.fromReference ref))
-        , ("Names:", P.group (P.spaced (P.bold . prettyName <$> toList ns)))
-=======
-      go (ref, hqs) = P.column2
-        [ ("Hash:", prettyHashQualified (HQ.fromReferent ref))
-        , ("Names: ", P.group (P.spaced (P.bold . prettyHashQualified' <$> toList hqs)))
+        , ("Names: ", P.group (P.spaced (P.bold . P.syntaxToColor . prettyHashQualified' <$> toList hqs)))
         ]
     formatTypes types =
       P.lines . P.nonEmpty $ P.plural types (P.blue "Type") : (go <$> types) where
       go (ref, hqs) = P.column2
-        [ ("Hash:", prettyHashQualified (HQ.fromReference ref))
-        , ("Names:", P.group (P.spaced (P.bold . prettyHashQualified' <$> toList hqs)))
->>>>>>> 7d8b4db5
+        [ ("Hash:", P.syntaxToColor $ prettyHashQualified (HQ.fromReference ref))
+        , ("Names:", P.group (P.spaced (P.bold . P.syntaxToColor . prettyHashQualified' <$> toList hqs)))
         ]
   -- > names foo
   --   Terms:
@@ -300,11 +288,7 @@
       --       the decompiled output.
       let prettyBindings = P.bracket . P.lines $
             P.wrap "The watch expression(s) reference these definitions:" : "" :
-<<<<<<< HEAD
-            [(P.syntaxToColor $ TermPrinter.prettyBinding ppe (HQ.fromVar v) b)
-=======
-            [TermPrinter.prettyBinding ppe (HQ.unsafeFromVar v) b
->>>>>>> 7d8b4db5
+            [(P.syntaxToColor $ TermPrinter.prettyBinding ppe (HQ.unsafeFromVar v) b)
             | (v, b) <- bindings]
           prettyWatches = P.sep "\n\n" [
             watchPrinter fileContents ppe ann kind evald isCacheHit |
