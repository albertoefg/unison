{-# LANGUAGE OverloadedStrings #-}
module Unison.CommandLine.Welcome where

import Unison.Prelude
import Unison.Codebase (Codebase)
import qualified Unison.Codebase as Codebase
import Prelude hiding (readFile, writeFile)
import qualified Unison.Util.Pretty as P
import qualified Unison.PrettyTerminal as PT
import System.Random (randomRIO)
import Unison.Codebase.Path (Path)

import qualified Unison.Codebase.Path as Path
import qualified Unison.Codebase.SyncMode as SyncMode
import Unison.Codebase.Editor.InputOutput
import Data.Sequence (singleton)
import Unison.NameSegment (NameSegment(NameSegment))

import Unison.Codebase.Editor.RemoteRepo (ReadRemoteNamespace)
<<<<<<< HEAD
-- import qualified Unison.Codebase.Editor.Input as Input
=======
import qualified Unison.Codebase.Verbosity as Verbosity
>>>>>>> 3e5f4fba


-- IDEAS?

-- Notes:
-- Download base should be quieter - the printout is annoyingly large.
-- use more primitive IO functions for user input and git download.
-- UX issue / design constraint: if we use existing input / output architecture, how will we constrain the user into only entering their authorship info?
-- we don't want the user to have too much "freedom" when entering their author info.
-- Take a look at the transcript parser as an example of how to issue commands that is not in main
-- Not sure about the empyt line to advance mechanic - how might we handle that with input/actions 
-- Another idea:

-- 1)
-- * Refactor existing IO command loop out of main function - see notes in CommandLine.main
-- * In Welcome.run; use existing interpreter to run commands
-- * Implement a silencing mechanism

-- 2)
-- * Run Codebase.importRemoteBranch directly in Welcome.runAction
-- * Merge import result into .base

-- WELCOME
data Welcome = Welcome
  { onboarding :: Onboarding -- Onboarding States
  , downloadBase :: DownloadBase
  , newCodebasePath :: Maybe FilePath
  , watchDir :: FilePath
  , unisonVersion :: String
  }

-- ONBOARDING
data CodebaseInitStatus
  = NewlyCreatedCodebase FilePath -- Can transition to [Base, Author, Finished]
  | PreviouslyCreatedCodebase -- Can transition to [Base, Author, Finished, PreviouslyOnboarded]. RLM: TODO Show which codebase path was actually opened...

data Onboarding
  = Init CodebaseInitStatus -- Can transition to [Base, Author, Finished, PreviouslyOnboarded]
  | Base BaseSteps -- Can transition to [Author, Finished]
  | Author -- Can transition to [Finished]
  -- End States
  | Finished
  | PreviouslyOnboarded

-- AI: Onboarding -> Action m v ()

-- ucm start
--   create codebase
-- ....
-- onboarding
--    print out that we just created a codebase 56 steps earlier
--    figureout if we need to download base ... Needed a codebase and base

-- ucm start
--   codebase already exists
-- ....
-- onboarding
--     figureout if we need to download base ... Needs base, but had an existing codebase

-- ucm start
--   codebase exists
-- ....
-- onboarding
--     this is my 100th time and i've got a codebase, and author and base -> PreviouslyOnboarded

data BaseSteps
  = DownloadingBase ReadRemoteNamespace
  | DownloadBaseFailed ReadRemoteNamespace Text
  | DownloadBaseSucceeded ReadRemoteNamespace

data DownloadBase = DownloadBase ReadRemoteNamespace | DontDownloadBase

welcome :: DownloadBase -> Maybe FilePath -> FilePath -> String -> Welcome
welcome downloadBase newCodebasePath watchDir unisonVersion =
  case newCodebasePath of
    Just path -> Welcome (Init (NewlyCreatedCodebase path)) downloadBase newCodebasePath watchDir unisonVersion
    Nothing -> Welcome (Init PreviouslyCreatedCodebase) downloadBase newCodebasePath watchDir unisonVersion

-- remove IO
pullBase :: ReadRemoteNamespace -> IO (Either Event Input)
pullBase _ns =
  let
    seg = NameSegment "base"
    rootPath = Path.Path { Path.toSeq = singleton seg }
    abs = Path.Absolute {Path.unabsolute = rootPath}
<<<<<<< HEAD
    pullRemote = PullRemoteBranchI (Just _ns) (Path.Path' {Path.unPath' = Left abs}) SyncMode.Complete
    in
    pure $ Right (pullRemote)

run :: Codebase IO v a -> Welcome -> IO [Either Event Input]
run codebase Welcome { onboarding = onboarding, downloadBase = downloadBase, watchDir = dir, unisonVersion = version } = do
  go onboarding []
  where
    go :: Onboarding -> [Either Event Input] -> IO [Either Event Input] -- try
    -- consider: go :: Onboarding -> Action IO v ()
    go onboarding acc  =
      case onboarding of
        Init (NewlyCreatedCodebase path) -> do
          PT.putPrettyLn (header version)
          PT.putPrettyLn (createdCodebase path)
          determineFirstStep >>= \step -> go step acc
        Init PreviouslyCreatedCodebase -> do
          PT.putPrettyLn (header version)
          determineFirstStep >>= \step -> go step acc
        Base (DownloadingBase ns@(_, _, path)) -> do
          PT.putPrettyLn $ downloading path
          res <- pullBase ns
          case res of
            Right _ ->
              go baseStep (res : acc)
              where
                baseStep = Base (DownloadBaseSucceeded ns)
            Left _ -> -- event but baseDownload isn't an event so maybe change that type also this is probably a state we can't represent if we use the existing architecture
              go baseError acc
              where
                baseError = Base (DownloadBaseFailed ns "Failed to download base")
        Base (DownloadBaseSucceeded _) -> do
          PT.putPrettyLn $ P.lines [
              P.wrap "✅ Success! The base library is the Unison standard library that includes",
              P.wrap "core types and functions to write Unison code."
            ]
          -- getStarted dir >>= PT.putPrettyLn

          go Author acc
        Base (DownloadBaseFailed _ _) -> do
          PT.putPrettyLn "Download Failed"
          getStarted dir >>= PT.putPrettyLn
          pure acc
        Author -> do
          PT.putPrettyLn "Enter your author!"
          go Finished acc
        Finished -> do
          getStarted dir >>= PT.putPrettyLn
          pure acc
        PreviouslyOnboarded -> do
          getStarted dir >>= PT.putPrettyLn
          pure acc

    determineFirstStep :: IO Onboarding
    determineFirstStep = do
      isBlankCodebase <- Codebase.isBlank codebase
      case downloadBase of
        DownloadBase ns | isBlankCodebase ->
          pure $ Base (DownloadingBase ns)
        _ ->
          pure $ PreviouslyOnboarded
=======
  PullRemoteBranchI (Just ns) (Path.Path' {Path.unPath' = Left abs}) SyncMode.Complete Verbosity.Silent 
>>>>>>> 3e5f4fba

asciiartUnison :: P.Pretty P.ColorText
asciiartUnison =
  P.red " _____"
    <> P.hiYellow "     _             "
    <> P.newline
    <> P.red "|  |  |"
    <> P.hiRed "___"
    <> P.hiYellow "|_|"
    <> P.hiGreen "___ "
    <> P.cyan "___ "
    <> P.purple "___ "
    <> P.newline
    <> P.red "|  |  |   "
    <> P.hiYellow "| |"
    <> P.hiGreen "_ -"
    <> P.cyan "| . |"
    <> P.purple "   |"
    <> P.newline
    <> P.red "|_____|"
    <> P.hiRed "_|_"
    <> P.hiYellow "|_|"
    <> P.hiGreen "___"
    <> P.cyan "|___|"
    <> P.purple "_|_|"


downloading :: Path -> P.Pretty P.ColorText
downloading path =
  P.indentN 2 $ P.lines
    [ P.newline <> P.newline,
      P.wrap
        ("🕐 Downloading"
            <> P.blue (P.string (show path))
            <> "of the"
            <> P.bold "base library"
            <> "into"
            <> P.group (P.blue ".base" <> ", this may take a minute...")
        )
    ]


header :: String -> P.Pretty P.ColorText
header version =
  asciiartUnison
    <> P.newline
    <> P.newline
    <> P.linesSpaced
      [ P.wrap "👋 Welcome to Unison!",
        P.wrap ("You are running version: " <> P.bold (P.string version)) <> P.newline
      ]

createdCodebase :: FilePath -> P.Pretty P.ColorText
createdCodebase dir =
  P.indentN 2 . P.wrap $ "I created a new codebase for you at" <> P.blue (P.string dir)

getStarted :: FilePath -> IO (P.Pretty P.ColorText)
getStarted dir = do
  earth <- (["🌎", "🌍", "🌏"] !!) <$> randomRIO (0, 2)

  pure $ P.linesSpaced [
    P.wrap "Get started:",
    P.indentN 2 $ P.column2
      [ ("📖", "Type " <> P.hiBlue "help" <> " to list all commands, or " <> P.hiBlue "help <cmd>" <> " to view help for one command"),
        ("🎨", "Type " <> P.hiBlue "ui" <> " to open the Codebase UI in your default browser"),
        ("📚", "Read the official docs at " <> P.blue "https://unisonweb.org/docs"),
        (earth, "Visit Unison Share at " <> P.blue "https://share.unison-lang.org" <> " to discover libraries"),
        ("👀", "I'm watching for changes to " <> P.bold ".u" <> " files under " <> (P.group . P.blue $ P.string dir))
      ]
    ]<|MERGE_RESOLUTION|>--- conflicted
+++ resolved
@@ -17,12 +17,8 @@
 import Unison.NameSegment (NameSegment(NameSegment))
 
 import Unison.Codebase.Editor.RemoteRepo (ReadRemoteNamespace)
-<<<<<<< HEAD
 -- import qualified Unison.Codebase.Editor.Input as Input
-=======
 import qualified Unison.Codebase.Verbosity as Verbosity
->>>>>>> 3e5f4fba
-
 
 -- IDEAS?
 
@@ -107,8 +103,7 @@
     seg = NameSegment "base"
     rootPath = Path.Path { Path.toSeq = singleton seg }
     abs = Path.Absolute {Path.unabsolute = rootPath}
-<<<<<<< HEAD
-    pullRemote = PullRemoteBranchI (Just _ns) (Path.Path' {Path.unPath' = Left abs}) SyncMode.Complete
+    pullRemote = PullRemoteBranchI (Just ns) (Path.Path' {Path.unPath' = Left abs}) SyncMode.Complete Verbosity.Silent 
     in
     pure $ Right (pullRemote)
 
@@ -169,9 +164,6 @@
           pure $ Base (DownloadingBase ns)
         _ ->
           pure $ PreviouslyOnboarded
-=======
-  PullRemoteBranchI (Just ns) (Path.Path' {Path.unPath' = Left abs}) SyncMode.Complete Verbosity.Silent 
->>>>>>> 3e5f4fba
 
 asciiartUnison :: P.Pretty P.ColorText
 asciiartUnison =
@@ -213,7 +205,6 @@
         )
     ]
 
-
 header :: String -> P.Pretty P.ColorText
 header version =
   asciiartUnison
