--- conflicted
+++ resolved
@@ -4,13 +4,7 @@
 
 module Unison.TermPrinter where
 
-<<<<<<< HEAD
-import Control.Lens ((^.))
-=======
-import Unison.Prelude
-
-import Control.Lens ((^.), unsnoc)
->>>>>>> a2f9fbb6
+import Control.Lens (unsnoc, (^.))
 import Control.Monad.State (evalState)
 import qualified Control.Monad.State as State
 import Data.List
@@ -230,7 +224,6 @@
         styleHashQualified'' (fmt $ S.TermReference conRef) name
         where
           name = elideFQN im $ PrettyPrintEnv.termName n conRef
-<<<<<<< HEAD
           conRef = Referent.Con ref CT.Data
       Request' ref ->
         styleHashQualified'' (fmt $ S.TermReference conRef) name
@@ -383,69 +376,32 @@
           paren (p >= 10) $ goNormal 9 f `PP.hang` goNormal 10 arg
         (Apps' f@(Constructor' _) args, _) ->
           paren (p >= 10) $ goNormal 9 f `PP.hang` PP.spacedMap (goNormal 10) args
+        {-
+        When a delayed computation block is passed to a function as the last argument
+        in a context where the ambient precedence is low enough, we can elide parentheses
+        around it and use a "soft hang" to put the `'let` on the same line as the function call.
+        This looks nice.
+
+          forkAt usEast 'let
+            x = thing1
+            y = thing2
+            ...
+
+        instead of the ugly but effective
+
+          forkAt
+            usEast
+            ('let
+              x = thing1
+              y = thing2
+              ...)
+        -}
+        (Apps' f (unsnoc -> Just (args, lastArg@(Delay' (Lets' _ _)))), _) ->
+          paren (p >= 3) $
+            goNormal 9 f `PP.softHang` (PP.spaced ((goNormal 10 <$> args) <> [goNormal 0 lastArg]))
         (Bytes' bs, _) ->
           fmt S.BytesLiteral "0xs" <> (PP.shown $ Bytes.fromWord8s (map fromIntegral bs))
         BinaryAppsPred' apps lastArg ->
-=======
-          pair = parenIfInfix name ic $ styleHashQualified'' (fmt (S.TermReference conRef)) name
-      in
-      paren (p >= 10) $ pair `PP.hang`
-        PP.spaced [pretty0 n (ac 10 Normal im doc) x, fmt (S.TermReference DD.unitCtorRef) "()" ]
-
-    (TupleTerm' xs, _) ->
-      let tupleLink p = fmt (S.TypeReference DD.unitRef) p
-      in PP.group (tupleLink "(" <> commaList xs <> tupleLink ")")
-    (App' f@(Builtin' "Any.Any") arg, _) ->   
-      paren (p >= 10) $ goNormal 9 f `PP.hang` goNormal 10 arg
-    (Apps' f@(Constructor' _) args, _) ->
-      paren (p >= 10) $ goNormal 9 f `PP.hang` PP.spacedMap (goNormal 10) args
-    {-
-    When a delayed computation block is passed to a function as the last argument
-    in a context where the ambient precedence is low enough, we can elide parentheses 
-    around it and use a "soft hang" to put the `'let` on the same line as the function call. 
-    This looks nice.
-
-      forkAt usEast 'let
-        x = thing1
-        y = thing2
-        ...
-
-    instead of the ugly but effective
-
-      forkAt 
-        usEast 
-        ('let
-          x = thing1
-          y = thing2
-          ...)
-    -}
-    (Apps' f (unsnoc -> Just (args, lastArg@(Delay' (Lets' _ _)))), _) -> paren (p >= 3) $
-      goNormal 9 f `PP.softHang` (PP.spaced ((goNormal 10 <$> args) <> [goNormal 0 lastArg]))
-    (Bytes' bs, _) ->
-      fmt S.BytesLiteral "0xs" <> (PP.shown $ Bytes.fromWord8s (map fromIntegral bs))
-    BinaryAppsPred' apps lastArg -> paren (p >= 3) $
-      binaryApps apps (pretty0 n (ac 3 Normal im doc) lastArg)
-    -- Note that && and || are at the same precedence, which can cause
-    -- confusion, so for clarity we do not want to elide the parentheses in a
-    -- case like `(x || y) && z`.
-    (Ands' xs lastArg, _) -> paren (p >= 10) $
-      booleanOps (fmt S.ControlKeyword "&&") xs (pretty0 n (ac 10 Normal im doc) lastArg)
-    (Ors' xs lastArg, _) -> paren (p >= 10) $
-      booleanOps (fmt S.ControlKeyword "||") xs (pretty0 n (ac 10 Normal im doc) lastArg)
-    _ -> case (term, nonForcePred) of
-      OverappliedBinaryAppPred' f a b r | binaryOpsPred f ->
-        -- Special case for overapplied binary op
-        paren True (binaryApps [(f, a)] (pretty0 n (ac 3 Normal im doc) b) `PP.hang`
-          PP.spacedMap (pretty0 n (ac 10 Normal im doc)) r)
-      AppsPred' f args ->
-        paren (p >= 10) $ pretty0 n (ac 10 Normal im doc) f `PP.hang`
-          PP.spacedMap (pretty0 n (ac 10 Normal im doc)) args
-      _ -> case (term, nonUnitArgPred) of
-        (LamsNamedMatch' [] branches, _) ->
-          paren (p >= 3) $
-            PP.group (fmt S.ControlKeyword "cases") `PP.hang` printCase n im doc branches
-        LamsNamedPred' vs body ->
->>>>>>> a2f9fbb6
           paren (p >= 3) $
             binaryApps apps (pretty0 n (ac 3 Normal im doc) lastArg)
         -- Note that && and || are at the same precedence, which can cause
