{-# LANGUAGE PatternSynonyms #-}
{-# LANGUAGE FlexibleContexts #-}
{-# LANGUAGE OverloadedStrings #-}
{-# LANGUAGE ScopedTypeVariables #-}

module Unison.TermPrinter where

import           Control.Monad                  ( join )
import           Data.List
import           Data.List.Extra                ( dropEnd )
import           Data.Either                    ( isRight )
import           Data.Foldable                  ( fold
                                                )
import           Data.Map                       ( Map )
import qualified Data.Map                      as Map
import           Data.Maybe                     ( fromMaybe
                                                , isJust
                                                , fromJust
                                                )
import           Data.Set                       ( Set )
import qualified Data.Set                      as Set
import           Data.String                    ( IsString, fromString )
import           Data.Text                      ( Text, splitOn, unpack )
import qualified Data.Text                     as Text
import           Data.Vector                    ( )
import           Text.Read                      ( readMaybe )
import           Unison.ABT                     ( pattern AbsN', reannotateUp, annotation ) 
import qualified Unison.ABT                    as ABT
import qualified Unison.Blank                  as Blank
import qualified Unison.HashQualified          as HQ
import           Unison.Lexer                   ( symbolyId )
import           Unison.Name                    ( Name )
import qualified Unison.Name                   as Name
import           Unison.NamePrinter             ( prettyHashQualified, prettyHashQualified' )
import qualified Unison.Pattern                as Pattern
import           Unison.PatternP                ( Pattern )
import qualified Unison.PatternP               as PatternP
import qualified Unison.Referent               as Referent
import           Unison.Term
import           Debug.Trace                    ( trace )
import           Unison.Type                    ( AnnotatedType )
import qualified Unison.Type                   as Type
import qualified Unison.TypePrinter            as TypePrinter
import           Unison.Var                     ( Var )
import qualified Unison.Var                    as Var
import           Unison.Util.Monoid             ( intercalateMap )
import qualified Unison.Util.Pretty             as PP
import           Unison.Util.Pretty             ( Pretty, ColorText )
import           Unison.PrettyPrintEnv          ( PrettyPrintEnv, Suffix, Prefix, Imports, elideFQN )
import qualified Unison.PrettyPrintEnv         as PrettyPrintEnv
import qualified Unison.DataDeclaration        as DD
import Unison.DataDeclaration (pattern TuplePattern, pattern TupleTerm')

-- Information about the context in which a term appears, which affects how the
-- term should be rendered.
data AmbientContext = AmbientContext
  {
    -- The operator precedence of the enclosing context (a number from 0 to 11,
    -- or -1 to render without outer parentheses unconditionally).
    -- Function application has precedence 10.
    precedence :: Int
  , blockContext :: BlockContext
  , infixContext :: InfixContext
  , imports :: Imports
  }

-- Description of the position of this ABT node, when viewed in the
-- surface syntax.
data BlockContext
  -- This ABT node is at the top level of a TermParser.block.
  = Block
  | Normal
  deriving (Eq)

data InfixContext
  -- This ABT node is an infix operator being used in infix position.
  = Infix
  | NonInfix
  deriving (Eq)

{- Explanation of precedence handling

   We illustrate precedence rules as follows.

     >=10
       10f 10x

   This example shows that a function application f x is enclosed in
   parentheses whenever the ambient precedence around it is >= 10, and that
   when printing its two components, an ambient precedence of 10 is used in
   both places.

   The pretty-printer uses the following rules for printing terms.

     >=12
       let x = (-1)y
         1z

     >=11
       ! 11x
       ' 11x
       11x ?

     >=10
       10f 10x 10y ...

     >=3
       x -> 2y
       3x + 3y + ... 3z

     >=2
       if 2a then 2b else 2c
       handle 2h in 2b
       case 2x of
         a | 2g -> 0b

     >=0
       10a : 0Int


   And the following for patterns.

     >=11
       x@11p

     >=10
       Con 10p 10q ...

     -- never any external parens added around the following
       { p }
       { Eff 10p 10q ... -> 0k }

-}

prettyTop :: Var v => PrettyPrintEnv -> AnnotatedTerm v a -> Pretty ColorText
prettyTop env tm = pretty env (ac (-1) Normal Map.empty) (printAnnotate env tm)

pretty
  :: Var v
  => PrettyPrintEnv
  -> AmbientContext
  -> AnnotatedTerm3 v PrintAnnotation
  -> Pretty ColorText
pretty n AmbientContext { precedence = p, blockContext = bc, infixContext = ic, imports = im} term
  = specialCases term $ \case
<<<<<<< HEAD
    Var' v -> parenIfInfix name ic . prettyHashQualified $ elideFQN im name
      where name = HQ.fromVar v
    Ref' r -> parenIfInfix name ic . prettyHashQualified' $ elideFQN im name
=======
    Var' v -> parenIfInfix name ic . prettyHashQualified $ name
      -- OK since all term vars are user specified, any freshening was just added during typechecking
      where name = HQ.fromVar (Var.reset v)
    Ref' r -> parenIfInfix name ic . prettyHashQualified' $ name
>>>>>>> 858a8df6
      where name = PrettyPrintEnv.termName n (Referent.Ref r)
    Ann' tm t ->
      paren (p >= 0)
        $  pretty n (ac 10 Normal im) tm
        <> PP.hang " :" (TypePrinter.pretty n im 0 t)
    Int'     i  -> (if i >= 0 then l "+" else mempty) <> (l $ show i)
    Nat'     u  -> l $ show u
    Float'   f  -> l $ show f
    -- TODO How to handle Infinity, -Infinity and NaN?  Parser cannot parse
    --      them.  Haskell doesn't have literals for them either.  Is this
    --      function only required to operate on terms produced by the parser?
    --      In which case the code is fine as it stands.  If it can somehow run
    --      on values produced by execution (or, one day, on terms produced by
    --      metaprograms), then it needs to be able to print them (and then the
    --      parser ought to be able to parse them, to maintain symmetry.)
    Boolean' b  -> if b then l "true" else l "false"
    Text'    s  -> l $ show s
    Blank'   id -> l "_" <> (l $ fromMaybe "" (Blank.nameb id))
    Constructor' ref i ->
      prettyHashQualified $ elideFQN im $ PrettyPrintEnv.termName n (Referent.Con ref i)
    Request' ref i ->
      prettyHashQualified $ elideFQN im $ PrettyPrintEnv.termName n (Referent.Con ref i)
    Handle' h body -> let (im', uses) = calcImports im body in
      paren (p >= 2)
        $ ("handle" `PP.hang` pretty n (ac 2 Normal im) h)
        <> PP.softbreak
        <> ("in" `PP.hang` (uses $ [pretty n (ac 2 Block im') body]))
    App' x (Constructor' DD.UnitRef 0) ->
      paren (p >= 11) $ l "!" <> pretty n (ac 11 Normal im) x
    AskInfo' x -> paren (p >= 11) $ pretty n (ac 11 Normal im) x <> l "?"
    LamNamed' v x | (Var.name v) == "()" ->
      paren (p >= 11) $ l "'" <> pretty n (ac 11 Normal im) x
    Sequence' xs -> PP.group $
      "[" <> optSpace
          <> intercalateMap ("," <> PP.softbreak <> optSpace <> optSpace)
                            (pretty n (ac 0 Normal im))
                            xs
          <> optSpace <> "]"
      where optSpace = PP.orElse "" " "
    If' cond t f -> paren (p >= 2) $
      if height > 0 then PP.lines [
        "if " <> pcond <> (" then") `PP.hang` pt,
        "else" `PP.hang` pf
       ]
      else PP.spaced [
        "if" `PP.hang` pcond <> (" then" `PP.hang` pt),
        "else" `PP.hang` pf
       ]
     where
       height = PP.preferredHeight pt `max` PP.preferredHeight pf
       pcond  = branch cond
       pt     = branch t
       pf     = branch f
       branch tm = let (im', uses) = calcImports im tm
                   in uses $ [pretty n (ac 2 Block im') tm]
    And' x y ->
      paren (p >= 10) $ PP.spaced [
        "and", pretty n (ac 10 Normal im) x,
               pretty n (ac 10 Normal im) y
      ]
    Or' x y ->
      paren (p >= 10) $ PP.spaced [
        "or", pretty n (ac 10 Normal im) x,
              pretty n (ac 10 Normal im) y
      ]
    LetRecNamed' bs e -> printLet bc bs e im' uses
    Lets' bs e -> printLet bc (map (\(_, v, binding) -> (v, binding)) bs) e im' uses
    Match' scrutinee branches -> paren (p >= 2) $
      ("case " <> pretty n (ac 2 Normal im) scrutinee <> " of") `PP.hang` bs
      where bs = PP.lines (map printCase branches)
    t -> l "error: " <> l (show t)
 where
  specialCases term go = case (term, binaryOpsPred) of
    (TupleTerm' [x], _) ->
      paren (p >= 10) $ "Pair" `PP.hang`
        PP.spaced [pretty n (ac 10 Normal im) x, "()" ]
    (TupleTerm' xs, _) -> paren True $ commaList xs
    BinaryAppsPred' apps lastArg -> paren (p >= 3) $
      binaryApps apps (pretty n (ac 3 Normal im) lastArg)
    _ -> case (term, nonForcePred) of
      AppsPred' f args | not $ isVarKindInfo f ->
        paren (p >= 10) $ pretty n (ac 10 Normal im) f `PP.hang`
          PP.spacedMap (pretty n (ac 10 Normal im)) args
      _ -> case (term, nonUnitArgPred) of
        LamsNamedPred' vs body ->
          paren (p >= 3) $
            PP.group (varList vs <> " ->") `PP.hang` pretty n (ac 2 Block im) body
        _ -> go term

  sepList sep xs = sepList' (pretty n (ac 0 Normal im)) sep xs
  sepList' f sep xs = fold $ intersperse sep (map f xs)
  varList vs = sepList' (PP.text . Var.name) PP.softbreak vs
  commaList = sepList ("," <> PP.softbreak)

  printLet :: Var v 
           => BlockContext 
           -> [(v, AnnotatedTerm3 v PrintAnnotation)] 
           -> AnnotatedTerm3 v PrintAnnotation 
           -> Imports 
           -> ([Pretty ColorText] -> Pretty ColorText)
           -> Pretty ColorText
  printLet sc bs e im' uses =
    paren ((sc /= Block) && p >= 12)
      $  letIntro
      $  (uses [(PP.lines (map printBinding bs ++
                            [PP.group $ pretty n (ac 0 Normal im') e]))])
   where
    printBinding (v, binding) = if isBlank $ Var.nameStr v
      then pretty n (ac (-1) Normal im') binding
      else prettyBinding2 n (ac (-1) Normal im') (HQ.fromVar v) binding
    letIntro = case sc of
      Block  -> id
      Normal -> \x -> "let" `PP.hang` x
    
  printCase :: Var v => MatchCase () (AnnotatedTerm3 v PrintAnnotation) -> Pretty ColorText
  printCase (MatchCase pat guard (AbsN' vs body)) =
    PP.group $ lhs `PP.hang` (uses [pretty n (ac 0 Block im') body])
    where
    lhs = PP.group (fst (prettyPattern n (ac 0 Block im) (-1) vs pat) <> " ")
       <> printGuard guard
       <> "->"
    printGuard (Just g) = PP.group $ PP.spaced ["|", pretty n (ac 2 Normal im) g, ""]
    printGuard Nothing  = mempty
    (im', uses) = calcImports im body
  printCase _ = l "error"

  -- This predicate controls which binary functions we render as infix
  -- operators.  At the moment the policy is just to render symbolic
  -- operators as infix - not 'wordy' function names.  So we produce
  -- "x + y" and "foo x y" but not "x `foo` y".
  binaryOpsPred :: Var v => AnnotatedTerm3 v PrintAnnotation -> Bool
  binaryOpsPred = \case
    Ref' r | isSymbolic (PrettyPrintEnv.termName n (Referent.Ref r)) -> True
    Var' v | isSymbolic (HQ.fromVar v) -> True
    _ -> False

  nonForcePred :: AnnotatedTerm3 v PrintAnnotation -> Bool
  nonForcePred = \case
    Constructor' DD.UnitRef 0 -> False
    _                           -> True

  nonUnitArgPred :: Var v => v -> Bool
  nonUnitArgPred v = (Var.name v) /= "()"

  -- Render a binary infix operator sequence, like [(a2, f2), (a1, f1)],
  -- meaning (a1 `f1` a2) `f2` (a3 rendered by the caller), producing
  -- "a1 `f1` a2 `f2`".  Except the operators are all symbolic, so we won't
  -- produce any backticks.  We build the result out from the right,
  -- starting at `f2`.
  binaryApps
    :: Var v => [(AnnotatedTerm3 v PrintAnnotation, AnnotatedTerm3 v PrintAnnotation)]
             -> Pretty ColorText
             -> Pretty ColorText
  binaryApps xs last = unbroken `PP.orElse` broken
   -- todo: use `PP.column2` in the case where we need to break
   where
    unbroken = PP.spaced (ps ++ [last])
    broken = PP.column2 (psCols $ [""] ++ ps ++ [last])
    psCols ps = case take 2 ps of
      [x,y] -> (x,y) : psCols (drop 2 ps)
      [] -> []
      _ -> error "??"
    ps = join $ [r a f | (a, f) <- reverse xs ]
    r a f = [pretty n (ac 3 Normal im) a,
             pretty n (AmbientContext 10 Normal Infix im) f]

  (im', uses) = calcImports im term

pretty' ::
  Var v => Maybe Int -> PrettyPrintEnv -> AnnotatedTerm v a -> ColorText
pretty' (Just width) n t = PP.render width $ pretty n (ac (-1) Normal Map.empty) (printAnnotate n t)
pretty' Nothing      n t = PP.renderUnbroken $ pretty n (ac (-1) Normal Map.empty) (printAnnotate n t)

prettyPattern
  :: forall v loc . Var v
  => PrettyPrintEnv
  -> AmbientContext
  -> Int
  -> [v]
  -> Pattern loc
  -> (Pretty ColorText, [v])
-- vs is the list of pattern variables used by the pattern, plus possibly a
-- tail of variables it doesn't use.  This tail is the second component of
-- the return value.
prettyPattern n c@(AmbientContext { imports = im }) p vs patt = case patt of
  PatternP.Unbound _   -> (l "_", vs)
  PatternP.Var     _   -> let (v : tail_vs) = vs in (l $ Var.nameStr v, tail_vs)
  PatternP.Boolean _ b -> (if b then l "true" else l "false", vs)
  PatternP.Int     _ i -> ((if i >= 0 then l "+" else mempty) <> (l $ show i), vs)
  PatternP.Nat     _ u -> (l $ show u, vs)
  PatternP.Float   _ f -> (l $ show f, vs)
  PatternP.Text    _ t -> (l $ show t, vs)
  TuplePattern [pp] ->
    let (printed, tail_vs) = prettyPattern n c 10 vs pp
    in  ( paren (p >= 10) $ PP.sep " " ["Pair", printed, "()"]
        , tail_vs )
  TuplePattern pats ->
    let (pats_printed, tail_vs) = patterns vs pats
    in  (PP.parenthesizeCommas pats_printed, tail_vs)
  PatternP.Constructor _ ref i [] ->
    (prettyHashQualified $ elideFQN im (PrettyPrintEnv.patternName n ref i), vs)
  PatternP.Constructor _ ref i pats ->
    let (pats_printed, tail_vs) = patternsSep PP.softbreak vs pats
    in  ( paren (p >= 10)
          $ prettyHashQualified (elideFQN im (PrettyPrintEnv.patternName n ref i))
            `PP.hang` pats_printed
        , tail_vs)
  PatternP.As _ pat ->
    let (v : tail_vs)            = vs
        (printed, eventual_tail) = prettyPattern n c 11 tail_vs pat
    in  (paren (p >= 11) $ ((l $ Var.nameStr v) <> l "@" <> printed), eventual_tail)
  PatternP.EffectPure _ pat ->
    let (printed, eventual_tail) = prettyPattern n c (-1) vs pat
    in  (PP.sep " " ["{", printed, "}"], eventual_tail)
  PatternP.EffectBind _ ref i pats k_pat ->
    let (pats_printed , tail_vs      ) = patternsSep PP.softbreak vs pats
        (k_pat_printed, eventual_tail) = prettyPattern n c 0 tail_vs k_pat
    in  ("{" <>
          (PP.sep " " . PP.nonEmpty $ [
            prettyHashQualified $ elideFQN im (PrettyPrintEnv.patternName n ref i),
            pats_printed,
            "->",
            k_pat_printed]) <>
         "}"
        , eventual_tail)
  Pattern.SequenceLiteral _ pats ->
    let (pats_printed, tail_vs) = patternsSep ", " vs pats
    in  ("[" <> pats_printed <> "]", tail_vs)
  Pattern.SequenceOp _ l op r ->
    let (pl, lvs) = prettyPattern n p vs l
        (pr, rvs) = prettyPattern n (p + 1) lvs r
        f i s = (paren (p >= i) (pl <> " " <> s <> " " <> pr), rvs)
    in case op of
      Pattern.Cons -> f 9 "+:"
      Pattern.Snoc -> f 9 ":+"
      Pattern.Concat -> f 9 "++"
      _ -> error "not possible"
  t -> (l "error: " <> l (show t), vs)
 where
  l :: IsString s => String -> s
  l = fromString
  patterns vs (pat : pats) =
    let (printed     , tail_vs      ) = prettyPattern n c (-1) vs pat
        (rest_printed, eventual_tail) = patterns tail_vs pats
    in  (printed : rest_printed, eventual_tail)
  patterns vs [] = ([], vs)
  patternsSep sep vs pats = case patterns vs pats of
    (printed, tail_vs) -> (PP.sep sep printed, tail_vs)

{- Render a binding, producing output of the form

foo : t -> u
foo a = ...

The first line is only output if the term has a type annotation as the
outermost constructor.

Binary functions with symbolic names are output infix, as follows:

(+) : t -> t -> t
a + b = ...

-}
prettyBinding ::
  Var v => PrettyPrintEnv -> HQ.HashQualified -> AnnotatedTerm2 v at ap v a -> Pretty ColorText
prettyBinding n = prettyBinding2 n (ac (-1) Block Map.empty)

prettyBinding2 ::
  Var v => PrettyPrintEnv -> AmbientContext -> HQ.HashQualified -> AnnotatedTerm2 v at ap v a -> Pretty ColorText
prettyBinding2 env AmbientContext { imports = im } v term = go (symbolic && isBinary term) term where
  go infix' = \case
    Ann' tm tp -> PP.lines [
      PP.group (renderName v <> PP.hang " :" (TypePrinter.pretty env im (-1) tp)),
      PP.group (prettyBinding env v tm) ]
    LamsNamedOpt' vs body -> 
      let 
        (im', uses) = calcImports im body'
        -- In the case where we're being called from inside `pretty`, this call to 
        -- printAnnotate is unfortunately repeating work we've already done.
        body' = printAnnotate env body 
      in PP.group $
        PP.group (defnLhs v vs <> " =") `PP.hang`
        (uses [pretty env (ac (-1) Block im') body'])
    t -> l "error: " <> l (show t)
   where
    defnLhs v vs = if infix'
      then case vs of
        x : y : _ ->
          PP.sep " " [PP.text (Var.name x),
                      prettyHashQualified $ elideFQN im v,
                      PP.text (Var.name y)]
        _ -> l "error"
      else if null vs then renderName v
      else renderName v `PP.hang` args vs
    args vs = PP.spacedMap (PP.text . Var.name) vs
    renderName n = parenIfInfix n NonInfix $ prettyHashQualified $ elideFQN im n
  symbolic = isSymbolic v
  isBinary = \case
    Ann'          tm _ -> isBinary tm
    LamsNamedOpt' vs _ -> length vs == 2
    _                  -> False -- unhittable

prettyBinding'
  :: Var v => Int -> PrettyPrintEnv -> HQ.HashQualified -> AnnotatedTerm v a -> ColorText
prettyBinding' width n v t = PP.render width $ prettyBinding n v t

paren :: IsString s => Bool -> Pretty s -> Pretty s
paren True  s = PP.group $ "(" <> s <> ")"
paren False s = PP.group s

parenIfInfix
  :: IsString s => HQ.HashQualified -> InfixContext -> (Pretty s -> Pretty s)
parenIfInfix name ic =
  if isSymbolic name && ic == NonInfix then paren True else id

l :: IsString s => String -> Pretty s
l = fromString

-- b :: String -> Pretty String
-- b = Breakable

-- When we use imports in rendering (TODO), this will need revisiting, so that we can
-- render say 'foo.+ x y' as 
--   use foo (+)
--   x + y
-- symbolyId doesn't match 'foo.+', only '+'.
isSymbolic :: HQ.HashQualified -> Bool
isSymbolic (HQ.NameOnly name) = isSymbolic' name
isSymbolic (HQ.HashQualified name _) = isSymbolic' name
isSymbolic (HQ.HashOnly _) = False

isSymbolic' :: Name -> Bool
isSymbolic' name = case symbolyId . Name.toString $ name of
  Right _ -> True
  _       -> False

isBlank :: String -> Bool
isBlank ('_' : rest) | (isJust ((readMaybe rest) :: Maybe Int)) = True
isBlank _ = False

ac :: Int -> BlockContext -> Imports -> AmbientContext
ac prec bc im = AmbientContext prec bc NonInfix im

{- # FQN elision

   The term pretty-printer inserts `use` statements in some circumstances, to
   avoid the need for using fully-qualified names (FQNs) everywhere.  The 
   following is an explanation and specification, as developed in issue #285.  
  
   As an example, instead of 
  
     foo p q r = if p 
                 then Util.bar q
                 else Util.bar r
   
   we actually output the following.
   
     foo p q r = use Util bar
                 if p 
                 then bar q
                 else bar r
  
   Here, the `use` statement `use Util bar` has been inserted at the start of 
   the block statement containing the `if`.  Within that scope, `Util.bar` can
   be referred to just with `bar`.  We say `Util` is the prefix, and `bar` is 
   the suffix.  
  
   When choosing where to place `use` statements, the pretty-printer tries to
   - float them down, deeper into the syntax tree, to keep them visually close
     to the use sites ('usages') of the names involved, but also tries to
   - minimize the number of repetitions of `use` statements for the same names
     by floating them up, towards the top of the syntax tree, so that one 
     `use` statement takes effect over more name usages.
  
   It avoids producing output like the following.
   
     foo p q r = use My bar
                 if p 
                 then bar q
                 else Your.bar r
     
   Here `My.bar` is imported with a `use` statement, but `Your.bar` is not.
   We avoid this because it would be easy to misread `bar` as meaning 
   `Your.bar`.  Instead both names are output fully qualified.
  
   This means that a `use` statement is only emitted for a name
   when the suffix is unique, across all the names referenced in the scope of
   the `use` statement.
  
   We don't emit a `use` statement for a name if it only occurs once within
   the scope (unless it's an infix operator, since they look nicer without
   a namespace qualifier.)
  
   The emitted code does not depend on Type-Driven Name Resolution (TDNR).
   For example, we emit
     foo = use Nat (+)
           1 + 2
   even though TDNR means that `foo = 1 + 2` would have had the same
   meaning.  That avoids the reader having to run typechecker logic in their
   head in order to know what functions are being called.  
  
   Multi-level name qualification is allowed - like `Foo.Bar.baz`.  The
   pretty-printer tries to strip off as many sections of the prefix as 
   possible, without causing a clash with other names.  If more sections
   can be stripped off, further down the tree, then it does this too, taking
   care to avoid emitting any `use` statements that never actually affect 
   anything.  
  
   ## Specification
  
   We output a `use` statement for prefix P and suffix S at a given scope if
     - the scope is a block statement (so the `use` is syntactically valid)
     - the number of usages of the thing referred to by P.S within the scope
       - is > 1, or
       - is 1, and S is an infix operator
     - [uniqueness] there is no other Q with Q.S used in that scope
     - there is no longer prefix PP (and suffix s, with PP.s == P.S) which
       satisfies uniqueness
     - there is no block statement further down inside this one
       which contains all of the usages.

   Use statements in a block statement are sorted alphabetically by prefix.
   Suffixes covered by a single use statement are sorted alphabetically.
   Note that each `use` line cannot be line-broken.  Ideally they would
   fit the available space by splitting into multiple separate `use` lines.
  
   ## Algorithm
  
   Bubbling up from the leaves of the syntax tree, we calculate for each
   node, a `Map Suffix (Map Prefix Int)` (the 'usages map'), where the `Int`
   is the number of usages of Prefix.Suffix at/under that node.  (Note that 
   a usage of `A.B.c` corresponds to two entries in the outer map.)  See
   `printAnnotate`.
   
   Once we have this decoration on all the terms, we start pretty-printing.
   As we recurse back down through the tree, we keep a `Map Name Suffix` (the
   'imports map'), to record the effect of all the `use` statements we've added 
   in the nodes above.  When outputting names, we check this map to work out 
   how to render them, using any suffix we find, or else falling back to the 
   FQN.  At each block statement, each suffix in that term's usages map is a
   candidate to be imported with a use statement, subject to the various 
   rules in the specification.
  
   # Debugging
  
   Start by enabling the tracing in elideFQN in PrettyPrintEnv.hs.

   There's also tracing in allInSubBlock to help when the narrowness check
   is playing up.
  
   # Semantics of imports
  
   Here is some background on how imports work.  
  
   `use XYZ blah` brings `XYZ.blah` into scope, bound to the name `blah`. More 
   generally, `use` is followed by a FQN prefix, then the local suffix. 
   Concatenate the FQN prefix with the local suffix, with a dot between them,
   and you get the FQN, which is bound to the name equal to the local suffix.
  
   `use XYZ blah qux` is equivalent to the two statements (and this 
   generalizes for any N symbols):
     use XYZ blah
     use XYZ qux
  
   This syntax works the same even if XYZ or blah have dots in them, so:
   `use Util.External My.Foo` brings `Util.External.My.Foo` into scope, bound 
   to the name `My.Foo`.
  
   That's it. No wildcard imports, imports that do renaming, etc. We can 
   consider adding some features like this later.
-}

data PrintAnnotation = PrintAnnotation
  {
    -- For each suffix that appears in/under this term, the set of prefixes 
    -- used with that suffix, and how many times each occurs.  
    usages :: Map Suffix (Map Prefix Int)
  } deriving (Show)

instance Semigroup PrintAnnotation where
  (PrintAnnotation { usages = a } ) <> (PrintAnnotation { usages = b } ) = 
    PrintAnnotation { usages = Map.unionWith f a b } where
      f a' b' = Map.unionWith (+) a' b'

instance Monoid PrintAnnotation where
  mempty = PrintAnnotation { usages = Map.empty }

suffixCounterTerm :: Var v => PrettyPrintEnv -> AnnotatedTerm2 v at ap v a -> PrintAnnotation
suffixCounterTerm n = \case
    Var' v -> countHQ $ HQ.fromVar v
    Ref' r -> countHQ $ PrettyPrintEnv.termName n (Referent.Ref r)
    Constructor' r i -> countHQ $ PrettyPrintEnv.termName n (Referent.Con r i)
    Request' r i -> countHQ $ PrettyPrintEnv.termName n (Referent.Con r i)
    Ann' _ t -> countTypeUsages n t
    Match' _ bs -> let pat (MatchCase p _ _) = p
                   in foldMap ((countPatternUsages n) . pat) bs
    _ -> mempty

suffixCounterType :: Var v => PrettyPrintEnv -> AnnotatedType v a -> PrintAnnotation
suffixCounterType n = \case
    Type.Var' v -> countHQ $ HQ.fromVar v
    Type.Ref' r -> countHQ $ PrettyPrintEnv.typeName n r
    _ -> mempty

printAnnotate :: (Var v, Ord v) => PrettyPrintEnv -> AnnotatedTerm2 v at ap v a -> AnnotatedTerm3 v PrintAnnotation
printAnnotate n tm = fmap snd (go (reannotateUp (suffixCounterTerm n) tm)) where
  go :: Ord v => AnnotatedTerm2 v at ap v b -> AnnotatedTerm2 v () () v b
  go = extraMap' id (const ()) (const ())

countTypeUsages :: (Var v, Ord v) => PrettyPrintEnv -> AnnotatedType v a -> PrintAnnotation
countTypeUsages n t = snd $ annotation $ reannotateUp (suffixCounterType n) t 
                      
countPatternUsages :: PrettyPrintEnv -> Pattern loc -> PrintAnnotation
countPatternUsages n p = Pattern.foldMap' f p where
  f = \case 
    Pattern.UnboundP _      -> mempty
    Pattern.VarP _          -> mempty
    Pattern.BooleanP _ _    -> mempty
    Pattern.IntP _ _        -> mempty
    Pattern.NatP _ _        -> mempty
    Pattern.FloatP _ _      -> mempty
    Pattern.TextP _ _       -> mempty
    Pattern.AsP _ _         -> mempty
    Pattern.EffectPureP _ _ -> mempty
    Pattern.EffectBindP _ r i _ _ -> countHQ $ PrettyPrintEnv.patternName n r i
    Pattern.ConstructorP _ r i _  -> countHQ $ PrettyPrintEnv.patternName n r i

countHQ :: HQ.HashQualified -> PrintAnnotation
countHQ hq = fold $ fmap countName (HQ.toName $ hq)

countName :: Name -> PrintAnnotation
countName n = let f = \(p, s) -> (s, Map.singleton p 1)
              in PrintAnnotation { usages = Map.fromList $ map f $ splitName n}

splitName :: Name -> [(Prefix, Suffix)]
splitName n = let ns = splitOn "." (Name.toText n)
              in dropEnd 1 ((inits ns) `zip` (map dotConcat $ tails ns))
-- > splitName "x" == [([], "x")]
-- > splitName "A.x" == [(["A"], "x")]
-- > splitName "A.B.x" == [(["A"], "B.x"), (["A.B"], "x")]

joinName :: Prefix -> Suffix -> Name
joinName p s = Name.unsafeFromText $ dotConcat $ p ++ [s]

dotConcat :: [Text] -> Text
dotConcat = Text.concat . (intersperse ".")

infixl 0 |>
(|>) :: a -> (a -> b) -> b
x |> f = f x

-- This function gets used each time we start printing a new block statement.
-- It decides what extra imports to introduce (returning the full new set), and 
-- determines some pretty-printed lines that looks like
--    use A x
--    use B y
-- providing a `[Pretty ColorText] -> Pretty ColorText` that prepends those
-- lines to the list of lines provided, and then concatenates them.
calcImports 
  :: (Var v, Ord v)
  => Imports 
  -> AnnotatedTerm3 v PrintAnnotation 
  -> (Imports, [Pretty ColorText] -> Pretty ColorText)
calcImports im tm = (im', render $ getUses result)
  where 
    -- The guts of this function is a pipeline of transformations and filters, starting from the
    -- PrintAnnotation we built up in printAnnotate.  
    -- In `result`, the Name matches Prefix ++ Suffix; and the Int is the number of usages in this scope. 
    -- `result` lists all the names we're going to import, and what Prefix we'll use for each.
    result :: Map Name (Prefix, Suffix, Int)
    result =    usages' 
             |> uniqueness
             |> enoughUsages
             |> groupAndCountLength
             |> longestPrefix
             |> avoidRepeatsAndClashes
             |> narrowestPossible
    usages' :: Map Suffix (Map Prefix Int)
    usages' = usages $ annotation tm
    -- Keep only names P.S where there is no other Q with Q.S also used in this scope.
    uniqueness :: Map Suffix (Map Prefix Int) -> Map Suffix (Prefix, Int)
    uniqueness m = m |> Map.filter (\ps -> (Map.size ps) == 1)
                     |> Map.map (\ps -> head $ Map.toList ps)
    -- Keep only names where the number of usages in this scope 
    --   - is > 1, or
    --   - is 1, and S is an infix operator.
    -- Also drop names with an empty prefix.
    enoughUsages :: Map Suffix (Prefix, Int) -> Map Suffix (Prefix, Int)
    enoughUsages m = (Map.keys m) |> filter (\s -> let (p, i) = fromJust $ Map.lookup s m
                                                   in (i > 1 || isRight (symbolyId (unpack s))) &&
                                                      (length p > 0))
                                  |> map (\s -> (s, fromJust $ Map.lookup s m))
                                  |> Map.fromList
    -- Group by `Prefix ++ Suffix`, and then by `length Prefix`
    groupAndCountLength :: Map Suffix (Prefix, Int) -> Map (Name, Int) (Prefix, Suffix, Int)
    groupAndCountLength m = Map.toList m |> map (\(s, (p, i)) -> let n = joinName p s
                                                                     l = length p 
                                                                 in ((n, l), (p, s, i)))
                                         |> Map.fromList
    -- For each k1, choose the v with the largest k2.    
    longestPrefix :: (Ord k1, Ord k2) => Map (k1, k2) v -> Map k1 v
    longestPrefix m = let k1s = Set.map fst $ Map.keysSet m
                          k2s = k1s |> Map.fromSet (\k1' -> Map.keysSet m 
                                                              |> Set.filter (\(k1, _) -> k1 == k1')
                                                              |> Set.map snd)
                          maxk2s = Map.map maximum k2s
                      in Map.mapWithKey (\k1 k2 -> fromJust $ Map.lookup (k1, k2) m) maxk2s
    -- Don't do another `use` for a name for which we've already done one, unless the
    -- new suffix is shorter.
    avoidRepeatsAndClashes :: Map Name (Prefix, Suffix, Int) -> Map Name (Prefix, Suffix, Int)
    avoidRepeatsAndClashes = Map.filterWithKey $ 
                               \n (_, s', _) -> case Map.lookup n im of
                                 Just s  -> (Text.length s') < (Text.length s)
                                 Nothing -> True
    -- Is there a strictly smaller block term underneath this one, containing all the usages
    -- of some of the names?  Skip omitting `use` statements for those, so we can do it 
    -- further down, closer to the use sites.
    narrowestPossible :: Map Name (Prefix, Suffix, Int) -> Map Name (Prefix, Suffix, Int)
    narrowestPossible m = m |> Map.filter (\(p, s, i) -> not $ allInSubBlock tm p s i)
    -- `union` is left-biased, so this can replace existing imports.                      
    im' = getImportMapAdditions result `Map.union` im
    getImportMapAdditions :: Map Name (Prefix, Suffix, Int) -> Map Name Suffix
    getImportMapAdditions = Map.map (\(_, s, _) -> s)
    getUses :: Map Name (Prefix, Suffix, Int) -> Map Prefix (Set Suffix)
    getUses m = Map.elems m |> map (\(p, s, _) -> (p, Set.singleton s))
                            |> Map.fromListWith Set.union
    render :: Map Prefix (Set Suffix) -> [Pretty ColorText] -> Pretty ColorText
    render m rest = let uses = Map.mapWithKey (\p ss -> l"use " <> 
                                   intercalateMap (l".") (l . unpack) p <> l" " <>
                                   intercalateMap (l" ") (l . unpack) (Set.toList ss)) m
                                 |> Map.toList
                                 |> map snd
                    in PP.lines (uses ++ rest)

-- Given a block term and a name (Prefix, Suffix) of interest, is there a strictly smaller
-- block term within it, containing all usages of that name?  
-- Cut out the occurrences of "const id $" to get tracing.
allInSubBlock :: (Var v, Ord v) => AnnotatedTerm3 v PrintAnnotation -> Prefix -> Suffix -> Int -> Bool
allInSubBlock tm p s i = let found = concat $ ABT.find finder tm 
                             result = any (/= tm) $ found
                             tr = const id $ trace ("\nallInSubBlock(" ++ show p ++ ", " ++ 
                                                    show s ++ ", " ++ show i ++ "): returns " ++ 
                                                    show result ++ "\nInput:\n" ++ show tm ++ 
                                                    "\nFound: \n" ++ show found ++ "\n\n")
                         in tr result where 
  getUsages t =    annotation t
                |> usages
                |> Map.lookup s
                |> fmap (Map.lookup p)
                |> join
                |> fromMaybe 0
  finder t = let result = let i' = getUsages t
                          in if i' < i 
                             then ABT.Prune 
                             else 
                               let found = filter hit $ immediateChildBlockTerms t
                               in if (i' == i) && (not $ null found)
                                  then ABT.Found found
                                  else ABT.Continue
                 children = concat (map (\t -> "child: " ++ show t ++ "\n") $ immediateChildBlockTerms t)
                 tr = const id $ trace ("\nfinder: returns " ++ show result ++ 
                                        "\n  children:" ++ children ++ 
                                        "\n  input: \n" ++ show t ++ "\n\n")
             in tr $ result
  hit t = (getUsages t) == i

-- Return any blockterms at or immediately under this term.  Has to match the places in the
-- syntax that get a call to `calcImports` in `pretty`.
immediateChildBlockTerms :: (Var vt, Var v) => AnnotatedTerm2 vt at ap v a -> [AnnotatedTerm2 vt at ap v a]
immediateChildBlockTerms = \case
    Handle' _ body -> [body]
    If' cond t f -> [cond, t, f]
    tm@(LetRecNamed' bs _) -> [tm] ++ (concat $ map doLet bs)
    tm@(Lets' bs _)        -> [tm] ++ (concat $ map doLet ((map (\(_, v, binding) -> (v, binding)) bs)))
    Match' _ branches -> concat $ map doCase branches
    _ -> []
  where
    doCase (MatchCase _ _ (AbsN' _ body)) = [body]
    doCase _ = error "bad match" []
    doLet (v, Ann' tm _) = doLet (v, tm)
    doLet (v, LamsNamedOpt' _ body) = if isBlank $ Var.nameStr v
                                      then []
                                      else [body]
    doLet t = error (show t) []

-- TODO testing of: 
-- - all use sites of elideFQN, var, ref, con, rq, def (inf and pref)
-- - patterns, types, namespaces
-- - really right to apply this to vars?
-- - symbolic names, see other TODO
-- ...

-- "use A.x has no effect but silently succeeds"

{-

use statements not taking effect on types?

expected:
let
  a =
    use A TT
    b : TT -> TT
    b = id
    foo
  bar
actual:
let
  a =
    b : TT -> TT
    b = id
    foo
  bar
show(input)  : Cycle (a. (let rec[Cycle (b. (let rec[Var id:Var TT -> Var TT] in Var foo))] in Var bar))



raise issue round if/handle/case parens



     foo p q r = if p 
                 then Util.bar q
                 else Util.bar r
-}<|MERGE_RESOLUTION|>--- conflicted
+++ resolved
@@ -1,880 +1,875 @@
-{-# LANGUAGE PatternSynonyms #-}
-{-# LANGUAGE FlexibleContexts #-}
-{-# LANGUAGE OverloadedStrings #-}
-{-# LANGUAGE ScopedTypeVariables #-}
-
-module Unison.TermPrinter where
-
-import           Control.Monad                  ( join )
-import           Data.List
-import           Data.List.Extra                ( dropEnd )
-import           Data.Either                    ( isRight )
-import           Data.Foldable                  ( fold
-                                                )
-import           Data.Map                       ( Map )
-import qualified Data.Map                      as Map
-import           Data.Maybe                     ( fromMaybe
-                                                , isJust
-                                                , fromJust
-                                                )
-import           Data.Set                       ( Set )
-import qualified Data.Set                      as Set
-import           Data.String                    ( IsString, fromString )
-import           Data.Text                      ( Text, splitOn, unpack )
-import qualified Data.Text                     as Text
-import           Data.Vector                    ( )
-import           Text.Read                      ( readMaybe )
-import           Unison.ABT                     ( pattern AbsN', reannotateUp, annotation ) 
-import qualified Unison.ABT                    as ABT
-import qualified Unison.Blank                  as Blank
-import qualified Unison.HashQualified          as HQ
-import           Unison.Lexer                   ( symbolyId )
-import           Unison.Name                    ( Name )
-import qualified Unison.Name                   as Name
-import           Unison.NamePrinter             ( prettyHashQualified, prettyHashQualified' )
-import qualified Unison.Pattern                as Pattern
-import           Unison.PatternP                ( Pattern )
-import qualified Unison.PatternP               as PatternP
-import qualified Unison.Referent               as Referent
-import           Unison.Term
-import           Debug.Trace                    ( trace )
-import           Unison.Type                    ( AnnotatedType )
-import qualified Unison.Type                   as Type
-import qualified Unison.TypePrinter            as TypePrinter
-import           Unison.Var                     ( Var )
-import qualified Unison.Var                    as Var
-import           Unison.Util.Monoid             ( intercalateMap )
-import qualified Unison.Util.Pretty             as PP
-import           Unison.Util.Pretty             ( Pretty, ColorText )
-import           Unison.PrettyPrintEnv          ( PrettyPrintEnv, Suffix, Prefix, Imports, elideFQN )
-import qualified Unison.PrettyPrintEnv         as PrettyPrintEnv
-import qualified Unison.DataDeclaration        as DD
-import Unison.DataDeclaration (pattern TuplePattern, pattern TupleTerm')
-
--- Information about the context in which a term appears, which affects how the
--- term should be rendered.
-data AmbientContext = AmbientContext
-  {
-    -- The operator precedence of the enclosing context (a number from 0 to 11,
-    -- or -1 to render without outer parentheses unconditionally).
-    -- Function application has precedence 10.
-    precedence :: Int
-  , blockContext :: BlockContext
-  , infixContext :: InfixContext
-  , imports :: Imports
-  }
-
--- Description of the position of this ABT node, when viewed in the
--- surface syntax.
-data BlockContext
-  -- This ABT node is at the top level of a TermParser.block.
-  = Block
-  | Normal
-  deriving (Eq)
-
-data InfixContext
-  -- This ABT node is an infix operator being used in infix position.
-  = Infix
-  | NonInfix
-  deriving (Eq)
-
-{- Explanation of precedence handling
-
-   We illustrate precedence rules as follows.
-
-     >=10
-       10f 10x
-
-   This example shows that a function application f x is enclosed in
-   parentheses whenever the ambient precedence around it is >= 10, and that
-   when printing its two components, an ambient precedence of 10 is used in
-   both places.
-
-   The pretty-printer uses the following rules for printing terms.
-
-     >=12
-       let x = (-1)y
-         1z
-
-     >=11
-       ! 11x
-       ' 11x
-       11x ?
-
-     >=10
-       10f 10x 10y ...
-
-     >=3
-       x -> 2y
-       3x + 3y + ... 3z
-
-     >=2
-       if 2a then 2b else 2c
-       handle 2h in 2b
-       case 2x of
-         a | 2g -> 0b
-
-     >=0
-       10a : 0Int
-
-
-   And the following for patterns.
-
-     >=11
-       x@11p
-
-     >=10
-       Con 10p 10q ...
-
-     -- never any external parens added around the following
-       { p }
-       { Eff 10p 10q ... -> 0k }
-
--}
-
-prettyTop :: Var v => PrettyPrintEnv -> AnnotatedTerm v a -> Pretty ColorText
-prettyTop env tm = pretty env (ac (-1) Normal Map.empty) (printAnnotate env tm)
-
-pretty
-  :: Var v
-  => PrettyPrintEnv
-  -> AmbientContext
-  -> AnnotatedTerm3 v PrintAnnotation
-  -> Pretty ColorText
-pretty n AmbientContext { precedence = p, blockContext = bc, infixContext = ic, imports = im} term
-  = specialCases term $ \case
-<<<<<<< HEAD
-    Var' v -> parenIfInfix name ic . prettyHashQualified $ elideFQN im name
-      where name = HQ.fromVar v
-    Ref' r -> parenIfInfix name ic . prettyHashQualified' $ elideFQN im name
-=======
-    Var' v -> parenIfInfix name ic . prettyHashQualified $ name
-      -- OK since all term vars are user specified, any freshening was just added during typechecking
-      where name = HQ.fromVar (Var.reset v)
-    Ref' r -> parenIfInfix name ic . prettyHashQualified' $ name
->>>>>>> 858a8df6
-      where name = PrettyPrintEnv.termName n (Referent.Ref r)
-    Ann' tm t ->
-      paren (p >= 0)
-        $  pretty n (ac 10 Normal im) tm
-        <> PP.hang " :" (TypePrinter.pretty n im 0 t)
-    Int'     i  -> (if i >= 0 then l "+" else mempty) <> (l $ show i)
-    Nat'     u  -> l $ show u
-    Float'   f  -> l $ show f
-    -- TODO How to handle Infinity, -Infinity and NaN?  Parser cannot parse
-    --      them.  Haskell doesn't have literals for them either.  Is this
-    --      function only required to operate on terms produced by the parser?
-    --      In which case the code is fine as it stands.  If it can somehow run
-    --      on values produced by execution (or, one day, on terms produced by
-    --      metaprograms), then it needs to be able to print them (and then the
-    --      parser ought to be able to parse them, to maintain symmetry.)
-    Boolean' b  -> if b then l "true" else l "false"
-    Text'    s  -> l $ show s
-    Blank'   id -> l "_" <> (l $ fromMaybe "" (Blank.nameb id))
-    Constructor' ref i ->
-      prettyHashQualified $ elideFQN im $ PrettyPrintEnv.termName n (Referent.Con ref i)
-    Request' ref i ->
-      prettyHashQualified $ elideFQN im $ PrettyPrintEnv.termName n (Referent.Con ref i)
-    Handle' h body -> let (im', uses) = calcImports im body in
-      paren (p >= 2)
-        $ ("handle" `PP.hang` pretty n (ac 2 Normal im) h)
-        <> PP.softbreak
-        <> ("in" `PP.hang` (uses $ [pretty n (ac 2 Block im') body]))
-    App' x (Constructor' DD.UnitRef 0) ->
-      paren (p >= 11) $ l "!" <> pretty n (ac 11 Normal im) x
-    AskInfo' x -> paren (p >= 11) $ pretty n (ac 11 Normal im) x <> l "?"
-    LamNamed' v x | (Var.name v) == "()" ->
-      paren (p >= 11) $ l "'" <> pretty n (ac 11 Normal im) x
-    Sequence' xs -> PP.group $
-      "[" <> optSpace
-          <> intercalateMap ("," <> PP.softbreak <> optSpace <> optSpace)
-                            (pretty n (ac 0 Normal im))
-                            xs
-          <> optSpace <> "]"
-      where optSpace = PP.orElse "" " "
-    If' cond t f -> paren (p >= 2) $
-      if height > 0 then PP.lines [
-        "if " <> pcond <> (" then") `PP.hang` pt,
-        "else" `PP.hang` pf
-       ]
-      else PP.spaced [
-        "if" `PP.hang` pcond <> (" then" `PP.hang` pt),
-        "else" `PP.hang` pf
-       ]
-     where
-       height = PP.preferredHeight pt `max` PP.preferredHeight pf
-       pcond  = branch cond
-       pt     = branch t
-       pf     = branch f
-       branch tm = let (im', uses) = calcImports im tm
-                   in uses $ [pretty n (ac 2 Block im') tm]
-    And' x y ->
-      paren (p >= 10) $ PP.spaced [
-        "and", pretty n (ac 10 Normal im) x,
-               pretty n (ac 10 Normal im) y
-      ]
-    Or' x y ->
-      paren (p >= 10) $ PP.spaced [
-        "or", pretty n (ac 10 Normal im) x,
-              pretty n (ac 10 Normal im) y
-      ]
-    LetRecNamed' bs e -> printLet bc bs e im' uses
-    Lets' bs e -> printLet bc (map (\(_, v, binding) -> (v, binding)) bs) e im' uses
-    Match' scrutinee branches -> paren (p >= 2) $
-      ("case " <> pretty n (ac 2 Normal im) scrutinee <> " of") `PP.hang` bs
-      where bs = PP.lines (map printCase branches)
-    t -> l "error: " <> l (show t)
- where
-  specialCases term go = case (term, binaryOpsPred) of
-    (TupleTerm' [x], _) ->
-      paren (p >= 10) $ "Pair" `PP.hang`
-        PP.spaced [pretty n (ac 10 Normal im) x, "()" ]
-    (TupleTerm' xs, _) -> paren True $ commaList xs
-    BinaryAppsPred' apps lastArg -> paren (p >= 3) $
-      binaryApps apps (pretty n (ac 3 Normal im) lastArg)
-    _ -> case (term, nonForcePred) of
-      AppsPred' f args | not $ isVarKindInfo f ->
-        paren (p >= 10) $ pretty n (ac 10 Normal im) f `PP.hang`
-          PP.spacedMap (pretty n (ac 10 Normal im)) args
-      _ -> case (term, nonUnitArgPred) of
-        LamsNamedPred' vs body ->
-          paren (p >= 3) $
-            PP.group (varList vs <> " ->") `PP.hang` pretty n (ac 2 Block im) body
-        _ -> go term
-
-  sepList sep xs = sepList' (pretty n (ac 0 Normal im)) sep xs
-  sepList' f sep xs = fold $ intersperse sep (map f xs)
-  varList vs = sepList' (PP.text . Var.name) PP.softbreak vs
-  commaList = sepList ("," <> PP.softbreak)
-
-  printLet :: Var v 
-           => BlockContext 
-           -> [(v, AnnotatedTerm3 v PrintAnnotation)] 
-           -> AnnotatedTerm3 v PrintAnnotation 
-           -> Imports 
-           -> ([Pretty ColorText] -> Pretty ColorText)
-           -> Pretty ColorText
-  printLet sc bs e im' uses =
-    paren ((sc /= Block) && p >= 12)
-      $  letIntro
-      $  (uses [(PP.lines (map printBinding bs ++
-                            [PP.group $ pretty n (ac 0 Normal im') e]))])
-   where
-    printBinding (v, binding) = if isBlank $ Var.nameStr v
-      then pretty n (ac (-1) Normal im') binding
-      else prettyBinding2 n (ac (-1) Normal im') (HQ.fromVar v) binding
-    letIntro = case sc of
-      Block  -> id
-      Normal -> \x -> "let" `PP.hang` x
-    
-  printCase :: Var v => MatchCase () (AnnotatedTerm3 v PrintAnnotation) -> Pretty ColorText
-  printCase (MatchCase pat guard (AbsN' vs body)) =
-    PP.group $ lhs `PP.hang` (uses [pretty n (ac 0 Block im') body])
-    where
-    lhs = PP.group (fst (prettyPattern n (ac 0 Block im) (-1) vs pat) <> " ")
-       <> printGuard guard
-       <> "->"
-    printGuard (Just g) = PP.group $ PP.spaced ["|", pretty n (ac 2 Normal im) g, ""]
-    printGuard Nothing  = mempty
-    (im', uses) = calcImports im body
-  printCase _ = l "error"
-
-  -- This predicate controls which binary functions we render as infix
-  -- operators.  At the moment the policy is just to render symbolic
-  -- operators as infix - not 'wordy' function names.  So we produce
-  -- "x + y" and "foo x y" but not "x `foo` y".
-  binaryOpsPred :: Var v => AnnotatedTerm3 v PrintAnnotation -> Bool
-  binaryOpsPred = \case
-    Ref' r | isSymbolic (PrettyPrintEnv.termName n (Referent.Ref r)) -> True
-    Var' v | isSymbolic (HQ.fromVar v) -> True
-    _ -> False
-
-  nonForcePred :: AnnotatedTerm3 v PrintAnnotation -> Bool
-  nonForcePred = \case
-    Constructor' DD.UnitRef 0 -> False
-    _                           -> True
-
-  nonUnitArgPred :: Var v => v -> Bool
-  nonUnitArgPred v = (Var.name v) /= "()"
-
-  -- Render a binary infix operator sequence, like [(a2, f2), (a1, f1)],
-  -- meaning (a1 `f1` a2) `f2` (a3 rendered by the caller), producing
-  -- "a1 `f1` a2 `f2`".  Except the operators are all symbolic, so we won't
-  -- produce any backticks.  We build the result out from the right,
-  -- starting at `f2`.
-  binaryApps
-    :: Var v => [(AnnotatedTerm3 v PrintAnnotation, AnnotatedTerm3 v PrintAnnotation)]
-             -> Pretty ColorText
-             -> Pretty ColorText
-  binaryApps xs last = unbroken `PP.orElse` broken
-   -- todo: use `PP.column2` in the case where we need to break
-   where
-    unbroken = PP.spaced (ps ++ [last])
-    broken = PP.column2 (psCols $ [""] ++ ps ++ [last])
-    psCols ps = case take 2 ps of
-      [x,y] -> (x,y) : psCols (drop 2 ps)
-      [] -> []
-      _ -> error "??"
-    ps = join $ [r a f | (a, f) <- reverse xs ]
-    r a f = [pretty n (ac 3 Normal im) a,
-             pretty n (AmbientContext 10 Normal Infix im) f]
-
-  (im', uses) = calcImports im term
-
-pretty' ::
-  Var v => Maybe Int -> PrettyPrintEnv -> AnnotatedTerm v a -> ColorText
-pretty' (Just width) n t = PP.render width $ pretty n (ac (-1) Normal Map.empty) (printAnnotate n t)
-pretty' Nothing      n t = PP.renderUnbroken $ pretty n (ac (-1) Normal Map.empty) (printAnnotate n t)
-
-prettyPattern
-  :: forall v loc . Var v
-  => PrettyPrintEnv
-  -> AmbientContext
-  -> Int
-  -> [v]
-  -> Pattern loc
-  -> (Pretty ColorText, [v])
--- vs is the list of pattern variables used by the pattern, plus possibly a
--- tail of variables it doesn't use.  This tail is the second component of
--- the return value.
-prettyPattern n c@(AmbientContext { imports = im }) p vs patt = case patt of
-  PatternP.Unbound _   -> (l "_", vs)
-  PatternP.Var     _   -> let (v : tail_vs) = vs in (l $ Var.nameStr v, tail_vs)
-  PatternP.Boolean _ b -> (if b then l "true" else l "false", vs)
-  PatternP.Int     _ i -> ((if i >= 0 then l "+" else mempty) <> (l $ show i), vs)
-  PatternP.Nat     _ u -> (l $ show u, vs)
-  PatternP.Float   _ f -> (l $ show f, vs)
-  PatternP.Text    _ t -> (l $ show t, vs)
-  TuplePattern [pp] ->
-    let (printed, tail_vs) = prettyPattern n c 10 vs pp
-    in  ( paren (p >= 10) $ PP.sep " " ["Pair", printed, "()"]
-        , tail_vs )
-  TuplePattern pats ->
-    let (pats_printed, tail_vs) = patterns vs pats
-    in  (PP.parenthesizeCommas pats_printed, tail_vs)
-  PatternP.Constructor _ ref i [] ->
-    (prettyHashQualified $ elideFQN im (PrettyPrintEnv.patternName n ref i), vs)
-  PatternP.Constructor _ ref i pats ->
-    let (pats_printed, tail_vs) = patternsSep PP.softbreak vs pats
-    in  ( paren (p >= 10)
-          $ prettyHashQualified (elideFQN im (PrettyPrintEnv.patternName n ref i))
-            `PP.hang` pats_printed
-        , tail_vs)
-  PatternP.As _ pat ->
-    let (v : tail_vs)            = vs
-        (printed, eventual_tail) = prettyPattern n c 11 tail_vs pat
-    in  (paren (p >= 11) $ ((l $ Var.nameStr v) <> l "@" <> printed), eventual_tail)
-  PatternP.EffectPure _ pat ->
-    let (printed, eventual_tail) = prettyPattern n c (-1) vs pat
-    in  (PP.sep " " ["{", printed, "}"], eventual_tail)
-  PatternP.EffectBind _ ref i pats k_pat ->
-    let (pats_printed , tail_vs      ) = patternsSep PP.softbreak vs pats
-        (k_pat_printed, eventual_tail) = prettyPattern n c 0 tail_vs k_pat
-    in  ("{" <>
-          (PP.sep " " . PP.nonEmpty $ [
-            prettyHashQualified $ elideFQN im (PrettyPrintEnv.patternName n ref i),
-            pats_printed,
-            "->",
-            k_pat_printed]) <>
-         "}"
-        , eventual_tail)
-  Pattern.SequenceLiteral _ pats ->
-    let (pats_printed, tail_vs) = patternsSep ", " vs pats
-    in  ("[" <> pats_printed <> "]", tail_vs)
-  Pattern.SequenceOp _ l op r ->
-    let (pl, lvs) = prettyPattern n p vs l
-        (pr, rvs) = prettyPattern n (p + 1) lvs r
-        f i s = (paren (p >= i) (pl <> " " <> s <> " " <> pr), rvs)
-    in case op of
-      Pattern.Cons -> f 9 "+:"
-      Pattern.Snoc -> f 9 ":+"
-      Pattern.Concat -> f 9 "++"
-      _ -> error "not possible"
-  t -> (l "error: " <> l (show t), vs)
- where
-  l :: IsString s => String -> s
-  l = fromString
-  patterns vs (pat : pats) =
-    let (printed     , tail_vs      ) = prettyPattern n c (-1) vs pat
-        (rest_printed, eventual_tail) = patterns tail_vs pats
-    in  (printed : rest_printed, eventual_tail)
-  patterns vs [] = ([], vs)
-  patternsSep sep vs pats = case patterns vs pats of
-    (printed, tail_vs) -> (PP.sep sep printed, tail_vs)
-
-{- Render a binding, producing output of the form
-
-foo : t -> u
-foo a = ...
-
-The first line is only output if the term has a type annotation as the
-outermost constructor.
-
-Binary functions with symbolic names are output infix, as follows:
-
-(+) : t -> t -> t
-a + b = ...
-
--}
-prettyBinding ::
-  Var v => PrettyPrintEnv -> HQ.HashQualified -> AnnotatedTerm2 v at ap v a -> Pretty ColorText
-prettyBinding n = prettyBinding2 n (ac (-1) Block Map.empty)
-
-prettyBinding2 ::
-  Var v => PrettyPrintEnv -> AmbientContext -> HQ.HashQualified -> AnnotatedTerm2 v at ap v a -> Pretty ColorText
-prettyBinding2 env AmbientContext { imports = im } v term = go (symbolic && isBinary term) term where
-  go infix' = \case
-    Ann' tm tp -> PP.lines [
-      PP.group (renderName v <> PP.hang " :" (TypePrinter.pretty env im (-1) tp)),
-      PP.group (prettyBinding env v tm) ]
-    LamsNamedOpt' vs body -> 
-      let 
-        (im', uses) = calcImports im body'
-        -- In the case where we're being called from inside `pretty`, this call to 
-        -- printAnnotate is unfortunately repeating work we've already done.
-        body' = printAnnotate env body 
-      in PP.group $
-        PP.group (defnLhs v vs <> " =") `PP.hang`
-        (uses [pretty env (ac (-1) Block im') body'])
-    t -> l "error: " <> l (show t)
-   where
-    defnLhs v vs = if infix'
-      then case vs of
-        x : y : _ ->
-          PP.sep " " [PP.text (Var.name x),
-                      prettyHashQualified $ elideFQN im v,
-                      PP.text (Var.name y)]
-        _ -> l "error"
-      else if null vs then renderName v
-      else renderName v `PP.hang` args vs
-    args vs = PP.spacedMap (PP.text . Var.name) vs
-    renderName n = parenIfInfix n NonInfix $ prettyHashQualified $ elideFQN im n
-  symbolic = isSymbolic v
-  isBinary = \case
-    Ann'          tm _ -> isBinary tm
-    LamsNamedOpt' vs _ -> length vs == 2
-    _                  -> False -- unhittable
-
-prettyBinding'
-  :: Var v => Int -> PrettyPrintEnv -> HQ.HashQualified -> AnnotatedTerm v a -> ColorText
-prettyBinding' width n v t = PP.render width $ prettyBinding n v t
-
-paren :: IsString s => Bool -> Pretty s -> Pretty s
-paren True  s = PP.group $ "(" <> s <> ")"
-paren False s = PP.group s
-
-parenIfInfix
-  :: IsString s => HQ.HashQualified -> InfixContext -> (Pretty s -> Pretty s)
-parenIfInfix name ic =
-  if isSymbolic name && ic == NonInfix then paren True else id
-
-l :: IsString s => String -> Pretty s
-l = fromString
-
--- b :: String -> Pretty String
--- b = Breakable
-
--- When we use imports in rendering (TODO), this will need revisiting, so that we can
--- render say 'foo.+ x y' as 
---   use foo (+)
---   x + y
--- symbolyId doesn't match 'foo.+', only '+'.
-isSymbolic :: HQ.HashQualified -> Bool
-isSymbolic (HQ.NameOnly name) = isSymbolic' name
-isSymbolic (HQ.HashQualified name _) = isSymbolic' name
-isSymbolic (HQ.HashOnly _) = False
-
-isSymbolic' :: Name -> Bool
-isSymbolic' name = case symbolyId . Name.toString $ name of
-  Right _ -> True
-  _       -> False
-
-isBlank :: String -> Bool
-isBlank ('_' : rest) | (isJust ((readMaybe rest) :: Maybe Int)) = True
-isBlank _ = False
-
-ac :: Int -> BlockContext -> Imports -> AmbientContext
-ac prec bc im = AmbientContext prec bc NonInfix im
-
-{- # FQN elision
-
-   The term pretty-printer inserts `use` statements in some circumstances, to
-   avoid the need for using fully-qualified names (FQNs) everywhere.  The 
-   following is an explanation and specification, as developed in issue #285.  
-  
-   As an example, instead of 
-  
-     foo p q r = if p 
-                 then Util.bar q
-                 else Util.bar r
-   
-   we actually output the following.
-   
-     foo p q r = use Util bar
-                 if p 
-                 then bar q
-                 else bar r
-  
-   Here, the `use` statement `use Util bar` has been inserted at the start of 
-   the block statement containing the `if`.  Within that scope, `Util.bar` can
-   be referred to just with `bar`.  We say `Util` is the prefix, and `bar` is 
-   the suffix.  
-  
-   When choosing where to place `use` statements, the pretty-printer tries to
-   - float them down, deeper into the syntax tree, to keep them visually close
-     to the use sites ('usages') of the names involved, but also tries to
-   - minimize the number of repetitions of `use` statements for the same names
-     by floating them up, towards the top of the syntax tree, so that one 
-     `use` statement takes effect over more name usages.
-  
-   It avoids producing output like the following.
-   
-     foo p q r = use My bar
-                 if p 
-                 then bar q
-                 else Your.bar r
-     
-   Here `My.bar` is imported with a `use` statement, but `Your.bar` is not.
-   We avoid this because it would be easy to misread `bar` as meaning 
-   `Your.bar`.  Instead both names are output fully qualified.
-  
-   This means that a `use` statement is only emitted for a name
-   when the suffix is unique, across all the names referenced in the scope of
-   the `use` statement.
-  
-   We don't emit a `use` statement for a name if it only occurs once within
-   the scope (unless it's an infix operator, since they look nicer without
-   a namespace qualifier.)
-  
-   The emitted code does not depend on Type-Driven Name Resolution (TDNR).
-   For example, we emit
-     foo = use Nat (+)
-           1 + 2
-   even though TDNR means that `foo = 1 + 2` would have had the same
-   meaning.  That avoids the reader having to run typechecker logic in their
-   head in order to know what functions are being called.  
-  
-   Multi-level name qualification is allowed - like `Foo.Bar.baz`.  The
-   pretty-printer tries to strip off as many sections of the prefix as 
-   possible, without causing a clash with other names.  If more sections
-   can be stripped off, further down the tree, then it does this too, taking
-   care to avoid emitting any `use` statements that never actually affect 
-   anything.  
-  
-   ## Specification
-  
-   We output a `use` statement for prefix P and suffix S at a given scope if
-     - the scope is a block statement (so the `use` is syntactically valid)
-     - the number of usages of the thing referred to by P.S within the scope
-       - is > 1, or
-       - is 1, and S is an infix operator
-     - [uniqueness] there is no other Q with Q.S used in that scope
-     - there is no longer prefix PP (and suffix s, with PP.s == P.S) which
-       satisfies uniqueness
-     - there is no block statement further down inside this one
-       which contains all of the usages.
-
-   Use statements in a block statement are sorted alphabetically by prefix.
-   Suffixes covered by a single use statement are sorted alphabetically.
-   Note that each `use` line cannot be line-broken.  Ideally they would
-   fit the available space by splitting into multiple separate `use` lines.
-  
-   ## Algorithm
-  
-   Bubbling up from the leaves of the syntax tree, we calculate for each
-   node, a `Map Suffix (Map Prefix Int)` (the 'usages map'), where the `Int`
-   is the number of usages of Prefix.Suffix at/under that node.  (Note that 
-   a usage of `A.B.c` corresponds to two entries in the outer map.)  See
-   `printAnnotate`.
-   
-   Once we have this decoration on all the terms, we start pretty-printing.
-   As we recurse back down through the tree, we keep a `Map Name Suffix` (the
-   'imports map'), to record the effect of all the `use` statements we've added 
-   in the nodes above.  When outputting names, we check this map to work out 
-   how to render them, using any suffix we find, or else falling back to the 
-   FQN.  At each block statement, each suffix in that term's usages map is a
-   candidate to be imported with a use statement, subject to the various 
-   rules in the specification.
-  
-   # Debugging
-  
-   Start by enabling the tracing in elideFQN in PrettyPrintEnv.hs.
-
-   There's also tracing in allInSubBlock to help when the narrowness check
-   is playing up.
-  
-   # Semantics of imports
-  
-   Here is some background on how imports work.  
-  
-   `use XYZ blah` brings `XYZ.blah` into scope, bound to the name `blah`. More 
-   generally, `use` is followed by a FQN prefix, then the local suffix. 
-   Concatenate the FQN prefix with the local suffix, with a dot between them,
-   and you get the FQN, which is bound to the name equal to the local suffix.
-  
-   `use XYZ blah qux` is equivalent to the two statements (and this 
-   generalizes for any N symbols):
-     use XYZ blah
-     use XYZ qux
-  
-   This syntax works the same even if XYZ or blah have dots in them, so:
-   `use Util.External My.Foo` brings `Util.External.My.Foo` into scope, bound 
-   to the name `My.Foo`.
-  
-   That's it. No wildcard imports, imports that do renaming, etc. We can 
-   consider adding some features like this later.
--}
-
-data PrintAnnotation = PrintAnnotation
-  {
-    -- For each suffix that appears in/under this term, the set of prefixes 
-    -- used with that suffix, and how many times each occurs.  
-    usages :: Map Suffix (Map Prefix Int)
-  } deriving (Show)
-
-instance Semigroup PrintAnnotation where
-  (PrintAnnotation { usages = a } ) <> (PrintAnnotation { usages = b } ) = 
-    PrintAnnotation { usages = Map.unionWith f a b } where
-      f a' b' = Map.unionWith (+) a' b'
-
-instance Monoid PrintAnnotation where
-  mempty = PrintAnnotation { usages = Map.empty }
-
-suffixCounterTerm :: Var v => PrettyPrintEnv -> AnnotatedTerm2 v at ap v a -> PrintAnnotation
-suffixCounterTerm n = \case
-    Var' v -> countHQ $ HQ.fromVar v
-    Ref' r -> countHQ $ PrettyPrintEnv.termName n (Referent.Ref r)
-    Constructor' r i -> countHQ $ PrettyPrintEnv.termName n (Referent.Con r i)
-    Request' r i -> countHQ $ PrettyPrintEnv.termName n (Referent.Con r i)
-    Ann' _ t -> countTypeUsages n t
-    Match' _ bs -> let pat (MatchCase p _ _) = p
-                   in foldMap ((countPatternUsages n) . pat) bs
-    _ -> mempty
-
-suffixCounterType :: Var v => PrettyPrintEnv -> AnnotatedType v a -> PrintAnnotation
-suffixCounterType n = \case
-    Type.Var' v -> countHQ $ HQ.fromVar v
-    Type.Ref' r -> countHQ $ PrettyPrintEnv.typeName n r
-    _ -> mempty
-
-printAnnotate :: (Var v, Ord v) => PrettyPrintEnv -> AnnotatedTerm2 v at ap v a -> AnnotatedTerm3 v PrintAnnotation
-printAnnotate n tm = fmap snd (go (reannotateUp (suffixCounterTerm n) tm)) where
-  go :: Ord v => AnnotatedTerm2 v at ap v b -> AnnotatedTerm2 v () () v b
-  go = extraMap' id (const ()) (const ())
-
-countTypeUsages :: (Var v, Ord v) => PrettyPrintEnv -> AnnotatedType v a -> PrintAnnotation
-countTypeUsages n t = snd $ annotation $ reannotateUp (suffixCounterType n) t 
-                      
-countPatternUsages :: PrettyPrintEnv -> Pattern loc -> PrintAnnotation
-countPatternUsages n p = Pattern.foldMap' f p where
-  f = \case 
-    Pattern.UnboundP _      -> mempty
-    Pattern.VarP _          -> mempty
-    Pattern.BooleanP _ _    -> mempty
-    Pattern.IntP _ _        -> mempty
-    Pattern.NatP _ _        -> mempty
-    Pattern.FloatP _ _      -> mempty
-    Pattern.TextP _ _       -> mempty
-    Pattern.AsP _ _         -> mempty
-    Pattern.EffectPureP _ _ -> mempty
-    Pattern.EffectBindP _ r i _ _ -> countHQ $ PrettyPrintEnv.patternName n r i
-    Pattern.ConstructorP _ r i _  -> countHQ $ PrettyPrintEnv.patternName n r i
-
-countHQ :: HQ.HashQualified -> PrintAnnotation
-countHQ hq = fold $ fmap countName (HQ.toName $ hq)
-
-countName :: Name -> PrintAnnotation
-countName n = let f = \(p, s) -> (s, Map.singleton p 1)
-              in PrintAnnotation { usages = Map.fromList $ map f $ splitName n}
-
-splitName :: Name -> [(Prefix, Suffix)]
-splitName n = let ns = splitOn "." (Name.toText n)
-              in dropEnd 1 ((inits ns) `zip` (map dotConcat $ tails ns))
--- > splitName "x" == [([], "x")]
--- > splitName "A.x" == [(["A"], "x")]
--- > splitName "A.B.x" == [(["A"], "B.x"), (["A.B"], "x")]
-
-joinName :: Prefix -> Suffix -> Name
-joinName p s = Name.unsafeFromText $ dotConcat $ p ++ [s]
-
-dotConcat :: [Text] -> Text
-dotConcat = Text.concat . (intersperse ".")
-
-infixl 0 |>
-(|>) :: a -> (a -> b) -> b
-x |> f = f x
-
--- This function gets used each time we start printing a new block statement.
--- It decides what extra imports to introduce (returning the full new set), and 
--- determines some pretty-printed lines that looks like
---    use A x
---    use B y
--- providing a `[Pretty ColorText] -> Pretty ColorText` that prepends those
--- lines to the list of lines provided, and then concatenates them.
-calcImports 
-  :: (Var v, Ord v)
-  => Imports 
-  -> AnnotatedTerm3 v PrintAnnotation 
-  -> (Imports, [Pretty ColorText] -> Pretty ColorText)
-calcImports im tm = (im', render $ getUses result)
-  where 
-    -- The guts of this function is a pipeline of transformations and filters, starting from the
-    -- PrintAnnotation we built up in printAnnotate.  
-    -- In `result`, the Name matches Prefix ++ Suffix; and the Int is the number of usages in this scope. 
-    -- `result` lists all the names we're going to import, and what Prefix we'll use for each.
-    result :: Map Name (Prefix, Suffix, Int)
-    result =    usages' 
-             |> uniqueness
-             |> enoughUsages
-             |> groupAndCountLength
-             |> longestPrefix
-             |> avoidRepeatsAndClashes
-             |> narrowestPossible
-    usages' :: Map Suffix (Map Prefix Int)
-    usages' = usages $ annotation tm
-    -- Keep only names P.S where there is no other Q with Q.S also used in this scope.
-    uniqueness :: Map Suffix (Map Prefix Int) -> Map Suffix (Prefix, Int)
-    uniqueness m = m |> Map.filter (\ps -> (Map.size ps) == 1)
-                     |> Map.map (\ps -> head $ Map.toList ps)
-    -- Keep only names where the number of usages in this scope 
-    --   - is > 1, or
-    --   - is 1, and S is an infix operator.
-    -- Also drop names with an empty prefix.
-    enoughUsages :: Map Suffix (Prefix, Int) -> Map Suffix (Prefix, Int)
-    enoughUsages m = (Map.keys m) |> filter (\s -> let (p, i) = fromJust $ Map.lookup s m
-                                                   in (i > 1 || isRight (symbolyId (unpack s))) &&
-                                                      (length p > 0))
-                                  |> map (\s -> (s, fromJust $ Map.lookup s m))
-                                  |> Map.fromList
-    -- Group by `Prefix ++ Suffix`, and then by `length Prefix`
-    groupAndCountLength :: Map Suffix (Prefix, Int) -> Map (Name, Int) (Prefix, Suffix, Int)
-    groupAndCountLength m = Map.toList m |> map (\(s, (p, i)) -> let n = joinName p s
-                                                                     l = length p 
-                                                                 in ((n, l), (p, s, i)))
-                                         |> Map.fromList
-    -- For each k1, choose the v with the largest k2.    
-    longestPrefix :: (Ord k1, Ord k2) => Map (k1, k2) v -> Map k1 v
-    longestPrefix m = let k1s = Set.map fst $ Map.keysSet m
-                          k2s = k1s |> Map.fromSet (\k1' -> Map.keysSet m 
-                                                              |> Set.filter (\(k1, _) -> k1 == k1')
-                                                              |> Set.map snd)
-                          maxk2s = Map.map maximum k2s
-                      in Map.mapWithKey (\k1 k2 -> fromJust $ Map.lookup (k1, k2) m) maxk2s
-    -- Don't do another `use` for a name for which we've already done one, unless the
-    -- new suffix is shorter.
-    avoidRepeatsAndClashes :: Map Name (Prefix, Suffix, Int) -> Map Name (Prefix, Suffix, Int)
-    avoidRepeatsAndClashes = Map.filterWithKey $ 
-                               \n (_, s', _) -> case Map.lookup n im of
-                                 Just s  -> (Text.length s') < (Text.length s)
-                                 Nothing -> True
-    -- Is there a strictly smaller block term underneath this one, containing all the usages
-    -- of some of the names?  Skip omitting `use` statements for those, so we can do it 
-    -- further down, closer to the use sites.
-    narrowestPossible :: Map Name (Prefix, Suffix, Int) -> Map Name (Prefix, Suffix, Int)
-    narrowestPossible m = m |> Map.filter (\(p, s, i) -> not $ allInSubBlock tm p s i)
-    -- `union` is left-biased, so this can replace existing imports.                      
-    im' = getImportMapAdditions result `Map.union` im
-    getImportMapAdditions :: Map Name (Prefix, Suffix, Int) -> Map Name Suffix
-    getImportMapAdditions = Map.map (\(_, s, _) -> s)
-    getUses :: Map Name (Prefix, Suffix, Int) -> Map Prefix (Set Suffix)
-    getUses m = Map.elems m |> map (\(p, s, _) -> (p, Set.singleton s))
-                            |> Map.fromListWith Set.union
-    render :: Map Prefix (Set Suffix) -> [Pretty ColorText] -> Pretty ColorText
-    render m rest = let uses = Map.mapWithKey (\p ss -> l"use " <> 
-                                   intercalateMap (l".") (l . unpack) p <> l" " <>
-                                   intercalateMap (l" ") (l . unpack) (Set.toList ss)) m
-                                 |> Map.toList
-                                 |> map snd
-                    in PP.lines (uses ++ rest)
-
--- Given a block term and a name (Prefix, Suffix) of interest, is there a strictly smaller
--- block term within it, containing all usages of that name?  
--- Cut out the occurrences of "const id $" to get tracing.
-allInSubBlock :: (Var v, Ord v) => AnnotatedTerm3 v PrintAnnotation -> Prefix -> Suffix -> Int -> Bool
-allInSubBlock tm p s i = let found = concat $ ABT.find finder tm 
-                             result = any (/= tm) $ found
-                             tr = const id $ trace ("\nallInSubBlock(" ++ show p ++ ", " ++ 
-                                                    show s ++ ", " ++ show i ++ "): returns " ++ 
-                                                    show result ++ "\nInput:\n" ++ show tm ++ 
-                                                    "\nFound: \n" ++ show found ++ "\n\n")
-                         in tr result where 
-  getUsages t =    annotation t
-                |> usages
-                |> Map.lookup s
-                |> fmap (Map.lookup p)
-                |> join
-                |> fromMaybe 0
-  finder t = let result = let i' = getUsages t
-                          in if i' < i 
-                             then ABT.Prune 
-                             else 
-                               let found = filter hit $ immediateChildBlockTerms t
-                               in if (i' == i) && (not $ null found)
-                                  then ABT.Found found
-                                  else ABT.Continue
-                 children = concat (map (\t -> "child: " ++ show t ++ "\n") $ immediateChildBlockTerms t)
-                 tr = const id $ trace ("\nfinder: returns " ++ show result ++ 
-                                        "\n  children:" ++ children ++ 
-                                        "\n  input: \n" ++ show t ++ "\n\n")
-             in tr $ result
-  hit t = (getUsages t) == i
-
--- Return any blockterms at or immediately under this term.  Has to match the places in the
--- syntax that get a call to `calcImports` in `pretty`.
-immediateChildBlockTerms :: (Var vt, Var v) => AnnotatedTerm2 vt at ap v a -> [AnnotatedTerm2 vt at ap v a]
-immediateChildBlockTerms = \case
-    Handle' _ body -> [body]
-    If' cond t f -> [cond, t, f]
-    tm@(LetRecNamed' bs _) -> [tm] ++ (concat $ map doLet bs)
-    tm@(Lets' bs _)        -> [tm] ++ (concat $ map doLet ((map (\(_, v, binding) -> (v, binding)) bs)))
-    Match' _ branches -> concat $ map doCase branches
-    _ -> []
-  where
-    doCase (MatchCase _ _ (AbsN' _ body)) = [body]
-    doCase _ = error "bad match" []
-    doLet (v, Ann' tm _) = doLet (v, tm)
-    doLet (v, LamsNamedOpt' _ body) = if isBlank $ Var.nameStr v
-                                      then []
-                                      else [body]
-    doLet t = error (show t) []
-
--- TODO testing of: 
--- - all use sites of elideFQN, var, ref, con, rq, def (inf and pref)
--- - patterns, types, namespaces
--- - really right to apply this to vars?
--- - symbolic names, see other TODO
--- ...
-
--- "use A.x has no effect but silently succeeds"
-
-{-
-
-use statements not taking effect on types?
-
-expected:
-let
-  a =
-    use A TT
-    b : TT -> TT
-    b = id
-    foo
-  bar
-actual:
-let
-  a =
-    b : TT -> TT
-    b = id
-    foo
-  bar
-show(input)  : Cycle (a. (let rec[Cycle (b. (let rec[Var id:Var TT -> Var TT] in Var foo))] in Var bar))
-
-
-
-raise issue round if/handle/case parens
-
-
-
-     foo p q r = if p 
-                 then Util.bar q
-                 else Util.bar r
+{-# LANGUAGE PatternSynonyms #-}
+{-# LANGUAGE FlexibleContexts #-}
+{-# LANGUAGE OverloadedStrings #-}
+{-# LANGUAGE ScopedTypeVariables #-}
+
+module Unison.TermPrinter where
+
+import           Control.Monad                  ( join )
+import           Data.List
+import           Data.List.Extra                ( dropEnd )
+import           Data.Either                    ( isRight )
+import           Data.Foldable                  ( fold
+                                                )
+import           Data.Map                       ( Map )
+import qualified Data.Map                      as Map
+import           Data.Maybe                     ( fromMaybe
+                                                , isJust
+                                                , fromJust
+                                                )
+import           Data.Set                       ( Set )
+import qualified Data.Set                      as Set
+import           Data.String                    ( IsString, fromString )
+import           Data.Text                      ( Text, splitOn, unpack )
+import qualified Data.Text                     as Text
+import           Data.Vector                    ( )
+import           Text.Read                      ( readMaybe )
+import           Unison.ABT                     ( pattern AbsN', reannotateUp, annotation ) 
+import qualified Unison.ABT                    as ABT
+import qualified Unison.Blank                  as Blank
+import qualified Unison.HashQualified          as HQ
+import           Unison.Lexer                   ( symbolyId )
+import           Unison.Name                    ( Name )
+import qualified Unison.Name                   as Name
+import           Unison.NamePrinter             ( prettyHashQualified, prettyHashQualified' )
+import qualified Unison.Pattern                as Pattern
+import           Unison.PatternP                ( Pattern )
+import qualified Unison.PatternP               as PatternP
+import qualified Unison.Referent               as Referent
+import           Unison.Term
+import           Debug.Trace                    ( trace )
+import           Unison.Type                    ( AnnotatedType )
+import qualified Unison.Type                   as Type
+import qualified Unison.TypePrinter            as TypePrinter
+import           Unison.Var                     ( Var )
+import qualified Unison.Var                    as Var
+import           Unison.Util.Monoid             ( intercalateMap )
+import qualified Unison.Util.Pretty             as PP
+import           Unison.Util.Pretty             ( Pretty, ColorText )
+import           Unison.PrettyPrintEnv          ( PrettyPrintEnv, Suffix, Prefix, Imports, elideFQN )
+import qualified Unison.PrettyPrintEnv         as PrettyPrintEnv
+import qualified Unison.DataDeclaration        as DD
+import Unison.DataDeclaration (pattern TuplePattern, pattern TupleTerm')
+
+-- Information about the context in which a term appears, which affects how the
+-- term should be rendered.
+data AmbientContext = AmbientContext
+  {
+    -- The operator precedence of the enclosing context (a number from 0 to 11,
+    -- or -1 to render without outer parentheses unconditionally).
+    -- Function application has precedence 10.
+    precedence :: Int
+  , blockContext :: BlockContext
+  , infixContext :: InfixContext
+  , imports :: Imports
+  }
+
+-- Description of the position of this ABT node, when viewed in the
+-- surface syntax.
+data BlockContext
+  -- This ABT node is at the top level of a TermParser.block.
+  = Block
+  | Normal
+  deriving (Eq)
+
+data InfixContext
+  -- This ABT node is an infix operator being used in infix position.
+  = Infix
+  | NonInfix
+  deriving (Eq)
+
+{- Explanation of precedence handling
+
+   We illustrate precedence rules as follows.
+
+     >=10
+       10f 10x
+
+   This example shows that a function application f x is enclosed in
+   parentheses whenever the ambient precedence around it is >= 10, and that
+   when printing its two components, an ambient precedence of 10 is used in
+   both places.
+
+   The pretty-printer uses the following rules for printing terms.
+
+     >=12
+       let x = (-1)y
+         1z
+
+     >=11
+       ! 11x
+       ' 11x
+       11x ?
+
+     >=10
+       10f 10x 10y ...
+
+     >=3
+       x -> 2y
+       3x + 3y + ... 3z
+
+     >=2
+       if 2a then 2b else 2c
+       handle 2h in 2b
+       case 2x of
+         a | 2g -> 0b
+
+     >=0
+       10a : 0Int
+
+
+   And the following for patterns.
+
+     >=11
+       x@11p
+
+     >=10
+       Con 10p 10q ...
+
+     -- never any external parens added around the following
+       { p }
+       { Eff 10p 10q ... -> 0k }
+
+-}
+
+prettyTop :: Var v => PrettyPrintEnv -> AnnotatedTerm v a -> Pretty ColorText
+prettyTop env tm = pretty env (ac (-1) Normal Map.empty) (printAnnotate env tm)
+
+pretty
+  :: Var v
+  => PrettyPrintEnv
+  -> AmbientContext
+  -> AnnotatedTerm3 v PrintAnnotation
+  -> Pretty ColorText
+pretty n AmbientContext { precedence = p, blockContext = bc, infixContext = ic, imports = im} term
+  = specialCases term $ \case
+    Var' v -> parenIfInfix name ic . prettyHashQualified $ elideFQN im name
+      -- OK since all term vars are user specified, any freshening was just added during typechecking
+      where name = HQ.fromVar (Var.reset v)
+    Ref' r -> parenIfInfix name ic . prettyHashQualified' $ elideFQN im name
+      where name = PrettyPrintEnv.termName n (Referent.Ref r)
+    Ann' tm t ->
+      paren (p >= 0)
+        $  pretty n (ac 10 Normal im) tm
+        <> PP.hang " :" (TypePrinter.pretty n im 0 t)
+    Int'     i  -> (if i >= 0 then l "+" else mempty) <> (l $ show i)
+    Nat'     u  -> l $ show u
+    Float'   f  -> l $ show f
+    -- TODO How to handle Infinity, -Infinity and NaN?  Parser cannot parse
+    --      them.  Haskell doesn't have literals for them either.  Is this
+    --      function only required to operate on terms produced by the parser?
+    --      In which case the code is fine as it stands.  If it can somehow run
+    --      on values produced by execution (or, one day, on terms produced by
+    --      metaprograms), then it needs to be able to print them (and then the
+    --      parser ought to be able to parse them, to maintain symmetry.)
+    Boolean' b  -> if b then l "true" else l "false"
+    Text'    s  -> l $ show s
+    Blank'   id -> l "_" <> (l $ fromMaybe "" (Blank.nameb id))
+    Constructor' ref i ->
+      prettyHashQualified $ elideFQN im $ PrettyPrintEnv.termName n (Referent.Con ref i)
+    Request' ref i ->
+      prettyHashQualified $ elideFQN im $ PrettyPrintEnv.termName n (Referent.Con ref i)
+    Handle' h body -> let (im', uses) = calcImports im body in
+      paren (p >= 2)
+        $ ("handle" `PP.hang` pretty n (ac 2 Normal im) h)
+        <> PP.softbreak
+        <> ("in" `PP.hang` (uses $ [pretty n (ac 2 Block im') body]))
+    App' x (Constructor' DD.UnitRef 0) ->
+      paren (p >= 11) $ l "!" <> pretty n (ac 11 Normal im) x
+    AskInfo' x -> paren (p >= 11) $ pretty n (ac 11 Normal im) x <> l "?"
+    LamNamed' v x | (Var.name v) == "()" ->
+      paren (p >= 11) $ l "'" <> pretty n (ac 11 Normal im) x
+    Sequence' xs -> PP.group $
+      "[" <> optSpace
+          <> intercalateMap ("," <> PP.softbreak <> optSpace <> optSpace)
+                            (pretty n (ac 0 Normal im))
+                            xs
+          <> optSpace <> "]"
+      where optSpace = PP.orElse "" " "
+    If' cond t f -> paren (p >= 2) $
+      if height > 0 then PP.lines [
+        "if " <> pcond <> (" then") `PP.hang` pt,
+        "else" `PP.hang` pf
+       ]
+      else PP.spaced [
+        "if" `PP.hang` pcond <> (" then" `PP.hang` pt),
+        "else" `PP.hang` pf
+       ]
+     where
+       height = PP.preferredHeight pt `max` PP.preferredHeight pf
+       pcond  = branch cond
+       pt     = branch t
+       pf     = branch f
+       branch tm = let (im', uses) = calcImports im tm
+                   in uses $ [pretty n (ac 2 Block im') tm]
+    And' x y ->
+      paren (p >= 10) $ PP.spaced [
+        "and", pretty n (ac 10 Normal im) x,
+               pretty n (ac 10 Normal im) y
+      ]
+    Or' x y ->
+      paren (p >= 10) $ PP.spaced [
+        "or", pretty n (ac 10 Normal im) x,
+              pretty n (ac 10 Normal im) y
+      ]
+    LetRecNamed' bs e -> printLet bc bs e im' uses
+    Lets' bs e -> printLet bc (map (\(_, v, binding) -> (v, binding)) bs) e im' uses
+    Match' scrutinee branches -> paren (p >= 2) $
+      ("case " <> pretty n (ac 2 Normal im) scrutinee <> " of") `PP.hang` bs
+      where bs = PP.lines (map printCase branches)
+    t -> l "error: " <> l (show t)
+ where
+  specialCases term go = case (term, binaryOpsPred) of
+    (TupleTerm' [x], _) ->
+      paren (p >= 10) $ "Pair" `PP.hang`
+        PP.spaced [pretty n (ac 10 Normal im) x, "()" ]
+    (TupleTerm' xs, _) -> paren True $ commaList xs
+    BinaryAppsPred' apps lastArg -> paren (p >= 3) $
+      binaryApps apps (pretty n (ac 3 Normal im) lastArg)
+    _ -> case (term, nonForcePred) of
+      AppsPred' f args | not $ isVarKindInfo f ->
+        paren (p >= 10) $ pretty n (ac 10 Normal im) f `PP.hang`
+          PP.spacedMap (pretty n (ac 10 Normal im)) args
+      _ -> case (term, nonUnitArgPred) of
+        LamsNamedPred' vs body ->
+          paren (p >= 3) $
+            PP.group (varList vs <> " ->") `PP.hang` pretty n (ac 2 Block im) body
+        _ -> go term
+
+  sepList sep xs = sepList' (pretty n (ac 0 Normal im)) sep xs
+  sepList' f sep xs = fold $ intersperse sep (map f xs)
+  varList vs = sepList' (PP.text . Var.name) PP.softbreak vs
+  commaList = sepList ("," <> PP.softbreak)
+
+  printLet :: Var v 
+           => BlockContext 
+           -> [(v, AnnotatedTerm3 v PrintAnnotation)] 
+           -> AnnotatedTerm3 v PrintAnnotation 
+           -> Imports 
+           -> ([Pretty ColorText] -> Pretty ColorText)
+           -> Pretty ColorText
+  printLet sc bs e im' uses =
+    paren ((sc /= Block) && p >= 12)
+      $  letIntro
+      $  (uses [(PP.lines (map printBinding bs ++
+                            [PP.group $ pretty n (ac 0 Normal im') e]))])
+   where
+    printBinding (v, binding) = if isBlank $ Var.nameStr v
+      then pretty n (ac (-1) Normal im') binding
+      else prettyBinding2 n (ac (-1) Normal im') (HQ.fromVar v) binding
+    letIntro = case sc of
+      Block  -> id
+      Normal -> \x -> "let" `PP.hang` x
+    
+  printCase :: Var v => MatchCase () (AnnotatedTerm3 v PrintAnnotation) -> Pretty ColorText
+  printCase (MatchCase pat guard (AbsN' vs body)) =
+    PP.group $ lhs `PP.hang` (uses [pretty n (ac 0 Block im') body])
+    where
+    lhs = PP.group (fst (prettyPattern n (ac 0 Block im) (-1) vs pat) <> " ")
+       <> printGuard guard
+       <> "->"
+    printGuard (Just g) = PP.group $ PP.spaced ["|", pretty n (ac 2 Normal im) g, ""]
+    printGuard Nothing  = mempty
+    (im', uses) = calcImports im body
+  printCase _ = l "error"
+
+  -- This predicate controls which binary functions we render as infix
+  -- operators.  At the moment the policy is just to render symbolic
+  -- operators as infix - not 'wordy' function names.  So we produce
+  -- "x + y" and "foo x y" but not "x `foo` y".
+  binaryOpsPred :: Var v => AnnotatedTerm3 v PrintAnnotation -> Bool
+  binaryOpsPred = \case
+    Ref' r | isSymbolic (PrettyPrintEnv.termName n (Referent.Ref r)) -> True
+    Var' v | isSymbolic (HQ.fromVar v) -> True
+    _ -> False
+
+  nonForcePred :: AnnotatedTerm3 v PrintAnnotation -> Bool
+  nonForcePred = \case
+    Constructor' DD.UnitRef 0 -> False
+    _                           -> True
+
+  nonUnitArgPred :: Var v => v -> Bool
+  nonUnitArgPred v = (Var.name v) /= "()"
+
+  -- Render a binary infix operator sequence, like [(a2, f2), (a1, f1)],
+  -- meaning (a1 `f1` a2) `f2` (a3 rendered by the caller), producing
+  -- "a1 `f1` a2 `f2`".  Except the operators are all symbolic, so we won't
+  -- produce any backticks.  We build the result out from the right,
+  -- starting at `f2`.
+  binaryApps
+    :: Var v => [(AnnotatedTerm3 v PrintAnnotation, AnnotatedTerm3 v PrintAnnotation)]
+             -> Pretty ColorText
+             -> Pretty ColorText
+  binaryApps xs last = unbroken `PP.orElse` broken
+   -- todo: use `PP.column2` in the case where we need to break
+   where
+    unbroken = PP.spaced (ps ++ [last])
+    broken = PP.column2 (psCols $ [""] ++ ps ++ [last])
+    psCols ps = case take 2 ps of
+      [x,y] -> (x,y) : psCols (drop 2 ps)
+      [] -> []
+      _ -> error "??"
+    ps = join $ [r a f | (a, f) <- reverse xs ]
+    r a f = [pretty n (ac 3 Normal im) a,
+             pretty n (AmbientContext 10 Normal Infix im) f]
+
+  (im', uses) = calcImports im term
+
+pretty' ::
+  Var v => Maybe Int -> PrettyPrintEnv -> AnnotatedTerm v a -> ColorText
+pretty' (Just width) n t = PP.render width $ pretty n (ac (-1) Normal Map.empty) (printAnnotate n t)
+pretty' Nothing      n t = PP.renderUnbroken $ pretty n (ac (-1) Normal Map.empty) (printAnnotate n t)
+
+prettyPattern
+  :: forall v loc . Var v
+  => PrettyPrintEnv
+  -> AmbientContext
+  -> Int
+  -> [v]
+  -> Pattern loc
+  -> (Pretty ColorText, [v])
+-- vs is the list of pattern variables used by the pattern, plus possibly a
+-- tail of variables it doesn't use.  This tail is the second component of
+-- the return value.
+prettyPattern n c@(AmbientContext { imports = im }) p vs patt = case patt of
+  PatternP.Unbound _   -> (l "_", vs)
+  PatternP.Var     _   -> let (v : tail_vs) = vs in (l $ Var.nameStr v, tail_vs)
+  PatternP.Boolean _ b -> (if b then l "true" else l "false", vs)
+  PatternP.Int     _ i -> ((if i >= 0 then l "+" else mempty) <> (l $ show i), vs)
+  PatternP.Nat     _ u -> (l $ show u, vs)
+  PatternP.Float   _ f -> (l $ show f, vs)
+  PatternP.Text    _ t -> (l $ show t, vs)
+  TuplePattern [pp] ->
+    let (printed, tail_vs) = prettyPattern n c 10 vs pp
+    in  ( paren (p >= 10) $ PP.sep " " ["Pair", printed, "()"]
+        , tail_vs )
+  TuplePattern pats ->
+    let (pats_printed, tail_vs) = patterns vs pats
+    in  (PP.parenthesizeCommas pats_printed, tail_vs)
+  PatternP.Constructor _ ref i [] ->
+    (prettyHashQualified $ elideFQN im (PrettyPrintEnv.patternName n ref i), vs)
+  PatternP.Constructor _ ref i pats ->
+    let (pats_printed, tail_vs) = patternsSep PP.softbreak vs pats
+    in  ( paren (p >= 10)
+          $ prettyHashQualified (elideFQN im (PrettyPrintEnv.patternName n ref i))
+            `PP.hang` pats_printed
+        , tail_vs)
+  PatternP.As _ pat ->
+    let (v : tail_vs)            = vs
+        (printed, eventual_tail) = prettyPattern n c 11 tail_vs pat
+    in  (paren (p >= 11) $ ((l $ Var.nameStr v) <> l "@" <> printed), eventual_tail)
+  PatternP.EffectPure _ pat ->
+    let (printed, eventual_tail) = prettyPattern n c (-1) vs pat
+    in  (PP.sep " " ["{", printed, "}"], eventual_tail)
+  PatternP.EffectBind _ ref i pats k_pat ->
+    let (pats_printed , tail_vs      ) = patternsSep PP.softbreak vs pats
+        (k_pat_printed, eventual_tail) = prettyPattern n c 0 tail_vs k_pat
+    in  ("{" <>
+          (PP.sep " " . PP.nonEmpty $ [
+            prettyHashQualified $ elideFQN im (PrettyPrintEnv.patternName n ref i),
+            pats_printed,
+            "->",
+            k_pat_printed]) <>
+         "}"
+        , eventual_tail)
+  PatternP.SequenceLiteral _ pats ->
+    let (pats_printed, tail_vs) = patternsSep ", " vs pats
+    in  ("[" <> pats_printed <> "]", tail_vs)
+  PatternP.SequenceOp _ l op r ->
+    let (pl, lvs) = prettyPattern n c p vs l
+        (pr, rvs) = prettyPattern n c (p + 1) lvs r
+        f i s = (paren (p >= i) (pl <> " " <> s <> " " <> pr), rvs)
+    in case op of
+      Pattern.Cons -> f 9 "+:"
+      Pattern.Snoc -> f 9 ":+"
+      Pattern.Concat -> f 9 "++"
+  t -> (l "error: " <> l (show t), vs)
+ where
+  l :: IsString s => String -> s
+  l = fromString
+  patterns vs (pat : pats) =
+    let (printed     , tail_vs      ) = prettyPattern n c (-1) vs pat
+        (rest_printed, eventual_tail) = patterns tail_vs pats
+    in  (printed : rest_printed, eventual_tail)
+  patterns vs [] = ([], vs)
+  patternsSep sep vs pats = case patterns vs pats of
+    (printed, tail_vs) -> (PP.sep sep printed, tail_vs)
+
+{- Render a binding, producing output of the form
+
+foo : t -> u
+foo a = ...
+
+The first line is only output if the term has a type annotation as the
+outermost constructor.
+
+Binary functions with symbolic names are output infix, as follows:
+
+(+) : t -> t -> t
+a + b = ...
+
+-}
+prettyBinding ::
+  Var v => PrettyPrintEnv -> HQ.HashQualified -> AnnotatedTerm2 v at ap v a -> Pretty ColorText
+prettyBinding n = prettyBinding2 n (ac (-1) Block Map.empty)
+
+prettyBinding2 ::
+  Var v => PrettyPrintEnv -> AmbientContext -> HQ.HashQualified -> AnnotatedTerm2 v at ap v a -> Pretty ColorText
+prettyBinding2 env AmbientContext { imports = im } v term = go (symbolic && isBinary term) term where
+  go infix' = \case
+    Ann' tm tp -> PP.lines [
+      PP.group (renderName v <> PP.hang " :" (TypePrinter.pretty env im (-1) tp)),
+      PP.group (prettyBinding env v tm) ]
+    LamsNamedOpt' vs body -> 
+      let 
+        (im', uses) = calcImports im body'
+        -- In the case where we're being called from inside `pretty`, this call to 
+        -- printAnnotate is unfortunately repeating work we've already done.
+        body' = printAnnotate env body 
+      in PP.group $
+        PP.group (defnLhs v vs <> " =") `PP.hang`
+        (uses [pretty env (ac (-1) Block im') body'])
+    t -> l "error: " <> l (show t)
+   where
+    defnLhs v vs = if infix'
+      then case vs of
+        x : y : _ ->
+          PP.sep " " [PP.text (Var.name x),
+                      prettyHashQualified $ elideFQN im v,
+                      PP.text (Var.name y)]
+        _ -> l "error"
+      else if null vs then renderName v
+      else renderName v `PP.hang` args vs
+    args vs = PP.spacedMap (PP.text . Var.name) vs
+    renderName n = parenIfInfix n NonInfix $ prettyHashQualified $ elideFQN im n
+  symbolic = isSymbolic v
+  isBinary = \case
+    Ann'          tm _ -> isBinary tm
+    LamsNamedOpt' vs _ -> length vs == 2
+    _                  -> False -- unhittable
+
+prettyBinding'
+  :: Var v => Int -> PrettyPrintEnv -> HQ.HashQualified -> AnnotatedTerm v a -> ColorText
+prettyBinding' width n v t = PP.render width $ prettyBinding n v t
+
+paren :: IsString s => Bool -> Pretty s -> Pretty s
+paren True  s = PP.group $ "(" <> s <> ")"
+paren False s = PP.group s
+
+parenIfInfix
+  :: IsString s => HQ.HashQualified -> InfixContext -> (Pretty s -> Pretty s)
+parenIfInfix name ic =
+  if isSymbolic name && ic == NonInfix then paren True else id
+
+l :: IsString s => String -> Pretty s
+l = fromString
+
+-- b :: String -> Pretty String
+-- b = Breakable
+
+-- When we use imports in rendering (TODO), this will need revisiting, so that we can
+-- render say 'foo.+ x y' as 
+--   use foo (+)
+--   x + y
+-- symbolyId doesn't match 'foo.+', only '+'.
+isSymbolic :: HQ.HashQualified -> Bool
+isSymbolic (HQ.NameOnly name) = isSymbolic' name
+isSymbolic (HQ.HashQualified name _) = isSymbolic' name
+isSymbolic (HQ.HashOnly _) = False
+
+isSymbolic' :: Name -> Bool
+isSymbolic' name = case symbolyId . Name.toString $ name of
+  Right _ -> True
+  _       -> False
+
+isBlank :: String -> Bool
+isBlank ('_' : rest) | (isJust ((readMaybe rest) :: Maybe Int)) = True
+isBlank _ = False
+
+ac :: Int -> BlockContext -> Imports -> AmbientContext
+ac prec bc im = AmbientContext prec bc NonInfix im
+
+{- # FQN elision
+
+   The term pretty-printer inserts `use` statements in some circumstances, to
+   avoid the need for using fully-qualified names (FQNs) everywhere.  The 
+   following is an explanation and specification, as developed in issue #285.  
+  
+   As an example, instead of 
+  
+     foo p q r = if p 
+                 then Util.bar q
+                 else Util.bar r
+   
+   we actually output the following.
+   
+     foo p q r = use Util bar
+                 if p 
+                 then bar q
+                 else bar r
+  
+   Here, the `use` statement `use Util bar` has been inserted at the start of 
+   the block statement containing the `if`.  Within that scope, `Util.bar` can
+   be referred to just with `bar`.  We say `Util` is the prefix, and `bar` is 
+   the suffix.  
+  
+   When choosing where to place `use` statements, the pretty-printer tries to
+   - float them down, deeper into the syntax tree, to keep them visually close
+     to the use sites ('usages') of the names involved, but also tries to
+   - minimize the number of repetitions of `use` statements for the same names
+     by floating them up, towards the top of the syntax tree, so that one 
+     `use` statement takes effect over more name usages.
+  
+   It avoids producing output like the following.
+   
+     foo p q r = use My bar
+                 if p 
+                 then bar q
+                 else Your.bar r
+     
+   Here `My.bar` is imported with a `use` statement, but `Your.bar` is not.
+   We avoid this because it would be easy to misread `bar` as meaning 
+   `Your.bar`.  Instead both names are output fully qualified.
+  
+   This means that a `use` statement is only emitted for a name
+   when the suffix is unique, across all the names referenced in the scope of
+   the `use` statement.
+  
+   We don't emit a `use` statement for a name if it only occurs once within
+   the scope (unless it's an infix operator, since they look nicer without
+   a namespace qualifier.)
+  
+   The emitted code does not depend on Type-Driven Name Resolution (TDNR).
+   For example, we emit
+     foo = use Nat (+)
+           1 + 2
+   even though TDNR means that `foo = 1 + 2` would have had the same
+   meaning.  That avoids the reader having to run typechecker logic in their
+   head in order to know what functions are being called.  
+  
+   Multi-level name qualification is allowed - like `Foo.Bar.baz`.  The
+   pretty-printer tries to strip off as many sections of the prefix as 
+   possible, without causing a clash with other names.  If more sections
+   can be stripped off, further down the tree, then it does this too, taking
+   care to avoid emitting any `use` statements that never actually affect 
+   anything.  
+  
+   ## Specification
+  
+   We output a `use` statement for prefix P and suffix S at a given scope if
+     - the scope is a block statement (so the `use` is syntactically valid)
+     - the number of usages of the thing referred to by P.S within the scope
+       - is > 1, or
+       - is 1, and S is an infix operator
+     - [uniqueness] there is no other Q with Q.S used in that scope
+     - there is no longer prefix PP (and suffix s, with PP.s == P.S) which
+       satisfies uniqueness
+     - there is no block statement further down inside this one
+       which contains all of the usages.
+
+   Use statements in a block statement are sorted alphabetically by prefix.
+   Suffixes covered by a single use statement are sorted alphabetically.
+   Note that each `use` line cannot be line-broken.  Ideally they would
+   fit the available space by splitting into multiple separate `use` lines.
+  
+   ## Algorithm
+  
+   Bubbling up from the leaves of the syntax tree, we calculate for each
+   node, a `Map Suffix (Map Prefix Int)` (the 'usages map'), where the `Int`
+   is the number of usages of Prefix.Suffix at/under that node.  (Note that 
+   a usage of `A.B.c` corresponds to two entries in the outer map.)  See
+   `printAnnotate`.
+   
+   Once we have this decoration on all the terms, we start pretty-printing.
+   As we recurse back down through the tree, we keep a `Map Name Suffix` (the
+   'imports map'), to record the effect of all the `use` statements we've added 
+   in the nodes above.  When outputting names, we check this map to work out 
+   how to render them, using any suffix we find, or else falling back to the 
+   FQN.  At each block statement, each suffix in that term's usages map is a
+   candidate to be imported with a use statement, subject to the various 
+   rules in the specification.
+  
+   # Debugging
+  
+   Start by enabling the tracing in elideFQN in PrettyPrintEnv.hs.
+
+   There's also tracing in allInSubBlock to help when the narrowness check
+   is playing up.
+  
+   # Semantics of imports
+  
+   Here is some background on how imports work.  
+  
+   `use XYZ blah` brings `XYZ.blah` into scope, bound to the name `blah`. More 
+   generally, `use` is followed by a FQN prefix, then the local suffix. 
+   Concatenate the FQN prefix with the local suffix, with a dot between them,
+   and you get the FQN, which is bound to the name equal to the local suffix.
+  
+   `use XYZ blah qux` is equivalent to the two statements (and this 
+   generalizes for any N symbols):
+     use XYZ blah
+     use XYZ qux
+  
+   This syntax works the same even if XYZ or blah have dots in them, so:
+   `use Util.External My.Foo` brings `Util.External.My.Foo` into scope, bound 
+   to the name `My.Foo`.
+  
+   That's it. No wildcard imports, imports that do renaming, etc. We can 
+   consider adding some features like this later.
+-}
+
+data PrintAnnotation = PrintAnnotation
+  {
+    -- For each suffix that appears in/under this term, the set of prefixes 
+    -- used with that suffix, and how many times each occurs.  
+    usages :: Map Suffix (Map Prefix Int)
+  } deriving (Show)
+
+instance Semigroup PrintAnnotation where
+  (PrintAnnotation { usages = a } ) <> (PrintAnnotation { usages = b } ) = 
+    PrintAnnotation { usages = Map.unionWith f a b } where
+      f a' b' = Map.unionWith (+) a' b'
+
+instance Monoid PrintAnnotation where
+  mempty = PrintAnnotation { usages = Map.empty }
+
+suffixCounterTerm :: Var v => PrettyPrintEnv -> AnnotatedTerm2 v at ap v a -> PrintAnnotation
+suffixCounterTerm n = \case
+    Var' v -> countHQ $ HQ.fromVar v
+    Ref' r -> countHQ $ PrettyPrintEnv.termName n (Referent.Ref r)
+    Constructor' r i -> countHQ $ PrettyPrintEnv.termName n (Referent.Con r i)
+    Request' r i -> countHQ $ PrettyPrintEnv.termName n (Referent.Con r i)
+    Ann' _ t -> countTypeUsages n t
+    Match' _ bs -> let pat (MatchCase p _ _) = p
+                   in foldMap ((countPatternUsages n) . pat) bs
+    _ -> mempty
+
+suffixCounterType :: Var v => PrettyPrintEnv -> AnnotatedType v a -> PrintAnnotation
+suffixCounterType n = \case
+    Type.Var' v -> countHQ $ HQ.fromVar v
+    Type.Ref' r -> countHQ $ PrettyPrintEnv.typeName n r
+    _ -> mempty
+
+printAnnotate :: (Var v, Ord v) => PrettyPrintEnv -> AnnotatedTerm2 v at ap v a -> AnnotatedTerm3 v PrintAnnotation
+printAnnotate n tm = fmap snd (go (reannotateUp (suffixCounterTerm n) tm)) where
+  go :: Ord v => AnnotatedTerm2 v at ap v b -> AnnotatedTerm2 v () () v b
+  go = extraMap' id (const ()) (const ())
+
+countTypeUsages :: (Var v, Ord v) => PrettyPrintEnv -> AnnotatedType v a -> PrintAnnotation
+countTypeUsages n t = snd $ annotation $ reannotateUp (suffixCounterType n) t 
+                      
+countPatternUsages :: PrettyPrintEnv -> Pattern loc -> PrintAnnotation
+countPatternUsages n p = Pattern.foldMap' f p where
+  f = \case 
+    Pattern.UnboundP _            -> mempty
+    Pattern.VarP _                -> mempty
+    Pattern.BooleanP _ _          -> mempty
+    Pattern.IntP _ _              -> mempty
+    Pattern.NatP _ _              -> mempty
+    Pattern.FloatP _ _            -> mempty
+    Pattern.TextP _ _             -> mempty
+    Pattern.AsP _ _               -> mempty
+    Pattern.SequenceLiteralP _ _  -> mempty
+    Pattern.SequenceOpP _ _ _ _   -> mempty
+    Pattern.EffectPureP _ _       -> mempty
+    Pattern.EffectBindP _ r i _ _ -> countHQ $ PrettyPrintEnv.patternName n r i
+    Pattern.ConstructorP _ r i _  -> countHQ $ PrettyPrintEnv.patternName n r i
+
+countHQ :: HQ.HashQualified -> PrintAnnotation
+countHQ hq = fold $ fmap countName (HQ.toName $ hq)
+
+countName :: Name -> PrintAnnotation
+countName n = let f = \(p, s) -> (s, Map.singleton p 1)
+              in PrintAnnotation { usages = Map.fromList $ map f $ splitName n}
+
+splitName :: Name -> [(Prefix, Suffix)]
+splitName n = let ns = splitOn "." (Name.toText n)
+              in dropEnd 1 ((inits ns) `zip` (map dotConcat $ tails ns))
+-- > splitName "x" == [([], "x")]
+-- > splitName "A.x" == [(["A"], "x")]
+-- > splitName "A.B.x" == [(["A"], "B.x"), (["A.B"], "x")]
+
+joinName :: Prefix -> Suffix -> Name
+joinName p s = Name.unsafeFromText $ dotConcat $ p ++ [s]
+
+dotConcat :: [Text] -> Text
+dotConcat = Text.concat . (intersperse ".")
+
+infixl 0 |>
+(|>) :: a -> (a -> b) -> b
+x |> f = f x
+
+-- This function gets used each time we start printing a new block statement.
+-- It decides what extra imports to introduce (returning the full new set), and 
+-- determines some pretty-printed lines that looks like
+--    use A x
+--    use B y
+-- providing a `[Pretty ColorText] -> Pretty ColorText` that prepends those
+-- lines to the list of lines provided, and then concatenates them.
+calcImports 
+  :: (Var v, Ord v)
+  => Imports 
+  -> AnnotatedTerm3 v PrintAnnotation 
+  -> (Imports, [Pretty ColorText] -> Pretty ColorText)
+calcImports im tm = (im', render $ getUses result)
+  where 
+    -- The guts of this function is a pipeline of transformations and filters, starting from the
+    -- PrintAnnotation we built up in printAnnotate.  
+    -- In `result`, the Name matches Prefix ++ Suffix; and the Int is the number of usages in this scope. 
+    -- `result` lists all the names we're going to import, and what Prefix we'll use for each.
+    result :: Map Name (Prefix, Suffix, Int)
+    result =    usages' 
+             |> uniqueness
+             |> enoughUsages
+             |> groupAndCountLength
+             |> longestPrefix
+             |> avoidRepeatsAndClashes
+             |> narrowestPossible
+    usages' :: Map Suffix (Map Prefix Int)
+    usages' = usages $ annotation tm
+    -- Keep only names P.S where there is no other Q with Q.S also used in this scope.
+    uniqueness :: Map Suffix (Map Prefix Int) -> Map Suffix (Prefix, Int)
+    uniqueness m = m |> Map.filter (\ps -> (Map.size ps) == 1)
+                     |> Map.map (\ps -> head $ Map.toList ps)
+    -- Keep only names where the number of usages in this scope 
+    --   - is > 1, or
+    --   - is 1, and S is an infix operator.
+    -- Also drop names with an empty prefix.
+    enoughUsages :: Map Suffix (Prefix, Int) -> Map Suffix (Prefix, Int)
+    enoughUsages m = (Map.keys m) |> filter (\s -> let (p, i) = fromJust $ Map.lookup s m
+                                                   in (i > 1 || isRight (symbolyId (unpack s))) &&
+                                                      (length p > 0))
+                                  |> map (\s -> (s, fromJust $ Map.lookup s m))
+                                  |> Map.fromList
+    -- Group by `Prefix ++ Suffix`, and then by `length Prefix`
+    groupAndCountLength :: Map Suffix (Prefix, Int) -> Map (Name, Int) (Prefix, Suffix, Int)
+    groupAndCountLength m = Map.toList m |> map (\(s, (p, i)) -> let n = joinName p s
+                                                                     l = length p 
+                                                                 in ((n, l), (p, s, i)))
+                                         |> Map.fromList
+    -- For each k1, choose the v with the largest k2.    
+    longestPrefix :: (Ord k1, Ord k2) => Map (k1, k2) v -> Map k1 v
+    longestPrefix m = let k1s = Set.map fst $ Map.keysSet m
+                          k2s = k1s |> Map.fromSet (\k1' -> Map.keysSet m 
+                                                              |> Set.filter (\(k1, _) -> k1 == k1')
+                                                              |> Set.map snd)
+                          maxk2s = Map.map maximum k2s
+                      in Map.mapWithKey (\k1 k2 -> fromJust $ Map.lookup (k1, k2) m) maxk2s
+    -- Don't do another `use` for a name for which we've already done one, unless the
+    -- new suffix is shorter.
+    avoidRepeatsAndClashes :: Map Name (Prefix, Suffix, Int) -> Map Name (Prefix, Suffix, Int)
+    avoidRepeatsAndClashes = Map.filterWithKey $ 
+                               \n (_, s', _) -> case Map.lookup n im of
+                                 Just s  -> (Text.length s') < (Text.length s)
+                                 Nothing -> True
+    -- Is there a strictly smaller block term underneath this one, containing all the usages
+    -- of some of the names?  Skip omitting `use` statements for those, so we can do it 
+    -- further down, closer to the use sites.
+    narrowestPossible :: Map Name (Prefix, Suffix, Int) -> Map Name (Prefix, Suffix, Int)
+    narrowestPossible m = m |> Map.filter (\(p, s, i) -> not $ allInSubBlock tm p s i)
+    -- `union` is left-biased, so this can replace existing imports.                      
+    im' = getImportMapAdditions result `Map.union` im
+    getImportMapAdditions :: Map Name (Prefix, Suffix, Int) -> Map Name Suffix
+    getImportMapAdditions = Map.map (\(_, s, _) -> s)
+    getUses :: Map Name (Prefix, Suffix, Int) -> Map Prefix (Set Suffix)
+    getUses m = Map.elems m |> map (\(p, s, _) -> (p, Set.singleton s))
+                            |> Map.fromListWith Set.union
+    render :: Map Prefix (Set Suffix) -> [Pretty ColorText] -> Pretty ColorText
+    render m rest = let uses = Map.mapWithKey (\p ss -> l"use " <> 
+                                   intercalateMap (l".") (l . unpack) p <> l" " <>
+                                   intercalateMap (l" ") (l . unpack) (Set.toList ss)) m
+                                 |> Map.toList
+                                 |> map snd
+                    in PP.lines (uses ++ rest)
+
+-- Given a block term and a name (Prefix, Suffix) of interest, is there a strictly smaller
+-- block term within it, containing all usages of that name?  
+-- Cut out the occurrences of "const id $" to get tracing.
+allInSubBlock :: (Var v, Ord v) => AnnotatedTerm3 v PrintAnnotation -> Prefix -> Suffix -> Int -> Bool
+allInSubBlock tm p s i = let found = concat $ ABT.find finder tm 
+                             result = any (/= tm) $ found
+                             tr = const id $ trace ("\nallInSubBlock(" ++ show p ++ ", " ++ 
+                                                    show s ++ ", " ++ show i ++ "): returns " ++ 
+                                                    show result ++ "\nInput:\n" ++ show tm ++ 
+                                                    "\nFound: \n" ++ show found ++ "\n\n")
+                         in tr result where 
+  getUsages t =    annotation t
+                |> usages
+                |> Map.lookup s
+                |> fmap (Map.lookup p)
+                |> join
+                |> fromMaybe 0
+  finder t = let result = let i' = getUsages t
+                          in if i' < i 
+                             then ABT.Prune 
+                             else 
+                               let found = filter hit $ immediateChildBlockTerms t
+                               in if (i' == i) && (not $ null found)
+                                  then ABT.Found found
+                                  else ABT.Continue
+                 children = concat (map (\t -> "child: " ++ show t ++ "\n") $ immediateChildBlockTerms t)
+                 tr = const id $ trace ("\nfinder: returns " ++ show result ++ 
+                                        "\n  children:" ++ children ++ 
+                                        "\n  input: \n" ++ show t ++ "\n\n")
+             in tr $ result
+  hit t = (getUsages t) == i
+
+-- Return any blockterms at or immediately under this term.  Has to match the places in the
+-- syntax that get a call to `calcImports` in `pretty`.
+immediateChildBlockTerms :: (Var vt, Var v) => AnnotatedTerm2 vt at ap v a -> [AnnotatedTerm2 vt at ap v a]
+immediateChildBlockTerms = \case
+    Handle' _ body -> [body]
+    If' cond t f -> [cond, t, f]
+    tm@(LetRecNamed' bs _) -> [tm] ++ (concat $ map doLet bs)
+    tm@(Lets' bs _)        -> [tm] ++ (concat $ map doLet ((map (\(_, v, binding) -> (v, binding)) bs)))
+    Match' _ branches -> concat $ map doCase branches
+    _ -> []
+  where
+    doCase (MatchCase _ _ (AbsN' _ body)) = [body]
+    doCase _ = error "bad match" []
+    doLet (v, Ann' tm _) = doLet (v, tm)
+    doLet (v, LamsNamedOpt' _ body) = if isBlank $ Var.nameStr v
+                                      then []
+                                      else [body]
+    doLet t = error (show t) []
+
+-- TODO testing of: 
+-- - all use sites of elideFQN, var, ref, con, rq, def (inf and pref)
+-- - patterns, types, namespaces
+-- - really right to apply this to vars?
+-- - symbolic names, see other TODO
+-- ...
+
+-- "use A.x has no effect but silently succeeds"
+
+{-
+
+use statements not taking effect on types?
+
+expected:
+let
+  a =
+    use A TT
+    b : TT -> TT
+    b = id
+    foo
+  bar
+actual:
+let
+  a =
+    b : TT -> TT
+    b = id
+    foo
+  bar
+show(input)  : Cycle (a. (let rec[Cycle (b. (let rec[Var id:Var TT -> Var TT] in Var foo))] in Var bar))
+
+
+
+raise issue round if/handle/case parens
+
+
+
+     foo p q r = if p 
+                 then Util.bar q
+                 else Util.bar r
 -}