--- conflicted
+++ resolved
@@ -25,52 +25,6 @@
 instance Show PrettyPrintEnv where
   show _ = "PrettyPrintEnv"
 
-<<<<<<< HEAD
-fromNames :: Int -> Names -> PrettyPrintEnv
-fromNames len names = PrettyPrintEnv terms' types' where
-  terms' r = shortestName . Set.map HQ'.toHQ $ Names.termName len r names
-  types' r = shortestName . Set.map HQ'.toHQ $ Names.typeName len r names
-  shortestName ns = safeHead $ HQ.sortByLength (toList ns)
-
-fromSuffixNames :: Int -> Names -> PrettyPrintEnv
-fromSuffixNames len names = fromNames len (Names.suffixify names)
-
-fromNamesDecl :: Int -> Names -> PrettyPrintEnvDecl
-fromNamesDecl len names =
-  PrettyPrintEnvDecl (fromNames len names) (fromSuffixNames len names)
-
--- A pair of PrettyPrintEnvs:
---   - suffixifiedPPE uses the shortest unique suffix
---   - unsuffixifiedPPE uses the shortest full name
---
--- Generally, we want declarations LHS (the `x` in `x = 23`) to use the
--- unsuffixified names, so the LHS is an accurate description of where in the
--- namespace the definition lives. For everywhere else, we can use the
--- suffixified version.
-data PrettyPrintEnvDecl = PrettyPrintEnvDecl {
-  unsuffixifiedPPE :: PrettyPrintEnv,
-  suffixifiedPPE :: PrettyPrintEnv
-  } deriving Show
-
--- declarationPPE uses the full name for references that are
--- part the same cycle as the input reference, used to ensures
--- recursive definitions are printed properly, for instance:
---
--- foo.bar x = foo.bar x
--- and not
--- foo.bar x = bar x
-declarationPPE :: PrettyPrintEnvDecl -> Reference -> Reference.CycleSize -> PrettyPrintEnv
-declarationPPE ppe rd n = PrettyPrintEnv tm ty where
-  comp = Reference.members (Reference.componentFor rd n)
-  tm r0@(Referent.Ref r) = if Set.member r comp
-                           then terms (unsuffixifiedPPE ppe) r0
-                           else terms (suffixifiedPPE ppe) r0
-  tm r = terms (suffixifiedPPE ppe) r
-  ty r = if Set.member r comp then types (unsuffixifiedPPE ppe) r
-         else types (suffixifiedPPE ppe) r
-
-=======
->>>>>>> a468424c
 -- Left-biased union of environments
 unionLeft :: PrettyPrintEnv -> PrettyPrintEnv -> PrettyPrintEnv
 unionLeft e1 e2 = PrettyPrintEnv
