{- ORMOLU_DISABLE -} -- Remove this when the file is ready to be auto-formatted
{-# Language OverloadedStrings #-}

module Unison.PrettyPrintEnv
  ( PrettyPrintEnv (..),
    patterns,
    patternName,
    termName,
    typeName,
    labeledRefName,
    -- | Exported only for cases where the codebase's configured hash length is unavailable.
    todoHashLength,
  )
where

import Unison.Prelude

import Unison.ConstructorReference (ConstructorReference)
import           Unison.HashQualified           ( HashQualified )
import qualified Unison.HashQualified' as HQ'
import           Unison.Name                    ( Name )
import           Unison.Reference               ( Reference )
import           Unison.Referent                ( Referent )
import qualified Unison.HashQualified          as HQ
import qualified Unison.Referent               as Referent
import qualified Unison.ConstructorType as CT
import Unison.LabeledDependency (LabeledDependency)
import qualified Unison.LabeledDependency as LD

data PrettyPrintEnv = PrettyPrintEnv {
  -- names for terms, constructors, and requests
  terms :: Referent -> Maybe (HQ'.HashQualified Name),
  -- names for types
  types :: Reference -> Maybe (HQ'.HashQualified Name) }

patterns :: PrettyPrintEnv -> ConstructorReference -> Maybe (HQ'.HashQualified Name)
patterns ppe r = terms ppe (Referent.Con r CT.Data)
             <|> terms ppe (Referent.Con r CT.Effect)

instance Show PrettyPrintEnv where
  show _ = "PrettyPrintEnv"

-- Left-biased union of environments
unionLeft :: PrettyPrintEnv -> PrettyPrintEnv -> PrettyPrintEnv
unionLeft e1 e2 = PrettyPrintEnv
  (\r -> terms e1 r <|> terms e2 r)
  (\r -> types e1 r <|> types e2 r)

-- todo: these need to be a dynamic length, but we need additional info
todoHashLength :: Int
todoHashLength = 10

termName :: PrettyPrintEnv -> Referent -> HashQualified Name
termName env r =
  case terms env r of
    Nothing -> HQ.take todoHashLength (HQ.fromReferent r)
    Just name -> HQ'.toHQ name

typeName :: PrettyPrintEnv -> Reference -> HashQualified Name
typeName env r =
  case types env r of
    Nothing -> HQ.take todoHashLength (HQ.fromReference r)
    Just name -> HQ'.toHQ name

<<<<<<< HEAD
=======
-- | Get a name for a LabeledDependency from the PPE.
labeledRefName :: PrettyPrintEnv -> LabeledDependency -> HashQualified Name
labeledRefName ppe = \case
  LD.TermReferent ref -> termName ppe ref
  LD.TypeReference ref -> typeName ppe ref

>>>>>>> f19cf4c3
patternName :: PrettyPrintEnv -> ConstructorReference -> HashQualified Name
patternName env r =
  case patterns env r of
    Just name -> HQ'.toHQ name
    Nothing -> HQ.take todoHashLength $ HQ.fromPattern r

instance Monoid PrettyPrintEnv where
  mempty = PrettyPrintEnv (const Nothing) (const Nothing)
  mappend = unionLeft
instance Semigroup PrettyPrintEnv where
  (<>) = mappend<|MERGE_RESOLUTION|>--- conflicted
+++ resolved
@@ -62,15 +62,12 @@
     Nothing -> HQ.take todoHashLength (HQ.fromReference r)
     Just name -> HQ'.toHQ name
 
-<<<<<<< HEAD
-=======
 -- | Get a name for a LabeledDependency from the PPE.
 labeledRefName :: PrettyPrintEnv -> LabeledDependency -> HashQualified Name
 labeledRefName ppe = \case
   LD.TermReferent ref -> termName ppe ref
   LD.TypeReference ref -> typeName ppe ref
 
->>>>>>> f19cf4c3
 patternName :: PrettyPrintEnv -> ConstructorReference -> HashQualified Name
 patternName env r =
   case patterns env r of
