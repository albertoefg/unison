{-# Language OverloadedStrings #-}

module Unison.PrettyPrintEnv
  ( PrettyPrintEnv (..),
    patterns,
    patternName,
    termName,
    typeName,
    labeledRefName,
    -- | Exported only for cases where the codebase's configured hash length is unavailable.
    todoHashLength,
  )
where

import Unison.Prelude

import Unison.ConstructorReference (ConstructorReference)
import           Unison.HashQualified           ( HashQualified )
import qualified Unison.HashQualified' as HQ'
import           Unison.Name                    ( Name )
import           Unison.Reference               ( Reference )
import           Unison.Referent                ( Referent )
import qualified Unison.HashQualified          as HQ
import qualified Unison.Referent               as Referent
import qualified Unison.ConstructorType as CT
import Unison.LabeledDependency (LabeledDependency)
import qualified Unison.LabeledDependency as LD

data PrettyPrintEnv = PrettyPrintEnv {
  -- names for terms, constructors, and requests
  terms :: Referent -> Maybe (HQ'.HashQualified Name),
  -- names for types
  types :: Reference -> Maybe (HQ'.HashQualified Name) }

patterns :: PrettyPrintEnv -> ConstructorReference -> Maybe (HQ'.HashQualified Name)
patterns ppe r = terms ppe (Referent.Con r CT.Data)
             <|> terms ppe (Referent.Con r CT.Effect)

instance Show PrettyPrintEnv where
  show _ = "PrettyPrintEnv"

-- Left-biased union of environments
unionLeft :: PrettyPrintEnv -> PrettyPrintEnv -> PrettyPrintEnv
unionLeft e1 e2 = PrettyPrintEnv
  (\r -> terms e1 r <|> terms e2 r)
  (\r -> types e1 r <|> types e2 r)

-- todo: these need to be a dynamic length, but we need additional info
todoHashLength :: Int
todoHashLength = 10

termName :: PrettyPrintEnv -> Referent -> HashQualified Name
termName env r =
  case terms env r of
    Nothing -> HQ.take todoHashLength (HQ.fromReferent r)
    Just name -> HQ'.toHQ name

typeName :: PrettyPrintEnv -> Reference -> HashQualified Name
typeName env r =
  case types env r of
    Nothing -> HQ.take todoHashLength (HQ.fromReference r)
    Just name -> HQ'.toHQ name

<<<<<<< HEAD
-- | Get a name for a LabeledDependency from the PPE.
labeledRefName :: PrettyPrintEnv -> LabeledDependency -> HashQualified Name
labeledRefName ppe = \case
  LD.TermReferent ref -> termName ppe ref
  LD.TypeReference ref -> typeName ppe ref

patternName :: PrettyPrintEnv -> Reference -> Int -> HashQualified Name
patternName env r cid =
  case patterns env r cid of
=======
patternName :: PrettyPrintEnv -> ConstructorReference -> HashQualified Name
patternName env r =
  case patterns env r of
>>>>>>> dc2e9751
    Just name -> HQ'.toHQ name
    Nothing -> HQ.take todoHashLength $ HQ.fromPattern r

instance Monoid PrettyPrintEnv where
  mempty = PrettyPrintEnv (const Nothing) (const Nothing)
  mappend = unionLeft
instance Semigroup PrettyPrintEnv where
  (<>) = mappend<|MERGE_RESOLUTION|>--- conflicted
+++ resolved
@@ -61,21 +61,15 @@
     Nothing -> HQ.take todoHashLength (HQ.fromReference r)
     Just name -> HQ'.toHQ name
 
-<<<<<<< HEAD
 -- | Get a name for a LabeledDependency from the PPE.
 labeledRefName :: PrettyPrintEnv -> LabeledDependency -> HashQualified Name
 labeledRefName ppe = \case
   LD.TermReferent ref -> termName ppe ref
   LD.TypeReference ref -> typeName ppe ref
 
-patternName :: PrettyPrintEnv -> Reference -> Int -> HashQualified Name
-patternName env r cid =
-  case patterns env r cid of
-=======
 patternName :: PrettyPrintEnv -> ConstructorReference -> HashQualified Name
 patternName env r =
   case patterns env r of
->>>>>>> dc2e9751
     Just name -> HQ'.toHQ name
     Nothing -> HQ.take todoHashLength $ HQ.fromPattern r
 
