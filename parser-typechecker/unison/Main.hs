--- conflicted
+++ resolved
@@ -154,17 +154,6 @@
     catchIOError (watchConfig configFilePath) $ \_ ->
       Exit.die "Your .unisonConfig could not be loaded. Check that it's correct!"
   case restargs of
-<<<<<<< HEAD
-    [] -> do
-      theCodebase <- Codebase.getCodebaseOrExit cbInit mcodepath
-      Server.start theCodebase $ \token port -> do
-        PT.putPrettyLn . P.string $ "I've started a codebase API server at "
-        PT.putPrettyLn . P.string $ "http://127.0.0.1:"
-          <> show port <> "?" <> URI.encode (unpack token)
-        PT.putPrettyLn' . P.string $ "Now starting the Unison Codebase Manager..."
-        launch currentDir config theCodebase []
-=======
->>>>>>> 23558dc6
     [version] | isFlag "version" version ->
       putStrLn $ progName ++ " version: " ++ Version.gitDescribe
     [help] | isFlag "help" help -> PT.putPrettyLn (usage progName)
@@ -201,7 +190,7 @@
       _                              -> runTranscripts cbInit True False mcodepath args'
     ["upgrade-codebase"] -> upgradeCodebase mcodepath
     _ -> do
-      theCodebase <- FileCodebase.getCodebaseOrExit branchCache mcodepath
+      theCodebase <- Codebase.getCodebaseOrExit cbInit mcodepath
       Server.start theCodebase $ \token port -> do
         PT.putPrettyLn $ P.lines
           ["I've started the codebase API server at "
