--- conflicted
+++ resolved
@@ -6,14 +6,9 @@
 module Main where
 
 import Unison.Prelude
-import           Control.Concurrent             ( mkWeakThreadId
-                                                , myThreadId
-                                                --, forkIO
-                                                )
+import           Control.Concurrent             ( mkWeakThreadId, myThreadId )
 import           Control.Error.Safe             (rightMay)
-import           Control.Exception              ( throwTo
-                                                , AsyncException(UserInterrupt)
-                                                )
+import           Control.Exception              ( throwTo, AsyncException(UserInterrupt) )
 import           Data.ByteString.Char8          ( unpack )
 import           Data.Configurator.Types        ( Config )
 import qualified Network.URI.Encode            as URI
@@ -33,11 +28,7 @@
 import qualified Unison.Runtime.Interface      as RTI
 import           Unison.Symbol                  ( Symbol )
 import qualified Unison.Codebase.Path          as Path
-<<<<<<< HEAD
-=======
-import qualified Unison.Util.Cache             as Cache
 import qualified Unison.Server.CodebaseServer as Server
->>>>>>> f9416872
 import qualified Version
 import qualified Unison.Codebase.TranscriptParser as TR
 import qualified System.Path as Path
@@ -159,18 +150,13 @@
       Exit.die "Your .unisonConfig could not be loaded. Check that it's correct!"
   case restargs of
     [] -> do
-<<<<<<< HEAD
       (closeCodebase, theCodebase) <- SqliteCodebase.getCodebaseOrExit mcodepath
-      launch currentDir mNewRun config theCodebase []
-      closeCodebase
-=======
-      theCodebase <- FileCodebase.getCodebaseOrExit branchCache mcodepath
       Server.start theCodebase $ \token port -> do
         PT.putPrettyLn . P.string $ "I've started a codebase API server at "
         PT.putPrettyLn . P.string $ "http://127.0.0.1:"
           <> show port <> "?" <> URI.encode (unpack token)
-        launch currentDir mNewRun config theCodebase branchCache []
->>>>>>> f9416872
+      launch currentDir mNewRun config theCodebase []
+      closeCodebase
     [version] | isFlag "version" version ->
       putStrLn $ progName ++ " version: " ++ Version.gitDescribe
     [help] | isFlag "help" help -> PT.putPrettyLn (usage progName)
