--- conflicted
+++ resolved
@@ -15,10 +15,7 @@
   - LambdaCase
   - MultiParamTypeClasses
   - NamedFieldPuns
-<<<<<<< HEAD
-=======
   - PatternSynonyms
->>>>>>> 30375763
   - ScopedTypeVariables
   - TupleSections
   - TypeApplications
