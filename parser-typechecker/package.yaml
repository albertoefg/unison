--- conflicted
+++ resolved
@@ -135,11 +135,8 @@
     - unison-core
     - unison-core1
     - unison-prelude
-<<<<<<< HEAD
+    - unison-pretty-printer
     - unison-sqlite
-=======
-    - unison-pretty-printer
->>>>>>> 7163508b
     - unison-util
     - unison-util-relation
     - open-browser
