--- conflicted
+++ resolved
@@ -186,11 +186,7 @@
       Unison.Util.Rope
       Unison.Util.Star3
       Unison.Util.SyntaxText
-<<<<<<< HEAD
       Unison.Util.Text
-      Unison.Util.Timing
-=======
->>>>>>> 101edb79
       Unison.Util.TQueue
       Unison.Util.TransitiveClosure
   other-modules:
