--- conflicted
+++ resolved
@@ -210,10 +210,7 @@
       LambdaCase
       MultiParamTypeClasses
       NamedFieldPuns
-<<<<<<< HEAD
-=======
       PatternSynonyms
->>>>>>> 30375763
       ScopedTypeVariables
       TupleSections
       TypeApplications
@@ -336,10 +333,7 @@
       LambdaCase
       MultiParamTypeClasses
       NamedFieldPuns
-<<<<<<< HEAD
-=======
       PatternSynonyms
->>>>>>> 30375763
       ScopedTypeVariables
       TupleSections
       TypeApplications
@@ -408,10 +402,7 @@
       LambdaCase
       MultiParamTypeClasses
       NamedFieldPuns
-<<<<<<< HEAD
-=======
       PatternSynonyms
->>>>>>> 30375763
       ScopedTypeVariables
       TupleSections
       TypeApplications
@@ -450,109 +441,6 @@
     ghc-options: -funbox-strict-fields -O2
   default-language: Haskell2010
 
-<<<<<<< HEAD
-executable transcripts
-  main-is: Transcripts.hs
-  other-modules:
-      Paths_unison_parser_typechecker
-  hs-source-dirs:
-      transcripts
-  default-extensions:
-      ApplicativeDo
-      BlockArguments
-      DeriveFunctor
-      DeriveGeneric
-      DerivingStrategies
-      DoAndIfThenElse
-      FlexibleContexts
-      FlexibleInstances
-      GeneralizedNewtypeDeriving
-      LambdaCase
-      MultiParamTypeClasses
-      NamedFieldPuns
-      ScopedTypeVariables
-      TupleSections
-      TypeApplications
-      ViewPatterns
-  ghc-options: -Wall -O0 -fno-warn-name-shadowing -fno-warn-missing-pattern-synonym-signatures -threaded -rtsopts -with-rtsopts=-N -v0
-  build-tools:
-      unison
-  build-depends:
-      base
-    , directory
-    , easytest
-    , filepath
-    , process
-    , shellmet
-    , text
-    , unison-core1
-    , unison-parser-typechecker
-    , unison-prelude
-  if flag(optimized)
-    ghc-options: -funbox-strict-fields -O2
-  default-language: Haskell2010
-
-executable unison
-  main-is: Main.hs
-  other-modules:
-      ArgParse
-      Compat
-      System.Path
-      Version
-      Paths_unison_parser_typechecker
-  hs-source-dirs:
-      unison
-  default-extensions:
-      ApplicativeDo
-      BlockArguments
-      DeriveFunctor
-      DeriveGeneric
-      DerivingStrategies
-      DoAndIfThenElse
-      FlexibleContexts
-      FlexibleInstances
-      GeneralizedNewtypeDeriving
-      LambdaCase
-      MultiParamTypeClasses
-      NamedFieldPuns
-      ScopedTypeVariables
-      TupleSections
-      TypeApplications
-      ViewPatterns
-  ghc-options: -Wall -O0 -fno-warn-name-shadowing -fno-warn-missing-pattern-synonym-signatures -threaded -rtsopts -with-rtsopts=-I0 -optP-Wno-nonportable-include-path
-  build-depends:
-      base
-    , bytestring
-    , compact
-    , configurator
-    , containers
-    , directory
-    , errors
-    , filepath
-    , lens
-    , megaparsec
-    , mtl
-    , optparse-applicative >=0.16.1.0
-    , safe
-    , shellmet
-    , template-haskell
-    , temporary
-    , text
-    , unison-codebase-sync
-    , unison-core1
-    , unison-parser-typechecker
-    , unison-prelude
-    , unliftio
-    , uri-encode
-  if flag(optimized)
-    ghc-options: -funbox-strict-fields -O2
-  if !os(windows)
-    build-depends:
-        unix
-  default-language: Haskell2010
-
-=======
->>>>>>> 30375763
 benchmark runtime
   type: exitcode-stdio-1.0
   main-is: Main.hs
@@ -573,10 +461,7 @@
       LambdaCase
       MultiParamTypeClasses
       NamedFieldPuns
-<<<<<<< HEAD
-=======
       PatternSynonyms
->>>>>>> 30375763
       ScopedTypeVariables
       TupleSections
       TypeApplications
