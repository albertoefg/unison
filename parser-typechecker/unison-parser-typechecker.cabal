--- conflicted
+++ resolved
@@ -4,20 +4,13 @@
 --
 -- see: https://github.com/sol/hpack
 --
-<<<<<<< HEAD
--- hash: 0ae2571ad379b4554048a2fd52c78425b207f9626279fea937c4628afd6fafb0
-=======
--- hash: 46d272236a5552cc0c59266cd704199831fab3f8e474ab92338f0322bb019d3f
->>>>>>> b7f68cb4
+-- hash: cd5dca2b2c73900fb0dce9cf2cb025b7d8e83bfb8017cb867865652b570da44c
 
 name:           unison-parser-typechecker
 version:        0.0.0
 homepage:       https://github.com/unisonweb/unison#readme
 bug-reports:    https://github.com/unisonweb/unison/issues
-<<<<<<< HEAD
-=======
 copyright:      Copyright (C) 2013-2021 Unison Computing, PBC and contributors
->>>>>>> b7f68cb4
 license:        MIT
 license-file:   LICENSE
 build-type:     Simple
@@ -26,13 +19,10 @@
   type: git
   location: https://github.com/unisonweb/unison
 
-<<<<<<< HEAD
-=======
 flag optimized
   manual: True
   default: False
 
->>>>>>> b7f68cb4
 library
   exposed-modules:
       Unison.Builtin
@@ -40,21 +30,14 @@
       Unison.Builtin.Terms
       Unison.Codebase
       Unison.Codebase.Branch
-<<<<<<< HEAD
-=======
-      Unison.Codebase.Branch.Dependencies
->>>>>>> b7f68cb4
       Unison.Codebase.BranchDiff
       Unison.Codebase.BranchUtil
       Unison.Codebase.Causal
       Unison.Codebase.Classes
       Unison.Codebase.CodeLookup
-<<<<<<< HEAD
       Unison.Codebase.Conversion.Sync12
       Unison.Codebase.Conversion.Sync12BranchDependencies
       Unison.Codebase.Conversion.Upgrade12
-=======
->>>>>>> b7f68cb4
       Unison.Codebase.Editor.AuthorInfo
       Unison.Codebase.Editor.Command
       Unison.Codebase.Editor.DisplayObject
@@ -73,17 +56,11 @@
       Unison.Codebase.Editor.VersionParser
       Unison.Codebase.Execute
       Unison.Codebase.FileCodebase
-<<<<<<< HEAD
       Unison.Codebase.FileCodebase.Branch.Dependencies
       Unison.Codebase.FileCodebase.Common
       Unison.Codebase.FileCodebase.SlimCopyRegenerateIndex
       Unison.Codebase.GitError
       Unison.Codebase.Init
-=======
-      Unison.Codebase.FileCodebase.Common
-      Unison.Codebase.FileCodebase.SlimCopyRegenerateIndex
-      Unison.Codebase.GitError
->>>>>>> b7f68cb4
       Unison.Codebase.MainTerm
       Unison.Codebase.Metadata
       Unison.Codebase.NameEdit
@@ -95,13 +72,10 @@
       Unison.Codebase.Serialization.PutT
       Unison.Codebase.Serialization.V1
       Unison.Codebase.ShortBranchHash
-<<<<<<< HEAD
       Unison.Codebase.SqliteCodebase
       Unison.Codebase.SqliteCodebase.Branch.Dependencies
       Unison.Codebase.SqliteCodebase.Conversions
       Unison.Codebase.SqliteCodebase.SyncEphemeral
-=======
->>>>>>> b7f68cb4
       Unison.Codebase.SyncMode
       Unison.Codebase.TermEdit
       Unison.Codebase.TranscriptParser
@@ -169,10 +143,6 @@
       Unison.UnisonFile
       Unison.Util.AnnotatedText
       Unison.Util.Bytes
-<<<<<<< HEAD
-=======
-      Unison.Util.Cache
->>>>>>> b7f68cb4
       Unison.Util.ColorText
       Unison.Util.CycleTable
       Unison.Util.CyclicEq
@@ -198,8 +168,7 @@
   hs-source-dirs:
       src
   default-extensions: ApplicativeDo BlockArguments DeriveFunctor DerivingStrategies DoAndIfThenElse FlexibleContexts FlexibleInstances LambdaCase MultiParamTypeClasses ScopedTypeVariables TupleSections TypeApplications
-<<<<<<< HEAD
-  ghc-options: -Wall -funbox-strict-fields -fno-warn-name-shadowing -fno-warn-missing-pattern-synonym-signatures
+  ghc-options: -Wall -O0 -fno-warn-name-shadowing -fno-warn-missing-pattern-synonym-signatures
   build-depends:
       ListLike
     , aeson
@@ -260,6 +229,7 @@
     , regex-base
     , regex-tdfa
     , safe
+    , safe-exceptions
     , servant
     , servant-docs
     , servant-openapi3
@@ -283,7 +253,6 @@
     , unison-core
     , unison-core1
     , unison-util
-    , unison-util-serialization
     , unliftio
     , unliftio-core
     , util
@@ -294,93 +263,6 @@
     , x509
     , x509-store
     , x509-system
-=======
-  ghc-options: -Wall -O0 -fno-warn-name-shadowing -fno-warn-missing-pattern-synonym-signatures
-  build-depends:
-      ListLike
-    , aeson
-    , ansi-terminal
-    , async
-    , base
-    , base16 >=0.2.1.0
-    , base64-bytestring
-    , basement
-    , bifunctors
-    , bytes
-    , bytestring
-    , cereal
-    , comonad
-    , concurrent-supply
-    , configurator
-    , containers >=0.6.3
-    , cryptonite
-    , data-default
-    , data-memocombinators
-    , directory
-    , edit-distance
-    , either
-    , errors
-    , exceptions
-    , extra
-    , filepath
-    , filepattern
-    , fingertree
-    , free
-    , fsnotify
-    , generic-monoid
-    , guid
-    , hashable
-    , hashtables
-    , haskeline
-    , http-types
-    , io-streams
-    , lens
-    , megaparsec >=5.0.0 && <7.0.0
-    , memory
-    , mmorph
-    , monad-loops
-    , mtl
-    , murmur-hash
-    , mutable-containers
-    , network
-    , network-simple
-    , nonempty-containers
-    , openapi3
-    , pem
-    , primitive
-    , process
-    , random >=1.2.0
-    , raw-strings-qq
-    , regex-base
-    , regex-tdfa
-    , safe
-    , safe-exceptions
-    , servant
-    , servant-docs
-    , servant-openapi3
-    , servant-server
-    , shellmet
-    , split
-    , stm
-    , strings
-    , tagged
-    , temporary
-    , terminal-size
-    , text
-    , time
-    , tls
-    , transformers
-    , unicode-show
-    , unison-core
-    , unliftio
-    , unliftio-core
-    , util
-    , vector
-    , wai
-    , warp
-    , x509
-    , x509-store
-    , x509-system
   if flag(optimized)
     ghc-options: -funbox-strict-fields -02
   default-language: Haskell2010
@@ -400,7 +282,6 @@
     , unison-parser-typechecker
   if flag(optimized)
     ghc-options: -funbox-strict-fields -02
->>>>>>> b7f68cb4
   default-language: Haskell2010
 
 executable tests
@@ -414,19 +295,13 @@
       Unison.Test.Codebase.Causal
       Unison.Test.Codebase.FileCodebase
       Unison.Test.Codebase.Path
-<<<<<<< HEAD
       Unison.Test.Codebase.Sync12
-=======
->>>>>>> b7f68cb4
       Unison.Test.ColorText
       Unison.Test.Common
       Unison.Test.DataDeclaration
       Unison.Test.FileParser
       Unison.Test.Git
-<<<<<<< HEAD
       Unison.Test.GitSimple
-=======
->>>>>>> b7f68cb4
       Unison.Test.IO
       Unison.Test.Lexer
       Unison.Test.MCode
@@ -441,10 +316,7 @@
       Unison.Test.Typechecker.Context
       Unison.Test.Typechecker.TypeError
       Unison.Test.TypePrinter
-<<<<<<< HEAD
       Unison.Test.Ucm
-=======
->>>>>>> b7f68cb4
       Unison.Test.UnisonSources
       Unison.Test.UriParser
       Unison.Test.Util.Bytes
@@ -456,11 +328,7 @@
   hs-source-dirs:
       tests
   default-extensions: ApplicativeDo BlockArguments DeriveFunctor DerivingStrategies DoAndIfThenElse FlexibleContexts FlexibleInstances LambdaCase MultiParamTypeClasses ScopedTypeVariables TupleSections TypeApplications
-<<<<<<< HEAD
-  ghc-options: -Wall -funbox-strict-fields -fno-warn-name-shadowing -fno-warn-missing-pattern-synonym-signatures -W -threaded -rtsopts "-with-rtsopts=-N -T" -v0
-=======
   ghc-options: -Wall -O0 -fno-warn-name-shadowing -fno-warn-missing-pattern-synonym-signatures -W -threaded -rtsopts "-with-rtsopts=-N -T" -v0
->>>>>>> b7f68cb4
   build-depends:
       async
     , base
@@ -469,6 +337,7 @@
     , directory
     , easytest
     , errors
+    , exceptions
     , extra
     , filemanip
     , filepath
@@ -483,29 +352,22 @@
     , temporary
     , text
     , transformers
-<<<<<<< HEAD
     , unison-core1
     , unison-parser-typechecker
     , unison-util
     , unliftio
-=======
-    , unison-core
-    , unison-parser-typechecker
-    , unliftio
-  if flag(optimized)
-    ghc-options: -funbox-strict-fields -02
->>>>>>> b7f68cb4
+  if flag(optimized)
+    ghc-options: -funbox-strict-fields -02
   default-language: Haskell2010
 
 executable transcripts
   main-is: Transcripts.hs
-<<<<<<< HEAD
   other-modules:
       Paths_unison_parser_typechecker
   hs-source-dirs:
       transcripts
   default-extensions: ApplicativeDo BlockArguments DeriveFunctor DerivingStrategies DoAndIfThenElse FlexibleContexts FlexibleInstances LambdaCase MultiParamTypeClasses ScopedTypeVariables TupleSections TypeApplications
-  ghc-options: -Wall -funbox-strict-fields -fno-warn-name-shadowing -fno-warn-missing-pattern-synonym-signatures -threaded -rtsopts -with-rtsopts=-N -v0
+  ghc-options: -Wall -O0 -fno-warn-name-shadowing -fno-warn-missing-pattern-synonym-signatures -threaded -rtsopts -with-rtsopts=-N -v0
   build-depends:
       base
     , directory
@@ -516,6 +378,8 @@
     , text
     , unison-core1
     , unison-parser-typechecker
+  if flag(optimized)
+    ghc-options: -funbox-strict-fields -02
   default-language: Haskell2010
 
 executable unison
@@ -527,53 +391,16 @@
   hs-source-dirs:
       unison
   default-extensions: ApplicativeDo BlockArguments DeriveFunctor DerivingStrategies DoAndIfThenElse FlexibleContexts FlexibleInstances LambdaCase MultiParamTypeClasses ScopedTypeVariables TupleSections TypeApplications
-  ghc-options: -Wall -funbox-strict-fields -fno-warn-name-shadowing -fno-warn-missing-pattern-synonym-signatures -threaded -rtsopts -with-rtsopts=-I0 -optP-Wno-nonportable-include-path
+  ghc-options: -Wall -O0 -fno-warn-name-shadowing -fno-warn-missing-pattern-synonym-signatures -threaded -rtsopts -with-rtsopts=-I0 -optP-Wno-nonportable-include-path
   build-depends:
       base
-=======
-  other-modules:
-      Paths_unison_parser_typechecker
-  hs-source-dirs:
-      transcripts
-  default-extensions: ApplicativeDo BlockArguments DeriveFunctor DerivingStrategies DoAndIfThenElse FlexibleContexts FlexibleInstances LambdaCase MultiParamTypeClasses ScopedTypeVariables TupleSections TypeApplications
-  ghc-options: -Wall -O0 -fno-warn-name-shadowing -fno-warn-missing-pattern-synonym-signatures -threaded -rtsopts -with-rtsopts=-N -v0
-  build-depends:
-      base
-    , directory
-    , easytest
-    , filepath
-    , process
-    , shellmet
-    , text
-    , unison-core
-    , unison-parser-typechecker
-  if flag(optimized)
-    ghc-options: -funbox-strict-fields -02
-  default-language: Haskell2010
-
-executable unison
-  main-is: Main.hs
-  other-modules:
-      System.Path
-      Version
-      Paths_unison_parser_typechecker
-  hs-source-dirs:
-      unison
-  default-extensions: ApplicativeDo BlockArguments DeriveFunctor DerivingStrategies DoAndIfThenElse FlexibleContexts FlexibleInstances LambdaCase MultiParamTypeClasses ScopedTypeVariables TupleSections TypeApplications
-  ghc-options: -Wall -O0 -fno-warn-name-shadowing -fno-warn-missing-pattern-synonym-signatures -threaded -rtsopts -with-rtsopts=-I0 -optP-Wno-nonportable-include-path
-  build-depends:
-      base
->>>>>>> b7f68cb4
     , bytestring
     , configurator
     , containers
     , directory
     , errors
     , filepath
-<<<<<<< HEAD
     , lens
-=======
->>>>>>> b7f68cb4
     , megaparsec
     , mtl
     , safe
@@ -581,18 +408,12 @@
     , template-haskell
     , temporary
     , text
-<<<<<<< HEAD
     , unison-codebase-sync
     , unison-core1
     , unison-parser-typechecker
     , uri-encode
-=======
-    , unison-core
-    , unison-parser-typechecker
-    , uri-encode
-  if flag(optimized)
-    ghc-options: -funbox-strict-fields -02
->>>>>>> b7f68cb4
+  if flag(optimized)
+    ghc-options: -funbox-strict-fields -02
   if !os(windows)
     build-depends:
         unix
@@ -606,22 +427,13 @@
   hs-source-dirs:
       benchmarks/runtime
   default-extensions: ApplicativeDo BlockArguments DeriveFunctor DerivingStrategies DoAndIfThenElse FlexibleContexts FlexibleInstances LambdaCase MultiParamTypeClasses ScopedTypeVariables TupleSections TypeApplications
-<<<<<<< HEAD
-  ghc-options: -Wall -funbox-strict-fields -fno-warn-name-shadowing -fno-warn-missing-pattern-synonym-signatures
-=======
   ghc-options: -Wall -O0 -fno-warn-name-shadowing -fno-warn-missing-pattern-synonym-signatures
->>>>>>> b7f68cb4
   build-depends:
       base
     , containers
     , criterion
-<<<<<<< HEAD
     , unison-core1
     , unison-parser-typechecker
-=======
-    , unison-core
-    , unison-parser-typechecker
-  if flag(optimized)
-    ghc-options: -funbox-strict-fields -02
->>>>>>> b7f68cb4
+  if flag(optimized)
+    ghc-options: -funbox-strict-fields -02
   default-language: Haskell2010