--- conflicted
+++ resolved
@@ -4,11 +4,7 @@
 --
 -- see: https://github.com/sol/hpack
 --
-<<<<<<< HEAD
--- hash: 7d1ab4745c2b2893bf8e1b5c07c2879f33234bd20788d22a23e0290ef9ca9d3d
-=======
--- hash: 26cd32e792c7cce84c43a71156c58cbf0053505a80762d095736979b231055da
->>>>>>> 65a8ff83
+-- hash: 87845d8e129519b8812e0b5e49f1a5d8bf4cb714f6277b1e8fcbb15080943947
 
 name:           unison-parser-typechecker
 version:        0.0.0
