--- conflicted
+++ resolved
@@ -250,7 +250,8 @@
     util,
     vector,
     unicode-show,
-<<<<<<< HEAD
+    x509,
+    x509-store,
     x509-system,
     -- v2
     unison-core,
@@ -258,11 +259,6 @@
     unison-codebase-sqlite,
     unison-util,
     unison-util-serialization
-=======
-    x509,
-    x509-store,
-    x509-system
->>>>>>> a11cd473
 
   ghc-options: -Wall -O0 -fno-warn-name-shadowing -fno-warn-missing-pattern-synonym-signatures
 
