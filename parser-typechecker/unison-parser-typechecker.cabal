--- conflicted
+++ resolved
@@ -188,7 +188,6 @@
     safe,
     unison-parser-typechecker
 
-<<<<<<< HEAD
 executable haskellruntimetest
   main-is: Main.hs
   hs-source-dirs: haskellruntimetest
@@ -199,10 +198,7 @@
     text,
     unison-parser-typechecker
 
-executable unison
-=======
 executable prettyprintdemo
->>>>>>> 3fbfcc38
   main-is: Main.hs
   hs-source-dirs: prettyprintdemo
   ghc-options: -Wall -fno-warn-name-shadowing -fno-warn-missing-pattern-synonym-signatures
