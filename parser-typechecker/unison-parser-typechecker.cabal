--- conflicted
+++ resolved
@@ -232,13 +232,9 @@
     template-haskell,
     temporary,
     text,
-<<<<<<< HEAD
+    unison-core,
     unison-parser-typechecker,
     unix
-=======
-    unison-core,
-    unison-parser-typechecker
->>>>>>> 0810c616
 
 executable prettyprintdemo
   main-is: Main.hs
