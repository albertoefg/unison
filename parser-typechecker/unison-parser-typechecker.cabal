cabal-version: 1.12

-- This file has been generated from package.yaml by hpack version 0.34.4.
--
-- see: https://github.com/sol/hpack

name:           unison-parser-typechecker
version:        0.0.0
homepage:       https://github.com/unisonweb/unison#readme
bug-reports:    https://github.com/unisonweb/unison/issues
copyright:      Copyright (C) 2013-2021 Unison Computing, PBC and contributors
license:        MIT
license-file:   LICENSE
build-type:     Simple

source-repository head
  type: git
  location: https://github.com/unisonweb/unison

flag optimized
  manual: True
  default: True

library
  exposed-modules:
      Unison.Builtin
      Unison.Builtin.Decls
      Unison.Builtin.Terms
      Unison.Codebase
      Unison.Codebase.Branch
      Unison.Codebase.Branch.BranchDiff
      Unison.Codebase.Branch.Merge
      Unison.Codebase.Branch.Names
      Unison.Codebase.Branch.Raw
      Unison.Codebase.Branch.Type
      Unison.Codebase.BranchDiff
      Unison.Codebase.BranchUtil
      Unison.Codebase.BuiltinAnnotation
      Unison.Codebase.Causal
      Unison.Codebase.Causal.FoldHistory
      Unison.Codebase.CodeLookup
      Unison.Codebase.CodeLookup.Util
      Unison.Codebase.Editor.AuthorInfo
      Unison.Codebase.Editor.Command
      Unison.Codebase.Editor.DisplayObject
      Unison.Codebase.Editor.Git
      Unison.Codebase.Editor.HandleCommand
      Unison.Codebase.Editor.HandleInput
      Unison.Codebase.Editor.Input
      Unison.Codebase.Editor.Output
      Unison.Codebase.Editor.Output.BranchDiff
      Unison.Codebase.Editor.Output.DumpNamespace
      Unison.Codebase.Editor.Propagate
      Unison.Codebase.Editor.RemoteRepo
      Unison.Codebase.Editor.SlurpComponent
      Unison.Codebase.Editor.SlurpResult
      Unison.Codebase.Editor.TodoOutput
      Unison.Codebase.Editor.UriParser
      Unison.Codebase.Editor.VersionParser
      Unison.Codebase.Execute
      Unison.Codebase.FileCodebase
      Unison.Codebase.GitError
      Unison.Codebase.Init
      Unison.Codebase.Init.CreateCodebaseError
      Unison.Codebase.Init.Type
      Unison.Codebase.MainTerm
      Unison.Codebase.Metadata
      Unison.Codebase.Patch
      Unison.Codebase.Path
      Unison.Codebase.Path.Parse
      Unison.Codebase.Reflog
      Unison.Codebase.Runtime
      Unison.Codebase.Serialization
      Unison.Codebase.ShortBranchHash
      Unison.Codebase.SqliteCodebase
      Unison.Codebase.SqliteCodebase.Branch.Dependencies
      Unison.Codebase.SqliteCodebase.Conversions
      Unison.Codebase.SqliteCodebase.GitError
      Unison.Codebase.SqliteCodebase.SyncEphemeral
      Unison.Codebase.SyncMode
      Unison.Codebase.TermEdit
      Unison.Codebase.TermEdit.Typing
      Unison.Codebase.TranscriptParser
      Unison.Codebase.Type
      Unison.Codebase.TypeEdit
      Unison.Codebase.Verbosity
      Unison.Codebase.Watch
      Unison.CodebasePath
      Unison.CommandLine
      Unison.CommandLine.DisplayValues
      Unison.CommandLine.InputPattern
      Unison.CommandLine.InputPatterns
      Unison.CommandLine.Main
      Unison.CommandLine.OutputMessages
      Unison.CommandLine.Welcome
      Unison.DeclPrinter
      Unison.FileParser
      Unison.FileParsers
<<<<<<< HEAD
      Unison.Hashing.V1.ABT
      Unison.Hashing.V1.Convert
      Unison.Hashing.V1.DataDeclaration
      Unison.Hashing.V1.Pattern
      Unison.Hashing.V1.Reference
      Unison.Hashing.V1.Reference.Util
      Unison.Hashing.V1.Referent
      Unison.Hashing.V1.Term
      Unison.Hashing.V1.Type
      Unison.Hashing.V2.ABT
      Unison.Hashing.V2.Branch
      Unison.Hashing.V2.Causal
=======
>>>>>>> 3c8d2ac8
      Unison.Hashing.V2.Convert
      Unison.Hashing.V2.DataDeclaration
      Unison.Hashing.V2.Patch
      Unison.Hashing.V2.Pattern
      Unison.Hashing.V2.Reference
      Unison.Hashing.V2.Reference.Util
      Unison.Hashing.V2.Referent
      Unison.Hashing.V2.Term
      Unison.Hashing.V2.TermEdit
      Unison.Hashing.V2.Type
      Unison.Hashing.V2.TypeEdit
      Unison.Lexer
      Unison.Lexer.Pos
      Unison.NamePrinter
      Unison.Parser
      Unison.Parser.Ann
      Unison.Parsers
      Unison.PrettyPrintEnv
      Unison.PrettyPrintEnv.FQN
      Unison.PrettyPrintEnv.Names
      Unison.PrettyPrintEnv.Util
      Unison.PrettyPrintEnvDecl
      Unison.PrettyPrintEnvDecl.Names
      Unison.PrettyTerminal
      Unison.PrintError
      Unison.Result
      Unison.Runtime.ANF
      Unison.Runtime.ANF.Serialize
      Unison.Runtime.Builtin
      Unison.Runtime.Debug
      Unison.Runtime.Decompile
      Unison.Runtime.Exception
      Unison.Runtime.Foreign
      Unison.Runtime.Foreign.Function
      Unison.Runtime.Interface
      Unison.Runtime.IOSource
      Unison.Runtime.Machine
      Unison.Runtime.MCode
      Unison.Runtime.MCode.Serialize
      Unison.Runtime.Pattern
      Unison.Runtime.Serialize
      Unison.Runtime.SparseVector
      Unison.Runtime.Stack
      Unison.Runtime.Vector
      Unison.Server.Backend
      Unison.Server.CodebaseServer
      Unison.Server.Doc
      Unison.Server.Endpoints.FuzzyFind
      Unison.Server.Endpoints.GetDefinitions
      Unison.Server.Endpoints.NamespaceDetails
      Unison.Server.Endpoints.NamespaceListing
      Unison.Server.Errors
      Unison.Server.QueryResult
      Unison.Server.SearchResult
      Unison.Server.SearchResult'
      Unison.Server.Syntax
      Unison.Server.Types
      Unison.TermParser
      Unison.TermPrinter
      Unison.Typechecker
      Unison.Typechecker.Components
      Unison.Typechecker.Context
      Unison.Typechecker.Extractor
      Unison.Typechecker.TypeError
      Unison.Typechecker.TypeLookup
      Unison.Typechecker.TypeVar
      Unison.TypeParser
      Unison.TypePrinter
      Unison.UnisonFile
      Unison.UnisonFile.Env
      Unison.UnisonFile.Error
      Unison.UnisonFile.Names
      Unison.UnisonFile.Type
      Unison.Util.AnnotatedText
      Unison.Util.Bytes
      Unison.Util.ColorText
      Unison.Util.Convert
      Unison.Util.CycleTable
      Unison.Util.CyclicEq
      Unison.Util.CyclicOrd
      Unison.Util.EnumContainers
      Unison.Util.Exception
      Unison.Util.Find
      Unison.Util.Free
      Unison.Util.Less
      Unison.Util.Logger
      Unison.Util.Map
      Unison.Util.PinBoard
      Unison.Util.Pretty
      Unison.Util.Range
      Unison.Util.Star3
      Unison.Util.SyntaxText
      Unison.Util.TQueue
      Unison.Util.TransitiveClosure
  other-modules:
      Paths_unison_parser_typechecker
  hs-source-dirs:
      src
  default-extensions:
      ApplicativeDo
      BlockArguments
      DeriveFunctor
      DerivingStrategies
      DoAndIfThenElse
      FlexibleContexts
      FlexibleInstances
      LambdaCase
      MultiParamTypeClasses
      NamedFieldPuns
      PatternSynonyms
      ScopedTypeVariables
      TupleSections
      TypeApplications
  ghc-options: -Wall -O0 -fno-warn-name-shadowing -fno-warn-missing-pattern-synonym-signatures
  build-depends:
      ListLike
    , NanoID
    , aeson
    , ansi-terminal
    , async
    , base
    , base16 >=0.2.1.0
    , base64-bytestring
    , basement
    , binary
    , bytes
    , bytestring
    , cereal
    , configurator
    , containers >=0.6.3
    , cryptonite
    , data-default
    , data-memocombinators
    , deepseq
    , directory
    , either
    , errors
    , exceptions
    , extra
    , filepath
    , fingertree
    , fsnotify
    , fuzzyfind
    , generic-monoid
    , hashable
    , hashtables
    , haskeline
    , http-media
    , http-types
    , lens
    , megaparsec >=5.0.0 && <7.0.0
    , memory
    , mmorph
    , monad-validate
    , mtl
    , mutable-containers
    , mwc-random
    , natural-transformation
    , network
    , network-simple
    , nonempty-containers
    , open-browser
    , openapi3
    , optparse-applicative >=0.16.1.0
    , pem
    , prelude-extras
    , primitive
    , process
    , random >=1.2.0
    , raw-strings-qq
    , regex-base
    , regex-tdfa
    , safe
    , safe-exceptions
    , servant
    , servant-docs
    , servant-openapi3
    , servant-server
    , shellmet
    , sqlite-simple
    , stm
    , strings
    , tagged
    , temporary
    , terminal-size
    , text
    , time
    , tls
    , transformers
    , unicode-show
    , unison-codebase
    , unison-codebase-sqlite
    , unison-codebase-sync
    , unison-core
    , unison-core1
    , unison-prelude
    , unison-util
    , unison-util-relation
    , unliftio
    , uri-encode
    , utf8-string
    , vector
    , wai
    , warp
    , x509
    , x509-store
    , x509-system
    , zlib
  if flag(optimized)
    ghc-options: -funbox-strict-fields -O2
  default-language: Haskell2010

executable prettyprintdemo
  main-is: Main.hs
  other-modules:
      Paths_unison_parser_typechecker
  hs-source-dirs:
      prettyprintdemo
  default-extensions:
      ApplicativeDo
      BlockArguments
      DeriveFunctor
      DerivingStrategies
      DoAndIfThenElse
      FlexibleContexts
      FlexibleInstances
      LambdaCase
      MultiParamTypeClasses
      NamedFieldPuns
      PatternSynonyms
      ScopedTypeVariables
      TupleSections
      TypeApplications
  ghc-options: -Wall -O0 -fno-warn-name-shadowing -fno-warn-missing-pattern-synonym-signatures
  build-depends:
      base
    , safe
    , text
    , unison-parser-typechecker
  if flag(optimized)
    ghc-options: -funbox-strict-fields -O2
  default-language: Haskell2010

executable tests
  main-is: Suite.hs
  other-modules:
      Unison.Core.Test.Name
      Unison.Test.ABT
      Unison.Test.ANF
      Unison.Test.Cache
      Unison.Test.ClearCache
      Unison.Test.Codebase.Causal
      Unison.Test.Codebase.Path
      Unison.Test.CodebaseInit
      Unison.Test.ColorText
      Unison.Test.Common
      Unison.Test.DataDeclaration
      Unison.Test.FileParser
      Unison.Test.GitSync
      Unison.Test.Lexer
      Unison.Test.MCode
      Unison.Test.Range
      Unison.Test.Referent
      Unison.Test.Term
      Unison.Test.TermParser
      Unison.Test.TermPrinter
      Unison.Test.Type
      Unison.Test.Typechecker
      Unison.Test.Typechecker.Components
      Unison.Test.Typechecker.Context
      Unison.Test.Typechecker.TypeError
      Unison.Test.TypePrinter
      Unison.Test.Ucm
      Unison.Test.UnisonSources
      Unison.Test.UriParser
      Unison.Test.Util.Bytes
      Unison.Test.Util.PinBoard
      Unison.Test.Util.Pretty
      Unison.Test.Util.Relation
      Unison.Test.Var
      Unison.Test.VersionParser
      Paths_unison_parser_typechecker
  hs-source-dirs:
      tests
  default-extensions:
      ApplicativeDo
      BlockArguments
      DeriveFunctor
      DerivingStrategies
      DoAndIfThenElse
      FlexibleContexts
      FlexibleInstances
      LambdaCase
      MultiParamTypeClasses
      NamedFieldPuns
      PatternSynonyms
      ScopedTypeVariables
      TupleSections
      TypeApplications
  ghc-options: -Wall -O0 -fno-warn-name-shadowing -fno-warn-missing-pattern-synonym-signatures -W -threaded -rtsopts "-with-rtsopts=-N -T" -v0
  build-depends:
      async
    , base
    , bytestring
    , containers
    , directory
    , easytest
    , errors
    , exceptions
    , extra
    , filemanip
    , filepath
    , here
    , lens
    , megaparsec
    , mtl
    , raw-strings-qq
    , shellmet
    , split
    , stm
    , temporary
    , text
    , transformers
    , unison-core1
    , unison-parser-typechecker
    , unison-prelude
    , unison-util
    , unison-util-relation
    , unliftio
  if flag(optimized)
    ghc-options: -funbox-strict-fields -O2
  default-language: Haskell2010

benchmark runtime
  type: exitcode-stdio-1.0
  main-is: Main.hs
  other-modules:
      Paths_unison_parser_typechecker
  hs-source-dirs:
      benchmarks/runtime
  default-extensions:
      ApplicativeDo
      BlockArguments
      DeriveFunctor
      DerivingStrategies
      DoAndIfThenElse
      FlexibleContexts
      FlexibleInstances
      LambdaCase
      MultiParamTypeClasses
      NamedFieldPuns
      PatternSynonyms
      ScopedTypeVariables
      TupleSections
      TypeApplications
  ghc-options: -Wall -O0 -fno-warn-name-shadowing -fno-warn-missing-pattern-synonym-signatures
  build-depends:
      base
    , containers
    , criterion
    , unison-core1
    , unison-parser-typechecker
  if flag(optimized)
    ghc-options: -funbox-strict-fields -O2
  default-language: Haskell2010<|MERGE_RESOLUTION|>--- conflicted
+++ resolved
@@ -96,21 +96,9 @@
       Unison.DeclPrinter
       Unison.FileParser
       Unison.FileParsers
-<<<<<<< HEAD
-      Unison.Hashing.V1.ABT
-      Unison.Hashing.V1.Convert
-      Unison.Hashing.V1.DataDeclaration
-      Unison.Hashing.V1.Pattern
-      Unison.Hashing.V1.Reference
-      Unison.Hashing.V1.Reference.Util
-      Unison.Hashing.V1.Referent
-      Unison.Hashing.V1.Term
-      Unison.Hashing.V1.Type
       Unison.Hashing.V2.ABT
       Unison.Hashing.V2.Branch
       Unison.Hashing.V2.Causal
-=======
->>>>>>> 3c8d2ac8
       Unison.Hashing.V2.Convert
       Unison.Hashing.V2.DataDeclaration
       Unison.Hashing.V2.Patch
