--- conflicted
+++ resolved
@@ -108,11 +108,7 @@
   buildTests config testBuilder
     $ "unison-src" </> "transcripts"
   buildTests config testBuilder
-<<<<<<< HEAD
-    $ "unison-src" </> "new-runtime-transcripts"
-=======
     $ "unison-src" </> "transcripts-using-base"
->>>>>>> cbe2d2b0
   buildTests config testBuilder'
     $ "unison-src" </> "transcripts" </> "errors"
   cleanup
