name: unison-share-api
github: unisonweb/unison
copyright: Copyright (C) 2013-2021 Unison Computing, PBC and contributors

library:
  source-dirs: src

dependencies:
  - aeson
  - base
  - bytestring
  - containers
  - memory
  - mtl
  - nonempty-containers
  - servant
  - text
  - transformers
  - unison-util-base32hex
  - unliftio
<<<<<<< HEAD
=======
  - servant
  - containers
  - nonempty-containers
  - bytestring
  - aeson
  - memory
  - unison-util-relation
  - unison-core1
  - unison-prelude
  - unison-parser-typechecker
  - unison-pretty-printer
  - lucid
  - openapi3
  - extra
  - lens
  - fuzzyfind
  - filepath
  - directory
  - yaml
  - errors
  - servant-server
  - servant-docs
  - servant-openapi3
  - mwc-random
  - warp
  - wai
  - uri-encode
  - http-types
  - http-media
  - NanoID
  - utf8-string
  - async
  - regex-tdfa
>>>>>>> 8d26e162

ghc-options:
  -Wall

default-extensions:
  - BlockArguments
  - ConstraintKinds
  - DeriveAnyClass
  - DeriveFunctor
  - DerivingStrategies
  - DerivingVia
  - DoAndIfThenElse
  - DuplicateRecordFields
  - FlexibleContexts
  - FlexibleInstances
  - GADTs
  - GeneralizedNewtypeDeriving
  - KindSignatures
  - LambdaCase
  - MultiParamTypeClasses
  - NamedFieldPuns
  - NumericUnderscores
  - OverloadedStrings
  - PatternSynonyms
  - ScopedTypeVariables
  - TupleSections
  - TypeApplications
  - TypeOperators
  - ViewPatterns<|MERGE_RESOLUTION|>--- conflicted
+++ resolved
@@ -6,54 +6,45 @@
   source-dirs: src
 
 dependencies:
+  - NanoID
   - aeson
+  - async
   - base
   - bytestring
   - containers
+  - directory
+  - errors
+  - extra
+  - filepath
+  - fuzzyfind
+  - http-media
+  - http-types
+  - lens
+  - lucid
   - memory
   - mtl
+  - mwc-random
   - nonempty-containers
+  - openapi3
+  - regex-tdfa
   - servant
+  - servant-docs
+  - servant-openapi3
+  - servant-server
   - text
   - transformers
+  - unison-core1
+  - unison-parser-typechecker
+  - unison-prelude
+  - unison-pretty-printer
   - unison-util-base32hex
+  - unison-util-relation
   - unliftio
-<<<<<<< HEAD
-=======
-  - servant
-  - containers
-  - nonempty-containers
-  - bytestring
-  - aeson
-  - memory
-  - unison-util-relation
-  - unison-core1
-  - unison-prelude
-  - unison-parser-typechecker
-  - unison-pretty-printer
-  - lucid
-  - openapi3
-  - extra
-  - lens
-  - fuzzyfind
-  - filepath
-  - directory
+  - uri-encode
+  - utf8-string
+  - wai
+  - warp
   - yaml
-  - errors
-  - servant-server
-  - servant-docs
-  - servant-openapi3
-  - mwc-random
-  - warp
-  - wai
-  - uri-encode
-  - http-types
-  - http-media
-  - NanoID
-  - utf8-string
-  - async
-  - regex-tdfa
->>>>>>> 8d26e162
 
 ghc-options:
   -Wall
