--- conflicted
+++ resolved
@@ -98,11 +98,8 @@
     , unison-parser-typechecker
     , unison-prelude
     , unison-pretty-printer
-<<<<<<< HEAD
+    , unison-util
     , unison-util-base32hex
-=======
-    , unison-util
->>>>>>> d79e396c
     , unison-util-relation
     , unliftio
     , uri-encode
