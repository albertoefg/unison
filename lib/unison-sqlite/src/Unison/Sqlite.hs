--- conflicted
+++ resolved
@@ -81,14 +81,10 @@
     withStatement,
 
     -- * Exceptions
-<<<<<<< HEAD
-    SqliteException (..),
+    SomeSqliteException (..),
     isCantOpenException,
-=======
-    SomeSqliteException (..),
     SqliteConnectException (..),
     SqliteQueryException (..),
->>>>>>> a8ccaea8
     SqliteExceptionReason,
     SomeSqliteExceptionReason (..),
     ExpectedAtMostOneRowException (..),
@@ -121,18 +117,12 @@
 import Unison.Sqlite.DB
 import Unison.Sqlite.DataVersion (DataVersion (..), getDataVersion)
 import Unison.Sqlite.Exception
-<<<<<<< HEAD
-  ( SomeSqliteExceptionReason (..),
-    SqliteException (..),
-    SqliteExceptionReason,
-    isCantOpenException,
-=======
   ( SomeSqliteException (..),
     SomeSqliteExceptionReason (..),
     SqliteConnectException (..),
     SqliteExceptionReason,
     SqliteQueryException (..),
->>>>>>> a8ccaea8
+    isCantOpenException,
   )
 import Unison.Sqlite.JournalMode (JournalMode (..), SetJournalModeException (..), trySetJournalMode)
 import Unison.Sqlite.Sql (Sql (..))
