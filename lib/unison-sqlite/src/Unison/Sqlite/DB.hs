--- conflicted
+++ resolved
@@ -56,10 +56,6 @@
   )
 where
 
-<<<<<<< HEAD
-import Control.Monad.IO.Unlift (withRunInIO)
-=======
->>>>>>> d728a7aa
 import Control.Monad.Reader (MonadReader, ReaderT, ask, runReaderT)
 import qualified Database.SQLite.Simple as Sqlite
 import qualified Database.SQLite.Simple.FromField as Sqlite
