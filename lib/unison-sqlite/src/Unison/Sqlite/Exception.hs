--- conflicted
+++ resolved
@@ -2,6 +2,7 @@
 module Unison.Sqlite.Exception
   ( -- * @SomeSqliteException@
     SomeSqliteException (..),
+    isCantOpenException,
 
     -- ** @SqliteConnectException@
     SqliteConnectException (..),
@@ -12,13 +13,7 @@
     SqliteQueryExceptionInfo (..),
     throwSqliteQueryException,
     SomeSqliteExceptionReason (..),
-<<<<<<< HEAD
-    SqliteExceptionInfo (..),
-    throwSqliteException,
-    isCantOpenException,
-=======
     SqliteExceptionReason,
->>>>>>> a8ccaea8
   )
 where
 
@@ -55,6 +50,12 @@
 
 instance Show SomeSqliteException where
   show (SomeSqliteException e) = show e
+
+isCantOpenException :: SomeSqliteException -> Bool
+isCantOpenException (SomeSqliteException exception) =
+  case cast exception of
+    Just SqliteConnectException{exception = Sqlite.SQLError Sqlite.ErrorCan'tOpen _ _} -> True
+    _ -> False
 
 ------------------------------------------------------------------------------------------------------------------------
 -- SomeSqliteException
@@ -133,43 +134,7 @@
 instance Show SomeSqliteExceptionReason where
   show (SomeSqliteExceptionReason x) = show x
 
-<<<<<<< HEAD
--- | A @SqliteException@ represents an exception paired with some context that resulted in the exception.
---
--- A @SqliteException@ may result from a number of different conditions:
---
--- * The underlying sqlite library threw an exception, as when establishing a connection to a non-existent database.
--- * A postcondition violation of a function like 'queryMaybe', which asserts that the resulting relation will have
---   certain number of rows,
--- * A postcondition violation of a function like 'queryListCheck', which takes a user-defined check as an argument.
---
--- A @SqliteException@ should not be inspected or used for control flow when run in a trusted environment, where the
--- database can be assumed to be uncorrupt. Rather, wherever possible, the user of this library should write code that
--- is guaranteed not to throw exceptions, by checking the necessary preconditions first. If that is not possible, it
--- should be considered a bug in this library.
---
--- When actions are run on an untrusted codebase, e.g. one downloaded from a remote server, it is sufficient to catch
--- just one exception type, @SqliteException@.
-data SqliteException = SqliteException
-  { sql :: Sql,
-    params :: String,
-    -- | The inner exception. It is intentionally not 'SomeException', so that calling code cannot accidentally
-    -- 'throwIO' domain-specific exception types, but must instead use a @*Check@ query variant.
-    exception :: SomeSqliteExceptionReason,
-    connection :: String,
-    threadId :: ThreadId
-  }
-  deriving stock (Show)
-  deriving anyclass (Exception)
-
-isCantOpenException :: SqliteException -> Bool
-isCantOpenException SqliteException {exception = SomeSqliteExceptionReason reason} =
-  case cast reason of
-    Just (Sqlite.SQLError Sqlite.ErrorCan'tOpen _ _) -> True
-    _ -> False
-=======
 -- | A type that is intended to be used as additional context for a sqlite-related exception.
 class (Show e, Typeable e) => SqliteExceptionReason e
 
-instance SqliteExceptionReason Sqlite.SQLError
->>>>>>> a8ccaea8
+instance SqliteExceptionReason Sqlite.SQLError