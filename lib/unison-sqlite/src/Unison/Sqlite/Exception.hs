--- conflicted
+++ resolved
@@ -1,6 +1,5 @@
 -- | Sqlite exception utils.
 module Unison.Sqlite.Exception
-<<<<<<< HEAD
   ( -- * @SomeSqliteException@
     SomeSqliteException (..),
     isCantOpenException,
@@ -11,19 +10,12 @@
 
     -- ** @SqliteQueryException@
     SqliteQueryException (..),
+    pattern SqliteBusyException,
+    isSqliteBusyException,
     SqliteQueryExceptionInfo (..),
     throwSqliteQueryException,
     SomeSqliteExceptionReason (..),
     SqliteExceptionReason,
-=======
-  ( SqliteQueryException (..),
-    pattern SqliteBusyException,
-    isSqliteBusyException,
-    SqliteExceptionReason,
-    SomeSqliteExceptionReason (..),
-    SqliteQueryExceptionInfo (..),
-    throwSqliteQueryException,
->>>>>>> 855d9e87
   )
 where
 
@@ -35,7 +27,6 @@
 import Unison.Sqlite.Sql
 import UnliftIO.Exception
 
-<<<<<<< HEAD
 ------------------------------------------------------------------------------------------------------------------------
 -- SomeSqliteException
 
@@ -119,13 +110,18 @@
   toException = toException . SomeSqliteException
   fromException = fromException >=> \(SomeSqliteException e) -> cast e
 
+pattern SqliteBusyException :: SqliteQueryException
+pattern SqliteBusyException <- (isSqliteBusyException -> True)
+
+isSqliteBusyException :: SqliteQueryException -> Bool
+isSqliteBusyException SqliteQueryException {exception = SomeSqliteExceptionReason reason} =
+  case cast reason of
+    Just (Sqlite.SQLError Sqlite.ErrorBusy _ _) -> True
+    _ -> False
+
 data SqliteQueryExceptionInfo params connection = SqliteQueryExceptionInfo
   { connection :: connection,
     sql :: Sql,
-=======
-data SqliteQueryExceptionInfo params connection = SqliteQueryExceptionInfo
-  { sql :: Sql,
->>>>>>> 855d9e87
     params :: Maybe params,
     exception :: SomeSqliteExceptionReason
   }
@@ -149,48 +145,7 @@
 instance Show SomeSqliteExceptionReason where
   show (SomeSqliteExceptionReason x) = show x
 
-<<<<<<< HEAD
 -- | A type that is intended to be used as additional context for a sqlite-related exception.
 class (Show e, Typeable e) => SqliteExceptionReason e
 
-instance SqliteExceptionReason Sqlite.SQLError
-=======
--- | A @SqliteQueryException@ represents an exception thrown during processing a query, paired with some context that
--- resulted in the exception.
---
--- A @SqliteQueryException@ may result from a number of different conditions:
---
--- * The underlying sqlite library threw an exception.
--- * A postcondition violation of a function like 'Unison.Sqlite.queryMaybeRow', which asserts that the resulting
---   relation will have certain number of rows,
--- * A postcondition violation of a function like 'Unison.Sqlite.queryListRowCheck', which takes a user-defined check as
---   an argument.
---
--- A @SqliteQueryException@ should not be inspected or used for control flow when run in a trusted environment, where
--- the database can be assumed to be uncorrupt. Rather, wherever possible, the user of this library should write code
--- that is guaranteed not to throw exceptions, by checking the necessary preconditions first. If that is not possible,
--- it should be considered a bug in this library.
---
--- When actions are run on an untrusted codebase, e.g. one downloaded from a remote server, it is sufficient to catch
--- just one exception type, @SqliteQueryException@.
-data SqliteQueryException = SqliteQueryException
-  { sql :: Sql,
-    params :: String,
-    -- | The inner exception. It is intentionally not 'SomeException', so that calling code cannot accidentally
-    -- 'throwIO' domain-specific exception types, but must instead use a @*Check@ query variant.
-    exception :: SomeSqliteExceptionReason,
-    connection :: String,
-    threadId :: ThreadId
-  }
-  deriving stock (Show)
-  deriving anyclass (Exception)
-
-pattern SqliteBusyException :: SqliteQueryException
-pattern SqliteBusyException <- (isSqliteBusyException -> True)
-
-isSqliteBusyException :: SqliteQueryException -> Bool
-isSqliteBusyException SqliteQueryException {exception = SomeSqliteExceptionReason reason} =
-  case cast reason of
-    Just (Sqlite.SQLError Sqlite.ErrorBusy _ _) -> True
-    _ -> False
->>>>>>> 855d9e87
+instance SqliteExceptionReason Sqlite.SQLError