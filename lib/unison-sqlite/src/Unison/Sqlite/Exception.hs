-- | Sqlite exception utils
module Unison.Sqlite.Exception
<<<<<<< HEAD
  ( SqliteException (..),
    pattern SqliteBusyException,
    isSqliteBusyException,
=======
  ( SqliteQueryException (..),
>>>>>>> 0f2fc7d1
    SqliteExceptionReason,
    SomeSqliteExceptionReason (..),
    SqliteQueryExceptionInfo (..),
    throwSqliteQueryException,
  )
where

import Control.Concurrent (ThreadId, myThreadId)
import Data.Typeable (cast)
import qualified Database.SQLite.Simple as Sqlite
import Debug.RecoverRTTI (anythingToString)
import Unison.Prelude
import Unison.Sqlite.Sql
import UnliftIO.Exception

data SqliteQueryExceptionInfo params connection = SqliteQueryExceptionInfo
  { sql :: Sql,
    params :: Maybe params,
    exception :: SomeSqliteExceptionReason,
    connection :: connection
  }

throwSqliteQueryException :: Show connection => SqliteQueryExceptionInfo params connection -> IO a
throwSqliteQueryException SqliteQueryExceptionInfo {connection, exception, params, sql} = do
  threadId <- myThreadId
  throwIO
    SqliteQueryException
      { sql,
        params = maybe "" anythingToString params,
        exception,
        connection = show connection,
        threadId
      }

-- | A type that is intended to be used as additional context for a sqlite-related exception.
class (Show e, Typeable e) => SqliteExceptionReason e

instance SqliteExceptionReason Sqlite.SQLError

data SomeSqliteExceptionReason
  = forall e. SqliteExceptionReason e => SomeSqliteExceptionReason e
  deriving anyclass (SqliteExceptionReason)

instance Show SomeSqliteExceptionReason where
  show (SomeSqliteExceptionReason x) = show x

-- | A @SqliteQueryException@ represents an exception thrown during processing a query, paired with some context that
-- resulted in the exception.
--
-- A @SqliteQueryException@ may result from a number of different conditions:
--
-- * The underlying sqlite library threw an exception.
-- * A postcondition violation of a function like 'Unison.Sqlite.queryMaybeRow', which asserts that the resulting
--   relation will have certain number of rows,
-- * A postcondition violation of a function like 'Unison.Sqlite.queryListRowCheck', which takes a user-defined check as
--   an argument.
--
-- A @SqliteQueryException@ should not be inspected or used for control flow when run in a trusted environment, where
-- the database can be assumed to be uncorrupt. Rather, wherever possible, the user of this library should write code
-- that is guaranteed not to throw exceptions, by checking the necessary preconditions first. If that is not possible,
-- it should be considered a bug in this library.
--
-- When actions are run on an untrusted codebase, e.g. one downloaded from a remote server, it is sufficient to catch
-- just one exception type, @SqliteQueryException@.
data SqliteQueryException = SqliteQueryException
  { sql :: Sql,
    params :: String,
    -- | The inner exception. It is intentionally not 'SomeException', so that calling code cannot accidentally
    -- 'throwIO' domain-specific exception types, but must instead use a @*Check@ query variant.
    exception :: SomeSqliteExceptionReason,
    connection :: String,
    threadId :: ThreadId
  }
  deriving stock (Show)
  deriving anyclass (Exception)

isSqliteBusyException :: SqliteException -> Bool
isSqliteBusyException SqliteException {exception = SomeSqliteExceptionReason reason} =
  case cast reason of
    Just (Sqlite.SQLError Sqlite.ErrorBusy _ _) -> True
    _ -> False

pattern SqliteBusyException :: SqliteException
pattern SqliteBusyException <- (isSqliteBusyException -> True)<|MERGE_RESOLUTION|>--- conflicted
+++ resolved
@@ -1,12 +1,8 @@
 -- | Sqlite exception utils
 module Unison.Sqlite.Exception
-<<<<<<< HEAD
-  ( SqliteException (..),
+  ( SqliteQueryException (..),
     pattern SqliteBusyException,
     isSqliteBusyException,
-=======
-  ( SqliteQueryException (..),
->>>>>>> 0f2fc7d1
     SqliteExceptionReason,
     SomeSqliteExceptionReason (..),
     SqliteQueryExceptionInfo (..),
@@ -83,11 +79,11 @@
   deriving stock (Show)
   deriving anyclass (Exception)
 
-isSqliteBusyException :: SqliteException -> Bool
-isSqliteBusyException SqliteException {exception = SomeSqliteExceptionReason reason} =
+pattern SqliteBusyException :: SqliteQueryException
+pattern SqliteBusyException <- (isSqliteBusyException -> True)
+
+isSqliteBusyException :: SqliteQueryException -> Bool
+isSqliteBusyException SqliteQueryException {exception = SomeSqliteExceptionReason reason} =
   case cast reason of
     Just (Sqlite.SQLError Sqlite.ErrorBusy _ _) -> True
-    _ -> False
-
-pattern SqliteBusyException :: SqliteException
-pattern SqliteBusyException <- (isSqliteBusyException -> True)+    _ -> False