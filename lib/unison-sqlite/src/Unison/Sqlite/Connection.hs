module Unison.Sqlite.Connection
  ( -- * Connection management
    Connection (..),
    withConnection,

    -- * Executing queries

    -- ** Without results

    -- *** With parameters
    execute,
    executeMany,

    -- *** Without parameters
    execute_,

    -- ** With results

    -- *** With parameters
    queryListRow,
    queryListCol,
    queryMaybeRow,
    queryMaybeCol,
    queryOneRow,
    queryOneCol,

    -- **** With checks
    queryListRowCheck,
    queryListColCheck,
    queryMaybeRowCheck,
    queryMaybeColCheck,
    queryOneRowCheck,
    queryOneColCheck,

    -- *** Without parameters
    queryListRow_,
    queryListCol_,
    queryMaybeRow_,
    queryMaybeCol_,
    queryOneRow_,
    queryOneCol_,

    -- **** With checks
    queryListRowCheck_,
    queryListColCheck_,
    queryMaybeRowCheck_,
    queryMaybeColCheck_,
    queryOneRowCheck_,
    queryOneColCheck_,

    -- * Low-level operations
    withSavepoint,
    withSavepointIO,
    savepoint,
    rollback,
    release,
    withStatement,

    -- * Exceptions
    ExpectedAtMostOneRowException (..),
    ExpectedExactlyOneRowException (..),
  )
where

import Data.Bifunctor (bimap)
import qualified Database.SQLite.Simple as Sqlite
import qualified Database.SQLite.Simple.FromField as Sqlite
import Debug.RecoverRTTI (anythingToString)
import qualified Unison.Debug as Debug
import Unison.Prelude
import Unison.Sqlite.Connection.Internal (Connection (..))
import Unison.Sqlite.Exception
import Unison.Sqlite.Sql
<<<<<<< HEAD
import UnliftIO (MonadUnliftIO, withRunInIO)
=======
>>>>>>> 548caaeb
import UnliftIO.Exception

-- | Perform an action with a connection to a SQLite database.
--
-- Note: the connection is created with @PRAGMA foreign_keys = ON@ automatically, to work around the fact that SQLite
-- does not automatically enforce foreign key integrity, because it elected to maintain backwards compatibility with
-- code that was written before the foreign key integrity feature was implemented.
withConnection ::
  MonadUnliftIO m =>
  -- | Connection name, for debugging.
  String ->
  -- | Path to SQLite database file.
  FilePath ->
  (Connection -> m a) ->
  m a
withConnection name file =
  bracket (liftIO (openConnection name file)) (liftIO . closeConnection)

-- Open a connection to a SQLite database.
openConnection ::
  -- Connection name, for debugging.
  String ->
  -- Path to SQLite database file.
  FilePath ->
  IO Connection
openConnection name file = do
  conn0 <- Sqlite.open file `catch` rethrowAsSqliteConnectException name file
  let conn = Connection {conn = conn0, file, name}
  execute_ conn "PRAGMA foreign_keys = ON"
  pure conn

-- Close a connection opened with 'openConnection'.
closeConnection :: Connection -> IO ()
closeConnection (Connection _ _ conn) =
  -- FIXME if this throws an exception, it won't be under `SomeSqliteException`
  -- Possible fixes:
  --   1. Add close exception to the hierarchy, e.g. `SqliteCloseException`
  --   2. Always ignore exceptions thrown by `close` (Mitchell prefers this one)
  Sqlite.close conn

-- An internal type, for making prettier debug logs

data Query = Query
  { sql :: Sql,
    params :: Maybe String,
    result :: Maybe String
  }

instance Show Query where
  show Query {sql, params, result} =
    concat
      [ "Query { sql = ",
        show sql,
        maybe "" (\p -> ", params = " ++ show p) params,
        maybe "" (\r -> ", results = " ++ show r) result,
        " }"
      ]

logQuery :: Sql -> Maybe a -> Maybe b -> IO ()
logQuery sql params result =
  Debug.debugM Debug.Sqlite "SQL query" (Query sql (anythingToString <$> params) (anythingToString <$> result))

-- Without results, with parameters

execute :: Sqlite.ToRow a => Connection -> Sql -> a -> IO ()
execute conn@(Connection _ _ conn0) s params = do
  logQuery s (Just params) Nothing
  Sqlite.execute conn0 (coerce s) params `catch` \(exception :: Sqlite.SQLError) ->
    throwSqliteQueryException
      SqliteQueryExceptionInfo
        { connection = conn,
          exception = SomeSqliteExceptionReason exception,
          params = Just params,
          sql = s
        }

executeMany :: Sqlite.ToRow a => Connection -> Sql -> [a] -> IO ()
executeMany conn@(Connection _ _ conn0) s params = do
  logQuery s (Just params) Nothing
  Sqlite.executeMany conn0 (coerce s) params `catch` \(exception :: Sqlite.SQLError) ->
    throwSqliteQueryException
      SqliteQueryExceptionInfo
        { connection = conn,
          exception = SomeSqliteExceptionReason exception,
          params = Just params,
          sql = s
        }

-- Without results, without parameters

execute_ :: Connection -> Sql -> IO ()
execute_ conn@(Connection _ _ conn0) s = do
  logQuery s Nothing Nothing
  Sqlite.execute_ conn0 (coerce s) `catch` \(exception :: Sqlite.SQLError) ->
    throwSqliteQueryException
      SqliteQueryExceptionInfo
        { connection = conn,
          exception = SomeSqliteExceptionReason exception,
          params = Nothing,
          sql = s
        }

-- With results, with parameters, without checks

queryListRow :: (Sqlite.FromRow b, Sqlite.ToRow a) => Connection -> Sql -> a -> IO [b]
queryListRow conn@(Connection _ _ conn0) s params = do
  result <-
    Sqlite.query conn0 (coerce s) params
      `catch` \(exception :: Sqlite.SQLError) ->
        throwSqliteQueryException
          SqliteQueryExceptionInfo
            { connection = conn,
              exception = SomeSqliteExceptionReason exception,
              params = Just params,
              sql = s
            }
  logQuery s (Just params) (Just result)
  pure result

queryListCol :: forall a b. (Sqlite.FromField b, Sqlite.ToRow a) => Connection -> Sql -> a -> IO [b]
queryListCol conn s params =
  coerce @(IO [Sqlite.Only b]) @(IO [b]) (queryListRow conn s params)

queryMaybeRow :: (Sqlite.ToRow a, Sqlite.FromRow b) => Connection -> Sql -> a -> IO (Maybe b)
queryMaybeRow conn s params =
  queryListRowCheck conn s params \case
    [] -> Right Nothing
    [x] -> Right (Just x)
    xs -> Left (ExpectedAtMostOneRowException (anythingToString xs))

queryMaybeCol :: forall a b. (Sqlite.ToRow a, Sqlite.FromField b) => Connection -> Sql -> a -> IO (Maybe b)
queryMaybeCol conn s params =
  coerce @(IO (Maybe (Sqlite.Only b))) @(IO (Maybe b)) (queryMaybeRow conn s params)

queryOneRow :: (Sqlite.FromRow b, Sqlite.ToRow a) => Connection -> Sql -> a -> IO b
queryOneRow conn s params =
  queryListRowCheck conn s params \case
    [x] -> Right x
    xs -> Left (ExpectedExactlyOneRowException (anythingToString xs))

queryOneCol :: forall a b. (Sqlite.FromField b, Sqlite.ToRow a) => Connection -> Sql -> a -> IO b
queryOneCol conn s params = do
  coerce @(IO (Sqlite.Only b)) @(IO b) (queryOneRow conn s params)

-- With results, with parameters, with checks

queryListRowCheck ::
  (Sqlite.FromRow b, Sqlite.ToRow a, SqliteExceptionReason e) =>
  Connection ->
  Sql ->
  a ->
  ([b] -> Either e r) ->
  IO r
queryListRowCheck conn s params check =
  gqueryListCheck conn s params (mapLeft SomeSqliteExceptionReason . check)

gqueryListCheck ::
  (Sqlite.FromRow b, Sqlite.ToRow a) =>
  Connection ->
  Sql ->
  a ->
  ([b] -> Either SomeSqliteExceptionReason r) ->
  IO r
gqueryListCheck conn s params check = do
  xs <- queryListRow conn s params
  case check xs of
    Left exception ->
      throwSqliteQueryException
        SqliteQueryExceptionInfo
          { connection = conn,
            exception,
            params = Just params,
            sql = s
          }
    Right result -> pure result

queryListColCheck ::
  forall a b e r.
  (Sqlite.FromField b, Sqlite.ToRow a, SqliteExceptionReason e) =>
  Connection ->
  Sql ->
  a ->
  ([b] -> Either e r) ->
  IO r
queryListColCheck conn s params check =
  queryListRowCheck conn s params (coerce @([b] -> Either e r) @([Sqlite.Only b] -> Either e r) check)

queryMaybeRowCheck ::
  (Sqlite.FromRow b, Sqlite.ToRow a, SqliteExceptionReason e) =>
  Connection ->
  Sql ->
  a ->
  (b -> Either e r) ->
  IO (Maybe r)
queryMaybeRowCheck conn s params check =
  gqueryListCheck conn s params \case
    [] -> pure Nothing
    [x] -> bimap SomeSqliteExceptionReason Just (check x)
    xs -> Left (SomeSqliteExceptionReason (ExpectedAtMostOneRowException (anythingToString xs)))

queryMaybeColCheck ::
  forall a b e r.
  (Sqlite.FromField b, Sqlite.ToRow a, SqliteExceptionReason e) =>
  Connection ->
  Sql ->
  a ->
  (b -> Either e r) ->
  IO (Maybe r)
queryMaybeColCheck conn s params check =
  queryMaybeRowCheck conn s params (coerce @(b -> Either e r) @(Sqlite.Only b -> Either e r) check)

queryOneRowCheck ::
  (Sqlite.FromRow b, Sqlite.ToRow a, SqliteExceptionReason e) =>
  Connection ->
  Sql ->
  a ->
  (b -> Either e r) ->
  IO r
queryOneRowCheck conn s params check =
  gqueryListCheck conn s params \case
    [x] -> mapLeft SomeSqliteExceptionReason (check x)
    xs -> Left (SomeSqliteExceptionReason (ExpectedExactlyOneRowException (anythingToString xs)))

queryOneColCheck ::
  forall a b e r.
  (Sqlite.FromField b, Sqlite.ToRow a, SqliteExceptionReason e) =>
  Connection ->
  Sql ->
  a ->
  (b -> Either e r) ->
  IO r
queryOneColCheck conn s params check =
  queryOneRowCheck conn s params (coerce @(b -> Either e r) @(Sqlite.Only b -> Either e r) check)

-- With results, without parameters, without checks

queryListRow_ :: Sqlite.FromRow a => Connection -> Sql -> IO [a]
queryListRow_ conn@(Connection _ _ conn0) s = do
  result <-
    Sqlite.query_ conn0 (coerce s)
      `catch` \(exception :: Sqlite.SQLError) ->
        throwSqliteQueryException
          SqliteQueryExceptionInfo
            { connection = conn,
              exception = SomeSqliteExceptionReason exception,
              params = Nothing,
              sql = s
            }
  logQuery s Nothing (Just result)
  pure result

queryListCol_ :: forall a. Sqlite.FromField a => Connection -> Sql -> IO [a]
queryListCol_ conn s =
  coerce @(IO [Sqlite.Only a]) @(IO [a]) (queryListRow_ conn s)

queryMaybeRow_ :: Sqlite.FromRow a => Connection -> Sql -> IO (Maybe a)
queryMaybeRow_ conn s =
  queryListRowCheck_ conn s \case
    [] -> Right Nothing
    [x] -> Right (Just x)
    xs -> Left (SomeSqliteExceptionReason (ExpectedAtMostOneRowException (anythingToString xs)))

queryMaybeCol_ :: forall a. Sqlite.FromField a => Connection -> Sql -> IO (Maybe a)
queryMaybeCol_ conn s =
  coerce @(IO (Maybe (Sqlite.Only a))) @(IO (Maybe a)) (queryMaybeRow_ conn s)

queryOneRow_ :: Sqlite.FromRow a => Connection -> Sql -> IO a
queryOneRow_ conn s =
  queryListRowCheck_ conn s \case
    [x] -> Right x
    xs -> Left (SomeSqliteExceptionReason (ExpectedExactlyOneRowException (anythingToString xs)))

queryOneCol_ :: forall a. Sqlite.FromField a => Connection -> Sql -> IO a
queryOneCol_ conn s =
  coerce @(IO (Sqlite.Only a)) @(IO a) (queryOneRow_ conn s)

-- With results, without parameters, with checks

queryListRowCheck_ :: (Sqlite.FromRow a, SqliteExceptionReason e) => Connection -> Sql -> ([a] -> Either e r) -> IO r
queryListRowCheck_ conn s check =
  gqueryListCheck_ conn s (mapLeft SomeSqliteExceptionReason . check)

gqueryListCheck_ :: Sqlite.FromRow a => Connection -> Sql -> ([a] -> Either SomeSqliteExceptionReason r) -> IO r
gqueryListCheck_ conn s check = do
  xs <- queryListRow_ conn s
  case check xs of
    Left exception ->
      throwSqliteQueryException
        SqliteQueryExceptionInfo
          { connection = conn,
            exception,
            params = Nothing,
            sql = s
          }
    Right result -> pure result

queryListColCheck_ ::
  forall a e r.
  (Sqlite.FromField a, SqliteExceptionReason e) =>
  Connection ->
  Sql ->
  ([a] -> Either e r) ->
  IO r
queryListColCheck_ conn s check =
  queryListRowCheck_ conn s (coerce @([a] -> Either e r) @([Sqlite.Only a] -> Either e r) check)

queryMaybeRowCheck_ ::
  (Sqlite.FromRow a, SqliteExceptionReason e) =>
  Connection ->
  Sql ->
  (a -> Either e r) ->
  IO (Maybe r)
queryMaybeRowCheck_ conn s check =
  gqueryListCheck_ conn s \case
    [] -> pure Nothing
    [x] -> bimap SomeSqliteExceptionReason Just (check x)
    xs -> Left (SomeSqliteExceptionReason (ExpectedAtMostOneRowException (anythingToString xs)))

queryMaybeColCheck_ ::
  forall a e r.
  (Sqlite.FromField a, SqliteExceptionReason e) =>
  Connection ->
  Sql ->
  (a -> Either e r) ->
  IO (Maybe r)
queryMaybeColCheck_ conn s check =
  queryMaybeRowCheck_ conn s (coerce @(a -> Either e r) @(Sqlite.Only a -> Either e r) check)

queryOneRowCheck_ :: (Sqlite.FromRow a, SqliteExceptionReason e) => Connection -> Sql -> (a -> Either e r) -> IO r
queryOneRowCheck_ conn s check =
  gqueryListCheck_ conn s \case
    [x] -> mapLeft SomeSqliteExceptionReason (check x)
    xs -> Left (SomeSqliteExceptionReason (ExpectedExactlyOneRowException (anythingToString xs)))

queryOneColCheck_ ::
  forall a e r.
  (Sqlite.FromField a, SqliteExceptionReason e) =>
  Connection ->
  Sql ->
  (a -> Either e r) ->
  IO r
queryOneColCheck_ conn s check =
  queryOneRowCheck_ conn s (coerce @(a -> Either e r) @(Sqlite.Only a -> Either e r) check)

-- Low-level

-- | Perform an action within a named savepoint. The action is provided a rollback action.
withSavepoint :: MonadUnliftIO m => Connection -> Text -> (m () -> m a) -> m a
withSavepoint conn name action =
  withRunInIO \runInIO ->
    withSavepointIO conn name \rollback ->
      runInIO (action (liftIO rollback))

withSavepointIO :: Connection -> Text -> (IO () -> IO a) -> IO a
withSavepointIO conn name action = do
  uninterruptibleMask \restore -> do
    savepoint conn name
    result <-
      restore (action doRollback) `onException` do
        doRollback
        doRelease
    doRelease
    pure result
  where
    doRollback = rollback conn name
    doRelease = release conn name

-- | @SAVEPOINT@
savepoint :: Connection -> Text -> IO ()
savepoint conn name =
  execute_ conn (Sql ("SAVEPOINT " <> name))

-- | @ROLLBACK TO@
rollback :: Connection -> Text -> IO ()
rollback conn name =
  execute_ conn (Sql ("ROLLBACK TO " <> name))

-- | @RELEASE@
release :: Connection -> Text -> IO ()
release conn name =
  execute_ conn (Sql ("RELEASE " <> name))

withStatement :: (Sqlite.FromRow a, Sqlite.ToRow b) => Connection -> Sql -> b -> (IO (Maybe a) -> IO c) -> IO c
withStatement conn@(Connection _ _ conn0) s params callback =
  thing `catch` \(exception :: Sqlite.SQLError) ->
    throwSqliteQueryException
      SqliteQueryExceptionInfo
        { connection = conn,
          exception = SomeSqliteExceptionReason exception,
          params = Just params,
          sql = s
        }
  where
    thing =
      bracket (Sqlite.openStatement conn0 (coerce s)) Sqlite.closeStatement \statement -> do
        Sqlite.bind statement params
        callback (Sqlite.nextRow statement)

------------------------------------------------------------------------------------------------------------------------
-- Exceptions

-- | A query was expected to return exactly one row, but it did not. The exception carries a string representation of
-- the rows that were actually returned.
newtype ExpectedExactlyOneRowException = ExpectedExactlyOneRowException
  { rows :: String
  }
  deriving stock (Show)
  deriving anyclass (SqliteExceptionReason)

-- | A query was expected to return exactly one row, but it did not. The exception carries a string representation of
-- the rows that were actually returned.
newtype ExpectedAtMostOneRowException = ExpectedAtMostOneRowException
  { rows :: String
  }
  deriving stock (Show)
  deriving anyclass (SqliteExceptionReason)<|MERGE_RESOLUTION|>--- conflicted
+++ resolved
@@ -71,10 +71,6 @@
 import Unison.Sqlite.Connection.Internal (Connection (..))
 import Unison.Sqlite.Exception
 import Unison.Sqlite.Sql
-<<<<<<< HEAD
-import UnliftIO (MonadUnliftIO, withRunInIO)
-=======
->>>>>>> 548caaeb
 import UnliftIO.Exception
 
 -- | Perform an action with a connection to a SQLite database.
