module Unison.Sqlite.Connection
  ( -- * Connection management
    Connection (..),
    withConnection,

    -- * Executing queries

    -- ** Without results

    -- *** With parameters
    execute,
    executeMany,

    -- *** Without parameters
    execute_,

    -- ** With results

    -- *** With parameters
    queryListRow,
    queryListCol,
    queryMaybeRow,
    queryMaybeCol,
    queryOneRow,
    queryOneCol,

    -- **** With checks
    queryListRowCheck,
    queryListColCheck,
    queryMaybeRowCheck,
    queryMaybeColCheck,
    queryOneRowCheck,
    queryOneColCheck,

    -- *** Without parameters
    queryListRow_,
    queryListCol_,
    queryMaybeRow_,
    queryMaybeCol_,
    queryOneRow_,
    queryOneCol_,

    -- **** With checks
    queryListRowCheck_,
    queryListColCheck_,
    queryMaybeRowCheck_,
    queryMaybeColCheck_,
    queryOneRowCheck_,
    queryOneColCheck_,

    -- * Low-level operations
    withSavepoint,
    withStatement,

    -- * Exceptions
    ExpectedAtMostOneRowException (..),
    ExpectedExactlyOneRowException (..),
  )
where

import qualified Database.SQLite.Simple as Sqlite
import qualified Database.SQLite.Simple.FromField as Sqlite
import qualified Database.SQLite3.Direct as Sqlite (Database (..))
import Debug.RecoverRTTI (anythingToString)
import Unison.Prelude
import Unison.Sqlite.Exception
import Unison.Sqlite.Sql
import UnliftIO (MonadUnliftIO)
import UnliftIO.Exception

-- | A /non-thread safe/ connection to a SQLite database.
data Connection = Connection
  { name :: String,
    file :: FilePath,
    conn :: Sqlite.Connection
  }

instance Show Connection where
  show (Connection name file (Sqlite.Connection (Sqlite.Database conn))) =
    "Connection " ++ show name ++ " " ++ show file ++ " " ++ show conn

-- | Perform an action with a connection to a SQLite database.
--
-- Note: the connection is created with @PRAGMA foreign_keys = ON@ automatically, to work around the fact that SQLite
-- does not automatically enforce foreign key integrity, because it elected to maintain backwards compatibility with
-- code that was written before the foreign key integrity feature was implemented.
withConnection ::
  MonadUnliftIO m =>
  -- | Connection name, for debugging.
  String ->
  -- | Path to SQLite database file.
  FilePath ->
  (Connection -> m a) ->
  m a
withConnection name file =
  bracket (liftIO (openConnection name file)) (liftIO . closeConnection)

-- Open a connection to a SQLite database.
openConnection ::
  -- Connection name, for debugging.
  String ->
  -- Path to SQLite database file.
  FilePath ->
  IO Connection
openConnection name file = do
<<<<<<< HEAD
  conn0 <- Sqlite.open file
=======
  conn0 <- Sqlite.open file `catch` rethrowAsSqliteConnectException name file
>>>>>>> a8ccaea8
  let conn = Connection {conn = conn0, file, name}
  execute_ conn "PRAGMA foreign_keys = ON"
  pure conn

-- Close a connection opened with 'openConnection'.
closeConnection :: Connection -> IO ()
closeConnection (Connection _ _ conn) =
<<<<<<< HEAD
=======
  -- FIXME if this throws an exception, it won't be under `SomeSqliteException`
  -- Possible fixes:
  --   1. Add close exception to the hierarchy, e.g. `SqliteCloseException`
  --   2. Always ignore exceptions thrown by `close` (Mitchell prefers this one)
>>>>>>> a8ccaea8
  Sqlite.close conn

-- Without results, with parameters

execute :: Sqlite.ToRow a => Connection -> Sql -> a -> IO ()
execute conn@(Connection _ _ conn0) s params =
  Sqlite.execute conn0 (coerce s) params `catch` \(exception :: Sqlite.SQLError) ->
    throwSqliteQueryException
      SqliteQueryExceptionInfo
        { connection = conn,
          exception = SomeSqliteExceptionReason exception,
          params = Just params,
          sql = s
        }

executeMany :: Sqlite.ToRow a => Connection -> Sql -> [a] -> IO ()
executeMany conn@(Connection _ _ conn0) s params =
  Sqlite.executeMany conn0 (coerce s) params `catch` \(exception :: Sqlite.SQLError) ->
    throwSqliteQueryException
      SqliteQueryExceptionInfo
        { connection = conn,
          exception = SomeSqliteExceptionReason exception,
          params = Just params,
          sql = s
        }

-- Without results, without parameters

execute_ :: Connection -> Sql -> IO ()
execute_ conn@(Connection _ _ conn0) s =
  Sqlite.execute_ conn0 (coerce s) `catch` \(exception :: Sqlite.SQLError) ->
    throwSqliteQueryException
      SqliteQueryExceptionInfo
        { connection = conn,
          exception = SomeSqliteExceptionReason exception,
          params = Nothing,
          sql = s
        }

-- With results, with parameters, without checks

queryListRow :: (Sqlite.FromRow b, Sqlite.ToRow a) => Connection -> Sql -> a -> IO [b]
queryListRow conn@(Connection _ _ conn0) s params =
  Sqlite.query conn0 (coerce s) params `catch` \(exception :: Sqlite.SQLError) ->
    throwSqliteQueryException
      SqliteQueryExceptionInfo
        { connection = conn,
          exception = SomeSqliteExceptionReason exception,
          params = Just params,
          sql = s
        }

queryListCol :: forall a b. (Sqlite.FromField b, Sqlite.ToRow a) => Connection -> Sql -> a -> IO [b]
queryListCol conn s params =
  coerce @(IO [Sqlite.Only b]) @(IO [b]) (queryListRow conn s params)

queryMaybeRow :: (Sqlite.ToRow a, Sqlite.FromRow b) => Connection -> Sql -> a -> IO (Maybe b)
queryMaybeRow conn s params =
  queryListRowCheck conn s params \case
    [] -> Right Nothing
    [x] -> Right (Just x)
    xs -> Left (ExpectedAtMostOneRowException (anythingToString xs))

queryMaybeCol :: forall a b. (Sqlite.ToRow a, Sqlite.FromField b) => Connection -> Sql -> a -> IO (Maybe b)
queryMaybeCol conn s params =
  coerce @(IO (Maybe (Sqlite.Only b))) @(IO (Maybe b)) (queryMaybeRow conn s params)

queryOneRow :: (Sqlite.FromRow b, Sqlite.ToRow a) => Connection -> Sql -> a -> IO b
queryOneRow conn s params =
  queryListRowCheck conn s params \case
    [x] -> Right x
    xs -> Left (ExpectedExactlyOneRowException (anythingToString xs))

queryOneCol :: forall a b. (Sqlite.FromField b, Sqlite.ToRow a) => Connection -> Sql -> a -> IO b
queryOneCol conn s params = do
  coerce @(IO (Sqlite.Only b)) @(IO b) (queryOneRow conn s params)

-- With results, with parameters, with checks

queryListRowCheck ::
  (Sqlite.FromRow b, Sqlite.ToRow a, SqliteExceptionReason e) =>
  Connection ->
  Sql ->
  a ->
  ([b] -> Either e r) ->
  IO r
queryListRowCheck conn s params check =
  gqueryListCheck conn s params (mapLeft SomeSqliteExceptionReason . check)

gqueryListCheck ::
  (Sqlite.FromRow b, Sqlite.ToRow a) =>
  Connection ->
  Sql ->
  a ->
  ([b] -> Either SomeSqliteExceptionReason r) ->
  IO r
gqueryListCheck conn s params check = do
  xs <- queryListRow conn s params
  case check xs of
    Left exception ->
      throwSqliteQueryException
        SqliteQueryExceptionInfo
          { connection = conn,
            exception,
            params = Just params,
            sql = s
          }
    Right result -> pure result

queryListColCheck ::
  forall a b e r.
  (Sqlite.FromField b, Sqlite.ToRow a, SqliteExceptionReason e) =>
  Connection ->
  Sql ->
  a ->
  ([b] -> Either e r) ->
  IO r
queryListColCheck conn s params check =
  queryListRowCheck conn s params (coerce @([b] -> Either e r) @([Sqlite.Only b] -> Either e r) check)

queryMaybeRowCheck ::
  (Sqlite.FromRow b, Sqlite.ToRow a, SqliteExceptionReason e) =>
  Connection ->
  Sql ->
  a ->
  (Maybe b -> Either e r) ->
  IO r
queryMaybeRowCheck conn s params check =
  gqueryListCheck conn s params \case
    [] -> mapLeft SomeSqliteExceptionReason (check Nothing)
    [x] -> mapLeft SomeSqliteExceptionReason (check (Just x))
    xs -> Left (SomeSqliteExceptionReason (ExpectedAtMostOneRowException (anythingToString xs)))

queryMaybeColCheck ::
  forall a b e r.
  (Sqlite.FromField b, Sqlite.ToRow a, SqliteExceptionReason e) =>
  Connection ->
  Sql ->
  a ->
  (Maybe b -> Either e r) ->
  IO r
queryMaybeColCheck conn s params check =
  queryMaybeRowCheck conn s params (coerce @(Maybe b -> Either e r) @(Maybe (Sqlite.Only b) -> Either e r) check)

queryOneRowCheck ::
  (Sqlite.FromRow b, Sqlite.ToRow a, SqliteExceptionReason e) =>
  Connection ->
  Sql ->
  a ->
  (b -> Either e r) ->
  IO r
queryOneRowCheck conn s params check =
  gqueryListCheck conn s params \case
    [x] -> mapLeft SomeSqliteExceptionReason (check x)
    xs -> Left (SomeSqliteExceptionReason (ExpectedExactlyOneRowException (anythingToString xs)))

queryOneColCheck ::
  forall a b e r.
  (Sqlite.FromField b, Sqlite.ToRow a, SqliteExceptionReason e) =>
  Connection ->
  Sql ->
  a ->
  (b -> Either e r) ->
  IO r
queryOneColCheck conn s params check =
  queryOneRowCheck conn s params (coerce @(b -> Either e r) @(Sqlite.Only b -> Either e r) check)

-- With results, without parameters, without checks

queryListRow_ :: Sqlite.FromRow a => Connection -> Sql -> IO [a]
queryListRow_ conn@(Connection _ _ conn0) s =
  Sqlite.query_ conn0 (coerce s) `catch` \(exception :: Sqlite.SQLError) ->
    throwSqliteQueryException
      SqliteQueryExceptionInfo
        { connection = conn,
          exception = SomeSqliteExceptionReason exception,
          params = Nothing,
          sql = s
        }

queryListCol_ :: forall a. Sqlite.FromField a => Connection -> Sql -> IO [a]
queryListCol_ conn s =
  coerce @(IO [Sqlite.Only a]) @(IO [a]) (queryListRow_ conn s)

queryMaybeRow_ :: Sqlite.FromRow a => Connection -> Sql -> IO (Maybe a)
queryMaybeRow_ conn s =
  queryListRowCheck_ conn s \case
    [] -> Right Nothing
    [x] -> Right (Just x)
    xs -> Left (SomeSqliteExceptionReason (ExpectedAtMostOneRowException (anythingToString xs)))

queryMaybeCol_ :: forall a. Sqlite.FromField a => Connection -> Sql -> IO (Maybe a)
queryMaybeCol_ conn s =
  coerce @(IO (Maybe (Sqlite.Only a))) @(IO (Maybe a)) (queryMaybeRow_ conn s)

queryOneRow_ :: Sqlite.FromRow a => Connection -> Sql -> IO a
queryOneRow_ conn s =
  queryListRowCheck_ conn s \case
    [x] -> Right x
    xs -> Left (SomeSqliteExceptionReason (ExpectedExactlyOneRowException (anythingToString xs)))

queryOneCol_ :: forall a. Sqlite.FromField a => Connection -> Sql -> IO a
queryOneCol_ conn s =
  coerce @(IO (Sqlite.Only a)) @(IO a) (queryOneRow_ conn s)

-- With results, without parameters, with checks

queryListRowCheck_ :: (Sqlite.FromRow a, SqliteExceptionReason e) => Connection -> Sql -> ([a] -> Either e r) -> IO r
queryListRowCheck_ conn s check =
  gqueryListCheck_ conn s (mapLeft SomeSqliteExceptionReason . check)

gqueryListCheck_ :: Sqlite.FromRow a => Connection -> Sql -> ([a] -> Either SomeSqliteExceptionReason r) -> IO r
gqueryListCheck_ conn s check = do
  xs <- queryListRow_ conn s
  case check xs of
    Left exception ->
      throwSqliteQueryException
        SqliteQueryExceptionInfo
          { connection = conn,
            exception,
            params = Nothing,
            sql = s
          }
    Right result -> pure result

queryListColCheck_ ::
  forall a e r.
  (Sqlite.FromField a, SqliteExceptionReason e) =>
  Connection ->
  Sql ->
  ([a] -> Either e r) ->
  IO r
queryListColCheck_ conn s check =
  queryListRowCheck_ conn s (coerce @([a] -> Either e r) @([Sqlite.Only a] -> Either e r) check)

queryMaybeRowCheck_ ::
  (Sqlite.FromRow a, SqliteExceptionReason e) =>
  Connection ->
  Sql ->
  (Maybe a -> Either e r) ->
  IO r
queryMaybeRowCheck_ conn s check =
  gqueryListCheck_ conn s \case
    [] -> mapLeft SomeSqliteExceptionReason (check Nothing)
    [x] -> mapLeft SomeSqliteExceptionReason (check (Just x))
    xs -> Left (SomeSqliteExceptionReason (ExpectedAtMostOneRowException (anythingToString xs)))

queryMaybeColCheck_ ::
  forall a e r.
  (Sqlite.FromField a, SqliteExceptionReason e) =>
  Connection ->
  Sql ->
  (Maybe a -> Either e r) ->
  IO r
queryMaybeColCheck_ conn s check =
  queryMaybeRowCheck_ conn s (coerce @(Maybe a -> Either e r) @(Maybe (Sqlite.Only a) -> Either e r) check)

queryOneRowCheck_ :: (Sqlite.FromRow a, SqliteExceptionReason e) => Connection -> Sql -> (a -> Either e r) -> IO r
queryOneRowCheck_ conn s check =
  gqueryListCheck_ conn s \case
    [x] -> mapLeft SomeSqliteExceptionReason (check x)
    xs -> Left (SomeSqliteExceptionReason (ExpectedExactlyOneRowException (anythingToString xs)))

queryOneColCheck_ ::
  forall a e r.
  (Sqlite.FromField a, SqliteExceptionReason e) =>
  Connection ->
  Sql ->
  (a -> Either e r) ->
  IO r
queryOneColCheck_ conn s check =
  queryOneRowCheck_ conn s (coerce @(a -> Either e r) @(Sqlite.Only a -> Either e r) check)

-- Low-level

-- | Perform an action within a named savepoint. The action is provided a rollback action.
withSavepoint :: Connection -> Text -> (IO () -> IO a) -> IO a
withSavepoint conn name action = do
  uninterruptibleMask \restore -> do
    execute_ conn (Sql ("SAVEPOINT " <> name))
    result <-
      restore (action rollback) `onException` do
        rollback
        release
    release
    pure result
  where
    rollback = execute_ conn (Sql ("ROLLBACK TO " <> name))
    release = execute_ conn (Sql ("RELEASE " <> name))

withStatement :: (Sqlite.FromRow a, Sqlite.ToRow b) => Connection -> Sql -> b -> (IO (Maybe a) -> IO c) -> IO c
withStatement conn@(Connection _ _ conn0) s params callback =
  thing `catch` \(exception :: Sqlite.SQLError) ->
    throwSqliteQueryException
      SqliteQueryExceptionInfo
        { connection = conn,
          exception = SomeSqliteExceptionReason exception,
          params = Just params,
          sql = s
        }
  where
    thing =
      bracket (Sqlite.openStatement conn0 (coerce s)) Sqlite.closeStatement \statement -> do
        Sqlite.bind statement params
        callback (Sqlite.nextRow statement)

------------------------------------------------------------------------------------------------------------------------
-- Exceptions

-- | A query was expected to return exactly one row, but it did not. The exception carries a string representation of
-- the rows that were actually returned.
newtype ExpectedExactlyOneRowException = ExpectedExactlyOneRowException
  { rows :: String
  }
  deriving stock (Show)
  deriving anyclass (SqliteExceptionReason)

-- | A query was expected to return exactly one row, but it did not. The exception carries a string representation of
-- the rows that were actually returned.
newtype ExpectedAtMostOneRowException = ExpectedAtMostOneRowException
  { rows :: String
  }
  deriving stock (Show)
  deriving anyclass (SqliteExceptionReason)<|MERGE_RESOLUTION|>--- conflicted
+++ resolved
@@ -103,11 +103,7 @@
   FilePath ->
   IO Connection
 openConnection name file = do
-<<<<<<< HEAD
-  conn0 <- Sqlite.open file
-=======
   conn0 <- Sqlite.open file `catch` rethrowAsSqliteConnectException name file
->>>>>>> a8ccaea8
   let conn = Connection {conn = conn0, file, name}
   execute_ conn "PRAGMA foreign_keys = ON"
   pure conn
@@ -115,13 +111,10 @@
 -- Close a connection opened with 'openConnection'.
 closeConnection :: Connection -> IO ()
 closeConnection (Connection _ _ conn) =
-<<<<<<< HEAD
-=======
   -- FIXME if this throws an exception, it won't be under `SomeSqliteException`
   -- Possible fixes:
   --   1. Add close exception to the hierarchy, e.g. `SqliteCloseException`
   --   2. Always ignore exceptions thrown by `close` (Mitchell prefers this one)
->>>>>>> a8ccaea8
   Sqlite.close conn
 
 -- Without results, with parameters
