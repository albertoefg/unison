--- conflicted
+++ resolved
@@ -4,11 +4,8 @@
 module Unison.Util.Map
   ( bimap,
     bitraverse,
-<<<<<<< HEAD
     bitraversed,
-=======
     deleteLookup,
->>>>>>> 03a3877b
     foldMapM,
     unionWithM,
     traverseKeys,
@@ -34,7 +31,6 @@
 bitraverse :: (Applicative f, Ord a') => (a -> f a') -> (b -> f b') -> Map a b -> f (Map a' b')
 bitraverse fa fb = fmap Map.fromList . traverse (B.bitraverse fa fb) . Map.toList
 
-<<<<<<< HEAD
 bitraversed :: (Ord a', Ord k') => Traversal k k' a a' -> Traversal v v' a a' -> Traversal (Map k v) (Map k' v') a a'
 bitraversed keyT valT f m =
   bitraverse (keyT f) (valT f) m
@@ -47,12 +43,11 @@
 valuesVector :: Map k v -> Vector v
 valuesVector =
   Vector.fromList . Map.elems
-=======
+
 -- | Like 'Map.delete', but returns the value as well.
 deleteLookup :: Ord k => k -> Map k v -> (Maybe v, Map k v)
 deleteLookup =
   Map.alterF (,Nothing)
->>>>>>> 03a3877b
 
 -- | Construct a map from a foldable container by mapping each element to monadic action that returns a key and a value.
 --
