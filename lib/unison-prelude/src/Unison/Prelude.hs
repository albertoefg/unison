--- conflicted
+++ resolved
@@ -61,11 +61,7 @@
 import Safe as X (atMay, headMay, lastMay, readMay)
 import qualified System.IO as IO
 import Text.Read as X (readMaybe)
-<<<<<<< HEAD
-import UnliftIO as X (MonadUnliftIO)
-=======
 import UnliftIO as X (MonadUnliftIO (..), askRunInIO, askUnliftIO, toIO, try, withUnliftIO)
->>>>>>> d728a7aa
 import qualified UnliftIO
 
 -- | E.g.
