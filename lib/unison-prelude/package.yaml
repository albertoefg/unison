--- conflicted
+++ resolved
@@ -15,12 +15,9 @@
   - safe
   - text
   - transformers
-<<<<<<< HEAD
   - lens
   - vector
-=======
   - unliftio
->>>>>>> 42368610
 
 ghc-options:
   -Wall
