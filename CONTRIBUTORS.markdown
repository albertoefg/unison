Thank you to everyone who has contributed to Unison! This file lists all contributors going forward, ordered by date added to this file. If you've been asked to add your name here as part of a PR, add it to the end of the list. If you like, after your name you can also put a small blurb about what areas of Unison you've worked on. (Examples below) Feel free to update your blurb from time to time.

All contributions to Unison are licensed in the same way: the MIT license. See the [LICENSE file](LICENSE) for details. GitHub's [Terms of Service][1] specifically call out that when you contribute code to a project on GitHub such as Unison, it's licensed using that project's existing license. This has always been the expectation and open source wouldn't work very well if it weren't the case, but we're just calling attention to it. (Btw, if the [GitHub Terms of service link][1] is broken, please let a committer know.)

[1]: https://help.github.com/articles/github-terms-of-service/#6-contributions-under-repository-license

### Contributors

The format for this list: name, GitHub handle, and then optional blurb about what areas of Unison you've worked on.

* Paul Chiusano (@pchiusano) - I've worked on just about all aspects of Unison: overall design, typechecker, runtime, parser...
* Arya Irani (@aryairani) - Ditto
* Rúnar Bjarnason (@runarorama) - Typechecker, runtime, parser, code serialization
* Chris Gibbs (@atacratic) - Pretty-printer
* Noah Haasis (@noahhaasis) - Tool that makes improving the error messages easier
* Francis De Brabandere (@francisdb)
* Matt Dziuban (@mrdziuban)
* Ben Fradet (@BenFradet)
* Billy Kaplan (@billy1kaplan)
* Tomas Mikula (@TomasMikula)
* William Carroll (@wpcarro)
* Scott Christopher (@scott-christopher)
* Alex Zolotko (@azolotko)
* Ian Denhardt (@zenhack)
* Mitchell Rosen (@mitchellwrosen)
* Ian Jeffries (@seagreen)
* Silvino Escalona (@sunrisem)
* James Sully (@sullyj3)
* Prat Tana (@pt2121)
* Jonas De Vuyst (@jdevuyst)
* George Marrows (@georgemarrows)
* Florian Thurm (@0xflotus)
<<<<<<< HEAD
* Mat Ess (@matthewess)
=======
* Evan Burchard (@evanburchard)
>>>>>>> acf30eda
<|MERGE_RESOLUTION|>--- conflicted
+++ resolved
@@ -30,8 +30,5 @@
 * Jonas De Vuyst (@jdevuyst)
 * George Marrows (@georgemarrows)
 * Florian Thurm (@0xflotus)
-<<<<<<< HEAD
 * Mat Ess (@matthewess)
-=======
-* Evan Burchard (@evanburchard)
->>>>>>> acf30eda
+* Evan Burchard (@evanburchard)