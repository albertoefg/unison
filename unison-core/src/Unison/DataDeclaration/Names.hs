{-# LANGUAGE RecordWildCards #-}
{-# LANGUAGE DeriveAnyClass #-}
{-# Language DeriveFoldable #-}
{-# Language DeriveTraversable #-}
{-# Language OverloadedStrings #-}
{-# Language PatternSynonyms #-}
{-# Language ViewPatterns #-}

module Unison.DataDeclaration.Names (bindNames, dataDeclToNames', effectDeclToNames') where

import Unison.Prelude

import Unison.DataDeclaration (DataDeclaration (DataDeclaration), EffectDeclaration)
import qualified Unison.DataDeclaration as DD


import qualified Unison.Util.Relation          as Rel
import           Prelude                       hiding ( cycle )
import qualified Unison.Name                   as Name
import qualified Unison.Reference              as Reference
import qualified Unison.Referent               as Referent
import qualified Unison.Type.Names             as Type.Names
import           Unison.Var                    ( Var )
import           Unison.Names                  (Names (Names))
import qualified Unison.Names.ResolutionResult as Names
import qualified Unison.ConstructorType        as CT

-- implementation of dataDeclToNames and effectDeclToNames
toNames :: Var v => CT.ConstructorType -> v -> Reference.Id -> DataDeclaration v a -> Names
toNames ct typeSymbol (Reference.DerivedId -> r) dd =
  -- constructor names
  foldMap names (DD.constructorVars dd `zip` [0 ..])
  -- name of the type itself
<<<<<<< HEAD
  <> Names.names0 mempty (Rel.singleton (Name.unsafeFromVar typeSymbol) r)
  where
  names (ctor, i) =
    Names.names0 (Rel.singleton (Name.unsafeFromVar ctor) (Referent.Con r i ct)) mempty
=======
  <> Names mempty (Rel.singleton (Name.fromVar typeSymbol) r)
  where
  names (ctor, i) =
    Names (Rel.singleton (Name.fromVar ctor) (Referent.Con r i ct)) mempty
>>>>>>> 759e678d

dataDeclToNames :: Var v => v -> Reference.Id -> DataDeclaration v a -> Names
dataDeclToNames = toNames CT.Data

effectDeclToNames :: Var v => v -> Reference.Id -> EffectDeclaration v a -> Names
effectDeclToNames typeSymbol r ed = toNames CT.Effect typeSymbol r $ DD.toDataDecl ed

dataDeclToNames' :: Var v => (v, (Reference.Id, DataDeclaration v a)) -> Names
dataDeclToNames' (v, (r,d)) = dataDeclToNames v r d

effectDeclToNames' :: Var v => (v, (Reference.Id, EffectDeclaration v a)) -> Names
effectDeclToNames' (v, (r, d)) = effectDeclToNames v r d

bindNames :: Var v
          => Set v
          -> Names
          -> DataDeclaration v a
          -> Names.ResolutionResult v a (DataDeclaration v a)
bindNames keepFree names (DataDeclaration m a bound constructors) = do
  constructors <- for constructors $ \(a, v, ty) ->
    (a,v,) <$> Type.Names.bindNames keepFree names ty
  pure $ DataDeclaration m a bound constructors
<|MERGE_RESOLUTION|>--- conflicted
+++ resolved
@@ -31,17 +31,10 @@
   -- constructor names
   foldMap names (DD.constructorVars dd `zip` [0 ..])
   -- name of the type itself
-<<<<<<< HEAD
-  <> Names.names0 mempty (Rel.singleton (Name.unsafeFromVar typeSymbol) r)
+  <> Names mempty (Rel.singleton (Name.unsafeFromVar typeSymbol) r)
   where
   names (ctor, i) =
-    Names.names0 (Rel.singleton (Name.unsafeFromVar ctor) (Referent.Con r i ct)) mempty
-=======
-  <> Names mempty (Rel.singleton (Name.fromVar typeSymbol) r)
-  where
-  names (ctor, i) =
-    Names (Rel.singleton (Name.fromVar ctor) (Referent.Con r i ct)) mempty
->>>>>>> 759e678d
+    Names (Rel.singleton (Name.unsafeFromVar ctor) (Referent.Con r i ct)) mempty
 
 dataDeclToNames :: Var v => v -> Reference.Id -> DataDeclaration v a -> Names
 dataDeclToNames = toNames CT.Data
