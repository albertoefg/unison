<<<<<<< HEAD
=======
{- ORMOLU_DISABLE -} -- Remove this when the file is ready to be auto-formatted
{-# LANGUAGE RecordWildCards #-}
{-# LANGUAGE DeriveAnyClass #-}
{-# Language DeriveFoldable #-}
{-# Language DeriveTraversable #-}
{-# Language OverloadedStrings #-}
{-# Language PatternSynonyms #-}
{-# Language ViewPatterns #-}

>>>>>>> f19cf4c3
module Unison.DataDeclaration.ConstructorId (ConstructorId) where

import Data.Word (Word64)

type ConstructorId = Word64<|MERGE_RESOLUTION|>--- conflicted
+++ resolved
@@ -1,5 +1,3 @@
-<<<<<<< HEAD
-=======
 {- ORMOLU_DISABLE -} -- Remove this when the file is ready to be auto-formatted
 {-# LANGUAGE RecordWildCards #-}
 {-# LANGUAGE DeriveAnyClass #-}
@@ -9,7 +7,6 @@
 {-# Language PatternSynonyms #-}
 {-# Language ViewPatterns #-}
 
->>>>>>> f19cf4c3
 module Unison.DataDeclaration.ConstructorId (ConstructorId) where
 
 import Data.Word (Word64)
