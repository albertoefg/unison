--- conflicted
+++ resolved
@@ -182,13 +182,8 @@
 -- Set HashQualified -> Branch m -> Free (Command m i v) Names
 -- Set HashQualified -> Branch m -> Command m i v Names
 -- populate historical names
-<<<<<<< HEAD
-lookupHQPattern :: HQ.HashQualified Name -> Names -> Set (Reference, Int)
-lookupHQPattern hq names = Set.fromList
-  [ (r, cid) | Referent.Con r cid _ <- toList $ lookupHQTerm hq names ]
-=======
 lookupHQPattern
-  :: HQ.HashQualified
+  :: HQ.HashQualified Name
   -> CT.ConstructorType
   -> Names
   -> Set (Reference, Int)
@@ -197,7 +192,6 @@
     | Referent.Con r cid ct <- toList $ lookupHQTerm hq names
     , ct == ctt
     ]
->>>>>>> 55d15821
 
 -- Finds all the constructors for the given type in the `Names0`
 constructorsForType0 :: Reference -> Names0 -> [(Name,Referent)]
