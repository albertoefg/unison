--- conflicted
+++ resolved
@@ -14,14 +14,11 @@
    Pos,
    CycleSize, Size,
    derivedBase32Hex,
-<<<<<<< HEAD
-=======
-   Component, members,
    component,
->>>>>>> 2037e51d
    components,
    groupByComponent,
    componentFor,
+   componentFromLength,
    unsafeFromText,
    idFromText,
    isPrefixOf,
@@ -30,6 +27,7 @@
    readSuffix,
    showShort,
    showSuffix,
+   toHash,
    toId,
    toText,
    unsafeId,
@@ -48,6 +46,7 @@
 import Data.Char (isDigit)
 import Control.Lens (Prism')
 import Data.Generics.Sum (_Ctor)
+import qualified Data.Set as Set
 
 -- | Either a builtin or a user defined (hashed) top-level declaration.
 --
@@ -130,6 +129,9 @@
 componentFor :: H.Hash -> [a] -> [(Id, a)]
 componentFor h as = [ (Id h i, a) | (fromIntegral -> i, a) <- zip [0..] as]
 
+componentFromLength :: H.Hash -> CycleSize -> Set Id
+componentFromLength h size = Set.fromList [Id h i | i <- [0 .. size -1]]
+
 derivedBase32Hex :: Text -> Pos -> Reference
 derivedBase32Hex b32Hex i = DerivedId (Id (fromMaybe msg h) i)
   where
@@ -148,6 +150,9 @@
 toId :: Reference -> Maybe Id
 toId (DerivedId id) = Just id
 toId Builtin{} = Nothing
+
+toHash :: Reference -> Maybe H.Hash
+toHash r = idToHash <$> toId r
 
 -- examples:
 -- `##Text.take` — builtins don’t have cycles
