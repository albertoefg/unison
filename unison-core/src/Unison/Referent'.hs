--- conflicted
+++ resolved
@@ -36,11 +36,7 @@
 --
 -- When @Con'@ then @r@ is a type declaration.
 data Referent' r = Ref' r | Con' (GConstructorReference r) ConstructorType
-<<<<<<< HEAD
   deriving (Show, Ord, Eq, Functor, Generic)
-=======
-  deriving (Show, Ord, Eq, Functor)
->>>>>>> f19cf4c3
 
 -- | A lens onto the reference in a referent.
 reference_ :: Lens (Referent' r) (Referent' r') r r'
@@ -72,12 +68,4 @@
 fold :: (r -> a) -> (r -> ConstructorId -> ConstructorType -> a) -> Referent' r -> a
 fold fr fc = \case
   Ref' r -> fr r
-<<<<<<< HEAD
-  Con' (ConstructorReference r i) ct -> fc r i ct
-=======
-  Con' (ConstructorReference r i) ct -> fc r i ct
-
-instance Hashable r => Hashable (Referent' r) where
-  tokens (Ref' r) = [H.Tag 0] ++ H.tokens r
-  tokens (Con' (ConstructorReference r i) dt) = [H.Tag 2] ++ H.tokens r ++ H.tokens (fromIntegral i :: Word64) ++ H.tokens dt
->>>>>>> f19cf4c3
+  Con' (ConstructorReference r i) ct -> fc r i ct