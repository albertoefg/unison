{-# LANGUAGE RecordWildCards #-}
{-# LANGUAGE DeriveAnyClass #-}
{-# Language DeriveFoldable #-}
{-# Language DeriveTraversable #-}
{-# Language OverloadedStrings #-}
{-# Language PatternSynonyms #-}
{-# Language ViewPatterns #-}

module Unison.DataDeclaration
  ( DataDeclaration (..),
    EffectDeclaration (..),
    Decl,
    DeclOrBuiltin(..),
    Modifier(..),
    allVars,
    asDataDecl,
    bindReferences,
    constructorNames,
    constructors,
    constructorType,
    constructorTypes,
    constructorVars,
    declConstructorReferents,
    declDependencies,
    declFields,
    dependencies,
    generateRecordAccessors,
    unhashComponent,
    mkDataDecl',
    mkEffectDecl',
    typeOfConstructor,
    withEffectDeclM,
    amap,
    updateDependencies,
  )
where

import Unison.Prelude

import Control.Lens (over, _3)
import Control.Monad.State (evalState)
import Data.Bifunctor (bimap, first, second)
import qualified Data.Map as Map
import qualified Data.Set as Set
import Prelude.Extras (Show1)
import qualified Unison.ABT as ABT
import qualified Unison.ConstructorType as CT
import Unison.DataDeclaration.ConstructorId (ConstructorId)
import qualified Unison.Name as Name
import qualified Unison.Names.ResolutionResult as Names
import qualified Unison.Pattern as Pattern
import Unison.Reference (Reference)
import qualified Unison.Reference as Reference
import qualified Unison.Referent as Referent
import qualified Unison.Referent' as Referent'
import Unison.Term (Term)
import qualified Unison.Term as Term
import Unison.Type (Type)
import qualified Unison.Type as Type
import Unison.Var (Var)
import qualified Unison.Var as Var
import qualified Unison.Var.RefNamed as Var
import Prelude hiding (cycle)

type Decl v a = Either (EffectDeclaration v a) (DataDeclaration v a)

data DeclOrBuiltin v a =
  Builtin CT.ConstructorType | Decl (Decl v a)
  deriving (Eq, Show)

asDataDecl :: Decl v a -> DataDeclaration v a
asDataDecl = either toDataDecl id

declDependencies :: Ord v => Decl v a -> Set Reference
declDependencies = either (dependencies . toDataDecl) dependencies

constructorType :: Decl v a -> CT.ConstructorType
constructorType = \case
  Left{} -> CT.Effect
  Right{} -> CT.Data

data Modifier = Structural | Unique Text --  | Opaque (Set Reference)
  deriving (Eq, Ord, Show)

data DataDeclaration v a = DataDeclaration {
  modifier :: Modifier,
  annotation :: a,
  bound :: [v],
  constructors' :: [(a, v, Type v a)]
} deriving (Eq, Show, Functor)

newtype EffectDeclaration v a = EffectDeclaration {
  toDataDecl :: DataDeclaration v a
} deriving (Eq,Show,Functor)

withEffectDeclM :: Functor f
                => (DataDeclaration v a -> f (DataDeclaration v' a'))
                -> EffectDeclaration v a
                -> f (EffectDeclaration v' a')
withEffectDeclM f = fmap EffectDeclaration . f . toDataDecl

-- propose to move this code to some very feature-specific module —AI
generateRecordAccessors
  :: (Semigroup a, Var v)
  => [(v, a)]
  -> v
  -> Reference
  -> [(v, Term v a)]
generateRecordAccessors fields typename typ =
  join [ tm t i | (t, i) <- fields `zip` [(0::Int)..] ]
  where
  argname = Var.uncapitalize typename
  tm (fname, ann) i =
    [(Var.namespaced [typename, fname], get),
     (Var.namespaced [typename, fname, Var.named "set"], set),
     (Var.namespaced [typename, fname, Var.named "modify"], modify)]
    where
    -- example: `point -> case point of Point x _ -> x`
    get = Term.lam ann argname $ Term.match ann
      (Term.var ann argname)
      [Term.MatchCase pat Nothing rhs]
      where
      pat = Pattern.Constructor ann typ 0 cargs
      cargs = [ if j == i then Pattern.Var ann else Pattern.Unbound ann
              | (_, j) <- fields `zip` [0..]]
      rhs = ABT.abs' ann fname (Term.var ann fname)
    -- example: `x point -> case point of Point _ y -> Point x y`
    set = Term.lam' ann [fname', argname] $ Term.match ann
      (Term.var ann argname)
      [Term.MatchCase pat Nothing rhs]
      where
      fname' = Var.named . Var.name $
               Var.freshIn (Set.fromList $ [argname] <> (fst <$> fields)) fname
      pat = Pattern.Constructor ann typ 0 cargs
      cargs = [ if j == i then Pattern.Unbound ann else Pattern.Var ann
              | (_, j) <- fields `zip` [0..]]
      rhs = foldr (ABT.abs' ann) (Term.constructor ann typ 0 `Term.apps'` vargs)
                  [ f | ((f, _), j) <- fields `zip` [0..], j /= i ]
      vargs = [ if j == i then Term.var ann fname' else Term.var ann v
              | ((v, _), j) <- fields `zip` [0..]]
    -- example: `f point -> case point of Point x y -> Point (f x) y`
    modify = Term.lam' ann [fname', argname] $ Term.match ann
      (Term.var ann argname)
      [Term.MatchCase pat Nothing rhs]
      where
      fname' = Var.named . Var.name $
               Var.freshIn (Set.fromList $ [argname] <> (fst <$> fields))
                           (Var.named "f")
      pat = Pattern.Constructor ann typ 0 cargs
      cargs = replicate (length fields) $ Pattern.Var ann
      rhs = foldr (ABT.abs' ann) (Term.constructor ann typ 0 `Term.apps'` vargs)
                  (fst <$> fields)
      vargs = [ if j == i
                then Term.apps' (Term.var ann fname') [Term.var ann v]
                else Term.var ann v
              | ((v, _), j) <- fields `zip` [0..]]

constructorTypes :: DataDeclaration v a -> [Type v a]
constructorTypes = (snd <$>) . constructors

-- what is declFields? —AI
declFields :: Var v => Decl v a -> Either [Int] [Int]
declFields = bimap cf cf . first toDataDecl
  where
  cf = fmap fields . constructorTypes
  fields (Type.ForallsNamed' _ ty) = fields ty
  fields (Type.Arrows' spine) = length spine - 1
  fields _ = 0

typeOfConstructor :: DataDeclaration v a -> ConstructorId -> Maybe (Type v a)
typeOfConstructor dd i = constructorTypes dd `atMay` i

constructors :: DataDeclaration v a -> [(v, Type v a)]
constructors (DataDeclaration _ _ _ ctors) = [(v,t) | (_,v,t) <- ctors ]

constructorVars :: DataDeclaration v a -> [v]
constructorVars dd = fst <$> constructors dd

constructorNames :: Var v => DataDeclaration v a -> [Text]
constructorNames dd = Var.name <$> constructorVars dd

-- This function is unsound, since the `rid` and the `decl` have to match.
-- It should probably be hashed directly from the Decl, once we have a
-- reliable way of doing that. —AI
declConstructorReferents :: Reference.Id -> Decl v a -> [Referent.Id]
declConstructorReferents rid decl =
  [ Referent'.Con' rid i ct | i <- constructorIds (asDataDecl decl) ]
  where ct = constructorType decl

constructorIds :: DataDeclaration v a -> [ConstructorId]
constructorIds dd = [0 .. length (constructors dd) - 1]

-- | All variables mentioned in the given data declaration.
-- Includes both term and type variables, both free and bound.
allVars :: Ord v => DataDeclaration v a -> Set v
allVars (DataDeclaration _ _ bound ctors) = Set.unions $
  Set.fromList bound : [ Set.insert v (Set.fromList $ ABT.allVars tp) | (_,v,tp) <- ctors ]

-- | All variables mentioned in the given declaration.
-- Includes both term and type variables, both free and bound.
allVars' :: Ord v => Decl v a -> Set v
allVars' = allVars . either toDataDecl id

bindReferences :: Var v
          => Set v
          -> Map Name.Name Reference
          -> DataDeclaration v a
          -> Names.ResolutionResult v a (DataDeclaration v a)
bindReferences keepFree names (DataDeclaration m a bound constructors) = do
  constructors <- for constructors $ \(a, v, ty) ->
    (a,v,) <$> Type.bindReferences keepFree names ty
  pure $ DataDeclaration m a bound constructors

dependencies :: Ord v => DataDeclaration v a -> Set Reference
dependencies dd =
  Set.unions (Type.dependencies <$> constructorTypes dd)

mkEffectDecl'
  :: Modifier -> a -> [v] -> [(a, v, Type v a)] -> EffectDeclaration v a
mkEffectDecl' m a b cs = EffectDeclaration (DataDeclaration m a b cs)

mkDataDecl'
  :: Modifier -> a -> [v] -> [(a, v, Type v a)] -> DataDeclaration v a
mkDataDecl' = DataDeclaration

data F a
  = Type (Type.F a)
  | LetRec [a] a
  | Constructors [a]
  | Modified Modifier a
  deriving (Functor, Foldable, Show, Show1)

updateDependencies :: Ord v => Map Reference Reference -> Decl v a -> Decl v a
updateDependencies typeUpdates decl = back $ dataDecl
  { constructors' = over _3 (Type.updateDependencies typeUpdates)
                      <$> constructors' dataDecl
  }
 where
  dataDecl = either toDataDecl id decl
  back     = either (const $ Left . EffectDeclaration) (const Right) decl


-- | This converts `Reference`s it finds that are in the input `Map`
-- back to free variables.
--
-- In the result map, any of the references inside the Decls which are keys of the input map;
-- have been replaced with the corresponding output `v`s in the output `Decl`s,
-- which are fresh with respect to all input Decls.
unhashComponent
  :: forall v a. Var v => Map Reference.Id (Decl v a) -> Map Reference.Id (v, Decl v a)
unhashComponent m
  = let
      usedVars :: Set v
      usedVars = foldMap allVars' m
<<<<<<< HEAD
      m' :: Map Reference.Id (v, Decl v a)
      m' = evalState (Map.traverseWithKey assignVar m) usedVars where
        assignVar r d = (,d) <$> ABT.freshenS (Var.refIdNamed r)
=======
      -- We assign fresh names to each reference/decl pair.
      -- We haven't modified the decls yet, but we will, further below.
      m' :: Map Reference (v, Decl v a)
      m' = evalState (Map.traverseWithKey assignVar m) usedVars where
        assignVar r d = (,d) <$> ABT.freshenS (Var.refNamed r)
      unhash1 :: ABT.Term Type.F v a -> ABT.Term Type.F v a
>>>>>>> 3c8d2ac8
      unhash1  = ABT.rebuildUp' go
       where
        go e@(Type.Ref' (Reference.DerivedId r)) = case Map.lookup r m' of
          Nothing -> e
          Just (v,_)  -> Type.var (ABT.annotation e) v
        go e = e
      unhash2 (Right dd@DataDeclaration{}) = Right $ unhash3 dd
      unhash2 (Left (EffectDeclaration dd)) =
        Left . EffectDeclaration $ unhash3 dd
      unhash3 dd@DataDeclaration {..} =
        dd { constructors' = fmap (over _3 unhash1) constructors' }
    in
      second unhash2 <$> m'

amap :: (a -> a2) -> Decl v a -> Decl v a2
amap f (Left e) = Left (f <$> e)
amap f (Right d) = Right (f <$> d)
<|MERGE_RESOLUTION|>--- conflicted
+++ resolved
@@ -252,18 +252,12 @@
   = let
       usedVars :: Set v
       usedVars = foldMap allVars' m
-<<<<<<< HEAD
+      -- We assign fresh names to each reference/decl pair.
+      -- We haven't modified the decls yet, but we will, further below.
       m' :: Map Reference.Id (v, Decl v a)
       m' = evalState (Map.traverseWithKey assignVar m) usedVars where
         assignVar r d = (,d) <$> ABT.freshenS (Var.refIdNamed r)
-=======
-      -- We assign fresh names to each reference/decl pair.
-      -- We haven't modified the decls yet, but we will, further below.
-      m' :: Map Reference (v, Decl v a)
-      m' = evalState (Map.traverseWithKey assignVar m) usedVars where
-        assignVar r d = (,d) <$> ABT.freshenS (Var.refNamed r)
       unhash1 :: ABT.Term Type.F v a -> ABT.Term Type.F v a
->>>>>>> 3c8d2ac8
       unhash1  = ABT.rebuildUp' go
        where
         go e@(Type.Ref' (Reference.DerivedId r)) = case Map.lookup r m' of
