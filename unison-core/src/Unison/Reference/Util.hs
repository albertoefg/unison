--- conflicted
+++ resolved
@@ -15,11 +15,6 @@
   -> Map v (Reference.Id, ABT.Term f v a)
 hashComponents embedRef tms =
   Map.fromList [ (v, (r,e)) | ((v,e), r) <- cs ]
-<<<<<<< HEAD
-  where cs = components $ ABT.hashComponents ref tms
-        ref h i = embedRef (Id h i)
-=======
   where cs = Reference.components $ ABT.hashComponents ref tms
-        ref h i n = embedRef (Reference.Id h i n)
->>>>>>> a468424c
+        ref h i = embedRef (Reference.Id h i)
 
