{-# LANGUAGE DeriveFoldable #-}
{-# LANGUAGE DeriveGeneric #-}
{-# LANGUAGE DeriveTraversable #-}
{-# LANGUAGE OverloadedStrings #-}
{-# LANGUAGE PatternSynonyms #-}
{-# LANGUAGE Rank2Types #-}
{-# LANGUAGE UnicodeSyntax #-}
{-# LANGUAGE ViewPatterns #-}
{-# LANGUAGE BangPatterns #-}

module Unison.Term where

import Unison.Prelude

import Prelude hiding (and,or)
import           Control.Monad.State (evalState)
import qualified Control.Monad.Writer.Strict as Writer
import           Data.Bifunctor (second)
import qualified Data.Map as Map
import qualified Data.Set as Set
import qualified Data.Text as Text
import qualified Data.Sequence as Sequence
import           Prelude.Extras (Eq1(..), Show1(..))
import           Text.Show
import qualified Unison.ABT as ABT
import qualified Unison.Blank as B
import qualified Unison.Hash as Hash
import           Unison.Hashable (Hashable1, accumulateToken)
import qualified Unison.Hashable as Hashable
import           Unison.Names3 ( Names0 )
import qualified Unison.Names3 as Names
import qualified Unison.Names.ResolutionResult as Names
import           Unison.Pattern (Pattern)
import qualified Unison.Pattern as Pattern
import           Unison.Reference (Reference, pattern Builtin)
import qualified Unison.Reference as Reference
import qualified Unison.Reference.Util as ReferenceUtil
import           Unison.Referent (Referent, ConstructorId)
import qualified Unison.Referent as Referent
import           Unison.Type (Type)
import qualified Unison.Type as Type
import qualified Unison.ConstructorType as CT
import Unison.Util.List (multimap, validate)
import           Unison.Var (Var)
import qualified Unison.Var as Var
import qualified Unison.Var.RefNamed as Var
import           Unsafe.Coerce
import Unison.Symbol (Symbol)
import qualified Unison.Name as Name
import qualified Unison.LabeledDependency as LD
import Unison.LabeledDependency (LabeledDependency)

data MatchCase loc a = MatchCase (Pattern loc) (Maybe a) a
  deriving (Show,Eq,Foldable,Functor,Generic,Generic1,Traversable)

-- | Base functor for terms in the Unison language
-- We need `typeVar` because the term and type variables may differ.
data F typeVar typeAnn patternAnn a
  = Int Int64
  | Nat Word64
  | Float Double
  | Boolean Bool
  | Text Text
  | Char Char
  | Blank (B.Blank typeAnn)
  | Ref Reference
  -- First argument identifies the data type,
  -- second argument identifies the constructor
  | Constructor Reference ConstructorId
  | Request Reference ConstructorId
  | Handle a a
  | App a a
  | Ann a (Type typeVar typeAnn)
  | List (Seq a)
  | If a a a
  | And a a
  | Or a a
  | Lam a
  -- Note: let rec blocks have an outer ABT.Cycle which introduces as many
  -- variables as there are bindings
  | LetRec IsTop [a] a
  -- Note: first parameter is the binding, second is the expression which may refer
  -- to this let bound variable. Constructed as `Let b (abs v e)`
  | Let IsTop a a
  -- Pattern matching / eliminating data types, example:
  --  case x of
  --    Just n -> rhs1
  --    Nothing -> rhs2
  --
  -- translates to
  --
  --   Match x
  --     [ (Constructor 0 [Var], ABT.abs n rhs1)
  --     , (Constructor 1 [], rhs2) ]
  | Match a [MatchCase patternAnn a]
  | TermLink Referent
  | TypeLink Reference
  deriving (Foldable,Functor,Generic,Generic1,Traversable)

type IsTop = Bool

-- | Like `Term v`, but with an annotation of type `a` at every level in the tree
type Term v a = Term2 v a a v a
-- | Allow type variables and term variables to differ
type Term' vt v a = Term2 vt a a v a
-- | Allow type variables, term variables, type annotations and term annotations
-- to all differ
type Term2 vt at ap v a = ABT.Term (F vt at ap) v a
-- | Like `Term v a`, but with only () for type and pattern annotations.
type Term3 v a = Term2 v () () v a

-- | Terms are represented as ABTs over the base functor F, with variables in `v`
type Term0 v = Term v ()
-- | Terms with type variables in `vt`, and term variables in `v`
type Term0' vt v = Term' vt v ()

bindNames
  :: forall v a . Var v
  => Set v
  -> Names0
  -> Term v a
  -> Names.ResolutionResult v a (Term v a)
<<<<<<< HEAD
bindNames keepFreeTerms ns e = do
=======
-- bindNames keepFreeTerms _ _ | trace "Keep free terms:" False
--                             || traceShow keepFreeTerms False = undefined
bindNames keepFreeTerms ns0 e = do
>>>>>>> 5c07c0d3
  let freeTmVars = [ (v,a) | (v,a) <- ABT.freeVarOccurrences keepFreeTerms e ]
      -- !_ = trace "bindNames.free term vars: " ()
      -- !_ = traceShow $ fst <$> freeTmVars
      freeTyVars = [ (v, a) | (v,as) <- Map.toList (freeTypeVarAnnotations e)
                            , a <- as ]
      ns = Names.Names ns0 mempty
      -- !_ = trace "bindNames.free type vars: " ()
      -- !_ = traceShow $ fst <$> freeTyVars
      okTm :: (v,a) -> Names.ResolutionResult v a (v, Term v a)
      okTm (v,a) = case Names.lookupHQTerm (Name.convert $ Name.fromVar v) ns of
        rs | Set.size rs == 1 ->
               pure (v, fromReferent a $ Set.findMin rs)
           | otherwise -> Left (pure (Names.TermResolutionFailure v a rs))
      okTy (v,a) = case Names.lookupHQType (Name.convert $ Name.fromVar v) ns of
        rs | Set.size rs == 1 -> pure (v, Type.ref a $ Set.findMin rs)
           | otherwise -> Left (pure (Names.TypeResolutionFailure v a rs))
  termSubsts <- validate okTm freeTmVars
  typeSubsts <- validate okTy freeTyVars
  pure . substTypeVars typeSubsts . ABT.substsInheritAnnotation termSubsts $ e

-- This function replaces free term and type variables with
-- hashes found in the provided `Names0`, using suffix-based
-- lookup. Any terms not found in the `Names0` are kept free.
bindSomeNames
  :: forall v a . Var v
  => Names0
  -> Term v a
  -> Names.ResolutionResult v a (Term v a)
<<<<<<< HEAD
bindSomeNames ns e = bindNames keepFree ns e where
  keepFree = Set.difference (freeVars e)
                            (Set.map Name.toVar $ Rel.dom (Names.terms0 ns))
=======
-- bindSomeNames ns e | trace "Term.bindSome" False
--                   || trace "Names =" False
--                   || traceShow ns False
--                   || trace "Free type vars:" False
--                   || traceShow (freeTypeVars e) False
--                   || trace "Free term vars:" False
--                   || traceShow (freeVars e) False
--                   || traceShow e False
--                   = undefined
bindSomeNames ns e = bindNames varsToTDNR ns e where
  -- `Term.bindNames` takes a set of variables that are not substituted.
  -- These should be the variables that will be subject to TDNR, which
  -- we compute as the set of variables whose names cannot be found in `ns`.
  --
  -- This allows TDNR to disambiguate those names (if multiple definitions
  -- share the same suffix) or to report the type expected for that name
  -- (if a free variable is being used as a typed hole).
  varsToTDNR = Set.filter notFound (freeVars e)
  notFound var =
    Set.size (Name.searchBySuffix (Name.fromVar var) (Names.terms0 ns)) /= 1
>>>>>>> 5c07c0d3

-- Prepare a term for type-directed name resolution by replacing
-- any remaining free variables with blanks to be resolved by TDNR
prepareTDNR :: Var v => ABT.Term (F vt b ap) v b -> ABT.Term (F vt b ap) v b
prepareTDNR t = fmap fst . ABT.visitPure f $ ABT.annotateBound t
  where f (ABT.Term _ (a, bound) (ABT.Var v)) | Set.notMember v bound =
          Just $ resolve (a, bound) a (Text.unpack $ Var.name v)
        f _ = Nothing

amap :: Ord v => (a -> a2) -> Term v a -> Term v a2
amap f = fmap f . patternMap (fmap f) . typeMap (fmap f)

patternMap :: (Pattern ap -> Pattern ap2) -> Term2 vt at ap v a -> Term2 vt at ap2 v a
patternMap f = go where
  go (ABT.Term fvs a t) = ABT.Term fvs a $ case t of
    ABT.Abs v t -> ABT.Abs v (go t)
    ABT.Var v -> ABT.Var v
    ABT.Cycle t -> ABT.Cycle (go t)
    ABT.Tm (Match e cases) -> ABT.Tm (Match (go e) [
      MatchCase (f p) (go <$> g) (go a) | MatchCase p g a <- cases ])
    -- Safe since `Match` is only ctor that has embedded `Pattern ap` arg
    ABT.Tm ts -> unsafeCoerce $ ABT.Tm (fmap go ts)

vmap :: Ord v2 => (v -> v2) -> Term v a -> Term v2 a
vmap f = ABT.vmap f . typeMap (ABT.vmap f)

vtmap :: Ord vt2 => (vt -> vt2) -> Term' vt v a -> Term' vt2 v a
vtmap f = typeMap (ABT.vmap f)

typeMap
  :: Ord vt2
  => (Type vt at -> Type vt2 at2)
  -> Term2 vt at ap v a
  -> Term2 vt2 at2 ap v a
typeMap f = go
 where
  go (ABT.Term fvs a t) = ABT.Term fvs a $ case t of
    ABT.Abs v t         -> ABT.Abs v (go t)
    ABT.Var   v         -> ABT.Var v
    ABT.Cycle t         -> ABT.Cycle (go t)
    ABT.Tm    (Ann e t) -> ABT.Tm (Ann (go e) (f t))
    -- Safe since `Ann` is only ctor that has embedded `Type v` arg
    -- otherwise we'd have to manually match on every non-`Ann` ctor
    ABT.Tm    ts        -> unsafeCoerce $ ABT.Tm (fmap go ts)

extraMap'
  :: (Ord vt, Ord vt')
  => (vt -> vt')
  -> (at -> at')
  -> (ap -> ap')
  -> Term2 vt at ap v a
  -> Term2 vt' at' ap' v a
extraMap' vtf atf apf = ABT.extraMap (extraMap vtf atf apf)

extraMap
  :: (Ord vt, Ord vt')
  => (vt -> vt')
  -> (at -> at')
  -> (ap -> ap')
  -> F vt at ap a
  -> F vt' at' ap' a
extraMap vtf atf apf = \case
  Int x -> Int x
  Nat x -> Nat x
  Float x -> Float x
  Boolean x -> Boolean x
  Text x -> Text x
  Char x -> Char x
  Blank x -> Blank (fmap atf x)
  Ref x -> Ref x
  Constructor x y -> Constructor x y
  Request x y -> Request x y
  Handle x y -> Handle x y
  App x y -> App x y
  Ann tm x -> Ann tm (ABT.amap atf (ABT.vmap vtf x))
  List x -> List x
  If x y z -> If x y z
  And x y -> And x y
  Or x y -> Or x y
  Lam x -> Lam x
  LetRec x y z -> LetRec x y z
  Let x y z -> Let x y z
  Match tm l -> Match tm (map (matchCaseExtraMap apf) l)
  TermLink r -> TermLink r
  TypeLink r -> TypeLink r

matchCaseExtraMap :: (loc -> loc') -> MatchCase loc a -> MatchCase loc' a
matchCaseExtraMap f (MatchCase p x y) = MatchCase (fmap f p) x y

unannotate
  :: forall vt at ap v a . Ord v => Term2 vt at ap v a -> Term0' vt v
unannotate = go
 where
  go :: Term2 vt at ap v a -> Term0' vt v
  go (ABT.out -> ABT.Abs v body) = ABT.abs v (go body)
  go (ABT.out -> ABT.Cycle body) = ABT.cycle (go body)
  go (ABT.Var' v               ) = ABT.var v
  go (ABT.Tm'  f               ) = case go <$> f of
    Ann e t -> ABT.tm (Ann e (void t))
    Match scrutinee branches ->
      let unann (MatchCase pat guard body) = MatchCase (void pat) guard body
      in  ABT.tm (Match scrutinee (unann <$> branches))
    f' -> ABT.tm (unsafeCoerce f')
  go _ = error "unpossible"

wrapV :: Ord v => Term v a -> Term (ABT.V v) a
wrapV = vmap ABT.Bound

-- | All variables mentioned in the given term.
-- Includes both term and type variables, both free and bound.
allVars :: Ord v => Term v a -> Set v
allVars tm = Set.fromList $
  ABT.allVars tm ++ [ v | tp <- allTypes tm, v <- ABT.allVars tp ]
  where
  allTypes tm = case tm of
    Ann' e tp -> tp : allTypes e
    _ -> foldMap allTypes $ ABT.out tm

freeVars :: Term' vt v a -> Set v
freeVars = ABT.freeVars

freeTypeVars :: Ord vt => Term' vt v a -> Set vt
freeTypeVars t = Map.keysSet $ freeTypeVarAnnotations t

freeTypeVarAnnotations :: Ord vt => Term' vt v a -> Map vt [a]
freeTypeVarAnnotations e = multimap $ go Set.empty e where
  go bound tm = case tm of
    Var' _ -> mempty
    Ann' e (Type.stripIntroOuters -> t1) -> let
      bound' = case t1 of Type.ForallsNamed' vs _ -> bound <> Set.fromList vs
                          _                       -> bound
      in go bound' e <> ABT.freeVarOccurrences bound t1
    ABT.Tm' f -> foldMap (go bound) f
    (ABT.out -> ABT.Abs _ body) -> go bound body
    (ABT.out -> ABT.Cycle body) -> go bound body
    _ -> error "unpossible"

substTypeVars :: (Ord v, Var vt)
  => [(vt, Type vt b)]
  -> Term' vt v a
  -> Term' vt v a
substTypeVars subs e = foldl' go e subs where
  go e (vt, t) = substTypeVar vt t e

-- Capture-avoiding substitution of a type variable inside a term. This
-- will replace that type variable wherever it appears in type signatures of
-- the term, avoiding capture by renaming ∀-binders.
substTypeVar
  :: (Ord v, ABT.Var vt)
  => vt
  -> Type vt b
  -> Term' vt v a
  -> Term' vt v a
substTypeVar vt ty = go Set.empty where
  go bound tm | Set.member vt bound = tm
  go bound tm = let loc = ABT.annotation tm in case tm of
    Var' _ -> tm
    Ann' e t -> uncapture [] e (Type.stripIntroOuters t) where
      fvs = ABT.freeVars ty
      -- if the ∀ introduces a variable, v, which is free in `ty`, we pick a new
      -- variable name for v which is unique, v', and rename v to v' in e.
      uncapture vs e t@(Type.Forall' body) | Set.member (ABT.variable body) fvs = let
        v = ABT.variable body
        v2 = Var.freshIn (ABT.freeVars t) . Var.freshIn (Set.insert vt fvs) $ v
        t2 = ABT.bindInheritAnnotation body (Type.var() v2)
        in uncapture ((ABT.annotation t, v2):vs) (renameTypeVar v v2 e) t2
      uncapture vs e t0 = let
        t = foldl (\body (loc,v) -> Type.forall loc v body) t0 vs
        bound' = case Type.unForalls (Type.stripIntroOuters t) of
          Nothing -> bound
          Just (vs, _) -> bound <> Set.fromList vs
        t' = ABT.substInheritAnnotation vt ty (Type.stripIntroOuters t)
        in ann loc (go bound' e) (Type.freeVarsToOuters bound t')
    ABT.Tm' f -> ABT.tm' loc (go bound <$> f)
    (ABT.out -> ABT.Abs v body) -> ABT.abs' loc v (go bound body)
    (ABT.out -> ABT.Cycle body) -> ABT.cycle' loc (go bound body)
    _ -> error "unpossible"

renameTypeVar :: (Ord v, ABT.Var vt) => vt -> vt -> Term' vt v a -> Term' vt v a
renameTypeVar old new = go Set.empty where
  go bound tm | Set.member old bound = tm
  go bound tm = let loc = ABT.annotation tm in case tm of
    Var' _ -> tm
    Ann' e t -> let
      bound' = case Type.unForalls (Type.stripIntroOuters t) of
        Nothing -> bound
        Just (vs, _) -> bound <> Set.fromList vs
      t' = ABT.rename old new (Type.stripIntroOuters t)
      in ann loc (go bound' e) (Type.freeVarsToOuters bound t')
    ABT.Tm' f -> ABT.tm' loc (go bound <$> f)
    (ABT.out -> ABT.Abs v body) -> ABT.abs' loc v (go bound body)
    (ABT.out -> ABT.Cycle body) -> ABT.cycle' loc (go bound body)
    _ -> error "unpossible"

-- Converts free variables to bound variables using forall or introOuter. Example:
--
-- foo : x -> x
-- foo a =
--   r : x
--   r = a
--   r
--
-- This becomes:
--
-- foo : ∀ x . x -> x
-- foo a =
--   r : outer x . x -- FYI, not valid syntax
--   r = a
--   r
--
-- More specifically: in the expression `e : t`, unbound lowercase variables in `t`
-- are bound with foralls, and any ∀-quantified type variables are made bound in
-- `e` and its subexpressions. The result is a term with no lowercase free
-- variables in any of its type signatures, with outer references represented
-- with explicit `introOuter` binders. The resulting term may have uppercase
-- free variables that are still unbound.
generalizeTypeSignatures :: (Var vt, Var v) => Term' vt v a -> Term' vt v a
generalizeTypeSignatures = go Set.empty where
  go bound tm = let loc = ABT.annotation tm in case tm of
    Var' _ -> tm
    Ann' e (Type.generalizeLowercase bound -> t) -> let
      bound' = case Type.unForalls t of
        Nothing -> bound
        Just (vs, _) -> bound <> Set.fromList vs
      in ann loc (go bound' e) (Type.freeVarsToOuters bound t)
    ABT.Tm' f -> ABT.tm' loc (go bound <$> f)
    (ABT.out -> ABT.Abs v body) -> ABT.abs' loc v (go bound body)
    (ABT.out -> ABT.Cycle body) -> ABT.cycle' loc (go bound body)
    _ -> error "unpossible"

-- nicer pattern syntax

pattern Var' v <- ABT.Var' v
pattern Cycle' xs t <- ABT.Cycle' xs t
pattern Abs' subst <- ABT.Abs' subst
pattern Int' n <- (ABT.out -> ABT.Tm (Int n))
pattern Nat' n <- (ABT.out -> ABT.Tm (Nat n))
pattern Float' n <- (ABT.out -> ABT.Tm (Float n))
pattern Boolean' b <- (ABT.out -> ABT.Tm (Boolean b))
pattern Text' s <- (ABT.out -> ABT.Tm (Text s))
pattern Char' c <- (ABT.out -> ABT.Tm (Char c))
pattern Blank' b <- (ABT.out -> ABT.Tm (Blank b))
pattern Ref' r <- (ABT.out -> ABT.Tm (Ref r))
pattern TermLink' r <- (ABT.out -> ABT.Tm (TermLink r))
pattern TypeLink' r <- (ABT.out -> ABT.Tm (TypeLink r))
pattern Builtin' r <- (ABT.out -> ABT.Tm (Ref (Builtin r)))
pattern App' f x <- (ABT.out -> ABT.Tm (App f x))
pattern Match' scrutinee branches <- (ABT.out -> ABT.Tm (Match scrutinee branches))
pattern Constructor' ref n <- (ABT.out -> ABT.Tm (Constructor ref n))
pattern Request' ref n <- (ABT.out -> ABT.Tm (Request ref n))
pattern RequestOrCtor' ref n <- (unReqOrCtor -> Just (ref, n))
pattern If' cond t f <- (ABT.out -> ABT.Tm (If cond t f))
pattern And' x y <- (ABT.out -> ABT.Tm (And x y))
pattern Or' x y <- (ABT.out -> ABT.Tm (Or x y))
pattern Handle' h body <- (ABT.out -> ABT.Tm (Handle h body))
pattern Apps' f args <- (unApps -> Just (f, args))
-- begin pretty-printer helper patterns
pattern AppsPred' f args <- (unAppsPred -> Just (f, args))
pattern BinaryApp' f arg1 arg2 <- (unBinaryApp -> Just (f, arg1, arg2))
pattern BinaryApps' apps lastArg <- (unBinaryApps -> Just (apps, lastArg))
pattern BinaryAppsPred' apps lastArg <- (unBinaryAppsPred -> Just (apps, lastArg))
-- end pretty-printer helper patterns
pattern Ann' x t <- (ABT.out -> ABT.Tm (Ann x t))
pattern List' xs <- (ABT.out -> ABT.Tm (List xs))
pattern Lam' subst <- ABT.Tm' (Lam (ABT.Abs' subst))

pattern Delay' body <- (unDelay -> Just body)
unDelay :: Ord v => Term2 vt at ap v a -> Maybe (Term2 vt at ap v a)
unDelay tm = case ABT.out tm of
  ABT.Tm (Lam (ABT.Term _ _ (ABT.Abs v body)))
    |  Set.notMember v (ABT.freeVars body)
    -> Just body
  _ -> Nothing

pattern LamNamed' v body <- (ABT.out -> ABT.Tm (Lam (ABT.Term _ _ (ABT.Abs v body))))
pattern LamsNamed' vs body <- (unLams' -> Just (vs, body))
pattern LamsNamedOpt' vs body <- (unLamsOpt' -> Just (vs, body))
pattern LamsNamedPred' vs body <- (unLamsPred' -> Just (vs, body))
pattern LamsNamedOrDelay' vs body <- (unLamsUntilDelay' -> Just (vs, body))
pattern Let1' b subst <- (unLet1 -> Just (_, b, subst))
pattern Let1Top' top b subst <- (unLet1 -> Just (top, b, subst))
pattern Let1Named' v b e <- (ABT.Tm' (Let _ b (ABT.out -> ABT.Abs v e)))
pattern Let1NamedTop' top v b e <- (ABT.Tm' (Let top b (ABT.out -> ABT.Abs v e)))
pattern Lets' bs e <- (unLet -> Just (bs, e))
pattern LetRecNamed' bs e <- (unLetRecNamed -> Just (_,bs,e))
pattern LetRecNamedTop' top bs e <- (unLetRecNamed -> Just (top,bs,e))
pattern LetRec' subst <- (unLetRec -> Just (_, subst))
pattern LetRecTop' top subst <- (unLetRec -> Just (top, subst))
pattern LetRecNamedAnnotated' ann bs e <- (unLetRecNamedAnnotated -> Just (_, ann, bs,e))
pattern LetRecNamedAnnotatedTop' top ann bs e <-
          (unLetRecNamedAnnotated -> Just (top, ann, bs,e))

fresh :: Var v => Term0 v -> v -> v
fresh = ABT.fresh

-- some smart constructors

var :: a -> v -> Term2 vt at ap v a
var = ABT.annotatedVar

var' :: Var v => Text -> Term0' vt v
var' = var() . Var.named

ref :: Ord v => a -> Reference -> Term2 vt at ap v a
ref a r = ABT.tm' a (Ref r)

pattern Referent' r <- (unReferent -> Just r)

unReferent :: Term2 vt at ap v a -> Maybe Referent
unReferent (Ref' r) = Just $ Referent.Ref r
unReferent (Constructor' r cid) = Just $ Referent.Con r cid CT.Data
unReferent (Request' r cid) = Just $ Referent.Con r cid CT.Effect
unReferent _ = Nothing

refId :: Ord v => a -> Reference.Id -> Term2 vt at ap v a
refId a = ref a . Reference.DerivedId

termLink :: Ord v => a -> Referent -> Term2 vt at ap v a
termLink a r = ABT.tm' a (TermLink r)

typeLink :: Ord v => a -> Reference -> Term2 vt at ap v a
typeLink a r = ABT.tm' a (TypeLink r)

builtin :: Ord v => a -> Text -> Term2 vt at ap v a
builtin a n = ref a (Reference.Builtin n)

float :: Ord v => a -> Double -> Term2 vt at ap v a
float a d = ABT.tm' a (Float d)

boolean :: Ord v => a -> Bool -> Term2 vt at ap v a
boolean a b = ABT.tm' a (Boolean b)

int :: Ord v => a -> Int64 -> Term2 vt at ap v a
int a d = ABT.tm' a (Int d)

nat :: Ord v => a -> Word64 -> Term2 vt at ap v a
nat a d = ABT.tm' a (Nat d)

text :: Ord v => a -> Text -> Term2 vt at ap v a
text a = ABT.tm' a . Text

char :: Ord v => a -> Char -> Term2 vt at ap v a
char a = ABT.tm' a . Char

watch :: (Var v, Semigroup a) => a -> String -> Term v a -> Term v a
watch a note e =
  apps' (builtin a "Debug.watch") [text a (Text.pack note), e]

watchMaybe :: (Var v, Semigroup a) => Maybe String -> Term v a -> Term v a
watchMaybe Nothing     e = e
watchMaybe (Just note) e = watch (ABT.annotation e) note e

blank :: Ord v => a -> Term2 vt at ap v a
blank a = ABT.tm' a (Blank B.Blank)

placeholder :: Ord v => a -> String -> Term2 vt a ap v a
placeholder a s = ABT.tm' a . Blank $ B.Recorded (B.Placeholder a s)

resolve :: Ord v => at -> ab -> String -> Term2 vt ab ap v at
resolve at ab s = ABT.tm' at . Blank $ B.Recorded (B.Resolve ab s)

constructor :: Ord v => a -> Reference -> ConstructorId -> Term2 vt at ap v a
constructor a ref n = ABT.tm' a (Constructor ref n)

request :: Ord v => a -> Reference -> ConstructorId -> Term2 vt at ap v a
request a ref n = ABT.tm' a (Request ref n)

-- todo: delete and rename app' to app
app_ :: Ord v => Term0' vt v -> Term0' vt v -> Term0' vt v
app_ f arg = ABT.tm (App f arg)

app :: Ord v => a -> Term2 vt at ap v a -> Term2 vt at ap v a -> Term2 vt at ap v a
app a f arg = ABT.tm' a (App f arg)

match :: Ord v => a -> Term2 vt at a v a -> [MatchCase a (Term2 vt at a v a)] -> Term2 vt at a v a
match a scrutinee branches = ABT.tm' a (Match scrutinee branches)

handle :: Ord v => a -> Term2 vt at ap v a -> Term2 vt at ap v a -> Term2 vt at ap v a
handle a h block = ABT.tm' a (Handle h block)

and :: Ord v => a -> Term2 vt at ap v a -> Term2 vt at ap v a -> Term2 vt at ap v a
and a x y = ABT.tm' a (And x y)

or :: Ord v => a -> Term2 vt at ap v a -> Term2 vt at ap v a -> Term2 vt at ap v a
or a x y = ABT.tm' a (Or x y)

list :: Ord v => a -> [Term2 vt at ap v a] -> Term2 vt at ap v a
list a es = list' a (Sequence.fromList es)

list' :: Ord v => a -> Seq (Term2 vt at ap v a) -> Term2 vt at ap v a
list' a es = ABT.tm' a (List es)

apps
  :: Ord v
  => Term2 vt at ap v a
  -> [(a, Term2 vt at ap v a)]
  -> Term2 vt at ap v a
apps = foldl' (\f (a, t) -> app a f t)

apps'
  :: (Ord v, Semigroup a)
  => Term2 vt at ap v a
  -> [Term2 vt at ap v a]
  -> Term2 vt at ap v a
apps' = foldl' (\f t -> app (ABT.annotation f <> ABT.annotation t) f t)

iff :: Ord v => a -> Term2 vt at ap v a -> Term2 vt at ap v a -> Term2 vt at ap v a -> Term2 vt at ap v a
iff a cond t f = ABT.tm' a (If cond t f)

ann_ :: Ord v => Term0' vt v -> Type vt () -> Term0' vt v
ann_ e t = ABT.tm (Ann e t)

ann :: Ord v
    => a
    -> Term2 vt at ap v a
    -> Type vt at
    -> Term2 vt at ap v a
ann a e t = ABT.tm' a (Ann e t)

-- arya: are we sure we want the two annotations to be the same?
lam :: Ord v => a -> v -> Term2 vt at ap v a -> Term2 vt at ap v a
lam a v body = ABT.tm' a (Lam (ABT.abs' a v body))

delay :: Var v => a -> Term2 vt at ap v a -> Term2 vt at ap v a
delay a body =
  ABT.tm' a (Lam (ABT.abs' a (ABT.freshIn (ABT.freeVars body) (Var.named "_")) body))

lam' :: Ord v => a -> [v] -> Term2 vt at ap v a -> Term2 vt at ap v a
lam' a vs body = foldr (lam a) body vs

lam'' :: Ord v => [(a,v)] -> Term2 vt at ap v a -> Term2 vt at ap v a
lam'' vs body = foldr (uncurry lam) body vs

isLam :: Term2 vt at ap v a -> Bool
isLam t = arity t > 0

arity :: Term2 vt at ap v a -> Int
arity (LamNamed' _ body) = 1 + arity body
arity (Ann' e _) = arity e
arity _ = 0

unLetRecNamedAnnotated
  :: Term' vt v a
  -> Maybe
       (IsTop, a, [((a, v), Term' vt v a)], Term' vt v a)
unLetRecNamedAnnotated (ABT.CycleA' ann avs (ABT.Tm' (LetRec isTop bs e))) =
  Just (isTop, ann, avs `zip` bs, e)
unLetRecNamedAnnotated _ = Nothing

letRec'
  :: (Ord v, Monoid a)
  => Bool
  -> [(v, Term' vt v a)]
  -> Term' vt v a
  -> Term' vt v a
letRec' isTop bindings body =
  letRec isTop
    (foldMap (ABT.annotation . snd) bindings <> ABT.annotation body)
    [ ((ABT.annotation b, v), b) | (v,b) <- bindings ]
    body

-- Prepend a binding to form a (bigger) let rec. Useful when
-- building up a block incrementally using a right fold.
--
-- For example:
--   consLetRec (x = 42) "hi"
--   =>
--   let rec x = 42 in "hi"
--
--   consLetRec (x = 42) (let rec y = "hi" in (x,y))
--   =>
--   let rec x = 42; y = "hi" in (x,y)
consLetRec
  :: Ord v
  => Bool                 -- isTop parameter
  -> a                    -- annotation for overall let rec
  -> (a, v, Term' vt v a) -- the binding
  -> Term' vt v a         -- the body
  -> Term' vt v a
consLetRec isTop a (ab, vb, b) body = case body of
  LetRecNamedAnnotated' _ bs body -> letRec isTop a (((ab,vb), b) : bs) body
  _ -> letRec isTop a [((ab,vb),b)] body

letRec
  :: Ord v
  => Bool
  -> a
  -> [((a, v), Term' vt v a)]
  -> Term' vt v a
  -> Term' vt v a
letRec _ _ []       e     = e
letRec isTop a bindings e = ABT.cycle'
  a
  (foldr (uncurry ABT.abs' . fst) z bindings)
  where z = ABT.tm' a (LetRec isTop (map snd bindings) e)


-- | Smart constructor for let rec blocks. Each binding in the block may
-- reference any other binding in the block in its body (including itself),
-- and the output expression may also reference any binding in the block.
letRec_ :: Ord v => IsTop -> [(v, Term0' vt v)] -> Term0' vt v -> Term0' vt v
letRec_ _ [] e = e
letRec_ isTop bindings e = ABT.cycle (foldr (ABT.abs . fst) z bindings)
  where
    z = ABT.tm (LetRec isTop (map snd bindings) e)

-- | Smart constructor for let blocks. Each binding in the block may
-- reference only previous bindings in the block, not including itself.
-- The output expression may reference any binding in the block.
-- todo: delete me
let1_ :: Ord v => IsTop -> [(v,Term0' vt v)] -> Term0' vt v -> Term0' vt v
let1_ isTop bindings e = foldr f e bindings
  where
    f (v,b) body = ABT.tm (Let isTop b (ABT.abs v body))

-- | annotations are applied to each nested Let expression
let1
  :: Ord v
  => IsTop
  -> [((a, v), Term2 vt at ap v a)]
  -> Term2 vt at ap v a
  -> Term2 vt at ap v a
let1 isTop bindings e = foldr f e bindings
  where f ((ann, v), b) body = ABT.tm' ann (Let isTop b (ABT.abs' ann v body))

let1'
  :: (Semigroup a, Ord v)
  => IsTop
  -> [(v, Term2 vt at ap v a)]
  -> Term2 vt at ap v a
  -> Term2 vt at ap v a
let1' isTop bindings e = foldr f e bindings
 where
  ann = ABT.annotation
  f (v, b) body = ABT.tm' a (Let isTop b (ABT.abs' a v body))
    where a = ann b <> ann body

-- let1' :: Var v => [(Text, Term0 vt v)] -> Term0 vt v -> Term0 vt v
-- let1' bs e = let1 [(ABT.v' name, b) | (name,b) <- bs ] e

unLet1
  :: Var v
  => Term' vt v a
  -> Maybe (IsTop, Term' vt v a, ABT.Subst (F vt a a) v a)
unLet1 (ABT.Tm' (Let isTop b (ABT.Abs' subst))) = Just (isTop, b, subst)
unLet1 _ = Nothing

-- | Satisfies `unLet (let' bs e) == Just (bs, e)`
unLet
  :: Term2 vt at ap v a
  -> Maybe ([(IsTop, v, Term2 vt at ap v a)], Term2 vt at ap v a)
unLet t = fixup (go t)
 where
  go (ABT.Tm' (Let isTop b (ABT.out -> ABT.Abs v t))) = case go t of
    (env, t) -> ((isTop, v, b) : env, t)
  go t = ([], t)
  fixup ([], _) = Nothing
  fixup bst     = Just bst

-- | Satisfies `unLetRec (letRec bs e) == Just (bs, e)`
unLetRecNamed
  :: Term2 vt at ap v a
  -> Maybe
       ( IsTop
       , [(v, Term2 vt at ap v a)]
       , Term2 vt at ap v a
       )
unLetRecNamed (ABT.Cycle' vs (ABT.Tm' (LetRec isTop bs e)))
  | length vs == length bs = Just (isTop, zip vs bs, e)
unLetRecNamed _ = Nothing

unLetRec
  :: (Monad m, Var v)
  => Term2 vt at ap v a
  -> Maybe
       (  IsTop
       ,  (v -> m v)
       -> m
            ( [(v, Term2 vt at ap v a)]
            , Term2 vt at ap v a
            )
       )
unLetRec (unLetRecNamed -> Just (isTop, bs, e)) = Just
  ( isTop
  , \freshen -> do
    vs <- sequence [ freshen v | (v, _) <- bs ]
    let sub = ABT.substsInheritAnnotation (map fst bs `zip` map ABT.var vs)
    pure (vs `zip` [ sub b | (_, b) <- bs ], sub e)
  )
unLetRec _ = Nothing

unApps
  :: Term2 vt at ap v a
  -> Maybe (Term2 vt at ap v a, [Term2 vt at ap v a])
unApps t = unAppsPred (t, const True)

-- Same as unApps but taking a predicate controlling whether we match on a given function argument.
unAppsPred :: (Term2 vt at ap v a, Term2 vt at ap v a -> Bool) ->
                Maybe (Term2 vt at ap v a, [Term2 vt at ap v a])
unAppsPred (t, pred) = case go t [] of [] -> Nothing; f:args -> Just (f,args)
  where
  go (App' i o) acc | pred o = go i (o:acc)
  go _ [] = []
  go fn args = fn:args

unBinaryApp :: Term2 vt at ap v a
            -> Maybe (Term2 vt at ap v a,
                      Term2 vt at ap v a,
                      Term2 vt at ap v a)
unBinaryApp t = case unApps t of
  Just (f, [arg1, arg2]) -> Just (f, arg1, arg2)
  _                      -> Nothing

-- "((a1 `f1` a2) `f2` a3)" becomes "Just ([(a2, f2), (a1, f1)], a3)"
unBinaryApps
  :: Term2 vt at ap v a
  -> Maybe
       ( [(Term2 vt at ap v a, Term2 vt at ap v a)]
       , Term2 vt at ap v a
       )
unBinaryApps t = unBinaryAppsPred (t, const True)

-- Same as unBinaryApps but taking a predicate controlling whether we match on a given binary function.
unBinaryAppsPred :: (Term2 vt at ap v a
                    ,Term2 vt at ap v a -> Bool)
                 -> Maybe ([(Term2 vt at ap v a,
                             Term2 vt at ap v a)],
                           Term2 vt at ap v a)
unBinaryAppsPred (t, pred) = case unBinaryApp t of
  Just (f, x, y) | pred f -> case unBinaryAppsPred (x, pred) of
                               Just (as, xLast) -> Just ((xLast, f) : as, y)
                               Nothing          -> Just ([(x, f)], y)
  _                       -> Nothing

unLams'
  :: Term2 vt at ap v a -> Maybe ([v], Term2 vt at ap v a)
unLams' t = unLamsPred' (t, const True)

-- Same as unLams', but always matches.  Returns an empty [v] if the term doesn't start with a
-- lambda extraction.
unLamsOpt' :: Term2 vt at ap v a -> Maybe ([v], Term2 vt at ap v a)
unLamsOpt' t = case unLams' t of
  r@(Just _) -> r
  Nothing    -> Just ([], t)

-- Same as unLams', but stops at any variable named `()`, which indicates a
-- delay (`'`) annotation which we want to preserve.
unLamsUntilDelay'
  :: Var v
  => Term2 vt at ap v a
  -> Maybe ([v], Term2 vt at ap v a)
unLamsUntilDelay' t = case unLamsPred' (t, (/=) $ Var.named "()") of
  r@(Just _) -> r
  Nothing    -> Just ([], t)

-- Same as unLams' but taking a predicate controlling whether we match on a given binary function.
unLamsPred' :: (Term2 vt at ap v a, v -> Bool) ->
                 Maybe ([v], Term2 vt at ap v a)
unLamsPred' (LamNamed' v body, pred) | pred v = case unLamsPred' (body, pred) of
  Nothing -> Just ([v], body)
  Just (vs, body) -> Just (v:vs, body)
unLamsPred' _ = Nothing

unReqOrCtor :: Term2 vt at ap v a -> Maybe (Reference, ConstructorId)
unReqOrCtor (Constructor' r cid) = Just (r, cid)
unReqOrCtor (Request' r cid)     = Just (r, cid)
unReqOrCtor _                         = Nothing

-- Dependencies including referenced data and effect decls
dependencies :: (Ord v, Ord vt) => Term2 vt at ap v a -> Set Reference
dependencies t = Set.map (LD.fold id Referent.toReference) (labeledDependencies t)

termDependencies :: (Ord v, Ord vt) => Term2 vt at ap v a -> Set Reference
termDependencies =
  Set.fromList
    . mapMaybe
      ( LD.fold
          (\_typeRef -> Nothing)
          ( Referent.fold
              (\termRef -> Just termRef)
              (\_typeConRef _i _ct -> Nothing)
          )
      )
    . toList
    . labeledDependencies

-- gets types from annotations and constructors
typeDependencies :: (Ord v, Ord vt) => Term2 vt at ap v a -> Set Reference
typeDependencies =
  Set.fromList . mapMaybe (LD.fold Just (const Nothing)) . toList . labeledDependencies

-- Gets the types to which this term contains references via patterns and
-- data constructors.
constructorDependencies
  :: (Ord v, Ord vt) => Term2 vt at ap v a -> Set Reference
constructorDependencies =
  Set.unions
    . generalizedDependencies (const mempty)
                              (const mempty)
                              Set.singleton
                              (const . Set.singleton)
                              Set.singleton
                              (const . Set.singleton)
                              Set.singleton

generalizedDependencies
  :: (Ord v, Ord vt, Ord r)
  => (Reference -> r)
  -> (Reference -> r)
  -> (Reference -> r)
  -> (Reference -> ConstructorId -> r)
  -> (Reference -> r)
  -> (Reference -> ConstructorId -> r)
  -> (Reference -> r)
  -> Term2 vt at ap v a
  -> Set r
generalizedDependencies termRef typeRef literalType dataConstructor dataType effectConstructor effectType
  = Set.fromList . Writer.execWriter . ABT.visit' f where
  f t@(Ref r) = Writer.tell [termRef r] $> t
  f t@(TermLink r) = case r of
    Referent.Ref r -> Writer.tell [termRef r] $> t
    Referent.Con r id CT.Data -> Writer.tell [dataConstructor r id] $> t
    Referent.Con r id CT.Effect -> Writer.tell [effectConstructor r id] $> t
  f t@(TypeLink r) = Writer.tell [typeRef r] $> t
  f t@(Ann _ typ) =
    Writer.tell (map typeRef . toList $ Type.dependencies typ) $> t
  f t@(Nat      _) = Writer.tell [literalType Type.natRef] $> t
  f t@(Int      _) = Writer.tell [literalType Type.intRef] $> t
  f t@(Float    _) = Writer.tell [literalType Type.floatRef] $> t
  f t@(Boolean  _) = Writer.tell [literalType Type.booleanRef] $> t
  f t@(Text     _) = Writer.tell [literalType Type.textRef] $> t
  f t@(List _) = Writer.tell [literalType Type.listRef] $> t
  f t@(Constructor r cid) =
    Writer.tell [dataType r, dataConstructor r cid] $> t
  f t@(Request r cid) =
    Writer.tell [effectType r, effectConstructor r cid] $> t
  f t@(Match _ cases) = traverse_ goPat cases $> t
  f t                 = pure t
  goPat (MatchCase pat _ _) =
    Writer.tell . toList $ Pattern.generalizedDependencies literalType
                                                           dataConstructor
                                                           dataType
                                                           effectConstructor
                                                           effectType
                                                           pat

labeledDependencies
  :: (Ord v, Ord vt) => Term2 vt at ap v a -> Set LabeledDependency
labeledDependencies = generalizedDependencies LD.termRef
                                              LD.typeRef
                                              LD.typeRef
                                              LD.dataConstructor
                                              LD.typeRef
                                              LD.effectConstructor
                                              LD.typeRef

updateDependencies
  :: Ord v
  => Map Referent Referent
  -> Map Reference Reference
  -> Term v a
  -> Term v a
updateDependencies termUpdates typeUpdates = ABT.rebuildUp go
 where
  referent (Referent.Ref r) = Ref r
  referent (Referent.Con r cid CT.Data) = Constructor r cid
  referent (Referent.Con r cid CT.Effect) = Request r cid
  go (Ref r    ) = case Map.lookup (Referent.Ref r) termUpdates of
    Nothing -> Ref r
    Just r -> referent r
  go ct@(Constructor r cid) = case Map.lookup (Referent.Con r cid CT.Data) termUpdates of
    Nothing -> ct
    Just r -> referent r
  go req@(Request r cid) = case Map.lookup (Referent.Con r cid CT.Effect) termUpdates of
    Nothing -> req
    Just r -> referent r
  go (TermLink r) = TermLink (Map.findWithDefault r r termUpdates)
  go (TypeLink r) = TypeLink (Map.findWithDefault r r typeUpdates)
  go (Ann tm tp) = Ann tm $ Type.updateDependencies typeUpdates tp
  go (Match tm cases) = Match tm (u <$> cases) where
    u (MatchCase pat g b) = MatchCase (Pattern.updateDependencies termUpdates pat) g b
  go f           = f

-- | If the outermost term is a function application,
-- perform substitution of the argument into the body
betaReduce :: Var v => Term0 v -> Term0 v
betaReduce (App' (Lam' f) arg) = ABT.bind f arg
betaReduce e = e

betaNormalForm :: Var v => Term0 v -> Term0 v
betaNormalForm (App' f a) = betaNormalForm (betaReduce (app() (betaNormalForm f) a))
betaNormalForm e = e

-- x -> f x => f
etaNormalForm :: Ord v => Term0 v -> Term0 v
etaNormalForm tm = case tm of
  LamNamed' v body -> step . lam (ABT.annotation tm) v $ etaNormalForm body
    where
      step (LamNamed' v (App' f (Var' v'))) | v == v' = f
      step tm = tm
  _ -> tm

-- x -> f x => f as long as `x` is a variable of type `Var.Eta`
etaReduceEtaVars :: Var v => Term0 v -> Term0 v
etaReduceEtaVars tm = case tm of
  LamNamed' v body -> step . lam (ABT.annotation tm) v $ etaReduceEtaVars body
    where
      ok v v' = v == v' && Var.typeOf v == Var.Eta
      step (LamNamed' v (App' f (Var' v'))) | ok v v' = f
      step tm = tm
  _ -> tm

-- This converts `Reference`s it finds that are in the input `Map`
-- back to free variables
unhashComponent :: forall v a. Var v
                => Map Reference (Term v a)
                -> Map Reference (v, Term v a)
unhashComponent m = let
  usedVars = foldMap (Set.fromList . ABT.allVars) m
  m' :: Map Reference (v, Term v a)
  m' = evalState (Map.traverseWithKey assignVar m) usedVars where
    assignVar r t = (,t) <$> ABT.freshenS (Var.refNamed r)
  unhash1 = ABT.rebuildUp' go where
    go e@(Ref' r) = case Map.lookup r m' of
      Nothing -> e
      Just (v, _) -> var (ABT.annotation e) v
    go e = e
  in second unhash1 <$> m'


hashComponents
  :: Var v => Map v (Term v a) -> Map v (Reference.Id, Term v a)
hashComponents = ReferenceUtil.hashComponents $ refId ()

hashClosedTerm :: Var v => Term v a -> Reference.Id
hashClosedTerm tm = Reference.Id (ABT.hash tm) 0 1

-- The hash for a constructor
hashConstructor'
  :: (Reference -> ConstructorId -> Term0 Symbol) -> Reference -> ConstructorId -> Reference
hashConstructor' f r cid =
  let
-- this is a bit circuitous, but defining everything in terms of hashComponents
-- ensure the hashing is always done in the same way
      m = hashComponents (Map.fromList [(Var.named "_" :: Symbol, f r cid)])
  in  case toList m of
        [(r, _)] -> Reference.DerivedId r
        _        -> error "unpossible"

hashConstructor :: Reference -> ConstructorId -> Reference
hashConstructor = hashConstructor' $ constructor ()

hashRequest :: Reference -> ConstructorId -> Reference
hashRequest = hashConstructor' $ request ()

fromReferent :: Ord v
             => a
             -> Referent
             -> Term2 vt at ap v a
fromReferent a = \case
  Referent.Ref r -> ref a r
  Referent.Con r i ct -> case ct of
    CT.Data -> constructor a r i
    CT.Effect -> request a r i

instance Var v => Hashable1 (F v a p) where
  hash1 hashCycle hash e
    = let (tag, hashed, varint) =
            (Hashable.Tag, Hashable.Hashed, Hashable.Nat . fromIntegral)
      in
        case e of
        -- So long as `Reference.Derived` ctors are created using the same
        -- hashing function as is used here, this case ensures that references
        -- are 'transparent' wrt hash and hashing is unaffected by whether
        -- expressions are linked. So for example `x = 1 + 1` and `y = x` hash
        -- the same.
          Ref (Reference.Derived h 0 1) -> Hashable.fromBytes (Hash.toBytes h)
          Ref (Reference.Derived h i n) -> Hashable.accumulate
            [ tag 1
            , hashed $ Hashable.fromBytes (Hash.toBytes h)
            , Hashable.Nat i
            , Hashable.Nat n
            ]
          -- Note: start each layer with leading `1` byte, to avoid collisions
          -- with types, which start each layer with leading `0`.
          -- See `Hashable1 Type.F`
          _ ->
            Hashable.accumulate
              $ tag 1
              : case e of
                  Nat     i -> [tag 64, accumulateToken i]
                  Int     i -> [tag 65, accumulateToken i]
                  Float   n -> [tag 66, Hashable.Double n]
                  Boolean b -> [tag 67, accumulateToken b]
                  Text    t -> [tag 68, accumulateToken t]
                  Char    c -> [tag 69, accumulateToken c]
                  Blank   b -> tag 1 : case b of
                    B.Blank -> [tag 0]
                    B.Recorded (B.Placeholder _ s) ->
                      [tag 1, Hashable.Text (Text.pack s)]
                    B.Recorded (B.Resolve _ s) ->
                      [tag 2, Hashable.Text (Text.pack s)]
                  Ref (Reference.Builtin name) -> [tag 2, accumulateToken name]
                  Ref Reference.Derived {} ->
                    error "handled above, but GHC can't figure this out"
                  App a a2  -> [tag 3, hashed (hash a), hashed (hash a2)]
                  Ann a t   -> [tag 4, hashed (hash a), hashed (ABT.hash t)]
                  List as -> tag 5 : varint (Sequence.length as) : map
                    (hashed . hash)
                    (toList as)
                  Lam a         -> [tag 6, hashed (hash a)]
                  -- note: we use `hashCycle` to ensure result is independent of
                  -- let binding order
                  LetRec _ as a -> case hashCycle as of
                    (hs, hash) -> tag 7 : hashed (hash a) : map hashed hs
                  -- here, order is significant, so don't use hashCycle
                  Let _ b a -> [tag 8, hashed $ hash b, hashed $ hash a]
                  If b t f ->
                    [tag 9, hashed $ hash b, hashed $ hash t, hashed $ hash f]
                  Request     r n -> [tag 10, accumulateToken r, varint n]
                  Constructor r n -> [tag 12, accumulateToken r, varint n]
                  Match e branches ->
                    tag 13 : hashed (hash e) : concatMap h branches
                   where
                    h (MatchCase pat guard branch) = concat
                      [ [accumulateToken pat]
                      , toList (hashed . hash <$> guard)
                      , [hashed (hash branch)]
                      ]
                  Handle h b -> [tag 15, hashed $ hash h, hashed $ hash b]
                  And    x y -> [tag 16, hashed $ hash x, hashed $ hash y]
                  Or     x y -> [tag 17, hashed $ hash x, hashed $ hash y]
                  TermLink r -> [tag 18, accumulateToken r]
                  TypeLink r -> [tag 19, accumulateToken r]

-- mostly boring serialization code below ...

instance (Eq a, ABT.Var v) => Eq1 (F v a p) where (==#) = (==)
instance (Show v) => Show1 (F v a p) where showsPrec1 = showsPrec

instance (ABT.Var vt, Eq at, Eq a) => Eq (F vt at p a) where
  Int x == Int y = x == y
  Nat x == Nat y = x == y
  Float x == Float y = x == y
  Boolean x == Boolean y = x == y
  Text x == Text y = x == y
  Char x == Char y = x == y
  Blank b == Blank q = b == q
  Ref x == Ref y = x == y
  TermLink x == TermLink y = x == y
  TypeLink x == TypeLink y = x == y
  Constructor r cid == Constructor r2 cid2 = r == r2 && cid == cid2
  Request r cid == Request r2 cid2 = r == r2 && cid == cid2
  Handle h b == Handle h2 b2 = h == h2 && b == b2
  App f a == App f2 a2 = f == f2 && a == a2
  Ann e t == Ann e2 t2 = e == e2 && t == t2
  List v == List v2 = v == v2
  If a b c == If a2 b2 c2 = a == a2 && b == b2 && c == c2
  And a b == And a2 b2 = a == a2 && b == b2
  Or a b == Or a2 b2 = a == a2 && b == b2
  Lam a == Lam b = a == b
  LetRec _ bs body == LetRec _ bs2 body2 = bs == bs2 && body == body2
  Let _ binding body == Let _ binding2 body2 =
    binding == binding2 && body == body2
  Match scrutinee cases == Match s2 cs2 = scrutinee == s2 && cases == cs2
  _ == _ = False


instance (Show v, Show a) => Show (F v a0 p a) where
  showsPrec = go
   where
    go _ (Int     n    ) = (if n >= 0 then s "+" else s "") <> shows n
    go _ (Nat     n    ) = shows n
    go _ (Float   n    ) = shows n
    go _ (Boolean True ) = s "true"
    go _ (Boolean False) = s "false"
    go p (Ann t k) = showParen (p > 1) $ shows t <> s ":" <> shows k
    go p (App f x) = showParen (p > 9) $ showsPrec 9 f <> s " " <> showsPrec 10 x
    go _ (Lam    body  ) = showParen True (s "λ " <> shows body)
    go _ (List vs    ) = showListWith shows (toList vs)
    go _ (Blank  b     ) = case b of
      B.Blank                        -> s "_"
      B.Recorded (B.Placeholder _ r) -> s ("_" ++ r)
      B.Recorded (B.Resolve     _ r) -> s r
    go _ (Ref r) = s "Ref(" <> shows r <> s ")"
    go _ (TermLink r) = s "TermLink(" <> shows r <> s ")"
    go _ (TypeLink r) = s "TypeLink(" <> shows r <> s ")"
    go _ (Let _ b body) =
      showParen True (s "let " <> shows b <> s " in " <> shows body)
    go _ (LetRec _ bs body) = showParen
      True
      (s "let rec" <> shows bs <> s " in " <> shows body)
    go _ (Handle b body) = showParen
      True
      (s "handle " <> shows b <> s " in " <> shows body)
    go _ (Constructor r         n    ) = s "Con" <> shows r <> s "#" <> shows n
    go _ (Match       scrutinee cases) = showParen
      True
      (s "case " <> shows scrutinee <> s " of " <> shows cases)
    go _ (Text s     ) = shows s
    go _ (Char c     ) = shows c
    go _ (Request r n) = s "Req" <> shows r <> s "#" <> shows n
    go p (If c t f) =
      showParen (p > 0)
        $  s "if "
        <> shows c
        <> s " then "
        <> shows t
        <> s " else "
        <> shows f
    go p (And x y) =
      showParen (p > 0) $ s "and " <> shows x <> s " " <> shows y
    go p (Or x y) =
      showParen (p > 0) $ s "or " <> shows x <> s " " <> shows y
    (<>) = (.)
    s    = showString<|MERGE_RESOLUTION|>--- conflicted
+++ resolved
@@ -120,13 +120,7 @@
   -> Names0
   -> Term v a
   -> Names.ResolutionResult v a (Term v a)
-<<<<<<< HEAD
-bindNames keepFreeTerms ns e = do
-=======
--- bindNames keepFreeTerms _ _ | trace "Keep free terms:" False
---                             || traceShow keepFreeTerms False = undefined
 bindNames keepFreeTerms ns0 e = do
->>>>>>> 5c07c0d3
   let freeTmVars = [ (v,a) | (v,a) <- ABT.freeVarOccurrences keepFreeTerms e ]
       -- !_ = trace "bindNames.free term vars: " ()
       -- !_ = traceShow $ fst <$> freeTmVars
@@ -155,11 +149,6 @@
   => Names0
   -> Term v a
   -> Names.ResolutionResult v a (Term v a)
-<<<<<<< HEAD
-bindSomeNames ns e = bindNames keepFree ns e where
-  keepFree = Set.difference (freeVars e)
-                            (Set.map Name.toVar $ Rel.dom (Names.terms0 ns))
-=======
 -- bindSomeNames ns e | trace "Term.bindSome" False
 --                   || trace "Names =" False
 --                   || traceShow ns False
@@ -180,7 +169,6 @@
   varsToTDNR = Set.filter notFound (freeVars e)
   notFound var =
     Set.size (Name.searchBySuffix (Name.fromVar var) (Names.terms0 ns)) /= 1
->>>>>>> 5c07c0d3
 
 -- Prepare a term for type-directed name resolution by replacing
 -- any remaining free variables with blanks to be resolved by TDNR
