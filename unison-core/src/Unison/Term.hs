--- conflicted
+++ resolved
@@ -27,10 +27,7 @@
 import qualified Unison.ABT as ABT
 import qualified Unison.Blank as B
 import Unison.ConstructorReference (ConstructorReference, GConstructorReference(..))
-<<<<<<< HEAD
 import Unison.DataDeclaration.ConstructorId (ConstructorId)
-=======
->>>>>>> f19cf4c3
 import           Unison.Names ( Names )
 import qualified Unison.Names as Names
 import qualified Unison.NamesWithHistory as Names
