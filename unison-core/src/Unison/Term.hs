--- conflicted
+++ resolved
@@ -25,15 +25,10 @@
 import           Text.Show
 import qualified Unison.ABT as ABT
 import qualified Unison.Blank as B
-<<<<<<< HEAD
 import Unison.DataDeclaration.ConstructorId (ConstructorId)
-import           Unison.Names3 ( Names0 )
-import qualified Unison.Names3 as Names
-=======
 import           Unison.Names ( Names )
 import qualified Unison.Names as Names
 import qualified Unison.NamesWithHistory as Names
->>>>>>> c610155f
 import qualified Unison.Names.ResolutionResult as Names
 import           Unison.Pattern (Pattern)
 import qualified Unison.Pattern as Pattern
