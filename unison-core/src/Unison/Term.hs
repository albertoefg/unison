{-# LANGUAGE DeriveFoldable #-}
{-# LANGUAGE DeriveGeneric #-}
{-# LANGUAGE DeriveTraversable #-}
{-# LANGUAGE OverloadedStrings #-}
{-# LANGUAGE PatternSynonyms #-}
{-# LANGUAGE Rank2Types #-}
{-# LANGUAGE UnicodeSyntax #-}
{-# LANGUAGE ViewPatterns #-}
{-# LANGUAGE BangPatterns #-}
{-# LANGUAGE DataKinds #-}

module Unison.Term where

import Unison.Prelude

import Prelude hiding (and,or)
import           Control.Monad.State (evalState)
import qualified Control.Monad.Writer.Strict as Writer
import           Data.Bifunctor (second)
import qualified Data.Map as Map
import qualified Data.Set as Set
import qualified Data.Text as Text
import qualified Data.Sequence as Sequence
import           Prelude.Extras (Eq1(..), Show1(..))
import           Text.Show
import qualified Unison.ABT as ABT
import qualified Unison.Blank as B
<<<<<<< HEAD
import Unison.DataDeclaration.ConstructorId (ConstructorId)
=======
import Unison.ConstructorReference (ConstructorReference, GConstructorReference(..))
>>>>>>> 315db022
import           Unison.Names ( Names )
import qualified Unison.Names as Names
import qualified Unison.NamesWithHistory as Names
import qualified Unison.Names.ResolutionResult as Names
import           Unison.Pattern (Pattern)
import qualified Unison.Pattern as Pattern
import           Unison.Reference (Reference, pattern Builtin)
import qualified Unison.Reference as Reference
import           Unison.Referent (Referent)
import qualified Unison.Referent as Referent
import           Unison.Type (Type)
import qualified Unison.Type as Type
import qualified Unison.ConstructorType as CT
import Unison.Util.List (multimap, validate)
import           Unison.Var (Var)
import qualified Unison.Var as Var
import qualified Unison.Var.RefNamed as Var
import Unsafe.Coerce (unsafeCoerce)
import qualified Unison.Name as Name
import qualified Unison.LabeledDependency as LD
import Unison.LabeledDependency (LabeledDependency)
import qualified Data.Set.NonEmpty as NES
import Data.Generics.Sum (_Ctor)
import Control.Lens (Prism', Lens', lens)

data MatchCase loc a = MatchCase
  { matchPattern :: Pattern loc,
    matchGuard :: Maybe a,
    matchBody :: a
  }
  deriving (Show, Eq, Foldable, Functor, Generic, Generic1, Traversable)

matchPattern_ :: Lens' (MatchCase loc a) (Pattern loc)
matchPattern_ = lens matchPattern setter
  where
    setter m p = m {matchPattern = p}

-- | Base functor for terms in the Unison language
-- We need `typeVar` because the term and type variables may differ.
data F typeVar typeAnn patternAnn a
  = Int Int64
  | Nat Word64
  | Float Double
  | Boolean Bool
  | Text Text
  | Char Char
  | Blank (B.Blank typeAnn)
  | Ref Reference
  | Constructor ConstructorReference
  | Request ConstructorReference
  | Handle a a
  | App a a
  | Ann a (Type typeVar typeAnn)
  | List (Seq a)
  | If a a a
  | And a a
  | Or a a
  | Lam a
  -- Note: let rec blocks have an outer ABT.Cycle which introduces as many
  -- variables as there are bindings
  | LetRec IsTop [a] a
  -- Note: first parameter is the binding, second is the expression which may refer
  -- to this let bound variable. Constructed as `Let b (abs v e)`
  | Let IsTop a a
  -- Pattern matching / eliminating data types, example:
  --  case x of
  --    Just n -> rhs1
  --    Nothing -> rhs2
  --
  -- translates to
  --
  --   Match x
  --     [ (Constructor 0 [Var], ABT.abs n rhs1)
  --     , (Constructor 1 [], rhs2) ]
  | Match a [MatchCase patternAnn a]
  | TermLink Referent
  | TypeLink Reference
  deriving (Foldable,Functor,Generic,Generic1,Traversable)

_Ref :: Prism' (F tv ta pa a) Reference
_Ref = _Ctor @"Ref"

_Match :: Prism' (F tv ta pa a) (a, [MatchCase pa a])
_Match = _Ctor @"Match"

_Constructor :: Prism' (F tv ta pa a) (Reference, ConstructorId)
_Constructor = _Ctor @"Constructor"

_Request :: Prism' (F tv ta pa a) (Reference, ConstructorId)
_Request = _Ctor @"Request"

_Ann :: Prism' (F tv ta pa a) (a, ABT.Term Type.F tv ta)
_Ann = _Ctor @"Ann"

_TermLink :: Prism' (F tv ta pa a) Referent
_TermLink = _Ctor @"TermLink"

_TypeLink :: Prism' (F tv ta pa a) Reference
_TypeLink = _Ctor @"TypeLink"

type IsTop = Bool

-- | Like `Term v`, but with an annotation of type `a` at every level in the tree
type Term v a = Term2 v a a v a
-- | Allow type variables and term variables to differ
type Term' vt v a = Term2 vt a a v a
-- | Allow type variables, term variables, type annotations and term annotations
-- to all differ
type Term2 vt at ap v a = ABT.Term (F vt at ap) v a
-- | Like `Term v a`, but with only () for type and pattern annotations.
type Term3 v a = Term2 v () () v a

-- | Terms are represented as ABTs over the base functor F, with variables in `v`
type Term0 v = Term v ()
-- | Terms with type variables in `vt`, and term variables in `v`
type Term0' vt v = Term' vt v ()

bindNames
  :: forall v a . Var v
  => Set v
  -> Names
  -> Term v a
  -> Names.ResolutionResult v a (Term v a)
bindNames keepFreeTerms ns0 e = do
  let freeTmVars = [ (v,a) | (v,a) <- ABT.freeVarOccurrences keepFreeTerms e ]
      -- !_ = trace "bindNames.free term vars: " ()
      -- !_ = traceShow $ fst <$> freeTmVars
      freeTyVars = [ (v, a) | (v,as) <- Map.toList (freeTypeVarAnnotations e)
                            , a <- as ]
      ns = Names.NamesWithHistory ns0 mempty
      -- !_ = trace "bindNames.free type vars: " ()
      -- !_ = traceShow $ fst <$> freeTyVars
      okTm :: (v,a) -> Names.ResolutionResult v a (v, Term v a)
      okTm (v,a) = case Names.lookupHQTerm (Name.convert $ Name.unsafeFromVar v) ns of
        rs | Set.size rs == 1 ->
               pure (v, fromReferent a $ Set.findMin rs)
           | otherwise -> case NES.nonEmptySet rs of
               Nothing -> Left (pure (Names.TermResolutionFailure v a Names.NotFound))
               Just refs -> Left (pure (Names.TermResolutionFailure v a (Names.Ambiguous ns0 refs)))
      okTy (v,a) = case Names.lookupHQType (Name.convert $ Name.unsafeFromVar v) ns of
        rs | Set.size rs == 1 -> pure (v, Type.ref a $ Set.findMin rs)
           | otherwise -> case NES.nonEmptySet rs of
               Nothing -> Left (pure (Names.TypeResolutionFailure v a Names.NotFound))
               Just refs -> Left (pure (Names.TypeResolutionFailure v a (Names.Ambiguous ns0 refs)))
  termSubsts <- validate okTm freeTmVars
  typeSubsts <- validate okTy freeTyVars
  pure . substTypeVars typeSubsts . ABT.substsInheritAnnotation termSubsts $ e

-- This function replaces free term and type variables with
-- hashes found in the provided `Names`, using suffix-based
-- lookup. Any terms not found in the `Names` are kept free.
bindSomeNames
  :: forall v a . Var v
  => Set v
  -> Names
  -> Term v a
  -> Names.ResolutionResult v a (Term v a)
-- bindSomeNames ns e | trace "Term.bindSome" False
--                   || trace "Names =" False
--                   || traceShow ns False
--                   || trace "Free type vars:" False
--                   || traceShow (freeTypeVars e) False
--                   || trace "Free term vars:" False
--                   || traceShow (freeVars e) False
--                   || traceShow e False
--                   = undefined
bindSomeNames avoid ns e = bindNames (avoid <> varsToTDNR) ns e where
  -- `Term.bindNames` takes a set of variables that are not substituted.
  -- These should be the variables that will be subject to TDNR, which
  -- we compute as the set of variables whose names cannot be found in `ns`.
  --
  -- This allows TDNR to disambiguate those names (if multiple definitions
  -- share the same suffix) or to report the type expected for that name
  -- (if a free variable is being used as a typed hole).
  varsToTDNR = Set.filter notFound (freeVars e)
  notFound var =
    Set.size (Name.searchBySuffix (Name.unsafeFromVar var) (Names.terms ns)) /= 1

-- Prepare a term for type-directed name resolution by replacing
-- any remaining free variables with blanks to be resolved by TDNR
prepareTDNR :: Var v => ABT.Term (F vt b ap) v b -> ABT.Term (F vt b ap) v b
prepareTDNR t = fmap fst . ABT.visitPure f $ ABT.annotateBound t
  where f (ABT.Term _ (a, bound) (ABT.Var v)) | Set.notMember v bound =
          Just $ resolve (a, bound) a (Text.unpack $ Var.name v)
        f _ = Nothing

amap :: Ord v => (a -> a2) -> Term v a -> Term v a2
amap f = fmap f . patternMap (fmap f) . typeMap (fmap f)

patternMap :: (Pattern ap -> Pattern ap2) -> Term2 vt at ap v a -> Term2 vt at ap2 v a
patternMap f = go where
  go (ABT.Term fvs a t) = ABT.Term fvs a $ case t of
    ABT.Abs v t -> ABT.Abs v (go t)
    ABT.Var v -> ABT.Var v
    ABT.Cycle t -> ABT.Cycle (go t)
    ABT.Tm (Match e cases) -> ABT.Tm (Match (go e) [
      MatchCase (f p) (go <$> g) (go a) | MatchCase p g a <- cases ])
    -- Safe since `Match` is only ctor that has embedded `Pattern ap` arg
    ABT.Tm ts -> unsafeCoerce $ ABT.Tm (fmap go ts)

vmap :: Ord v2 => (v -> v2) -> Term v a -> Term v2 a
vmap f = ABT.vmap f . typeMap (ABT.vmap f)

vtmap :: Ord vt2 => (vt -> vt2) -> Term' vt v a -> Term' vt2 v a
vtmap f = typeMap (ABT.vmap f)

typeMap
  :: Ord vt2
  => (Type vt at -> Type vt2 at2)
  -> Term2 vt at ap v a
  -> Term2 vt2 at2 ap v a
typeMap f = go
 where
  go (ABT.Term fvs a t) = ABT.Term fvs a $ case t of
    ABT.Abs v t         -> ABT.Abs v (go t)
    ABT.Var   v         -> ABT.Var v
    ABT.Cycle t         -> ABT.Cycle (go t)
    ABT.Tm    (Ann e t) -> ABT.Tm (Ann (go e) (f t))
    -- Safe since `Ann` is only ctor that has embedded `Type v` arg
    -- otherwise we'd have to manually match on every non-`Ann` ctor
    ABT.Tm    ts        -> unsafeCoerce $ ABT.Tm (fmap go ts)

extraMap'
  :: (Ord vt, Ord vt')
  => (vt -> vt')
  -> (at -> at')
  -> (ap -> ap')
  -> Term2 vt at ap v a
  -> Term2 vt' at' ap' v a
extraMap' vtf atf apf = ABT.extraMap (extraMap vtf atf apf)

extraMap
  :: (Ord vt, Ord vt')
  => (vt -> vt')
  -> (at -> at')
  -> (ap -> ap')
  -> F vt at ap a
  -> F vt' at' ap' a
extraMap vtf atf apf = \case
  Int x -> Int x
  Nat x -> Nat x
  Float x -> Float x
  Boolean x -> Boolean x
  Text x -> Text x
  Char x -> Char x
  Blank x -> Blank (fmap atf x)
  Ref x -> Ref x
  Constructor x -> Constructor x
  Request x -> Request x
  Handle x y -> Handle x y
  App x y -> App x y
  Ann tm x -> Ann tm (ABT.amap atf (ABT.vmap vtf x))
  List x -> List x
  If x y z -> If x y z
  And x y -> And x y
  Or x y -> Or x y
  Lam x -> Lam x
  LetRec x y z -> LetRec x y z
  Let x y z -> Let x y z
  Match tm l -> Match tm (map (matchCaseExtraMap apf) l)
  TermLink r -> TermLink r
  TypeLink r -> TypeLink r

matchCaseExtraMap :: (loc -> loc') -> MatchCase loc a -> MatchCase loc' a
matchCaseExtraMap f (MatchCase p x y) = MatchCase (fmap f p) x y

unannotate
  :: forall vt at ap v a . Ord v => Term2 vt at ap v a -> Term0' vt v
unannotate = go
 where
  go :: Term2 vt at ap v a -> Term0' vt v
  go (ABT.out -> ABT.Abs v body) = ABT.abs v (go body)
  go (ABT.out -> ABT.Cycle body) = ABT.cycle (go body)
  go (ABT.Var' v               ) = ABT.var v
  go (ABT.Tm'  f               ) = case go <$> f of
    Ann e t -> ABT.tm (Ann e (void t))
    Match scrutinee branches ->
      let unann (MatchCase pat guard body) = MatchCase (void pat) guard body
      in  ABT.tm (Match scrutinee (unann <$> branches))
    f' -> ABT.tm (unsafeCoerce f')
  go _ = error "unpossible"

wrapV :: Ord v => Term v a -> Term (ABT.V v) a
wrapV = vmap ABT.Bound

-- | All variables mentioned in the given term.
-- Includes both term and type variables, both free and bound.
allVars :: Ord v => Term v a -> Set v
allVars tm = Set.fromList $
  ABT.allVars tm ++ [ v | tp <- allTypes tm, v <- ABT.allVars tp ]
  where
  allTypes tm = case tm of
    Ann' e tp -> tp : allTypes e
    _ -> foldMap allTypes $ ABT.out tm

freeVars :: Term' vt v a -> Set v
freeVars = ABT.freeVars

freeTypeVars :: Ord vt => Term' vt v a -> Set vt
freeTypeVars t = Map.keysSet $ freeTypeVarAnnotations t

freeTypeVarAnnotations :: Ord vt => Term' vt v a -> Map vt [a]
freeTypeVarAnnotations e = multimap $ go Set.empty e where
  go bound tm = case tm of
    Var' _ -> mempty
    Ann' e (Type.stripIntroOuters -> t1) -> let
      bound' = case t1 of Type.ForallsNamed' vs _ -> bound <> Set.fromList vs
                          _                       -> bound
      in go bound' e <> ABT.freeVarOccurrences bound t1
    ABT.Tm' f -> foldMap (go bound) f
    (ABT.out -> ABT.Abs _ body) -> go bound body
    (ABT.out -> ABT.Cycle body) -> go bound body
    _ -> error "unpossible"

substTypeVars :: (Ord v, Var vt)
  => [(vt, Type vt b)]
  -> Term' vt v a
  -> Term' vt v a
substTypeVars subs e = foldl' go e subs where
  go e (vt, t) = substTypeVar vt t e

-- Capture-avoiding substitution of a type variable inside a term. This
-- will replace that type variable wherever it appears in type signatures of
-- the term, avoiding capture by renaming ∀-binders.
substTypeVar
  :: (Ord v, ABT.Var vt)
  => vt
  -> Type vt b
  -> Term' vt v a
  -> Term' vt v a
substTypeVar vt ty = go Set.empty where
  go bound tm | Set.member vt bound = tm
  go bound tm = let loc = ABT.annotation tm in case tm of
    Var' _ -> tm
    Ann' e t -> uncapture [] e (Type.stripIntroOuters t) where
      fvs = ABT.freeVars ty
      -- if the ∀ introduces a variable, v, which is free in `ty`, we pick a new
      -- variable name for v which is unique, v', and rename v to v' in e.
      uncapture vs e t@(Type.Forall' body) | Set.member (ABT.variable body) fvs = let
        v = ABT.variable body
        v2 = Var.freshIn (ABT.freeVars t) . Var.freshIn (Set.insert vt fvs) $ v
        t2 = ABT.bindInheritAnnotation body (Type.var() v2)
        in uncapture ((ABT.annotation t, v2):vs) (renameTypeVar v v2 e) t2
      uncapture vs e t0 = let
        t = foldl (\body (loc,v) -> Type.forall loc v body) t0 vs
        bound' = case Type.unForalls (Type.stripIntroOuters t) of
          Nothing -> bound
          Just (vs, _) -> bound <> Set.fromList vs
        t' = ABT.substInheritAnnotation vt ty (Type.stripIntroOuters t)
        in ann loc (go bound' e) (Type.freeVarsToOuters bound t')
    ABT.Tm' f -> ABT.tm' loc (go bound <$> f)
    (ABT.out -> ABT.Abs v body) -> ABT.abs' loc v (go bound body)
    (ABT.out -> ABT.Cycle body) -> ABT.cycle' loc (go bound body)
    _ -> error "unpossible"

renameTypeVar :: (Ord v, ABT.Var vt) => vt -> vt -> Term' vt v a -> Term' vt v a
renameTypeVar old new = go Set.empty where
  go bound tm | Set.member old bound = tm
  go bound tm = let loc = ABT.annotation tm in case tm of
    Var' _ -> tm
    Ann' e t -> let
      bound' = case Type.unForalls (Type.stripIntroOuters t) of
        Nothing -> bound
        Just (vs, _) -> bound <> Set.fromList vs
      t' = ABT.rename old new (Type.stripIntroOuters t)
      in ann loc (go bound' e) (Type.freeVarsToOuters bound t')
    ABT.Tm' f -> ABT.tm' loc (go bound <$> f)
    (ABT.out -> ABT.Abs v body) -> ABT.abs' loc v (go bound body)
    (ABT.out -> ABT.Cycle body) -> ABT.cycle' loc (go bound body)
    _ -> error "unpossible"

-- Converts free variables to bound variables using forall or introOuter. Example:
--
-- foo : x -> x
-- foo a =
--   r : x
--   r = a
--   r
--
-- This becomes:
--
-- foo : ∀ x . x -> x
-- foo a =
--   r : outer x . x -- FYI, not valid syntax
--   r = a
--   r
--
-- More specifically: in the expression `e : t`, unbound lowercase variables in `t`
-- are bound with foralls, and any ∀-quantified type variables are made bound in
-- `e` and its subexpressions. The result is a term with no lowercase free
-- variables in any of its type signatures, with outer references represented
-- with explicit `introOuter` binders. The resulting term may have uppercase
-- free variables that are still unbound.
generalizeTypeSignatures :: (Var vt, Var v) => Term' vt v a -> Term' vt v a
generalizeTypeSignatures = go Set.empty where
  go bound tm = let loc = ABT.annotation tm in case tm of
    Var' _ -> tm
    Ann' e (Type.generalizeLowercase bound -> t) -> let
      bound' = case Type.unForalls t of
        Nothing -> bound
        Just (vs, _) -> bound <> Set.fromList vs
      in ann loc (go bound' e) (Type.freeVarsToOuters bound t)
    ABT.Tm' f -> ABT.tm' loc (go bound <$> f)
    (ABT.out -> ABT.Abs v body) -> ABT.abs' loc v (go bound body)
    (ABT.out -> ABT.Cycle body) -> ABT.cycle' loc (go bound body)
    _ -> error "unpossible"

-- nicer pattern syntax

pattern Var' v <- ABT.Var' v
pattern Cycle' xs t <- ABT.Cycle' xs t
pattern Abs' subst <- ABT.Abs' subst
pattern Int' n <- (ABT.out -> ABT.Tm (Int n))
pattern Nat' n <- (ABT.out -> ABT.Tm (Nat n))
pattern Float' n <- (ABT.out -> ABT.Tm (Float n))
pattern Boolean' b <- (ABT.out -> ABT.Tm (Boolean b))
pattern Text' s <- (ABT.out -> ABT.Tm (Text s))
pattern Char' c <- (ABT.out -> ABT.Tm (Char c))
pattern Blank' b <- (ABT.out -> ABT.Tm (Blank b))
pattern Ref' r <- (ABT.out -> ABT.Tm (Ref r))
pattern TermLink' r <- (ABT.out -> ABT.Tm (TermLink r))
pattern TypeLink' r <- (ABT.out -> ABT.Tm (TypeLink r))
pattern Builtin' r <- (ABT.out -> ABT.Tm (Ref (Builtin r)))
pattern App' f x <- (ABT.out -> ABT.Tm (App f x))
pattern Match' scrutinee branches <- (ABT.out -> ABT.Tm (Match scrutinee branches))
pattern Constructor' ref <- (ABT.out -> ABT.Tm (Constructor ref))
pattern Request' ref <- (ABT.out -> ABT.Tm (Request ref))
pattern RequestOrCtor' ref <- (unReqOrCtor -> Just ref)
pattern If' cond t f <- (ABT.out -> ABT.Tm (If cond t f))
pattern And' x y <- (ABT.out -> ABT.Tm (And x y))
pattern Or' x y <- (ABT.out -> ABT.Tm (Or x y))
pattern Handle' h body <- (ABT.out -> ABT.Tm (Handle h body))
pattern Apps' f args <- (unApps -> Just (f, args))
-- begin pretty-printer helper patterns
pattern AppsPred' f args <- (unAppsPred -> Just (f, args))
pattern BinaryApp' f arg1 arg2 <- (unBinaryApp -> Just (f, arg1, arg2))
pattern BinaryApps' apps lastArg <- (unBinaryApps -> Just (apps, lastArg))
pattern BinaryAppsPred' apps lastArg <- (unBinaryAppsPred -> Just (apps, lastArg))
-- end pretty-printer helper patterns
pattern Ann' x t <- (ABT.out -> ABT.Tm (Ann x t))
pattern List' xs <- (ABT.out -> ABT.Tm (List xs))
pattern Lam' subst <- ABT.Tm' (Lam (ABT.Abs' subst))

pattern Delay' body <- (unDelay -> Just body)
unDelay :: Ord v => Term2 vt at ap v a -> Maybe (Term2 vt at ap v a)
unDelay tm = case ABT.out tm of
  ABT.Tm (Lam (ABT.Term _ _ (ABT.Abs v body)))
    |  Set.notMember v (ABT.freeVars body)
    -> Just body
  _ -> Nothing
pattern LamNamed' v body <- (ABT.out -> ABT.Tm (Lam (ABT.Term _ _ (ABT.Abs v body))))
pattern LamsNamed' vs body <- (unLams' -> Just (vs, body))
pattern LamsNamedOpt' vs body <- (unLamsOpt' -> Just (vs, body))
pattern LamsNamedPred' vs body <- (unLamsPred' -> Just (vs, body))
pattern LamsNamedOrDelay' vs body <- (unLamsUntilDelay' -> Just (vs, body))
pattern Let1' b subst <- (unLet1 -> Just (_, b, subst))
pattern Let1Top' top b subst <- (unLet1 -> Just (top, b, subst))
pattern Let1Named' v b e <- (ABT.Tm' (Let _ b (ABT.out -> ABT.Abs v e)))
pattern Let1NamedTop' top v b e <- (ABT.Tm' (Let top b (ABT.out -> ABT.Abs v e)))
pattern Lets' bs e <- (unLet -> Just (bs, e))
pattern LetRecNamed' bs e <- (unLetRecNamed -> Just (_,bs,e))
pattern LetRecNamedTop' top bs e <- (unLetRecNamed -> Just (top,bs,e))
pattern LetRec' subst <- (unLetRec -> Just (_, subst))
pattern LetRecTop' top subst <- (unLetRec -> Just (top, subst))
pattern LetRecNamedAnnotated' ann bs e <- (unLetRecNamedAnnotated -> Just (_, ann, bs,e))
pattern LetRecNamedAnnotatedTop' top ann bs e <-
          (unLetRecNamedAnnotated -> Just (top, ann, bs,e))

fresh :: Var v => Term0 v -> v -> v
fresh = ABT.fresh

-- some smart constructors

var :: a -> v -> Term2 vt at ap v a
var = ABT.annotatedVar

var' :: Var v => Text -> Term0' vt v
var' = var() . Var.named

ref :: Ord v => a -> Reference -> Term2 vt at ap v a
ref a r = ABT.tm' a (Ref r)

pattern Referent' r <- (unReferent -> Just r)

unReferent :: Term2 vt at ap v a -> Maybe Referent
unReferent (Ref' r) = Just $ Referent.Ref r
unReferent (Constructor' r) = Just $ Referent.Con r CT.Data
unReferent (Request' r) = Just $ Referent.Con r CT.Effect
unReferent _ = Nothing

refId :: Ord v => a -> Reference.Id -> Term2 vt at ap v a
refId a = ref a . Reference.DerivedId

termLink :: Ord v => a -> Referent -> Term2 vt at ap v a
termLink a r = ABT.tm' a (TermLink r)

typeLink :: Ord v => a -> Reference -> Term2 vt at ap v a
typeLink a r = ABT.tm' a (TypeLink r)

builtin :: Ord v => a -> Text -> Term2 vt at ap v a
builtin a n = ref a (Reference.Builtin n)

float :: Ord v => a -> Double -> Term2 vt at ap v a
float a d = ABT.tm' a (Float d)

boolean :: Ord v => a -> Bool -> Term2 vt at ap v a
boolean a b = ABT.tm' a (Boolean b)

int :: Ord v => a -> Int64 -> Term2 vt at ap v a
int a d = ABT.tm' a (Int d)

nat :: Ord v => a -> Word64 -> Term2 vt at ap v a
nat a d = ABT.tm' a (Nat d)

text :: Ord v => a -> Text -> Term2 vt at ap v a
text a = ABT.tm' a . Text

char :: Ord v => a -> Char -> Term2 vt at ap v a
char a = ABT.tm' a . Char

watch :: (Var v, Semigroup a) => a -> String -> Term v a -> Term v a
watch a note e =
  apps' (builtin a "Debug.watch") [text a (Text.pack note), e]

watchMaybe :: (Var v, Semigroup a) => Maybe String -> Term v a -> Term v a
watchMaybe Nothing     e = e
watchMaybe (Just note) e = watch (ABT.annotation e) note e

blank :: Ord v => a -> Term2 vt at ap v a
blank a = ABT.tm' a (Blank B.Blank)

placeholder :: Ord v => a -> String -> Term2 vt a ap v a
placeholder a s = ABT.tm' a . Blank $ B.Recorded (B.Placeholder a s)

resolve :: Ord v => at -> ab -> String -> Term2 vt ab ap v at
resolve at ab s = ABT.tm' at . Blank $ B.Recorded (B.Resolve ab s)

constructor :: Ord v => a -> ConstructorReference -> Term2 vt at ap v a
constructor a ref = ABT.tm' a (Constructor ref)

request :: Ord v => a -> ConstructorReference -> Term2 vt at ap v a
request a ref = ABT.tm' a (Request ref)

-- todo: delete and rename app' to app
app_ :: Ord v => Term0' vt v -> Term0' vt v -> Term0' vt v
app_ f arg = ABT.tm (App f arg)

app :: Ord v => a -> Term2 vt at ap v a -> Term2 vt at ap v a -> Term2 vt at ap v a
app a f arg = ABT.tm' a (App f arg)

match :: Ord v => a -> Term2 vt at a v a -> [MatchCase a (Term2 vt at a v a)] -> Term2 vt at a v a
match a scrutinee branches = ABT.tm' a (Match scrutinee branches)

handle :: Ord v => a -> Term2 vt at ap v a -> Term2 vt at ap v a -> Term2 vt at ap v a
handle a h block = ABT.tm' a (Handle h block)

and :: Ord v => a -> Term2 vt at ap v a -> Term2 vt at ap v a -> Term2 vt at ap v a
and a x y = ABT.tm' a (And x y)

or :: Ord v => a -> Term2 vt at ap v a -> Term2 vt at ap v a -> Term2 vt at ap v a
or a x y = ABT.tm' a (Or x y)

list :: Ord v => a -> [Term2 vt at ap v a] -> Term2 vt at ap v a
list a es = list' a (Sequence.fromList es)

list' :: Ord v => a -> Seq (Term2 vt at ap v a) -> Term2 vt at ap v a
list' a es = ABT.tm' a (List es)

apps
  :: Ord v
  => Term2 vt at ap v a
  -> [(a, Term2 vt at ap v a)]
  -> Term2 vt at ap v a
apps = foldl' (\f (a, t) -> app a f t)

apps'
  :: (Ord v, Semigroup a)
  => Term2 vt at ap v a
  -> [Term2 vt at ap v a]
  -> Term2 vt at ap v a
apps' = foldl' (\f t -> app (ABT.annotation f <> ABT.annotation t) f t)

iff :: Ord v => a -> Term2 vt at ap v a -> Term2 vt at ap v a -> Term2 vt at ap v a -> Term2 vt at ap v a
iff a cond t f = ABT.tm' a (If cond t f)

ann_ :: Ord v => Term0' vt v -> Type vt () -> Term0' vt v
ann_ e t = ABT.tm (Ann e t)

ann :: Ord v
    => a
    -> Term2 vt at ap v a
    -> Type vt at
    -> Term2 vt at ap v a
ann a e t = ABT.tm' a (Ann e t)

-- arya: are we sure we want the two annotations to be the same?
lam :: Ord v => a -> v -> Term2 vt at ap v a -> Term2 vt at ap v a
lam a v body = ABT.tm' a (Lam (ABT.abs' a v body))

delay :: Var v => a -> Term2 vt at ap v a -> Term2 vt at ap v a
delay a body =
  ABT.tm' a (Lam (ABT.abs' a (ABT.freshIn (ABT.freeVars body) (Var.named "_")) body))

lam' :: Ord v => a -> [v] -> Term2 vt at ap v a -> Term2 vt at ap v a
lam' a vs body = foldr (lam a) body vs

lam'' :: Ord v => [(a,v)] -> Term2 vt at ap v a -> Term2 vt at ap v a
lam'' vs body = foldr (uncurry lam) body vs

isLam :: Term2 vt at ap v a -> Bool
isLam t = arity t > 0

arity :: Term2 vt at ap v a -> Int
arity (LamNamed' _ body) = 1 + arity body
arity (Ann' e _) = arity e
arity _ = 0

unLetRecNamedAnnotated
  :: Term' vt v a
  -> Maybe
       (IsTop, a, [((a, v), Term' vt v a)], Term' vt v a)
unLetRecNamedAnnotated (ABT.CycleA' ann avs (ABT.Tm' (LetRec isTop bs e))) =
  Just (isTop, ann, avs `zip` bs, e)
unLetRecNamedAnnotated _ = Nothing

letRec'
  :: (Ord v, Monoid a)
  => Bool
  -> [(v, Term' vt v a)]
  -> Term' vt v a
  -> Term' vt v a
letRec' isTop bindings body =
  letRec isTop
    (foldMap (ABT.annotation . snd) bindings <> ABT.annotation body)
    [ ((ABT.annotation b, v), b) | (v,b) <- bindings ]
    body

-- Prepend a binding to form a (bigger) let rec. Useful when
-- building up a block incrementally using a right fold.
--
-- For example:
--   consLetRec (x = 42) "hi"
--   =>
--   let rec x = 42 in "hi"
--
--   consLetRec (x = 42) (let rec y = "hi" in (x,y))
--   =>
--   let rec x = 42; y = "hi" in (x,y)
consLetRec
  :: Ord v
  => Bool                 -- isTop parameter
  -> a                    -- annotation for overall let rec
  -> (a, v, Term' vt v a) -- the binding
  -> Term' vt v a         -- the body
  -> Term' vt v a
consLetRec isTop a (ab, vb, b) body = case body of
  LetRecNamedAnnotated' _ bs body -> letRec isTop a (((ab,vb), b) : bs) body
  _ -> letRec isTop a [((ab,vb),b)] body

letRec
  :: Ord v
  => Bool
  -> a
  -> [((a, v), Term' vt v a)]
  -> Term' vt v a
  -> Term' vt v a
letRec _ _ []       e     = e
letRec isTop a bindings e = ABT.cycle'
  a
  (foldr (uncurry ABT.abs' . fst) z bindings)
  where z = ABT.tm' a (LetRec isTop (map snd bindings) e)


-- | Smart constructor for let rec blocks. Each binding in the block may
-- reference any other binding in the block in its body (including itself),
-- and the output expression may also reference any binding in the block.
letRec_ :: Ord v => IsTop -> [(v, Term0' vt v)] -> Term0' vt v -> Term0' vt v
letRec_ _ [] e = e
letRec_ isTop bindings e = ABT.cycle (foldr (ABT.abs . fst) z bindings)
  where
    z = ABT.tm (LetRec isTop (map snd bindings) e)

-- | Smart constructor for let blocks. Each binding in the block may
-- reference only previous bindings in the block, not including itself.
-- The output expression may reference any binding in the block.
-- todo: delete me
let1_ :: Ord v => IsTop -> [(v,Term0' vt v)] -> Term0' vt v -> Term0' vt v
let1_ isTop bindings e = foldr f e bindings
  where
    f (v,b) body = ABT.tm (Let isTop b (ABT.abs v body))

-- | annotations are applied to each nested Let expression
let1
  :: Ord v
  => IsTop
  -> [((a, v), Term2 vt at ap v a)]
  -> Term2 vt at ap v a
  -> Term2 vt at ap v a
let1 isTop bindings e = foldr f e bindings
  where f ((ann, v), b) body = ABT.tm' ann (Let isTop b (ABT.abs' ann v body))

let1'
  :: (Semigroup a, Ord v)
  => IsTop
  -> [(v, Term2 vt at ap v a)]
  -> Term2 vt at ap v a
  -> Term2 vt at ap v a
let1' isTop bindings e = foldr f e bindings
 where
  ann = ABT.annotation
  f (v, b) body = ABT.tm' a (Let isTop b (ABT.abs' a v body))
    where a = ann b <> ann body

-- let1' :: Var v => [(Text, Term0 vt v)] -> Term0 vt v -> Term0 vt v
-- let1' bs e = let1 [(ABT.v' name, b) | (name,b) <- bs ] e

unLet1
  :: Var v
  => Term' vt v a
  -> Maybe (IsTop, Term' vt v a, ABT.Subst (F vt a a) v a)
unLet1 (ABT.Tm' (Let isTop b (ABT.Abs' subst))) = Just (isTop, b, subst)
unLet1 _ = Nothing

-- | Satisfies `unLet (let' bs e) == Just (bs, e)`
unLet
  :: Term2 vt at ap v a
  -> Maybe ([(IsTop, v, Term2 vt at ap v a)], Term2 vt at ap v a)
unLet t = fixup (go t)
 where
  go (ABT.Tm' (Let isTop b (ABT.out -> ABT.Abs v t))) = case go t of
    (env, t) -> ((isTop, v, b) : env, t)
  go t = ([], t)
  fixup ([], _) = Nothing
  fixup bst     = Just bst

-- | Satisfies `unLetRec (letRec bs e) == Just (bs, e)`
unLetRecNamed
  :: Term2 vt at ap v a
  -> Maybe
       ( IsTop
       , [(v, Term2 vt at ap v a)]
       , Term2 vt at ap v a
       )
unLetRecNamed (ABT.Cycle' vs (ABT.Tm' (LetRec isTop bs e)))
  | length vs == length bs = Just (isTop, zip vs bs, e)
unLetRecNamed _ = Nothing

unLetRec
  :: (Monad m, Var v)
  => Term2 vt at ap v a
  -> Maybe
       (  IsTop
       ,  (v -> m v)
       -> m
            ( [(v, Term2 vt at ap v a)]
            , Term2 vt at ap v a
            )
       )
unLetRec (unLetRecNamed -> Just (isTop, bs, e)) = Just
  ( isTop
  , \freshen -> do
    vs <- sequence [ freshen v | (v, _) <- bs ]
    let sub = ABT.substsInheritAnnotation (map fst bs `zip` map ABT.var vs)
    pure (vs `zip` [ sub b | (_, b) <- bs ], sub e)
  )
unLetRec _ = Nothing

unApps
  :: Term2 vt at ap v a
  -> Maybe (Term2 vt at ap v a, [Term2 vt at ap v a])
unApps t = unAppsPred (t, const True)

-- Same as unApps but taking a predicate controlling whether we match on a given function argument.
unAppsPred :: (Term2 vt at ap v a, Term2 vt at ap v a -> Bool) ->
                Maybe (Term2 vt at ap v a, [Term2 vt at ap v a])
unAppsPred (t, pred) = case go t [] of [] -> Nothing; f:args -> Just (f,args)
  where
  go (App' i o) acc | pred o = go i (o:acc)
  go _ [] = []
  go fn args = fn:args

unBinaryApp :: Term2 vt at ap v a
            -> Maybe (Term2 vt at ap v a,
                      Term2 vt at ap v a,
                      Term2 vt at ap v a)
unBinaryApp t = case unApps t of
  Just (f, [arg1, arg2]) -> Just (f, arg1, arg2)
  _                      -> Nothing

-- "((a1 `f1` a2) `f2` a3)" becomes "Just ([(a2, f2), (a1, f1)], a3)"
unBinaryApps
  :: Term2 vt at ap v a
  -> Maybe
       ( [(Term2 vt at ap v a, Term2 vt at ap v a)]
       , Term2 vt at ap v a
       )
unBinaryApps t = unBinaryAppsPred (t, const True)

-- Same as unBinaryApps but taking a predicate controlling whether we match on a given binary function.
unBinaryAppsPred :: (Term2 vt at ap v a
                    ,Term2 vt at ap v a -> Bool)
                 -> Maybe ([(Term2 vt at ap v a,
                             Term2 vt at ap v a)],
                           Term2 vt at ap v a)
unBinaryAppsPred (t, pred) = case unBinaryApp t of
  Just (f, x, y) | pred f -> case unBinaryAppsPred (x, pred) of
                               Just (as, xLast) -> Just ((xLast, f) : as, y)
                               Nothing          -> Just ([(x, f)], y)
  _                       -> Nothing

unLams'
  :: Term2 vt at ap v a -> Maybe ([v], Term2 vt at ap v a)
unLams' t = unLamsPred' (t, const True)

-- Same as unLams', but always matches.  Returns an empty [v] if the term doesn't start with a
-- lambda extraction.
unLamsOpt' :: Term2 vt at ap v a -> Maybe ([v], Term2 vt at ap v a)
unLamsOpt' t = case unLams' t of
  r@(Just _) -> r
  Nothing    -> Just ([], t)

-- Same as unLams', but stops at any variable named `()`, which indicates a
-- delay (`'`) annotation which we want to preserve.
unLamsUntilDelay'
  :: Var v
  => Term2 vt at ap v a
  -> Maybe ([v], Term2 vt at ap v a)
unLamsUntilDelay' t = case unLamsPred' (t, (/=) $ Var.named "()") of
  r@(Just _) -> r
  Nothing    -> Just ([], t)

-- Same as unLams' but taking a predicate controlling whether we match on a given binary function.
unLamsPred' :: (Term2 vt at ap v a, v -> Bool) ->
                 Maybe ([v], Term2 vt at ap v a)
unLamsPred' (LamNamed' v body, pred) | pred v = case unLamsPred' (body, pred) of
  Nothing -> Just ([v], body)
  Just (vs, body) -> Just (v:vs, body)
unLamsPred' _ = Nothing

unReqOrCtor :: Term2 vt at ap v a -> Maybe ConstructorReference
unReqOrCtor (Constructor' r) = Just r
unReqOrCtor (Request' r)     = Just r
unReqOrCtor _                = Nothing

-- Dependencies including referenced data and effect decls
dependencies :: (Ord v, Ord vt) => Term2 vt at ap v a -> Set Reference
dependencies t = Set.map (LD.fold id Referent.toReference) (labeledDependencies t)

termDependencies :: (Ord v, Ord vt) => Term2 vt at ap v a -> Set Reference
termDependencies =
  Set.fromList
    . mapMaybe
      ( LD.fold
          (\_typeRef -> Nothing)
          ( Referent.fold
              (\termRef -> Just termRef)
              (\_typeConRef _i _ct -> Nothing)
          )
      )
    . toList
    . labeledDependencies

-- gets types from annotations and constructors
typeDependencies :: (Ord v, Ord vt) => Term2 vt at ap v a -> Set Reference
typeDependencies =
  Set.fromList . mapMaybe (LD.fold Just (const Nothing)) . toList . labeledDependencies

-- Gets the types to which this term contains references via patterns and
-- data constructors.
constructorDependencies
  :: (Ord v, Ord vt) => Term2 vt at ap v a -> Set Reference
constructorDependencies =
  Set.unions
    . generalizedDependencies (const mempty)
                              (const mempty)
                              Set.singleton
                              (const . Set.singleton)
                              Set.singleton
                              (const . Set.singleton)
                              Set.singleton

generalizedDependencies
  :: (Ord v, Ord vt, Ord r)
  => (Reference -> r)
  -> (Reference -> r)
  -> (Reference -> r)
  -> (Reference -> ConstructorId -> r)
  -> (Reference -> r)
  -> (Reference -> ConstructorId -> r)
  -> (Reference -> r)
  -> Term2 vt at ap v a
  -> Set r
generalizedDependencies termRef typeRef literalType dataConstructor dataType effectConstructor effectType
  = Set.fromList . Writer.execWriter . ABT.visit' f where
  f t@(Ref r) = Writer.tell [termRef r] $> t
  f t@(TermLink r) = case r of
    Referent.Ref r -> Writer.tell [termRef r] $> t
    Referent.Con (ConstructorReference r id) CT.Data -> Writer.tell [dataConstructor r id] $> t
    Referent.Con (ConstructorReference r id) CT.Effect -> Writer.tell [effectConstructor r id] $> t
  f t@(TypeLink r) = Writer.tell [typeRef r] $> t
  f t@(Ann _ typ) =
    Writer.tell (map typeRef . toList $ Type.dependencies typ) $> t
  f t@(Nat      _) = Writer.tell [literalType Type.natRef] $> t
  f t@(Int      _) = Writer.tell [literalType Type.intRef] $> t
  f t@(Float    _) = Writer.tell [literalType Type.floatRef] $> t
  f t@(Boolean  _) = Writer.tell [literalType Type.booleanRef] $> t
  f t@(Text     _) = Writer.tell [literalType Type.textRef] $> t
  f t@(List _) = Writer.tell [literalType Type.listRef] $> t
  f t@(Constructor (ConstructorReference r cid)) =
    Writer.tell [dataType r, dataConstructor r cid] $> t
  f t@(Request (ConstructorReference r cid)) =
    Writer.tell [effectType r, effectConstructor r cid] $> t
  f t@(Match _ cases) = traverse_ goPat cases $> t
  f t                 = pure t
  goPat (MatchCase pat _ _) =
    Writer.tell . toList $ Pattern.generalizedDependencies literalType
                                                           dataConstructor
                                                           dataType
                                                           effectConstructor
                                                           effectType
                                                           pat

labeledDependencies
  :: (Ord v, Ord vt) => Term2 vt at ap v a -> Set LabeledDependency
labeledDependencies = generalizedDependencies LD.termRef
                                              LD.typeRef
                                              LD.typeRef
                                              (\r i -> LD.dataConstructor (ConstructorReference r i))
                                              LD.typeRef
                                              (\r i -> LD.effectConstructor (ConstructorReference r i))
                                              LD.typeRef

updateDependencies
  :: Ord v
  => Map Referent Referent
  -> Map Reference Reference
  -> Term v a
  -> Term v a
updateDependencies termUpdates typeUpdates = ABT.rebuildUp go
 where
  referent (Referent.Ref r) = Ref r
  referent (Referent.Con r CT.Data) = Constructor r
  referent (Referent.Con r CT.Effect) = Request r
  go (Ref r    ) = case Map.lookup (Referent.Ref r) termUpdates of
    Nothing -> Ref r
    Just r -> referent r
  go ct@(Constructor r) = case Map.lookup (Referent.Con r CT.Data) termUpdates of
    Nothing -> ct
    Just r -> referent r
  go req@(Request r) = case Map.lookup (Referent.Con r CT.Effect) termUpdates of
    Nothing -> req
    Just r -> referent r
  go (TermLink r) = TermLink (Map.findWithDefault r r termUpdates)
  go (TypeLink r) = TypeLink (Map.findWithDefault r r typeUpdates)
  go (Ann tm tp) = Ann tm $ Type.updateDependencies typeUpdates tp
  go (Match tm cases) = Match tm (u <$> cases) where
    u (MatchCase pat g b) = MatchCase (Pattern.updateDependencies termUpdates pat) g b
  go f           = f

-- | If the outermost term is a function application,
-- perform substitution of the argument into the body
betaReduce :: Var v => Term0 v -> Term0 v
betaReduce (App' (Lam' f) arg) = ABT.bind f arg
betaReduce e = e

betaNormalForm :: Var v => Term0 v -> Term0 v
betaNormalForm (App' f a) = betaNormalForm (betaReduce (app() (betaNormalForm f) a))
betaNormalForm e = e

-- x -> f x => f
etaNormalForm :: Ord v => Term0 v -> Term0 v
etaNormalForm tm = case tm of
  LamNamed' v body -> step . lam (ABT.annotation tm) v $ etaNormalForm body
    where
      step (LamNamed' v (App' f (Var' v')))
        | v == v' , v `Set.notMember` freeVars f = f
      step tm = tm
  _ -> tm

-- x -> f x => f as long as `x` is a variable of type `Var.Eta`
etaReduceEtaVars :: Var v => Term0 v -> Term0 v
etaReduceEtaVars tm = case tm of
  LamNamed' v body -> step . lam (ABT.annotation tm) v $ etaReduceEtaVars body
    where
      ok v v' f = v == v' && Var.typeOf v == Var.Eta
        && v `Set.notMember` freeVars f
      step (LamNamed' v (App' f (Var' v'))) | ok v v' f = f
      step tm = tm
  _ -> tm

-- This converts `Reference`s it finds that are in the input `Map`
-- back to free variables
unhashComponent :: forall v a. Var v
                => Map Reference.Id (Term v a)
                -> Map Reference.Id (v, Term v a)
unhashComponent m = let
  usedVars = foldMap (Set.fromList . ABT.allVars) m
  m' :: Map Reference.Id (v, Term v a)
  m' = evalState (Map.traverseWithKey assignVar m) usedVars where
    assignVar r t = (,t) <$> ABT.freshenS (Var.refIdNamed r)
  unhash1 :: Term v a -> Term v a
  unhash1 = ABT.rebuildUp' go where
    go e@(Ref' (Reference.DerivedId r)) = case Map.lookup r m' of
      Nothing -> e
      Just (v, _) -> var (ABT.annotation e) v
    go e = e
  in second unhash1 <$> m'

fromReferent :: Ord v
             => a
             -> Referent
             -> Term2 vt at ap v a
fromReferent a = \case
  Referent.Ref r -> ref a r
  Referent.Con r ct -> case ct of
    CT.Data -> constructor a r
    CT.Effect -> request a r

-- mostly boring serialization code below ...

instance (Eq a, ABT.Var v) => Eq1 (F v a p) where (==#) = (==)
instance (Show v) => Show1 (F v a p) where showsPrec1 = showsPrec

instance (ABT.Var vt, Eq at, Eq a) => Eq (F vt at p a) where
  Int x == Int y = x == y
  Nat x == Nat y = x == y
  Float x == Float y = x == y
  Boolean x == Boolean y = x == y
  Text x == Text y = x == y
  Char x == Char y = x == y
  Blank b == Blank q = b == q
  Ref x == Ref y = x == y
  TermLink x == TermLink y = x == y
  TypeLink x == TypeLink y = x == y
  Constructor r == Constructor r2 = r == r2
  Request r == Request r2 = r == r2
  Handle h b == Handle h2 b2 = h == h2 && b == b2
  App f a == App f2 a2 = f == f2 && a == a2
  Ann e t == Ann e2 t2 = e == e2 && t == t2
  List v == List v2 = v == v2
  If a b c == If a2 b2 c2 = a == a2 && b == b2 && c == c2
  And a b == And a2 b2 = a == a2 && b == b2
  Or a b == Or a2 b2 = a == a2 && b == b2
  Lam a == Lam b = a == b
  LetRec _ bs body == LetRec _ bs2 body2 = bs == bs2 && body == body2
  Let _ binding body == Let _ binding2 body2 =
    binding == binding2 && body == body2
  Match scrutinee cases == Match s2 cs2 = scrutinee == s2 && cases == cs2
  _ == _ = False


instance (Show v, Show a) => Show (F v a0 p a) where
  showsPrec = go
   where
    go _ (Int     n    ) = (if n >= 0 then s "+" else s "") <> shows n
    go _ (Nat     n    ) = shows n
    go _ (Float   n    ) = shows n
    go _ (Boolean True ) = s "true"
    go _ (Boolean False) = s "false"
    go p (Ann t k) = showParen (p > 1) $ shows t <> s ":" <> shows k
    go p (App f x) = showParen (p > 9) $ showsPrec 9 f <> s " " <> showsPrec 10 x
    go _ (Lam    body  ) = showParen True (s "λ " <> shows body)
    go _ (List vs    ) = showListWith shows (toList vs)
    go _ (Blank  b     ) = case b of
      B.Blank                        -> s "_"
      B.Recorded (B.Placeholder _ r) -> s ("_" ++ r)
      B.Recorded (B.Resolve     _ r) -> s r
    go _ (Ref r) = s "Ref(" <> shows r <> s ")"
    go _ (TermLink r) = s "TermLink(" <> shows r <> s ")"
    go _ (TypeLink r) = s "TypeLink(" <> shows r <> s ")"
    go _ (Let _ b body) =
      showParen True (s "let " <> shows b <> s " in " <> shows body)
    go _ (LetRec _ bs body) = showParen
      True
      (s "let rec" <> shows bs <> s " in " <> shows body)
    go _ (Handle b body) = showParen
      True
      (s "handle " <> shows b <> s " in " <> shows body)
    go _ (Constructor (ConstructorReference r n)) = s "Con" <> shows r <> s "#" <> shows n
    go _ (Match       scrutinee cases) = showParen
      True
      (s "case " <> shows scrutinee <> s " of " <> shows cases)
    go _ (Text s     ) = shows s
    go _ (Char c     ) = shows c
    go _ (Request (ConstructorReference r n)) = s "Req" <> shows r <> s "#" <> shows n
    go p (If c t f) =
      showParen (p > 0)
        $  s "if "
        <> shows c
        <> s " then "
        <> shows t
        <> s " else "
        <> shows f
    go p (And x y) =
      showParen (p > 0) $ s "and " <> shows x <> s " " <> shows y
    go p (Or x y) =
      showParen (p > 0) $ s "or " <> shows x <> s " " <> shows y
    (<>) = (.)
    s    = showString<|MERGE_RESOLUTION|>--- conflicted
+++ resolved
@@ -25,11 +25,8 @@
 import           Text.Show
 import qualified Unison.ABT as ABT
 import qualified Unison.Blank as B
-<<<<<<< HEAD
+import Unison.ConstructorReference (ConstructorReference, GConstructorReference(..))
 import Unison.DataDeclaration.ConstructorId (ConstructorId)
-=======
-import Unison.ConstructorReference (ConstructorReference, GConstructorReference(..))
->>>>>>> 315db022
 import           Unison.Names ( Names )
 import qualified Unison.Names as Names
 import qualified Unison.NamesWithHistory as Names
@@ -115,10 +112,10 @@
 _Match :: Prism' (F tv ta pa a) (a, [MatchCase pa a])
 _Match = _Ctor @"Match"
 
-_Constructor :: Prism' (F tv ta pa a) (Reference, ConstructorId)
+_Constructor :: Prism' (F tv ta pa a) ConstructorReference
 _Constructor = _Ctor @"Constructor"
 
-_Request :: Prism' (F tv ta pa a) (Reference, ConstructorId)
+_Request :: Prism' (F tv ta pa a) ConstructorReference
 _Request = _Ctor @"Request"
 
 _Ann :: Prism' (F tv ta pa a) (a, ABT.Term Type.F tv ta)
