{-# Language DeriveTraversable, DeriveGeneric, PatternSynonyms,  OverloadedStrings #-}

module Unison.Pattern where

import Unison.Prelude

import qualified Data.Foldable as Foldable hiding (foldMap')
import Data.List (intercalate)
<<<<<<< HEAD
=======
import Data.Foldable as Foldable hiding (foldMap')
import Unison.Reference (Reference)
import Unison.Referent (Referent)
import qualified Data.Map as Map
import qualified Unison.Referent as Referent
import qualified Unison.ConstructorType as CT
import qualified Unison.Hashable as H
import qualified Unison.Type as Type
>>>>>>> 5c07c0d3
import qualified Data.Set as Set
import Unison.DataDeclaration.ConstructorId (ConstructorId)
import qualified Unison.Hashable as H
import Unison.LabeledDependency (LabeledDependency)
import qualified Unison.LabeledDependency as LD
import Unison.Reference (Reference)
import qualified Unison.Type as Type

data Pattern loc
  = Unbound loc
  | Var loc
  | Boolean loc !Bool
  | Int loc !Int64
  | Nat loc !Word64
  | Float loc !Double
  | Text loc !Text
  | Char loc !Char
  | Constructor loc !Reference !ConstructorId [Pattern loc]
  | As loc (Pattern loc)
  | EffectPure loc (Pattern loc)
  | EffectBind loc !Reference !ConstructorId [Pattern loc] (Pattern loc)
  | SequenceLiteral loc [Pattern loc]
  | SequenceOp loc (Pattern loc) !SeqOp (Pattern loc)
    deriving (Ord,Generic,Functor,Foldable,Traversable)

data SeqOp = Cons
           | Snoc
           | Concat
           deriving (Eq, Show, Ord, Generic)

updateDependencies :: Map Referent Referent -> Pattern loc -> Pattern loc
updateDependencies tms p = case p of
  Unbound{} -> p
  Var{} -> p
  Boolean{} -> p
  Int{} -> p
  Nat{} -> p
  Float{} -> p
  Text{} -> p
  Char{} -> p
  Constructor loc r cid ps -> case Map.lookup (Referent.Con r cid CT.Data) tms of
    Just (Referent.Con r cid CT.Data) -> Constructor loc r cid (updateDependencies tms <$> ps)
    _ -> Constructor loc r cid (updateDependencies tms <$> ps)
  As loc p -> As loc (updateDependencies tms p)
  EffectPure loc p -> EffectPure loc (updateDependencies tms p)
  EffectBind loc r cid pats k -> case Map.lookup (Referent.Con r cid CT.Effect) tms of
    Just (Referent.Con r cid CT.Effect) ->
      EffectBind loc r cid (updateDependencies tms <$> pats) (updateDependencies tms k)
    _ ->
      EffectBind loc r cid (updateDependencies tms <$> pats) (updateDependencies tms k)
  SequenceLiteral loc ps -> SequenceLiteral loc (updateDependencies tms <$> ps)
  SequenceOp loc lhs op rhs ->
    SequenceOp loc (updateDependencies tms lhs) op (updateDependencies tms rhs)

instance H.Hashable SeqOp where
  tokens Cons = [H.Tag 0]
  tokens Snoc = [H.Tag 1]
  tokens Concat = [H.Tag 2]

instance Show (Pattern loc) where
  show (Unbound _  ) = "Unbound"
  show (Var     _  ) = "Var"
  show (Boolean _ x) = "Boolean " <> show x
  show (Int   _ x) = "Int " <> show x
  show (Nat  _ x) = "Nat " <> show x
  show (Float   _ x) = "Float " <> show x
  show (Text   _ t) = "Text " <> show t
  show (Char   _ c) = "Char " <> show c
  show (Constructor _ r i ps) =
    "Constructor " <> unwords [show r, show i, show ps]
  show (As         _ p) = "As " <> show p
  show (EffectPure _ k) = "EffectPure " <> show k
  show (EffectBind _ r i ps k) =
    "EffectBind " <> unwords [show r, show i, show ps, show k]
  show (SequenceLiteral _ ps) = "Sequence " <> intercalate ", " (fmap show ps)
  show (SequenceOp _ ph op pt) = "Sequence " <> show ph <> " " <> show op <> " " <> show pt

application :: Pattern loc -> Bool
application (Constructor _ _ _ (_ : _)) = True
application _ = False

loc :: Pattern loc -> loc
loc p = head $ Foldable.toList p

setLoc :: Pattern loc -> loc -> Pattern loc
setLoc p loc = case p of
  EffectBind _ a b c d -> EffectBind loc a b c d
  EffectPure _ a -> EffectPure loc a
  As _ a -> As loc a
  Constructor _ a b c -> Constructor loc a b c
  SequenceLiteral _ ps -> SequenceLiteral loc ps
  SequenceOp _ ph op pt -> SequenceOp loc ph op pt
  x -> fmap (const loc) x

instance H.Hashable (Pattern p) where
  tokens (Unbound _) = [H.Tag 0]
  tokens (Var _) = [H.Tag 1]
  tokens (Boolean _ b) = H.Tag 2 : [H.Tag $ if b then 1 else 0]
  tokens (Int _ n) = H.Tag 3 : [H.Int n]
  tokens (Nat _ n) = H.Tag 4 : [H.Nat n]
  tokens (Float _ f) = H.Tag 5 : H.tokens f
  tokens (Constructor _ r n args) =
    [H.Tag 6, H.accumulateToken r, H.Nat $ fromIntegral n, H.accumulateToken args]
  tokens (EffectPure _ p) = H.Tag 7 : H.tokens p
  tokens (EffectBind _ r n args k) =
    [H.Tag 8, H.accumulateToken r, H.Nat $ fromIntegral n, H.accumulateToken args, H.accumulateToken k]
  tokens (As _ p) = H.Tag 9 : H.tokens p
  tokens (Text _ t) = H.Tag 10 : H.tokens t
  tokens (SequenceLiteral _ ps) = H.Tag 11 : concatMap H.tokens ps
  tokens (SequenceOp _ l op r) = H.Tag 12 : H.tokens op ++ H.tokens l ++ H.tokens r
  tokens (Char _ c) = H.Tag 13 : H.tokens c

instance Eq (Pattern loc) where
  Unbound _ == Unbound _ = True
  Var _ == Var _ = True
  Boolean _ b == Boolean _ b2 = b == b2
  Int _ n == Int _ m = n == m
  Nat _ n == Nat _ m = n == m
  Float _ f == Float _ g = f == g
  Constructor _ r n args == Constructor _ s m brgs = r == s && n == m && args == brgs
  EffectPure _ p == EffectPure _ q = p == q
  EffectBind _ r ctor ps k == EffectBind _ r2 ctor2 ps2 k2 = r == r2 && ctor == ctor2 && ps == ps2 && k == k2
  As _ p == As _ q = p == q
  Text _ t == Text _ t2 = t == t2
  SequenceLiteral _ ps == SequenceLiteral _ ps2 = ps == ps2
  SequenceOp _ ph op pt == SequenceOp _ ph2 op2 pt2 = ph == ph2 && op == op2 && pt == pt2
  _ == _ = False

foldMap' :: Monoid m => (Pattern loc -> m) -> Pattern loc -> m
foldMap' f p = case p of
    Unbound _              -> f p
    Var _                  -> f p
    Boolean _ _            -> f p
    Int _ _                -> f p
    Nat _ _                -> f p
    Float _ _              -> f p
    Text _ _               -> f p
    Char _ _               -> f p
    Constructor _ _ _ ps   -> f p <> foldMap (foldMap' f) ps
    As _ p'                -> f p <> foldMap' f p'
    EffectPure _ p'        -> f p <> foldMap' f p'
    EffectBind _ _ _ ps p' -> f p <> foldMap (foldMap' f) ps <> foldMap' f p'
    SequenceLiteral _ ps   -> f p <> foldMap (foldMap' f) ps
    SequenceOp _ p1 _ p2   -> f p <> foldMap' f p1 <> foldMap' f p2

generalizedDependencies
  :: Ord r
  => (Reference -> r)
  -> (Reference -> ConstructorId -> r)
  -> (Reference -> r)
  -> (Reference -> ConstructorId -> r)
  -> (Reference -> r)
  -> Pattern loc
  -> Set r
generalizedDependencies literalType dataConstructor dataType effectConstructor effectType
  = Set.fromList . foldMap'
    (\case
      Unbound _             -> mempty
      Var     _             -> mempty
      As _ _                -> mempty
      Constructor _ r cid _ -> [dataType r, dataConstructor r cid]
      EffectPure _ _        -> [effectType Type.effectRef]
      EffectBind _ r cid _ _ ->
        [effectType Type.effectRef, effectType r, effectConstructor r cid]
      SequenceLiteral _ _ -> [literalType Type.listRef]
      SequenceOp {}        -> [literalType Type.listRef]
      Boolean _ _         -> [literalType Type.booleanRef]
      Int     _ _         -> [literalType Type.intRef]
      Nat     _ _         -> [literalType Type.natRef]
      Float   _ _         -> [literalType Type.floatRef]
      Text    _ _         -> [literalType Type.textRef]
      Char    _ _         -> [literalType Type.charRef]
    )

labeledDependencies :: Pattern loc -> Set LabeledDependency
labeledDependencies = generalizedDependencies LD.typeRef
                                              LD.dataConstructor
                                              LD.typeRef
                                              LD.effectConstructor
                                              LD.typeRef<|MERGE_RESOLUTION|>--- conflicted
+++ resolved
@@ -6,23 +6,16 @@
 
 import qualified Data.Foldable as Foldable hiding (foldMap')
 import Data.List (intercalate)
-<<<<<<< HEAD
-=======
-import Data.Foldable as Foldable hiding (foldMap')
-import Unison.Reference (Reference)
-import Unison.Referent (Referent)
 import qualified Data.Map as Map
-import qualified Unison.Referent as Referent
+import qualified Data.Set as Set
 import qualified Unison.ConstructorType as CT
-import qualified Unison.Hashable as H
-import qualified Unison.Type as Type
->>>>>>> 5c07c0d3
-import qualified Data.Set as Set
 import Unison.DataDeclaration.ConstructorId (ConstructorId)
 import qualified Unison.Hashable as H
 import Unison.LabeledDependency (LabeledDependency)
 import qualified Unison.LabeledDependency as LD
 import Unison.Reference (Reference)
+import Unison.Referent (Referent)
+import qualified Unison.Referent as Referent
 import qualified Unison.Type as Type
 
 data Pattern loc
