{-# Language DeriveTraversable, DeriveGeneric, PatternSynonyms,  OverloadedStrings #-}

module Unison.Pattern where

import Unison.Prelude

import Data.List (intercalate)
import Data.Foldable as Foldable hiding (foldMap')
import Unison.Reference (Reference)
import qualified Unison.Hashable as H
import qualified Unison.Type as Type
import qualified Data.Set as Set
import qualified Unison.LabeledDependency as LD
import Unison.LabeledDependency (LabeledDependency)

type ConstructorId = Int

data Pattern loc
  = Unbound loc
  | Var loc
  | Boolean loc !Bool
  | Int loc !Int64
  | Nat loc !Word64
  | Float loc !Double
  | Text loc !Text
  | Char loc !Char
  | Constructor loc !Reference !Int [Pattern loc]
  | As loc (Pattern loc)
  | EffectPure loc (Pattern loc)
  | EffectBind loc !Reference !Int [Pattern loc] (Pattern loc)
  | SequenceLiteral loc [Pattern loc]
  | SequenceOp loc (Pattern loc) !SeqOp (Pattern loc)
    deriving (Ord,Generic,Functor,Foldable,Traversable)

data SeqOp = Cons
           | Snoc
           | Concat
<<<<<<< HEAD
           deriving (Eq, Ord, Show)
=======
           deriving (Eq, Show, Ord)
>>>>>>> 04eb051a

instance H.Hashable SeqOp where
  tokens Cons = [H.Tag 0]
  tokens Snoc = [H.Tag 1]
  tokens Concat = [H.Tag 2]

instance Show (Pattern loc) where
  show (Unbound _  ) = "Unbound"
  show (Var     _  ) = "Var"
  show (Boolean _ x) = "Boolean " <> show x
  show (Int   _ x) = "Int " <> show x
  show (Nat  _ x) = "Nat " <> show x
  show (Float   _ x) = "Float " <> show x
  show (Text   _ t) = "Text " <> show t
  show (Char   _ c) = "Char " <> show c
  show (Constructor _ r i ps) =
    "Constructor " <> unwords [show r, show i, show ps]
  show (As         _ p) = "As " <> show p
  show (EffectPure _ k) = "EffectPure " <> show k
  show (EffectBind _ r i ps k) =
    "EffectBind " <> unwords [show r, show i, show ps, show k]
  show (SequenceLiteral _ ps) = "Sequence " <> intercalate ", " (fmap show ps)
  show (SequenceOp _ ph op pt) = "Sequence " <> show ph <> " " <> show op <> " " <> show pt

application :: Pattern loc -> Bool
application (Constructor _ _ _ (_ : _)) = True
application _ = False

loc :: Pattern loc -> loc
loc p = head $ Foldable.toList p

setLoc :: Pattern loc -> loc -> Pattern loc
setLoc p loc = case p of
  EffectBind _ a b c d -> EffectBind loc a b c d
  EffectPure _ a -> EffectPure loc a
  As _ a -> As loc a
  Constructor _ a b c -> Constructor loc a b c
  SequenceLiteral _ ps -> SequenceLiteral loc ps
  SequenceOp _ ph op pt -> SequenceOp loc ph op pt
  x -> fmap (const loc) x

instance H.Hashable (Pattern p) where
  tokens (Unbound _) = [H.Tag 0]
  tokens (Var _) = [H.Tag 1]
  tokens (Boolean _ b) = H.Tag 2 : [H.Tag $ if b then 1 else 0]
  tokens (Int _ n) = H.Tag 3 : [H.Int n]
  tokens (Nat _ n) = H.Tag 4 : [H.Nat n]
  tokens (Float _ f) = H.Tag 5 : H.tokens f
  tokens (Constructor _ r n args) =
    [H.Tag 6, H.accumulateToken r, H.Nat $ fromIntegral n, H.accumulateToken args]
  tokens (EffectPure _ p) = H.Tag 7 : H.tokens p
  tokens (EffectBind _ r n args k) =
    [H.Tag 8, H.accumulateToken r, H.Nat $ fromIntegral n, H.accumulateToken args, H.accumulateToken k]
  tokens (As _ p) = H.Tag 9 : H.tokens p
  tokens (Text _ t) = H.Tag 10 : H.tokens t
  tokens (SequenceLiteral _ ps) = H.Tag 11 : concatMap H.tokens ps
  tokens (SequenceOp _ l op r) = H.Tag 12 : H.tokens op ++ H.tokens l ++ H.tokens r
  tokens (Char _ c) = H.Tag 13 : H.tokens c

instance Eq (Pattern loc) where
  Unbound _ == Unbound _ = True
  Var _ == Var _ = True
  Boolean _ b == Boolean _ b2 = b == b2
  Int _ n == Int _ m = n == m
  Nat _ n == Nat _ m = n == m
  Float _ f == Float _ g = f == g
  Constructor _ r n args == Constructor _ s m brgs = r == s && n == m && args == brgs
  EffectPure _ p == EffectPure _ q = p == q
  EffectBind _ r ctor ps k == EffectBind _ r2 ctor2 ps2 k2 = r == r2 && ctor == ctor2 && ps == ps2 && k == k2
  As _ p == As _ q = p == q
  Text _ t == Text _ t2 = t == t2
  SequenceLiteral _ ps == SequenceLiteral _ ps2 = ps == ps2
  SequenceOp _ ph op pt == SequenceOp _ ph2 op2 pt2 = ph == ph2 && op == op2 && pt == pt2
  _ == _ = False

foldMap' :: Monoid m => (Pattern loc -> m) -> Pattern loc -> m
foldMap' f p = case p of
    Unbound _              -> f p
    Var _                  -> f p
    Boolean _ _            -> f p
    Int _ _                -> f p
    Nat _ _                -> f p
    Float _ _              -> f p
    Text _ _               -> f p
    Char _ _               -> f p
    Constructor _ _ _ ps   -> f p <> foldMap (foldMap' f) ps
    As _ p'                -> f p <> foldMap' f p'
    EffectPure _ p'        -> f p <> foldMap' f p'
    EffectBind _ _ _ ps p' -> f p <> foldMap (foldMap' f) ps <> foldMap' f p'
    SequenceLiteral _ ps   -> f p <> foldMap (foldMap' f) ps
    SequenceOp _ p1 _ p2   -> f p <> foldMap' f p1 <> foldMap' f p2

generalizedDependencies
  :: Ord r
  => (Reference -> r)
  -> (Reference -> ConstructorId -> r)
  -> (Reference -> r)
  -> (Reference -> ConstructorId -> r)
  -> (Reference -> r)
  -> Pattern loc
  -> Set r
generalizedDependencies literalType dataConstructor dataType effectConstructor effectType
  = Set.fromList . foldMap'
    (\case
      Unbound _             -> mempty
      Var     _             -> mempty
      As _ _                -> mempty
      Constructor _ r cid _ -> [dataType r, dataConstructor r cid]
      EffectPure _ _        -> [effectType Type.effectRef]
      EffectBind _ r cid _ _ ->
        [effectType Type.effectRef, effectType r, effectConstructor r cid]
      SequenceLiteral _ _ -> [literalType Type.vectorRef]
      SequenceOp {}        -> [literalType Type.vectorRef]
      Boolean _ _         -> [literalType Type.booleanRef]
      Int     _ _         -> [literalType Type.intRef]
      Nat     _ _         -> [literalType Type.natRef]
      Float   _ _         -> [literalType Type.floatRef]
      Text    _ _         -> [literalType Type.textRef]
      Char    _ _         -> [literalType Type.charRef]
    )

labeledDependencies :: Pattern loc -> Set LabeledDependency
labeledDependencies = generalizedDependencies LD.typeRef
                                              LD.dataConstructor
                                              LD.typeRef
                                              LD.effectConstructor
                                              LD.typeRef<|MERGE_RESOLUTION|>--- conflicted
+++ resolved
@@ -35,11 +35,7 @@
 data SeqOp = Cons
            | Snoc
            | Concat
-<<<<<<< HEAD
-           deriving (Eq, Ord, Show)
-=======
            deriving (Eq, Show, Ord)
->>>>>>> 04eb051a
 
 instance H.Hashable SeqOp where
   tokens Cons = [H.Tag 0]
