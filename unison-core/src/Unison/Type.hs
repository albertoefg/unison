--- conflicted
+++ resolved
@@ -26,11 +26,7 @@
 import           Unison.Var (Var)
 import qualified Unison.Var as Var
 import qualified Unison.Settings as Settings
-<<<<<<< HEAD
 import qualified Unison.Names.ResolutionResult as Names
-=======
-import qualified Unison.Names3 as Names
->>>>>>> 5c07c0d3
 import qualified Unison.Name as Name
 import qualified Unison.Util.List as List
 
@@ -71,20 +67,11 @@
   -> Map Name.Name Reference
   -> Type v a
   -> Names.ResolutionResult v a (Type v a)
-<<<<<<< HEAD
 bindReferences keepFree ns t = let
   fvs = ABT.freeVarOccurrences keepFree t
   rs = [(v, a, Map.lookup (Name.fromVar v) ns) | (v, a) <- fvs]
   ok (v, _a, Just r) = pure (v, r)
   ok (v, a, Nothing) = Left (pure (Names.TypeResolutionFailure v a mempty))
-=======
-bindNames keepFree ns0 t = let
-  ns = Names.Names ns0 mempty
-  fvs = ABT.freeVarOccurrences keepFree t
-  rs = [(v, a, Names.lookupHQType (Name.convert $ Name.fromVar v) ns) | (v,a) <- fvs ]
-  ok (v, a, rs) = if Set.size rs == 1 then pure (v, Set.findMin rs)
-                  else Left (pure (Names.TypeResolutionFailure v a rs))
->>>>>>> 5c07c0d3
   in List.validate ok rs <&> \es -> bindExternal es t
 
 newtype Monotype v a = Monotype { getPolytype :: Type v a } deriving Eq
