{-# LANGUAGE DeriveFoldable #-}
{-# LANGUAGE DeriveGeneric #-}
{-# LANGUAGE DeriveTraversable #-}
{-# LANGUAGE OverloadedStrings #-}
{-# LANGUAGE PatternSynonyms #-}
{-# LANGUAGE Rank2Types #-}
{-# LANGUAGE ViewPatterns #-}

module Unison.Type where

import Unison.Prelude

import qualified Control.Monad.Writer.Strict as Writer
import Data.Functor.Identity (runIdentity)
import Data.Monoid (Any(..))
import           Data.List.Extra (nubOrd)
import qualified Data.Map as Map
import qualified Data.Set as Set
import           Prelude.Extras (Eq1(..),Show1(..),Ord1(..))
import qualified Unison.ABT as ABT
import           Unison.Hashable (Hashable1)
import qualified Unison.Hashable as Hashable
import qualified Unison.Kind as K
import           Unison.Reference (Reference)
import qualified Unison.Reference as Reference
import qualified Unison.Reference.Util as ReferenceUtil
import           Unison.Var (Var)
import qualified Unison.Var as Var
import qualified Unison.Settings as Settings
import qualified Unison.Util.Relation as R
import qualified Unison.Names3 as Names
import qualified Unison.Name as Name
import qualified Unison.Util.List as List

-- | Base functor for types in the Unison language
data F a
  = Ref Reference
  | Arrow a a
  | Ann a K.Kind
  | App a a
  | Effect a a
  | Effects [a]
  | Forall a
  | IntroOuter a -- binder like ∀, used to introduce variables that are
                 -- bound by outer type signatures, to support scoped type
                 -- variables
  deriving (Foldable,Functor,Generic,Generic1,Eq,Ord,Traversable)

instance Eq1 F where (==#) = (==)
instance Ord1 F where compare1 = compare
instance Show1 F where showsPrec1 = showsPrec

-- | Types are represented as ABTs over the base functor F, with variables in `v`
type Type v a = ABT.Term F v a

wrapV :: Ord v => Type v a -> Type (ABT.V v) a
wrapV = ABT.vmap ABT.Bound

freeVars :: Type v a -> Set v
freeVars = ABT.freeVars

bindExternal
  :: ABT.Var v => [(v, Reference)] -> Type v a -> Type v a
bindExternal bs = ABT.substsInheritAnnotation [ (v, ref () r) | (v, r) <- bs ]

bindNames
  :: Var v
  => Set v
  -> Names.Names0
  -> Type v a
  -> Names.ResolutionResult v a (Type v a)
bindNames keepFree ns t = let
  fvs = ABT.freeVarOccurrences keepFree t
  rs = [(v, a, R.lookupDom (Name.fromVar v) (Names.types0 ns)) | (v,a) <- fvs ]
  ok (v, a, rs) = if Set.size rs == 1 then pure (v, Set.findMin rs)
                  else Left (pure (Names.TypeResolutionFailure v a rs))
  in List.validate ok rs <&> \es -> bindExternal es t

newtype Monotype v a = Monotype { getPolytype :: Type v a } deriving Eq

instance (Show v) => Show (Monotype v a) where
  show = show . getPolytype

-- Smart constructor which checks if a `Type` has no `Forall` quantifiers.
monotype :: ABT.Var v => Type v a -> Maybe (Monotype v a)
monotype t = Monotype <$> ABT.visit isMono t where
  isMono (Forall' _) = Just Nothing
  isMono _ = Nothing

arity :: Type v a -> Int
arity (ForallNamed' _ body) = arity body
arity (Arrow' _ o) = 1 + arity o
arity (Ann' a _) = arity a
arity _ = 0

-- some smart patterns
pattern Ref' r <- ABT.Tm' (Ref r)
pattern Arrow' i o <- ABT.Tm' (Arrow i o)
pattern Arrows' spine <- (unArrows -> Just spine)
pattern EffectfulArrows' fst rest <- (unEffectfulArrows -> Just (fst, rest))
pattern Ann' t k <- ABT.Tm' (Ann t k)
pattern App' f x <- ABT.Tm' (App f x)
pattern Apps' f args <- (unApps -> Just (f, args))
pattern Pure' t <- (unPure -> Just t)
pattern Effects' es <- ABT.Tm' (Effects es)
-- Effect1' must match at least one effect
pattern Effect1' e t <- ABT.Tm' (Effect e t)
pattern Effect' es t <- (unEffects1 -> Just (es, t))
pattern Effect'' es t <- (unEffect0 -> (es, t))
-- Effect0' may match zero effects
pattern Effect0' es t <- (unEffect0 -> (es, t))
pattern Forall' subst <- ABT.Tm' (Forall (ABT.Abs' subst))
pattern IntroOuter' subst <- ABT.Tm' (IntroOuter (ABT.Abs' subst))
pattern IntroOuterNamed' v body <- ABT.Tm' (IntroOuter (ABT.out -> ABT.Abs v body))
pattern ForallsNamed' vs body <- (unForalls -> Just (vs, body))
pattern ForallNamed' v body <- ABT.Tm' (Forall (ABT.out -> ABT.Abs v body))
pattern Var' v <- ABT.Var' v
pattern Cycle' xs t <- ABT.Cycle' xs t
pattern Abs' subst <- ABT.Abs' subst

unPure :: Ord v => Type v a -> Maybe (Type v a)
unPure (Effect'' [] t) = Just t
unPure (Effect'' _ _) = Nothing
unPure t = Just t

unArrows :: Type v a -> Maybe [Type v a]
unArrows t =
  case go t of [_] -> Nothing; l -> Just l
  where go (Arrow' i o) = i : go o
        go o = [o]

unEffectfulArrows
  :: Type v a -> Maybe (Type v a, [(Maybe [Type v a], Type v a)])
unEffectfulArrows t = case t of
  Arrow' i o -> Just (i, go o)
  _          -> Nothing
 where
  go (Effect1' (Effects' es) (Arrow' i o)) =
    (Just $ es >>= flattenEffects, i) : go o
  go (Effect1' (Effects' es) t) = [(Just $ es >>= flattenEffects, t)]
  go (Arrow'   i             o) = (Nothing, i) : go o
  go t                          = [(Nothing, t)]

unApps :: Type v a -> Maybe (Type v a, [Type v a])
unApps t = case go t [] of
  []       -> Nothing
  [ _ ]    -> Nothing
  f : args -> Just (f, args)
 where
  go (App' i o) acc  = go i (o : acc)
  go fn         args = fn : args

unIntroOuters :: Type v a -> Maybe ([v], Type v a)
unIntroOuters t = go t []
  where go (IntroOuterNamed' v body) vs = go body (v:vs)
        go _body [] = Nothing
        go body vs = Just (reverse vs, body)

-- Most code doesn't care about `introOuter` binders and is fine dealing with the
-- these outer variable references as free variables. This function strips out
-- one or more `introOuter` binders, so `outer a b . (a, b)` becomes `(a, b)`.
stripIntroOuters :: Type v a -> Type v a
stripIntroOuters t = case unIntroOuters t of
  Just (_, t) -> t
  Nothing     -> t

unForalls :: Type v a -> Maybe ([v], Type v a)
unForalls t = go t []
  where go (ForallNamed' v body) vs = go body (v:vs)
        go _body [] = Nothing
        go body vs = Just(reverse vs, body)

unEffect0 :: Ord v => Type v a -> ([Type v a], Type v a)
unEffect0 (Effect1' e a) = (flattenEffects e, a)
unEffect0 t              = ([], t)

unEffects1 :: Ord v => Type v a -> Maybe ([Type v a], Type v a)
unEffects1 (Effect1' (Effects' es) a) = Just (es, a)
unEffects1 _                          = Nothing

-- | True if the given type is a function, possibly quantified
isArrow :: ABT.Var v => Type v a -> Bool
isArrow (ForallNamed' _ t) = isArrow t
isArrow (Arrow' _ _) = True
isArrow _ = False

-- some smart constructors

--vectorOf :: Ord v => a -> Type v a -> Type v
--vectorOf a t = vector `app` t

ref :: Ord v => a -> Reference -> Type v a
ref a = ABT.tm' a . Ref

refId :: Ord v => a -> Reference.Id -> Type v a
refId a = ref a . Reference.DerivedId

termLink :: Ord v => a -> Type v a
termLink a = ABT.tm' a . Ref $ termLinkRef

typeLink :: Ord v => a -> Type v a
typeLink a = ABT.tm' a . Ref $ typeLinkRef

derivedBase32Hex :: Ord v => Reference -> a -> Type v a
derivedBase32Hex r a = ref a r

-- derivedBase58' :: Text -> Reference
-- derivedBase58' base58 = Reference.derivedBase58 base58 0 1

intRef, natRef, floatRef, booleanRef, textRef, charRef, vectorRef, bytesRef, effectRef, termLinkRef, typeLinkRef :: Reference
intRef = Reference.Builtin "Int"
natRef = Reference.Builtin "Nat"
floatRef = Reference.Builtin "Float"
booleanRef = Reference.Builtin "Boolean"
textRef = Reference.Builtin "Text"
charRef = Reference.Builtin "Char"
vectorRef = Reference.Builtin "Sequence"
bytesRef = Reference.Builtin "Bytes"
effectRef = Reference.Builtin "Effect"
termLinkRef = Reference.Builtin "Link.Term"
typeLinkRef = Reference.Builtin "Link.Type"

builtinIORef, fileHandleRef, threadIdRef, socketRef :: Reference
builtinIORef = Reference.Builtin "IO"
fileHandleRef = Reference.Builtin "Handle"
threadIdRef = Reference.Builtin "ThreadId"
socketRef = Reference.Builtin "Socket"

mvarRef :: Reference
mvarRef = Reference.Builtin "MVar"

<<<<<<< HEAD
codeRef, valueRef :: Reference
codeRef = Reference.Builtin "Code"
valueRef = Reference.Builtin "Value"
=======
hashAlgorithmRef :: Reference
hashAlgorithmRef = Reference.Builtin "crypto.HashAlgorithm"
>>>>>>> 5ccb117b

builtin :: Ord v => a -> Text -> Type v a
builtin a = ref a . Reference.Builtin

int :: Ord v => a -> Type v a
int a = ref a intRef

nat :: Ord v => a -> Type v a
nat a = ref a natRef

float :: Ord v => a -> Type v a
float a = ref a floatRef

boolean :: Ord v => a -> Type v a
boolean a = ref a booleanRef

text :: Ord v => a -> Type v a
text a = ref a textRef

char :: Ord v => a -> Type v a
char a = ref a charRef

fileHandle :: Ord v => a -> Type v a
fileHandle a = ref a fileHandleRef

threadId :: Ord v => a -> Type v a
threadId a = ref a threadIdRef

builtinIO :: Ord v => a -> Type v a
builtinIO a = ref a builtinIORef

socket :: Ord v => a -> Type v a
socket a = ref a socketRef

vector :: Ord v => a -> Type v a
vector a = ref a vectorRef

bytes :: Ord v => a -> Type v a
bytes a = ref a bytesRef

effectType :: Ord v => a -> Type v a
effectType a = ref a $ effectRef

code, value :: Ord v => a -> Type v a
code a = ref a codeRef
value a = ref a valueRef

app :: Ord v => a -> Type v a -> Type v a -> Type v a
app a f arg = ABT.tm' a (App f arg)

-- `f x y z` means `((f x) y) z` and the annotation paired with `y` is the one
-- meant for `app (f x) y`
apps :: Ord v => Type v a -> [(a, Type v a)] -> Type v a
apps = foldl' go where go f (a, t) = app a f t

app' :: (Ord v, Semigroup a) => Type v a -> Type v a -> Type v a
app' f arg = app (ABT.annotation f <> ABT.annotation arg) f arg

apps' :: (Semigroup a, Ord v) => Type v a -> [Type v a] -> Type v a
apps' = foldl app'

arrow :: Ord v => a -> Type v a -> Type v a -> Type v a
arrow a i o = ABT.tm' a (Arrow i o)

arrow' :: (Semigroup a, Ord v) => Type v a -> Type v a -> Type v a
arrow' i o = arrow (ABT.annotation i <> ABT.annotation o) i o

ann :: Ord v => a -> Type v a -> K.Kind -> Type v a
ann a e t = ABT.tm' a (Ann e t)

forall :: Ord v => a -> v -> Type v a -> Type v a
forall a v body = ABT.tm' a (Forall (ABT.abs' a v body))

introOuter :: Ord v => a -> v -> Type v a -> Type v a
introOuter a v body = ABT.tm' a (IntroOuter (ABT.abs' a v body))

iff :: Var v => Type v ()
iff = forall () aa $ arrows (f <$> [boolean(), a, a]) a
  where aa = Var.named "a"
        a = var () aa
        f x = ((), x)

iff' :: Var v => a -> Type v a
iff' loc = forall loc aa $ arrows (f <$> [boolean loc, a, a]) a
  where aa = Var.named "a"
        a = var loc aa
        f x = (loc, x)

iff2 :: Var v => a -> Type v a
iff2 loc = forall loc aa $ arrows (f <$> [a, a]) a
  where aa = Var.named "a"
        a = var loc aa
        f x = (loc, x)

andor :: Ord v => Type v ()
andor = arrows (f <$> [boolean(), boolean()]) $ boolean()
  where f x = ((), x)

andor' :: Ord v => a -> Type v a
andor' a = arrows (f <$> [boolean a, boolean a]) $ boolean a
  where f x = (a, x)

var :: Ord v => a -> v -> Type v a
var = ABT.annotatedVar

v' :: Var v => Text -> Type v ()
v' s = ABT.var (Var.named s)

-- Like `v'`, but creates an annotated variable given an annotation
av' :: Var v => a -> Text -> Type v a
av' a s = ABT.annotatedVar a (Var.named s)

forall' :: Var v => a -> [Text] -> Type v a -> Type v a
forall' a vs body = foldr (forall a) body (Var.named <$> vs)

foralls :: Ord v => a -> [v] -> Type v a -> Type v a
foralls a vs body = foldr (forall a) body vs

-- Note: `a -> b -> c` parses as `a -> (b -> c)`
-- the annotation associated with `b` will be the annotation for the `b -> c`
-- node
arrows :: Ord v => [(a, Type v a)] -> Type v a -> Type v a
arrows ts result = foldr go result ts where
  go = uncurry arrow

-- The types of effectful computations
effect :: Ord v => a -> [Type v a] -> Type v a -> Type v a
effect a es (Effect1' fs t) =
  let es' = (es >>= flattenEffects) ++ flattenEffects fs
  in ABT.tm' a (Effect (ABT.tm' a (Effects es')) t)
effect a es t = ABT.tm' a (Effect (ABT.tm' a (Effects es)) t)

effects :: Ord v => a -> [Type v a] -> Type v a
effects a es = ABT.tm' a (Effects $ es >>= flattenEffects)

effect1 :: Ord v => a -> Type v a -> Type v a -> Type v a
effect1 a es (Effect1' fs t) =
  let es' = flattenEffects es ++ flattenEffects fs
  in ABT.tm' a (Effect (ABT.tm' a (Effects es')) t)
effect1 a es t = ABT.tm' a (Effect es t)

flattenEffects :: Type v a -> [Type v a]
flattenEffects (Effects' es) = es >>= flattenEffects
flattenEffects es = [es]

-- The types of first-class effect values
-- which get deconstructed in effect handlers.
effectV :: Ord v => a -> (a, Type v a) -> (a, Type v a) -> Type v a
effectV builtinA e t = apps (builtin builtinA "Effect") [e, t]

-- Strips effects from a type. E.g. `{e} a` becomes `a`.
stripEffect :: Ord v => Type v a -> ([Type v a], Type v a)
stripEffect (Effect' e t) = case stripEffect t of (ei, t) -> (e ++ ei, t)
stripEffect t = ([], t)

-- The type of the flipped function application operator:
-- `(a -> (a -> b) -> b)`
flipApply :: Var v => Type v () -> Type v ()
flipApply t = forall() b $ arrow() (arrow() t (var() b)) (var() b)
  where b = ABT.fresh t (Var.named "b")

generalize' :: Var v => Var.Type -> Type v a -> Type v a
generalize' k t = generalize vsk t where
  vsk = [ v | v <- Set.toList (freeVars t), Var.typeOf v == k ]

-- | Bind the given variables with an outer `forall`, if they are used in `t`.
generalize :: Ord v => [v] -> Type v a -> Type v a
generalize vs t = foldr f t vs
 where
  f v t =
    if Set.member v (ABT.freeVars t) then forall (ABT.annotation t) v t else t

unforall :: Type v a -> Type v a
unforall (ForallsNamed' _ t) = t
unforall t = t

unforall' :: Type v a -> ([v], Type v a)
unforall' (ForallsNamed' vs t) = (vs, t)
unforall' t = ([], t)

dependencies :: Ord v => Type v a -> Set Reference
dependencies t = Set.fromList . Writer.execWriter $ ABT.visit' f t
  where f t@(Ref r) = Writer.tell [r] $> t
        f t = pure t

updateDependencies :: Ord v => Map Reference Reference -> Type v a -> Type v a
updateDependencies typeUpdates = ABT.rebuildUp go
 where
  go (Ref r) = Ref (Map.findWithDefault r r typeUpdates)
  go f       = f

usesEffects :: Ord v => Type v a -> Bool
usesEffects t = getAny . getConst $ ABT.visit go t where
  go (Effect1' _ _) = Just (Const (Any True))
  go _ = Nothing

-- Returns free effect variables in the given type, for instance, in:
--
--   ∀ e3 . a ->{e,e2} b ->{e3} c
--
-- This function would return the set {e, e2}, but not `e3` since `e3`
-- is bound by the enclosing forall.
freeEffectVars :: Ord v => Type v a -> Set v
freeEffectVars t =
  Set.fromList . join . runIdentity $
    ABT.foreachSubterm go (snd <$> ABT.annotateBound t)
  where
    go t@(Effects' es) =
      let frees = Set.fromList [ v | Var' v <- es >>= flattenEffects ]
      in pure . Set.toList $ frees `Set.difference` ABT.annotation t
    go t@(Effect1' e _) =
      let frees = Set.fromList [ v | Var' v <- flattenEffects e ]
      in pure . Set.toList $ frees `Set.difference` ABT.annotation t
    go _ = pure []

existentializeArrows :: (Ord v, Monad m) => m v -> Type v a -> m (Type v a)
existentializeArrows freshVar = ABT.visit go
 where
  go t@(Arrow' a b) = case b of
    Effect1' _ _ -> Nothing
    _            -> Just $ do
      e <- freshVar
      a <- existentializeArrows freshVar a
      b <- existentializeArrows freshVar b
      let ann = ABT.annotation t
      pure $ arrow ann a (effect ann [var ann e] b)
  go _ = Nothing

-- Remove free effect variables from the type that are in the set
removeEffectVars :: ABT.Var v => Set v -> Type v a -> Type v a
removeEffectVars removals t =
  let z = effects () []
      t' = ABT.substsInheritAnnotation ((,z) <$> Set.toList removals) t
      -- leave explicitly empty `{}` alone
      removeEmpty (Effect1' (Effects' []) v) = Just (ABT.visitPure removeEmpty v)
      removeEmpty t@(Effect1' e v) =
        case flattenEffects e of
          [] -> Just (ABT.visitPure removeEmpty v)
          es -> Just (effect (ABT.annotation t) es $ ABT.visitPure removeEmpty v)
      removeEmpty t@(Effects' es) =
        Just $ effects (ABT.annotation t) (es >>= flattenEffects)
      removeEmpty _ = Nothing
  in ABT.visitPure removeEmpty t'

-- Remove all effect variables from the type.
-- Used for type-based search, we apply this transformation to both the
-- indexed type and the query type, so the user can supply `a -> b` that will
-- match `a ->{e} b` (but not `a ->{IO} b`).
removeAllEffectVars :: ABT.Var v => Type v a -> Type v a
removeAllEffectVars t = let
  allEffectVars = foldMap go (ABT.subterms t)
  go (Effects' vs) = Set.fromList [ v | Var' v <- vs]
  go (Effect1' (Var' v) _) = Set.singleton v
  go _ = mempty
  (vs, tu) = unforall' t
  in generalize vs (removeEffectVars allEffectVars tu)

removePureEffects :: ABT.Var v => Type v a -> Type v a
removePureEffects t | not Settings.removePureEffects = t
                    | otherwise =
  generalize vs $ removeEffectVars (Set.filter isPure fvs) tu
  where
    (vs, tu) = unforall' t
    fvs = freeEffectVars tu `Set.difference` ABT.freeVars t
    -- If an effect variable is mentioned only once, it is on
    -- an arrow `a ->{e} b`. Generalizing this to
    -- `∀ e . a ->{e} b` gives us the pure arrow `a -> b`.
    isPure v = ABT.occurrences v tu <= 1

editFunctionResult
  :: forall v a
   . Ord v
  => (Type v a -> Type v a)
  -> Type v a
  -> Type v a
editFunctionResult f = go
 where
  go :: Type v a -> Type v a
  go (ABT.Term s a t) = case t of
    ABT.Tm (Forall t) ->
      (\x -> ABT.Term (s <> freeVars x) a . ABT.Tm $ Forall x) $ go t
    ABT.Tm (Arrow i o) ->
      (\x -> ABT.Term (s <> freeVars x) a . ABT.Tm $ Arrow i x) $ go o
    ABT.Abs v r ->
      (\x -> ABT.Term (s <> freeVars x) a $ ABT.Abs v x) $ go r
    _ -> f (ABT.Term s a t)

functionResult :: Type v a -> Maybe (Type v a)
functionResult = go False
 where
  go inArr  (ForallNamed' _  body) = go inArr body
  go _inArr (Arrow'       _i o   ) = go True o
  go inArr  t                      = if inArr then Just t else Nothing


-- | Bind all free variables (not in `except`) that start with a lowercase
-- letter and are unqualified with an outer `forall`.
-- `a -> a` becomes `∀ a . a -> a`
-- `B -> B` becomes `B -> B` (not changed)
-- `.foo -> .foo` becomes `.foo -> .foo` (not changed)
-- `.foo.bar -> blarrg.woot` becomes `.foo.bar -> blarrg.woot` (unchanged)
generalizeLowercase :: Var v => Set v -> Type v a -> Type v a
generalizeLowercase except t = foldr (forall (ABT.annotation t)) t vars
 where
  vars =
    [ v | v <- Set.toList (ABT.freeVars t `Set.difference` except), Var.universallyQuantifyIfFree v ]

-- Convert all free variables in `allowed` to variables bound by an `introOuter`.
freeVarsToOuters :: Ord v => Set v -> Type v a -> Type v a
freeVarsToOuters allowed t = foldr (introOuter (ABT.annotation t)) t vars
  where vars = Set.toList $ ABT.freeVars t `Set.intersection` allowed

-- | This function removes all variable shadowing from the types and reduces
-- fresh ids to the minimum possible to avoid ambiguity. Useful when showing
-- two different types.
cleanupVars :: Var v => [Type v a] -> [Type v a]
cleanupVars ts | not Settings.cleanupTypes = ts
cleanupVars ts = let
  changedVars = cleanupVarsMap ts
  in cleanupVars1' changedVars <$> ts

-- Compute a variable replacement map from a collection of types, which
-- can be passed to `cleanupVars1'`. This is used to cleanup variable ids
-- for multiple related types, like when reporting a type error.
cleanupVarsMap :: Var v => [Type v a] -> Map.Map v v
cleanupVarsMap ts = let
  varsByName = foldl' step Map.empty (ts >>= ABT.allVars)
  step m v = Map.insertWith (++) (Var.name $ Var.reset v) [v] m
  changedVars = Map.fromList [ (v, Var.freshenId i v)
                             | (_, vs) <- Map.toList varsByName
                             , (v,i) <- nubOrd vs `zip` [0..]]
  in changedVars

cleanupVars1' :: Var v => Map.Map v v -> Type v a -> Type v a
cleanupVars1' = ABT.changeVars

-- | This function removes all variable shadowing from the type and reduces
-- fresh ids to the minimum possible to avoid ambiguity.
cleanupVars1 :: Var v => Type v a -> Type v a
cleanupVars1 t | not Settings.cleanupTypes = t
cleanupVars1 t = let [t'] = cleanupVars [t] in t'

-- This removes duplicates and normalizes the order of ability lists
cleanupAbilityLists :: Var v => Type v a -> Type v a
cleanupAbilityLists = ABT.visitPure go
 where
  -- leave explicitly empty `{}` alone
  go (Effect1' (Effects' []) _v) = Nothing
  go t@(Effect1' e v) =
    let es = Set.toList . Set.fromList $ flattenEffects e
    in  case es of
          [] -> Just (ABT.visitPure go v)
          _  -> Just (effect (ABT.annotation t) es $ ABT.visitPure go v)
  go _ = Nothing

cleanups :: Var v => [Type v a] -> [Type v a]
cleanups ts = cleanupVars $ map cleanupAbilityLists ts

cleanup :: Var v => Type v a -> Type v a
cleanup t | not Settings.cleanupTypes = t
cleanup t = cleanupVars1 . cleanupAbilityLists $ t

toReference :: (ABT.Var v, Show v) => Type v a -> Reference
toReference (Ref' r) = r
-- a bit of normalization - any unused type parameters aren't part of the hash
toReference (ForallNamed' v body) | not (Set.member v (ABT.freeVars body)) = toReference body
toReference t = Reference.Derived (ABT.hash t) 0 1

toReferenceMentions :: (ABT.Var v, Show v) => Type v a -> Set Reference
toReferenceMentions ty =
  let (vs, _) = unforall' ty
      gen ty = generalize (Set.toList (freeVars ty)) $ generalize vs ty
  in Set.fromList $ toReference . gen <$> ABT.subterms ty

hashComponents
  :: Var v => Map v (Type v a) -> Map v (Reference.Id, Type v a)
hashComponents = ReferenceUtil.hashComponents $ refId ()

instance Hashable1 F where
  hash1 hashCycle hash e =
    let
      (tag, hashed) = (Hashable.Tag, Hashable.Hashed)
      -- Note: start each layer with leading `0` byte, to avoid collisions with
      -- terms, which start each layer with leading `1`. See `Hashable1 Term.F`
    in Hashable.accumulate $ tag 0 : case e of
      Ref r -> [tag 0, Hashable.accumulateToken r]
      Arrow a b -> [tag 1, hashed (hash a), hashed (hash b) ]
      App a b -> [tag 2, hashed (hash a), hashed (hash b) ]
      Ann a k -> [tag 3, hashed (hash a), Hashable.accumulateToken k ]
      -- Example:
      --   a) {Remote, Abort} (() -> {Remote} ()) should hash the same as
      --   b) {Abort, Remote} (() -> {Remote} ()) but should hash differently from
      --   c) {Remote, Abort} (() -> {Abort} ())
      Effects es -> let
        (hs, _) = hashCycle es
        in tag 4 : map hashed hs
      Effect e t -> [tag 5, hashed (hash e), hashed (hash t)]
      Forall a -> [tag 6, hashed (hash a)]
      IntroOuter a -> [tag 7, hashed (hash a)]

instance Show a => Show (F a) where
  showsPrec = go where
    go _ (Ref r) = shows r
    go p (Arrow i o) =
      showParen (p > 0) $ showsPrec (p+1) i <> s" -> " <> showsPrec p o
    go p (Ann t k) =
      showParen (p > 1) $ shows t <> s":" <> shows k
    go p (App f x) =
      showParen (p > 9) $ showsPrec 9 f <> s" " <> showsPrec 10 x
    go p (Effects es) = showParen (p > 0) $
      s"{" <> shows es <> s"}"
    go p (Effect e t) = showParen (p > 0) $
     showParen True $ shows e <> s" " <> showsPrec p t
    go p (Forall body) = case p of
      0 -> showsPrec p body
      _ -> showParen True $ s"∀ " <> shows body
    go p (IntroOuter body) = case p of
      0 -> showsPrec p body
      _ -> showParen True $ s"outer " <> shows body
    (<>) = (.)
    s = showString
<|MERGE_RESOLUTION|>--- conflicted
+++ resolved
@@ -229,14 +229,12 @@
 mvarRef :: Reference
 mvarRef = Reference.Builtin "MVar"
 
-<<<<<<< HEAD
+hashAlgorithmRef :: Reference
+hashAlgorithmRef = Reference.Builtin "crypto.HashAlgorithm"
+
 codeRef, valueRef :: Reference
 codeRef = Reference.Builtin "Code"
 valueRef = Reference.Builtin "Value"
-=======
-hashAlgorithmRef :: Reference
-hashAlgorithmRef = Reference.Builtin "crypto.HashAlgorithm"
->>>>>>> 5ccb117b
 
 builtin :: Ord v => a -> Text -> Type v a
 builtin a = ref a . Reference.Builtin
