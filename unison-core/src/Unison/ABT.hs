-- Based on: http://semantic-domain.blogspot.com/2015/03/abstract-binding-trees.html
{-# LANGUAGE DeriveFoldable #-}
{-# LANGUAGE DeriveTraversable #-}
{-# LANGUAGE DeriveDataTypeable #-}
{-# LANGUAGE OverloadedStrings #-}
{-# LANGUAGE PatternSynonyms #-}
{-# LANGUAGE Rank2Types #-}
{-# LANGUAGE ViewPatterns #-}
<<<<<<< HEAD
{-# LANGUAGE StandaloneDeriving #-}
{-# LANGUAGE UndecidableInstances #-}

module Unison.ABT where

import Unison.Prelude
import Prelude hiding (abs, cycle)

import Control.Lens (Lens', use, (.=), Fold, folding, Setter', lens, (%%~))
import Control.Monad.State (MonadState, evalState)
import qualified Data.Foldable as Foldable
import Data.Functor.Identity (runIdentity, Identity (Identity))
import Data.List hiding (cycle)
=======
{-# LANGUAGE DataKinds #-}
{-# LANGUAGE DeriveGeneric #-}

module Unison.ABT 
  ( -- * Types
    ABT(..)
  , Term(..)
  , Var(..)

  , V(..)
  , Subst(..)

  -- * Combinators & Traversals
  , fresh
  , unvar
  , freshenS
  , freshInBoth
  , visit
  , visit'
  , visitPure
  , changeVars
  , allVars
  , subterms
  , annotateBound
  , rebuildUp
  , rebuildUp'
  , reannotateUp
  , rewriteDown
  , transform
  , transformM
  , foreachSubterm
  , freeVarOccurrences
  , isFreeIn
  , occurrences
  , extraMap
  , vmap
  , vmapM
  , amap
  , rename
  , renames
  , subst
  , substs
  , substInheritAnnotation
  , substsInheritAnnotation
  , find
  , find'
  , FindAction(..)

  -- * Safe Term constructors & Patterns
  , annotate
  , annotatedVar
  , var
  , tm
  , tm'
  , abs
  , absChain
  , absChain'
  , abs'
  , absr
  , unabs
  , cycle
  , cycle'
  , cycler
  , pattern Abs'
  , pattern AbsN'
  , pattern Var'
  , pattern Cycle'
  , pattern CycleA'
  , pattern Tm'

    -- * Algorithms
  , components
  , orderedComponents
  , hash
  , hashComponents
  ) where

import Unison.Prelude
import Control.Monad.State (MonadState)
import Data.Functor.Identity (runIdentity)
import Control.Lens (Lens', use, (.=))
import qualified Data.Foldable as Foldable
import Data.List hiding (cycle, find)
import Data.Vector ((!))
import Prelude hiding (abs,cycle)
import Prelude.Extras (Eq1(..), Show1(..), Ord1(..))
import Unison.Hashable (Accumulate,Hashable1,hash1)
>>>>>>> c610155f
import qualified Data.Map as Map
import qualified Data.Set as Set
import Prelude.Extras (Eq1 (..), Ord1 (..), Show1 (..))
import qualified Unison.Util.Components as Components

data ABT f v r
  = Var v
  | Cycle r
  | Abs v r
  | Tm (f r)
<<<<<<< HEAD
  deriving (Functor, Foldable, Traversable, Generic)

=======
  deriving (Functor, Foldable, Traversable)
>>>>>>> c610155f

-- | At each level in the tree, we store the set of free variables and
-- a value of type `a`. Variables are of type `v`.
data Term f v a = Term { freeVars :: Set v, annotation :: a, out :: ABT f v (Term f v a) }
  deriving Generic

abt_ :: Lens' (Term f v a) (ABT f v (Term f v a))
abt_ = lens out setter
  where
    setter (Term fv a _) abt = Term fv a abt

-- a.k.a. baseFunctor_ :: Traversal' (Term f v a) (f _)
baseFunctor_ ::
  Applicative m =>
  (f (Term f v a) -> m (f (Term f v a))) ->
  Term f v a ->
  m (Term f v a)
baseFunctor_ f t =
  t & abt_ %%~ \case
    Tm fx -> Tm <$> f (fx)
    x -> pure x


-- deriving instance (Data a, Data v, Typeable f, Data (f (Term f v a)), Ord v) => Data (Term f v a)

-- | A class for variables.
--
--   * `Set.notMember (freshIn vs v) vs`:
--     `freshIn` returns a variable not used in the `Set`
class Ord v => Var v where
  freshIn :: Set v -> v -> v

data V v = Free v | Bound v deriving (Eq,Ord,Show,Functor)

unvar :: V v -> v
unvar (Free v) = v
unvar (Bound v) = v

instance Var v => Var (V v) where
  freshIn s v = freshIn (Set.map unvar s) <$> v

wrap :: (Functor f, Foldable f, Var v) => v -> Term f (V v) a -> (V v, Term f (V v) a)
wrap v t =
  if Set.member (Free v) (freeVars t)
  then let v' = fresh t (Bound v) in (v', rename (Bound v) v' t)
  else (Bound v, t)

wrap' :: (Functor f, Foldable f, Var v)
      => v -> Term f (V v) a -> (V v -> Term f (V v) a -> c) -> c
wrap' v t f = uncurry f (wrap v t)

-- Annotate the tree with the set of bound variables at each node.
annotateBound :: (Ord v, Foldable f, Functor f) => Term f v a -> Term f v (a, Set v)
annotateBound = go Set.empty where
  go bound t = let a = (annotation t, bound) in case out t of
    Var v -> annotatedVar a v
    Cycle body -> cycle' a (go bound body)
    Abs x body -> abs' a x (go (Set.insert x bound) body)
    Tm body -> tm' a (go bound <$> body)

-- | `True` if `v` is a member of the set of free variables of `t`
isFreeIn :: Ord v => v -> Term f v a -> Bool
isFreeIn v t = Set.member v (freeVars t)

-- | Replace the annotation with the given argument.
annotate :: a -> Term f v a -> Term f v a
annotate a (Term fvs _ out) = Term fvs a out

vmap :: (Functor f, Foldable f, Ord v2) => (v -> v2) -> Term f v a -> Term f v2 a
vmap f (Term _ a out) = case out of
  Var v -> annotatedVar a (f v)
  Tm fa -> tm' a (fmap (vmap f) fa)
  Cycle r -> cycle' a (vmap f r)
  Abs v body -> abs' a (f v) (vmap f body)

vmapM :: (Applicative m, Traversable f, Foldable f, Ord v2) => (v -> m v2) -> Term f v a -> m (Term f v2 a)
vmapM f (Term _ a out) = case out of
  Var v -> annotatedVar a <$> f v
  Tm fa -> tm' a <$> traverse (vmapM f) fa
  Cycle r -> cycle' a <$> vmapM f r
  Abs v body -> abs' a <$> f v <*> vmapM f body

amap :: (Functor f, Foldable f, Ord v) => (a -> a2) -> Term f v a -> Term f v a2
amap = amap' . const

amap' :: (Functor f, Foldable f, Ord v) => (Term f v a -> a -> a2) -> Term f v a -> Term f v a2
amap' f t@(Term _ a out) = case out of
  Var v -> annotatedVar (f t a) v
  Tm fa -> tm' (f t a) (fmap (amap' f) fa)
  Cycle r -> cycle' (f t a) (amap' f r)
  Abs v body -> abs' (f t a) v (amap' f body)

-- | Modifies the annotations in this tree
instance Functor f => Functor (Term f v) where
  fmap f (Term fvs a sub) = Term fvs (f a) (fmap (fmap f) sub)

extraMap :: Functor g => (forall k . f k -> g k) -> Term f v a -> Term g v a
extraMap p (Term fvs a sub) = Term fvs a (go p sub) where
  go :: Functor g => (forall k . f k -> g k) -> ABT f v (Term f v a) -> ABT g v (Term g v a)
  go p = \case
    Var v -> Var v
    Cycle r -> Cycle (extraMap p r)
    Abs v r -> Abs v (extraMap p r)
    Tm x -> Tm (fmap (extraMap p) (p x))

pattern Var' v <- Term _ _ (Var v)
pattern Cycle' vs t <- Term _ _ (Cycle (AbsN' vs t))
-- pattern Abs' v body <- Term _ _ (Abs v body)
pattern Abs' subst <- (unabs1 -> Just subst)
pattern AbsN' vs body <- (unabs -> (vs, body))
{-# COMPLETE AbsN' #-}
pattern Tm' f <- Term _ _ (Tm f)
pattern CycleA' a avs t <- Term _ a (Cycle (AbsNA' avs t))
pattern AbsNA' avs body <- (unabsA -> (avs, body))

unabsA :: Term f v a -> ([(a,v)], Term f v a)
unabsA (Term _ a (Abs hd body)) =
  let (tl, body') = unabsA body in ((a,hd) : tl, body')
unabsA t = ([], t)

var :: v -> Term f v ()
var = annotatedVar ()

annotatedVar :: a -> v -> Term f v a
annotatedVar a v = Term (Set.singleton v) a (Var v)

abs :: Ord v => v -> Term f v () -> Term f v ()
abs = abs' ()

abs' :: Ord v => a -> v -> Term f v a -> Term f v a
abs' a v body = Term (Set.delete v (freeVars body)) a (Abs v body)

absr :: (Functor f, Foldable f, Var v) => v -> Term f (V v) () -> Term f (V v) ()
absr = absr' ()

-- | Rebuild an `abs`, renaming `v` to avoid capturing any `Free v` in `body`.
absr' :: (Functor f, Foldable f, Var v) => a -> v -> Term f (V v) a -> Term f (V v) a
absr' a v body = wrap' v body $ \v body -> abs' a v body

absChain :: Ord v => [v] -> Term f v () -> Term f v ()
absChain vs t = foldr abs t vs

absCycle :: Ord v => [v] -> Term f v () -> Term f v ()
absCycle vs t = cycle $ absChain vs t

absChain' :: Ord v => [(a, v)] -> Term f v a -> Term f v a
absChain' vs t = foldr (\(a,v) t -> abs' a v t) t vs

tm :: (Foldable f, Ord v) => f (Term f v ()) -> Term f v ()
tm = tm' ()

tm' :: (Foldable f, Ord v) => a -> f (Term f v a) -> Term f v a
tm' a t =
  Term (Set.unions (fmap freeVars (Foldable.toList t))) a (Tm t)

cycle :: Term f v () -> Term f v ()
cycle = cycle' ()

cycle' :: a -> Term f v a -> Term f v a
cycle' a t = Term (freeVars t) a (Cycle t)

cycler' :: (Functor f, Foldable f, Var v) => a -> [v] -> Term f (V v) a -> Term f (V v) a
cycler' a vs t = cycle' a $ foldr (absr' a) t vs

cycler :: (Functor f, Foldable f, Var v) => [v] -> Term f (V v) () -> Term f (V v) ()
cycler = cycler' ()

-- | renames `old` to `new` in the given term, ignoring subtrees that bind `old`
rename :: (Foldable f, Functor f, Var v) => v -> v -> Term f v a -> Term f v a
rename old new t0@(Term fvs ann t) =
  if Set.notMember old fvs then t0
  else case t of
    Var v -> if v == old then annotatedVar ann new else t0
    Cycle body -> cycle' ann (rename old new body)
    Abs v body ->
      -- v shadows old, so skip this subtree
      if v == old then abs' ann v body

      -- the rename would capture new, freshen this Abs
      -- to make that no longer true, then proceed with
      -- renaming `old` to `new`
      else if v == new then
        let v' = freshIn (Set.fromList [new,old] <> freeVars body) v
        in abs' ann v' (rename old new (rename v v' body))

      -- nothing special, just rename inside body of Abs
      else abs' ann v (rename old new body)
    Tm v -> tm' ann (fmap (rename old new) v)

renames
  :: (Foldable f, Functor f, Var v)
  => Map v v -> Term f v a -> Term f v a
renames rn0 t0@(Term fvs ann t)
  | Map.null rn = t0
  | Var v <- t
  , Just u <- Map.lookup v rn
  = annotatedVar ann u
  | Cycle body <- t
  = cycle' ann (renames rn body)
  | Abs v body <- t
  , (u, rn) <- mangle (freeVars body) v rn
  , not $ Map.null rn
  = abs' ann u (renames rn body)
  | Tm body <- t
  = tm' ann (renames rn <$> body)
  | otherwise = t0
  where
  rn = Map.restrictKeys rn0 fvs
  mangle fvs v m
    | any (==v) vs
    , u <- freshIn (fvs <> Set.fromList vs) v
    = (u, Map.insert v u m)
    | otherwise = (v, Map.delete v m)
    where
    vs = toList m

-- Note: this does not do capture-avoiding renaming. It actually
-- renames bound variables using the map as well.
changeVars :: (Foldable f, Functor f, Var v) => Map v v -> Term f v a -> Term f v a
changeVars m t = case out t of
  Abs v body -> case Map.lookup v m of
    Nothing -> abs' (annotation t) v (changeVars m body)
    Just v' -> abs' (annotation t) v' (changeVars m body)
  Cycle body -> cycle' (annotation t) (changeVars m body)
  Var v -> case Map.lookup v m of
    Nothing -> t
    Just v -> annotatedVar (annotation t) v
  Tm v -> tm' (annotation t) (changeVars m <$> v)

-- | Produce a variable which is free in both terms
freshInBoth :: Var v => Term f v a -> Term f v a -> v -> v
freshInBoth t1 t2 = freshIn $ Set.union (freeVars t1) (freeVars t2)

fresh :: Var v => Term f v a -> v -> v
fresh t = freshIn (freeVars t)

allVars :: Foldable f => Term f v a -> [v]
allVars t = case out t of
  Var v -> [v]
  Cycle body -> allVars body
  Abs v body -> v : allVars body
  Tm v -> Foldable.toList v >>= allVars

-- | Freshens the given variable wrt. the set of used variables
-- tracked by state. Adds the result to the set of used variables.
freshenS :: (Var v, MonadState (Set v) m) => v -> m v
freshenS = freshenS' id

-- | A more general version of `freshenS` that uses a lens
-- to focus on used variables inside state.
freshenS' :: (Var v, MonadState s m) => Lens' s (Set v) -> v -> m v
freshenS' uvLens v = do
  usedVars <- use uvLens
  let v' = freshIn usedVars v
  uvLens .= Set.insert v' usedVars
  pure v'

-- | `subst v e body` substitutes `e` for `v` in `body`, avoiding capture by
-- renaming abstractions in `body`
subst
  :: (Foldable f, Functor f, Var v)
  => v
  -> Term f v a
  -> Term f v a
  -> Term f v a
subst v r = subst' (const r) v (freeVars r)

-- Slightly generalized version of `subst`, the replacement action is handled
-- by the function `replace`, which is given the annotation `a` at the point
-- of replacement. `r` should be the set of free variables contained in the
-- term returned by `replace`. See `substInheritAnnotation` for an example usage.
subst' :: (Foldable f, Functor f, Var v) => (a -> Term f v a) -> v -> Set v -> Term f v a -> Term f v a
subst' replace v r t2@(Term fvs ann body)
  | Set.notMember v fvs = t2 -- subtrees not containing the var can be skipped
  | otherwise = case body of
    Var v' | v == v' -> replace ann -- var match; perform replacement
           | otherwise -> t2 -- var did not match one being substituted; ignore
    Cycle body -> cycle' ann (subst' replace v r body)
    Abs x _ | x == v -> t2 -- x shadows v; ignore subtree
    Abs x e -> abs' ann x' e'
      where x' = freshIn (fvs `Set.union` r) x
            -- rename x to something that cannot be captured by `r`
            e' = if x /= x' then subst' replace v r (rename x x' e)
                 else subst' replace v r e
    Tm body -> tm' ann (fmap (subst' replace v r) body)

-- Like `subst`, but the annotation of the replacement is inherited from
-- the previous annotation at each replacement point.
substInheritAnnotation :: (Foldable f, Functor f, Var v)
                       => v -> Term f v b -> Term f v a -> Term f v a
substInheritAnnotation v r =
  subst' (\ann -> const ann <$> r) v (freeVars r)

substsInheritAnnotation
  :: (Foldable f, Functor f, Var v)
  => [(v, Term f v b)]
  -> Term f v a
  -> Term f v a
substsInheritAnnotation replacements body =
  foldr (uncurry substInheritAnnotation) body (reverse replacements)

-- | `substs [(t1,v1), (t2,v2), ...] body` performs multiple simultaneous
-- substitutions, avoiding capture
substs
  :: (Foldable f, Functor f, Var v)
  => [(v, Term f v a)]
  -> Term f v a
  -> Term f v a
substs replacements body = foldr (uncurry subst) body (reverse replacements)

-- Count the number times the given variable appears free in the term
occurrences :: (Foldable f, Var v) => v -> Term f v a -> Int
occurrences v t | not (v `isFreeIn` t) = 0
occurrences v t = case out t of
  Var v2 -> if v == v2 then 1 else 0
  Cycle t -> occurrences v t
  Abs v2 t -> if v == v2 then 0 else occurrences v t
  Tm t -> foldl' (\s t -> s + occurrences v t) 0 $ Foldable.toList t

rebuildUp :: (Ord v, Foldable f, Functor f)
          => (f (Term f v a) -> f (Term f v a))
          -> Term f v a
          -> Term f v a
rebuildUp f (Term _ ann body) = case body of
  Var v -> annotatedVar ann v
  Cycle body -> cycle' ann (rebuildUp f body)
  Abs x e -> abs' ann x (rebuildUp f e)
  Tm body -> tm' ann (f $ fmap (rebuildUp f) body)

rebuildUp' :: (Ord v, Foldable f, Functor f)
          => (Term f v a -> Term f v a)
          -> Term f v a
          -> Term f v a
rebuildUp' f (Term _ ann body) = case body of
  Var v -> f (annotatedVar ann v)
  Cycle body -> f $ cycle' ann (rebuildUp' f body)
  Abs x e -> f $ abs' ann x (rebuildUp' f e)
  Tm body -> f $ tm' ann (fmap (rebuildUp' f) body)

freeVarOccurrences :: (Traversable f, Ord v) => Set v -> Term f v a -> [(v, a)]
freeVarOccurrences except t =
  [ (v, a) | (v,a) <- go $ annotateBound t, not (Set.member v except) ]
  where
  go e = case out e of
    Var v -> if Set.member v (snd $ annotation e)
             then []
             else [(v, fst $ annotation e)]
    Cycle body -> go body
    Abs _ body -> go body
    Tm body -> foldMap go body

foreachSubterm
  :: (Traversable f, Applicative g)
  => (Term f v a -> g b)
  -> Term f v a
  -> g [b]
foreachSubterm f e = case out e of
  Var   _    -> pure <$> f e
  Cycle body -> (:) <$> f e <*> foreachSubterm f body
  Abs _ body -> (:) <$> f e <*> foreachSubterm f body
  Tm body ->
    (:)
      <$> f e
      <*> (join . Foldable.toList <$> traverse (foreachSubterm f) body)

subterms :: (Traversable f) => Term f v a -> [Term f v a]
subterms t = runIdentity $ foreachSubterm pure t

subterms_ :: (Traversable f) => Fold (Term f v a) (Term f v a)
subterms_ = folding subterms

-- | `visit f t` applies an effectful function to each subtree of
-- `t` and sequences the results. When `f` returns `Nothing`, `visit`
-- descends into the children of the current subtree. When `f` returns
-- `Just t2`, `visit` replaces the current subtree with `t2`. Thus:
-- `visit (const Nothing) t == pure t` and
-- `visit (const (Just (pure t2))) t == pure t2`
visit
  :: (Traversable f, Applicative g, Ord v)
  => (Term f v a -> Maybe (g (Term f v a)))
  -> Term f v a
  -> g (Term f v a)
visit f t = flip fromMaybe (f t) $ case out t of
  Var   _    -> pure t
  Cycle body -> cycle' (annotation t) <$> visit f body
  Abs x e    -> abs' (annotation t) x <$> visit f e
  Tm body    -> tm' (annotation t) <$> traverse (visit f) body

subTermsSetter_ :: (Traversable f, Ord v) => Setter' (Term f v a) (Term f v a)
subTermsSetter_ f tm = visit (Just . f) tm

-- | Apply an effectful function to an ABT tree top down, sequencing the results.
visit' :: (Traversable f, Monad g, Ord v)
       => (f (Term f v a) -> g (f (Term f v a)))
       -> Term f v a
       -> g (Term f v a)
visit' f t = case out t of
  Var _ -> pure t
  Cycle body -> cycle' (annotation t) <$> visit' f body
  Abs x e -> abs' (annotation t) x <$> visit' f e
  Tm body -> f body >>= (fmap (tm' (annotation t)) . traverse (visit' f))

-- | `visit` specialized to the `Identity` effect.
visitPure :: (Traversable f, Ord v)
      => (Term f v a -> Maybe (Term f v a)) -> Term f v a -> Term f v a
visitPure f = runIdentity . visit (fmap pure . f)

rewriteDown :: (Traversable f, Ord v)
            => (Term f v a -> Term f v a)
            -> Term f v a
            -> Term f v a
rewriteDown f tm = runIdentity $ rewriteDown_ (Identity . f) tm


-- | Setter' (Term f v a) (Term f v a)
rewriteDown_ :: (Traversable f, Monad m, Ord v)
            => (Term f v a -> m (Term f v a))
            -> Term f v a
            -> m (Term f v a)
rewriteDown_ f t = do
  t' <- f t
  case out t' of
    Var v -> pure (annotatedVar (annotation t') v)
    Cycle body -> cycle' (annotation t') <$> rewriteDown_ f body
    Abs x e -> abs' (annotation t') x <$> rewriteDown_ f e
    Tm body -> tm' (annotation t') <$> (traverse (rewriteDown_ f) body)

data Subst f v a =
  Subst { freshen :: forall m v' . Monad m => (v -> m v') -> m v'
        , bind :: Term f v a -> Term f v a
        , bindInheritAnnotation :: forall b . Term f v b -> Term f v a
        , variable :: v }

unabs1 :: (Foldable f, Functor f, Var v) => Term f v a -> Maybe (Subst f v a)
unabs1 (Term _ _ (Abs v body)) = Just (Subst freshen bind bindInheritAnnotation v) where
  freshen f = f v
  bind x = subst v x body
  bindInheritAnnotation x = substInheritAnnotation v x body
unabs1 _ = Nothing

unabs :: Term f v a -> ([v], Term f v a)
unabs (Term _ _ (Abs hd body)) =
  let (tl, body') = unabs body in (hd : tl, body')
unabs t = ([], t)

transform :: (Ord v, Foldable g, Functor f)
          => (forall a. f a -> g a) -> Term f v a -> Term g v a
transform f tm = case out tm of
  Var v -> annotatedVar (annotation tm) v
  Abs v body -> abs' (annotation tm) v (transform f body)
  Tm subterms ->
    let subterms' = fmap (transform f) subterms
    in tm' (annotation tm) (f subterms')
  Cycle body -> cycle' (annotation tm) (transform f body)

transformM :: (Ord v, Monad m, Traversable g)
          => (forall a. f a -> m (g a)) -> Term f v a -> m (Term g v a)
transformM f t = case out t of
  Var v -> pure $ annotatedVar (annotation t) v
  Abs v body -> abs' (annotation t) v <$> (transformM f body)
  Tm subterms -> tm' (annotation t) <$> (traverse (transformM f) =<< f subterms)
  Cycle body -> cycle' (annotation t) <$> (transformM f body)

-- Rebuild the tree annotations upward, starting from the leaves,
-- using the Monoid to choose the annotation at intermediate nodes
reannotateUp :: (Ord v, Foldable f, Functor f, Monoid b)
  => (Term f v a -> b)
  -> Term f v a
  -> Term f v (a, b)
reannotateUp g t = case out t of
  Var v -> annotatedVar (annotation t, g t) v
  Cycle body ->
    let body' = reannotateUp g body
    in cycle' (annotation t, snd (annotation body')) body'
  Abs v body ->
    let body' = reannotateUp g body
    in abs' (annotation t, snd (annotation body')) v body'
  Tm body ->
    let
      body' = reannotateUp g <$> body
      ann = g t <> foldMap (snd . annotation) body'
    in tm' (annotation t, ann) body'

-- Find all subterms that match a predicate.  Prune the search for speed.
-- (Some patterns of pruning can cut the complexity of the search.)
data FindAction x = Found x | Prune | Continue
  deriving (Show, Functor)
find :: (Ord v, Foldable f, Functor f)
  => (Term f v a -> FindAction x)
  -> Term f v a
  -> [x]
find p t = case p t of
    Found x -> x : go
    Prune -> []
    Continue -> go
  where go = case out t of
          Var _ -> []
          Cycle body -> Unison.ABT.find p body
          Abs _ body -> Unison.ABT.find p body
          Tm body -> Foldable.concat (Unison.ABT.find p <$> body)

find' :: (Ord v, Foldable f, Functor f)
  => (Term f v a -> Bool)
  -> Term f v a
  -> [Term f v a]
find' p = Unison.ABT.find (\t -> if p t then Found t else Continue)

instance (Foldable f, Functor f, Eq1 f, Var v) => Eq (Term f v a) where
  -- alpha equivalence, works by renaming any aligned Abs ctors to use a common fresh variable
  t1 == t2 = go (out t1) (out t2) where
    go (Var v) (Var v2) | v == v2 = True
    go (Cycle t1) (Cycle t2) = t1 == t2
    go (Abs v1 body1) (Abs v2 body2) =
      if v1 == v2 then body1 == body2
      else let v3 = freshInBoth body1 body2 v1
           in rename v1 v3 body1 == rename v2 v3 body2
    go (Tm f1) (Tm f2) = f1 ==# f2
    go _ _ = False

instance (Foldable f, Functor f, Ord1 f, Var v) => Ord (Term f v a) where
  -- alpha equivalence, works by renaming any aligned Abs ctors to use a common fresh variable
  t1 `compare` t2 = go (out t1) (out t2) where
    go (Var v) (Var v2) = v `compare` v2
    go (Cycle t1) (Cycle t2) = t1 `compare` t2
    go (Abs v1 body1) (Abs v2 body2) =
      if v1 == v2 then body1 `compare` body2
      else let v3 = freshInBoth body1 body2 v1
           in rename v1 v3 body1 `compare` rename v2 v3 body2
    go (Tm f1) (Tm f2) = compare1 f1 f2
    go t1 t2 = tag t1 `compare` tag t2
    tag (Var _) = 0 :: Word
    tag (Tm _) = 1
    tag (Abs _ _) = 2
    tag (Cycle _) = 3

components :: Var v => [(v, Term f v a)] -> [[(v, Term f v a)]]
components = Components.components freeVars

-- Converts to strongly connected components while preserving the
-- order of definitions. Satisfies `join (orderedComponents bs) == bs`.
orderedComponents' :: Var v => [(v, Term f v a)] -> [[(v, Term f v a)]]
orderedComponents' tms = go [] Set.empty tms
  where
  go [] _ [] = []
  go [] deps (hd:rem) = go [hd] (deps <> freeVars (snd hd)) rem
  go cur deps rem = case findIndex isDep rem of
    Nothing -> reverse cur : let (hd,tl) = splitAt 1 rem
                             in go hd (depsFor hd) tl
    Just i  -> go (reverse newMembers ++ cur) deps' (drop (i+1) rem)
               where deps' = deps <> depsFor newMembers
                     newMembers = take (i+1) rem
    where
    depsFor = foldMap (freeVars . snd)
    isDep (v, _) = Set.member v deps

-- Like `orderedComponents'`, but further break up cycles and move
-- cyclic subcycles before other components in the same cycle.
-- Tweak suggested by @aryairani.
--
-- Example: given `[[x],[ping,r,s,pong]]`, where `ping` and `pong`
-- are mutually recursive but `r` and `s` are uninvolved, this produces:
-- `[[x], [ping,pong], [r], [s]]`.
orderedComponents :: Var v => [(v, Term f v a)] -> [[(v, Term f v a)]]
orderedComponents bs0 = tweak =<< orderedComponents' bs0 where
  tweak :: Var v => [(v,Term f v a)] -> [[(v,Term f v a)]]
  tweak bs@(_:_:_) = case takeWhile isCyclic (components bs) of
    [] -> [bs]
    cycles -> cycles <> orderedComponents rest
      where
      rest = [ (v,b) | (v,b) <- bs, Set.notMember v cycleVars ]
      cycleVars = Set.fromList (fst <$> join cycles)
  tweak bs = [bs] -- any cycle with < 2 bindings is left alone
  isCyclic [(v,b)] = Set.member v (freeVars b)
  isCyclic bs      = length bs > 1

<<<<<<< HEAD
=======
-- Hash a strongly connected component and sort its definitions into a canonical order.
hashComponent ::
  (Functor f, Hashable1 f, Foldable f, Eq v, Show v, Ord v, Ord h, Accumulate h)
  => Map.Map v (Term f v a) -> (h, [(v, Term f v a)])
hashComponent byName = let
  ts = Map.toList byName
  embeds = [ (v, void (transform Embed t)) | (v,t) <- ts ]
  vs = fst <$> ts
  tms = [ (v, absCycle vs (tm $ Component (snd <$> embeds) (var v))) | v <- vs ]
  hashed  = [ ((v,t), hash t) | (v,t) <- tms ]
  sortedHashed = sortOn snd hashed
  overallHash = Hashable.accumulate (Hashable.Hashed . snd <$> sortedHashed)
  in (overallHash, [ (v, t) | ((v, _),_) <- sortedHashed, Just t <- [Map.lookup v byName] ])

-- Group the definitions into strongly connected components and hash
-- each component. Substitute the hash of each component into subsequent
-- components (using the `termFromHash` function). Requires that the
-- overall component has no free variables.
hashComponents
  :: (Functor f, Hashable1 f, Foldable f, Eq v, Show v, Var v, Ord h, Accumulate h)
  => (h -> Word64 -> Word64 -> Term f v ())
  -> Map.Map v (Term f v a)
  -> [(h, [(v, Term f v a)])]
hashComponents termFromHash termsByName = let
  bound = Set.fromList (Map.keys termsByName)
  escapedVars = Set.unions (freeVars <$> Map.elems termsByName) `Set.difference` bound
  sccs = components (Map.toList termsByName)
  go _ [] = []
  go prevHashes (component : rest) = let
    sub = substsInheritAnnotation (Map.toList prevHashes)
    (h, sortedComponent) = hashComponent $ Map.fromList [ (v, sub t) | (v, t) <- component ]
    size = fromIntegral (length sortedComponent)
    curHashes = Map.fromList [ (v, termFromHash h i size) | ((v, _),i) <- sortedComponent `zip` [0..]]
    newHashes = prevHashes `Map.union` curHashes
    newHashesL = Map.toList newHashes
    sortedComponent' = [ (v, substsInheritAnnotation newHashesL t) | (v, t) <- sortedComponent ]
    in (h, sortedComponent') : go newHashes rest
  in if Set.null escapedVars then go Map.empty sccs
     else error $ "can't hashComponents if bindings have free variables:\n  "
               ++ show (map show (Set.toList escapedVars))
               ++ "\n  " ++ show (map show (Map.keys termsByName))

-- Implementation detail of hashComponent
data Component f a = Component [a] a | Embed (f a) deriving (Functor, Traversable, Foldable)

instance (Hashable1 f, Functor f) => Hashable1 (Component f) where
  hash1 hashCycle hash c = case c of
    Component as a -> let
      (hs, hash) = hashCycle as
      toks = Hashable.Hashed <$> hs
      in Hashable.accumulate $ (Hashable.Tag 1 : toks) ++ [Hashable.Hashed (hash a)]
    Embed fa -> Hashable.hash1 hashCycle hash fa

-- | We ignore annotations in the `Term`, as these should never affect the
-- meaning of the term.
hash :: forall f v a h . (Functor f, Hashable1 f, Eq v, Show v, Ord h, Accumulate h)
     => Term f v a -> h
hash = hash' [] where
  hash' :: [Either [v] v] -> Term f v a -> h
  hash' env (Term _ _ t) = case t of
    Var v -> maybe die hashInt ind
      where lookup (Left cycle) = v `elem` cycle
            lookup (Right v') = v == v'
            ind = findIndex lookup env
            hashInt :: Int -> h
            hashInt i = Hashable.accumulate [Hashable.Nat $ fromIntegral i]
            die = error $ "unknown var in environment: " ++ show v
                        ++ " environment = " ++ show env
    Cycle (AbsN' vs t) -> hash' (Left vs : env) t
    -- Cycle t -> hash' env t
    Abs v t -> hash' (Right v : env) t
    Tm t -> Hashable.hash1 (hashCycle env) (hash' env) t

  hashCycle :: [Either [v] v] -> [Term f v a] -> ([h], Term f v a -> h)
  hashCycle env@(Left cycle : envTl) ts | length cycle == length ts =
    let
      permute p xs = case Vector.fromList xs of xs -> map (xs !) p
      hashed = map (\(i,t) -> ((i,t), hash' env t)) (zip [0..] ts)
      pt = fst <$> sortOn snd hashed
      (p,ts') = unzip pt
    in case map Right (permute p cycle) ++ envTl of
      env -> (map (hash' env) ts', hash' env)
  hashCycle env ts = (map (hash' env) ts, hash' env)

>>>>>>> c610155f
instance (Show1 f, Show v) => Show (Term f v a) where
  -- annotations not shown
  showsPrec p (Term _ _ out) = case out of
    Var v -> showParen (p>=9) $ \x -> "Var " ++ show v ++ x
    Cycle body -> ("Cycle " ++) . showsPrec p body
    Abs v body -> showParen True $ (show v ++) . showString ". " . showsPrec p body
    Tm f -> showsPrec1 p f<|MERGE_RESOLUTION|>--- conflicted
+++ resolved
@@ -6,25 +6,12 @@
 {-# LANGUAGE PatternSynonyms #-}
 {-# LANGUAGE Rank2Types #-}
 {-# LANGUAGE ViewPatterns #-}
-<<<<<<< HEAD
 {-# LANGUAGE StandaloneDeriving #-}
 {-# LANGUAGE UndecidableInstances #-}
-
-module Unison.ABT where
-
-import Unison.Prelude
-import Prelude hiding (abs, cycle)
-
-import Control.Lens (Lens', use, (.=), Fold, folding, Setter', lens, (%%~))
-import Control.Monad.State (MonadState, evalState)
-import qualified Data.Foldable as Foldable
-import Data.Functor.Identity (runIdentity, Identity (Identity))
-import Data.List hiding (cycle)
-=======
 {-# LANGUAGE DataKinds #-}
 {-# LANGUAGE DeriveGeneric #-}
 
-module Unison.ABT 
+module Unison.ABT
   ( -- * Types
     ABT(..)
   , Term(..)
@@ -69,6 +56,10 @@
   , find'
   , FindAction(..)
 
+  -- * Optics
+  , baseFunctor_
+  , rewriteDown_
+
   -- * Safe Term constructors & Patterns
   , annotate
   , annotatedVar
@@ -78,6 +69,7 @@
   , abs
   , absChain
   , absChain'
+  , absCycle
   , abs'
   , absr
   , unabs
@@ -94,37 +86,27 @@
     -- * Algorithms
   , components
   , orderedComponents
-  , hash
-  , hashComponents
   ) where
 
-import Unison.Prelude
+import Control.Lens (Fold, Lens', Setter', folding, lens, use, (%%~), (.=))
 import Control.Monad.State (MonadState)
-import Data.Functor.Identity (runIdentity)
-import Control.Lens (Lens', use, (.=))
 import qualified Data.Foldable as Foldable
+import Data.Functor.Identity (Identity (Identity), runIdentity)
 import Data.List hiding (cycle, find)
-import Data.Vector ((!))
-import Prelude hiding (abs,cycle)
-import Prelude.Extras (Eq1(..), Show1(..), Ord1(..))
-import Unison.Hashable (Accumulate,Hashable1,hash1)
->>>>>>> c610155f
 import qualified Data.Map as Map
 import qualified Data.Set as Set
 import Prelude.Extras (Eq1 (..), Ord1 (..), Show1 (..))
+import Unison.Prelude
 import qualified Unison.Util.Components as Components
+import Prelude hiding (abs, cycle)
 
 data ABT f v r
   = Var v
   | Cycle r
   | Abs v r
   | Tm (f r)
-<<<<<<< HEAD
   deriving (Functor, Foldable, Traversable, Generic)
 
-=======
-  deriving (Functor, Foldable, Traversable)
->>>>>>> c610155f
 
 -- | At each level in the tree, we store the set of free variables and
 -- a value of type `a`. Variables are of type `v`.
@@ -700,93 +682,6 @@
   isCyclic [(v,b)] = Set.member v (freeVars b)
   isCyclic bs      = length bs > 1
 
-<<<<<<< HEAD
-=======
--- Hash a strongly connected component and sort its definitions into a canonical order.
-hashComponent ::
-  (Functor f, Hashable1 f, Foldable f, Eq v, Show v, Ord v, Ord h, Accumulate h)
-  => Map.Map v (Term f v a) -> (h, [(v, Term f v a)])
-hashComponent byName = let
-  ts = Map.toList byName
-  embeds = [ (v, void (transform Embed t)) | (v,t) <- ts ]
-  vs = fst <$> ts
-  tms = [ (v, absCycle vs (tm $ Component (snd <$> embeds) (var v))) | v <- vs ]
-  hashed  = [ ((v,t), hash t) | (v,t) <- tms ]
-  sortedHashed = sortOn snd hashed
-  overallHash = Hashable.accumulate (Hashable.Hashed . snd <$> sortedHashed)
-  in (overallHash, [ (v, t) | ((v, _),_) <- sortedHashed, Just t <- [Map.lookup v byName] ])
-
--- Group the definitions into strongly connected components and hash
--- each component. Substitute the hash of each component into subsequent
--- components (using the `termFromHash` function). Requires that the
--- overall component has no free variables.
-hashComponents
-  :: (Functor f, Hashable1 f, Foldable f, Eq v, Show v, Var v, Ord h, Accumulate h)
-  => (h -> Word64 -> Word64 -> Term f v ())
-  -> Map.Map v (Term f v a)
-  -> [(h, [(v, Term f v a)])]
-hashComponents termFromHash termsByName = let
-  bound = Set.fromList (Map.keys termsByName)
-  escapedVars = Set.unions (freeVars <$> Map.elems termsByName) `Set.difference` bound
-  sccs = components (Map.toList termsByName)
-  go _ [] = []
-  go prevHashes (component : rest) = let
-    sub = substsInheritAnnotation (Map.toList prevHashes)
-    (h, sortedComponent) = hashComponent $ Map.fromList [ (v, sub t) | (v, t) <- component ]
-    size = fromIntegral (length sortedComponent)
-    curHashes = Map.fromList [ (v, termFromHash h i size) | ((v, _),i) <- sortedComponent `zip` [0..]]
-    newHashes = prevHashes `Map.union` curHashes
-    newHashesL = Map.toList newHashes
-    sortedComponent' = [ (v, substsInheritAnnotation newHashesL t) | (v, t) <- sortedComponent ]
-    in (h, sortedComponent') : go newHashes rest
-  in if Set.null escapedVars then go Map.empty sccs
-     else error $ "can't hashComponents if bindings have free variables:\n  "
-               ++ show (map show (Set.toList escapedVars))
-               ++ "\n  " ++ show (map show (Map.keys termsByName))
-
--- Implementation detail of hashComponent
-data Component f a = Component [a] a | Embed (f a) deriving (Functor, Traversable, Foldable)
-
-instance (Hashable1 f, Functor f) => Hashable1 (Component f) where
-  hash1 hashCycle hash c = case c of
-    Component as a -> let
-      (hs, hash) = hashCycle as
-      toks = Hashable.Hashed <$> hs
-      in Hashable.accumulate $ (Hashable.Tag 1 : toks) ++ [Hashable.Hashed (hash a)]
-    Embed fa -> Hashable.hash1 hashCycle hash fa
-
--- | We ignore annotations in the `Term`, as these should never affect the
--- meaning of the term.
-hash :: forall f v a h . (Functor f, Hashable1 f, Eq v, Show v, Ord h, Accumulate h)
-     => Term f v a -> h
-hash = hash' [] where
-  hash' :: [Either [v] v] -> Term f v a -> h
-  hash' env (Term _ _ t) = case t of
-    Var v -> maybe die hashInt ind
-      where lookup (Left cycle) = v `elem` cycle
-            lookup (Right v') = v == v'
-            ind = findIndex lookup env
-            hashInt :: Int -> h
-            hashInt i = Hashable.accumulate [Hashable.Nat $ fromIntegral i]
-            die = error $ "unknown var in environment: " ++ show v
-                        ++ " environment = " ++ show env
-    Cycle (AbsN' vs t) -> hash' (Left vs : env) t
-    -- Cycle t -> hash' env t
-    Abs v t -> hash' (Right v : env) t
-    Tm t -> Hashable.hash1 (hashCycle env) (hash' env) t
-
-  hashCycle :: [Either [v] v] -> [Term f v a] -> ([h], Term f v a -> h)
-  hashCycle env@(Left cycle : envTl) ts | length cycle == length ts =
-    let
-      permute p xs = case Vector.fromList xs of xs -> map (xs !) p
-      hashed = map (\(i,t) -> ((i,t), hash' env t)) (zip [0..] ts)
-      pt = fst <$> sortOn snd hashed
-      (p,ts') = unzip pt
-    in case map Right (permute p cycle) ++ envTl of
-      env -> (map (hash' env) ts', hash' env)
-  hashCycle env ts = (map (hash' env) ts, hash' env)
-
->>>>>>> c610155f
 instance (Show1 f, Show v) => Show (Term f v a) where
   -- annotations not shown
   showsPrec p (Term _ _ out) = case out of
