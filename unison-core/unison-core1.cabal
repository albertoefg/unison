--- conflicted
+++ resolved
@@ -3,11 +3,6 @@
 -- This file has been generated from package.yaml by hpack version 0.34.4.
 --
 -- see: https://github.com/sol/hpack
-<<<<<<< HEAD
---
--- hash: 63bba896326895e908b0b17a4fd6f147cf2fe0892774fe1471f4d51b741aeeed
-=======
->>>>>>> 30375763
 
 name:           unison-core1
 version:        0.0.0
@@ -46,6 +41,7 @@
       Unison.Names2
       Unison.Names3
       Unison.NameSegment
+      Unison.OldName
       Unison.Paths
       Unison.Pattern
       Unison.Reference
@@ -82,12 +78,9 @@
       GeneralizedNewtypeDeriving
       LambdaCase
       MultiParamTypeClasses
-<<<<<<< HEAD
+      NamedFieldPuns
       OverloadedStrings
-=======
-      NamedFieldPuns
       PatternSynonyms
->>>>>>> 30375763
       ScopedTypeVariables
       TupleSections
       TypeApplications
