cabal-version: 1.12

-- This file has been generated from package.yaml by hpack version 0.34.4.
--
-- see: https://github.com/sol/hpack
<<<<<<< HEAD
--
-- hash: 376639c26bffa766c92695ee10dfb8e173ff944dd0483f4aa41b3a6a79887099
=======
>>>>>>> 3c8d2ac8

name:           unison-core1
version:        0.0.0
homepage:       https://github.com/unisonweb/unison#readme
bug-reports:    https://github.com/unisonweb/unison/issues
copyright:      Copyright (C) 2013-2018 Unison Computing, PBC and contributors
license:        MIT
license-file:   LICENSE
build-type:     Simple

source-repository head
  type: git
  location: https://github.com/unisonweb/unison

flag optimized
  manual: True
  default: False

library
  exposed-modules:
      Unison.ABT
      Unison.ABT.Normalized
      Unison.Blank
      Unison.ConstructorType
      Unison.DataDeclaration
      Unison.DataDeclaration.ConstructorId
      Unison.DataDeclaration.Names
      Unison.Hash
      Unison.Hashable
      Unison.HashQualified
      Unison.HashQualified'
      Unison.Kind
      Unison.LabeledDependency
      Unison.Name
      Unison.Names.ResolutionResult
      Unison.Names2
      Unison.Names3
      Unison.NameSegment
      Unison.Paths
      Unison.Pattern
      Unison.Reference
      Unison.Referent
      Unison.Referent'
      Unison.Settings
      Unison.ShortHash
      Unison.Symbol
      Unison.Term
      Unison.Type
      Unison.Type.Names
      Unison.Util.Alphabetical
      Unison.Util.Components
      Unison.Util.List
      Unison.Util.Monoid
      Unison.Util.Set
      Unison.Var
      Unison.Var.RefNamed
      Unison.WatchKind
  other-modules:
      Paths_unison_core1
  hs-source-dirs:
      src
  default-extensions:
      ApplicativeDo
      BlockArguments
      DeriveFunctor
      DerivingStrategies
      DoAndIfThenElse
      FlexibleContexts
      FlexibleInstances
      LambdaCase
      MultiParamTypeClasses
      NamedFieldPuns
      PatternSynonyms
      ScopedTypeVariables
      TupleSections
      TypeApplications
      ViewPatterns
  ghc-options: -Wall -fno-warn-name-shadowing -fno-warn-missing-pattern-synonym-signatures -funbox-strict-fields
  build-depends:
      base
    , bytestring
    , containers >=0.6.3
    , cryptonite
    , either
    , extra
    , fuzzyfind
    , lens
    , memory
    , mtl
    , nonempty-containers
    , prelude-extras
    , rfc5051
    , safe
    , sandi
    , text
    , transformers
    , unison-prelude
    , unison-util-relation
    , util
    , vector
  if flag(optimized)
    ghc-options: -O2 -funbox-strict-fields
  default-language: Haskell2010<|MERGE_RESOLUTION|>--- conflicted
+++ resolved
@@ -3,11 +3,8 @@
 -- This file has been generated from package.yaml by hpack version 0.34.4.
 --
 -- see: https://github.com/sol/hpack
-<<<<<<< HEAD
 --
 -- hash: 376639c26bffa766c92695ee10dfb8e173ff944dd0483f4aa41b3a6a79887099
-=======
->>>>>>> 3c8d2ac8
 
 name:           unison-core1
 version:        0.0.0
