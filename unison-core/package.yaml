name: unison-core1
github: unisonweb/unison
copyright: Copyright (C) 2013-2018 Unison Computing, PBC and contributors

library:
  source-dirs: src
  ghc-options: -Wall -fno-warn-name-shadowing -fno-warn-missing-pattern-synonym-signatures -funbox-strict-fields
  dependencies:
    - base
    - bytestring
    - containers >= 0.6.3
    - nonempty-containers
    - cryptonite
    - either
    - extra
    - fuzzyfind
    - lens
    - prelude-extras
    - memory
    - mtl
    - rfc5051
    - safe
    - sandi
    - text
    - transformers
    - unison-prelude
    - unison-util-relation
    - util
    - vector

default-extensions:
  - ApplicativeDo
  - BlockArguments
  - DeriveFunctor
  - DeriveGeneric
  - DerivingStrategies
  - DoAndIfThenElse
  - FlexibleContexts
  - FlexibleInstances
  - GeneralizedNewtypeDeriving
  - LambdaCase
  - MultiParamTypeClasses
<<<<<<< HEAD
  - OverloadedStrings
=======
  - NamedFieldPuns
  - PatternSynonyms
>>>>>>> 30375763
  - ScopedTypeVariables
  - TupleSections
  - TypeApplications
  - ViewPatterns

flags:
  optimized:
    manual: true
    default: false

when:
  - condition: flag(optimized)
    ghc-options: -O2 -funbox-strict-fields<|MERGE_RESOLUTION|>--- conflicted
+++ resolved
@@ -40,12 +40,9 @@
   - GeneralizedNewtypeDeriving
   - LambdaCase
   - MultiParamTypeClasses
-<<<<<<< HEAD
+  - NamedFieldPuns
   - OverloadedStrings
-=======
-  - NamedFieldPuns
   - PatternSynonyms
->>>>>>> 30375763
   - ScopedTypeVariables
   - TupleSections
   - TypeApplications
