This transcript verifies that the pretty-printer produces code that can be successfully parsed, for a variety of examples. Terms or types that fail to round-trip can be added here as regression tests. Add tests at the bottom of this

## How to use this transcript: checking round-trip for inline definitions

```unison
x = 1 + 1
```

```ucm
.> add

  ⍟ I've added these definitions:
  
    x : Nat

.> edit x

  ☝️
  
  I added these definitions to the top of
  /Users/runar/work/unison/scratch.u
  
    x : Nat
    x =
      use Nat +
      1 + 1
  
  You can edit them there, then do `update` to replace the
  definitions currently in this namespace.

.> reflog

  Here is a log of the root namespace hashes, starting with the
  most recent, along with the command that got us there. Try:
  
    `fork 2 .old`             
<<<<<<< HEAD
    `fork #48l2m3fs6i .old`   to make an old namespace
                              accessible again,
                              
    `reset-root #48l2m3fs6i`  to reset the root namespace and
                              its history to that of the
                              specified namespace.
  
  1. #avrel6u71i : add
  2. #48l2m3fs6i : builtins.mergeio
=======
    `fork #oqt1jsjk91 .old`   to make an old namespace
                              accessible again,
                              
    `reset-root #oqt1jsjk91`  to reset the root namespace and
                              its history to that of the
                              specified namespace.
  
  1. #hmq8ode0gs : add
  2. #oqt1jsjk91 : builtins.mergeio
>>>>>>> 3b15a053
  3. #sjg2v58vn2 : (initial reflogged namespace)

.> reset-root 2

  Done.

```
Resetting the namespace after each example ensures they don't interact at all, which is probably what you want.

The `load` command which does parsing and typechecking of the `edit`'d definitions needs to be in a separate stanza from the `edit` command.

```ucm
.> load scratch.u

  I found and typechecked these definitions in scratch.u. If you
  do an `add` or `update`, here's how your codebase would
  change:
  
    ⍟ These new definitions are ok to `add`:
    
      x : Nat

```
## How to use this transcript: checking round-trip for definitions from a file

Examples can also be loaded from `.u` files:

```ucm
.> load unison-src/transcripts-round-trip/ex2.u

  I found and typechecked these definitions in
  unison-src/transcripts-round-trip/ex2.u. If you do an `add` or
  `update`, here's how your codebase would change:
  
    ⍟ These new definitions are ok to `add`:
    
      b : Nat

.> add

  ⍟ I've added these definitions:
  
    b : Nat

```
When loading definitions from a file, an empty stanza like this will ensure that this empty file is where the definitions being `edit`'d will get dumped.

```unison
-- empty scratch file, `edit` will target this
```

Without the above stanza, the `edit` will send the definition to the most recently loaded file, which would be `ex2.u`, making the transcript not idempotent.

```ucm
.> edit b

  ☝️
  
  I added these definitions to the top of
  /Users/runar/work/unison/scratch.u
  
    b : Nat
    b = 92384
  
  You can edit them there, then do `update` to replace the
  definitions currently in this namespace.

.> reflog

  Here is a log of the root namespace hashes, starting with the
  most recent, along with the command that got us there. Try:
  
    `fork 2 .old`             
<<<<<<< HEAD
    `fork #48l2m3fs6i .old`   to make an old namespace
                              accessible again,
                              
    `reset-root #48l2m3fs6i`  to reset the root namespace and
                              its history to that of the
                              specified namespace.
  
  1. #r40l3ujv5a : add
  2. #48l2m3fs6i : reset-root #48l2m3fs6i
  3. #avrel6u71i : add
  4. #48l2m3fs6i : builtins.mergeio
=======
    `fork #oqt1jsjk91 .old`   to make an old namespace
                              accessible again,
                              
    `reset-root #oqt1jsjk91`  to reset the root namespace and
                              its history to that of the
                              specified namespace.
  
  1. #e5ctdurcur : add
  2. #oqt1jsjk91 : reset-root #oqt1jsjk91
  3. #hmq8ode0gs : add
  4. #oqt1jsjk91 : builtins.mergeio
>>>>>>> 3b15a053
  5. #sjg2v58vn2 : (initial reflogged namespace)

.> reset-root 2

  Done.

```
```ucm
.> load scratch.u

  I found and typechecked these definitions in scratch.u. If you
  do an `add` or `update`, here's how your codebase would
  change:
  
    ⍟ These new definitions are ok to `add`:
    
      b : Nat

```
No reason you can't load a bunch of definitions from a single `.u` file in one go, the only thing that's annoying is you'll have to `find` and then `edit 1-11` in the transcript to load all the definitions into the file.

## Destructuring binds

Regression test for https://github.com/unisonweb/unison/issues/2337

```unison
unique type Blah = Blah Boolean Boolean

f : Blah -> Boolean
f x = let
  (Blah.Blah a b) = x
  a
```

```ucm
.> add

  ⍟ I've added these definitions:
  
    unique type Blah
    f : Blah -> Boolean

.> edit Blah f

  ☝️
  
  I added these definitions to the top of
  /Users/runar/work/unison/scratch.u
  
    unique type Blah
      = Blah Boolean Boolean
    
    f : Blah -> Boolean
    f = cases Blah a b -> a
  
  You can edit them there, then do `update` to replace the
  definitions currently in this namespace.

.> reflog

  Here is a log of the root namespace hashes, starting with the
  most recent, along with the command that got us there. Try:
  
    `fork 2 .old`             
<<<<<<< HEAD
    `fork #48l2m3fs6i .old`   to make an old namespace
                              accessible again,
                              
    `reset-root #48l2m3fs6i`  to reset the root namespace and
                              its history to that of the
                              specified namespace.
  
  1. #l3jc55vk27 : add
  2. #48l2m3fs6i : reset-root #48l2m3fs6i
  3. #r40l3ujv5a : add
  4. #48l2m3fs6i : reset-root #48l2m3fs6i
  5. #avrel6u71i : add
  6. #48l2m3fs6i : builtins.mergeio
=======
    `fork #oqt1jsjk91 .old`   to make an old namespace
                              accessible again,
                              
    `reset-root #oqt1jsjk91`  to reset the root namespace and
                              its history to that of the
                              specified namespace.
  
  1. #ql7sn0ps1v : add
  2. #oqt1jsjk91 : reset-root #oqt1jsjk91
  3. #e5ctdurcur : add
  4. #oqt1jsjk91 : reset-root #oqt1jsjk91
  5. #hmq8ode0gs : add
  6. #oqt1jsjk91 : builtins.mergeio
>>>>>>> 3b15a053
  7. #sjg2v58vn2 : (initial reflogged namespace)

.> reset-root 2

  Done.

```
```ucm
.> load scratch.u

  I found and typechecked these definitions in scratch.u. If you
  do an `add` or `update`, here's how your codebase would
  change:
  
    ⍟ These new definitions are ok to `add`:
    
      unique type Blah
      f : Blah -> Boolean

```
## Parens around infix patterns

Regression test for https://github.com/unisonweb/unison/issues/2224

```unison
f : [a] -> a
f xs = match xs with
  x +: (x' +: rest) -> x

g : [a] -> a
g xs = match xs with
  (rest :+ x') :+ x -> x

h : [[a]] -> a
h xs = match xs with
  (rest :+ (rest' :+ x)) -> x
```

```ucm
.> add

  ⍟ I've added these definitions:
  
    f : [a] -> a
    g : [a] -> a
    h : [[a]] -> a

.> edit f g

  ☝️
  
  I added these definitions to the top of
  /Users/runar/work/unison/scratch.u
  
    f : [a] -> a
    f = cases x +: (x' +: rest) -> x
    
    g : [a] -> a
    g = cases rest :+ x' :+ x -> x
  
  You can edit them there, then do `update` to replace the
  definitions currently in this namespace.

.> reflog

  Here is a log of the root namespace hashes, starting with the
  most recent, along with the command that got us there. Try:
  
    `fork 2 .old`             
<<<<<<< HEAD
    `fork #48l2m3fs6i .old`   to make an old namespace
                              accessible again,
                              
    `reset-root #48l2m3fs6i`  to reset the root namespace and
                              its history to that of the
                              specified namespace.
  
  1. #so544doi3s : add
  2. #48l2m3fs6i : reset-root #48l2m3fs6i
  3. #l3jc55vk27 : add
  4. #48l2m3fs6i : reset-root #48l2m3fs6i
  5. #r40l3ujv5a : add
  6. #48l2m3fs6i : reset-root #48l2m3fs6i
  7. #avrel6u71i : add
  8. #48l2m3fs6i : builtins.mergeio
=======
    `fork #oqt1jsjk91 .old`   to make an old namespace
                              accessible again,
                              
    `reset-root #oqt1jsjk91`  to reset the root namespace and
                              its history to that of the
                              specified namespace.
  
  1. #q6qaupqk4a : add
  2. #oqt1jsjk91 : reset-root #oqt1jsjk91
  3. #ql7sn0ps1v : add
  4. #oqt1jsjk91 : reset-root #oqt1jsjk91
  5. #e5ctdurcur : add
  6. #oqt1jsjk91 : reset-root #oqt1jsjk91
  7. #hmq8ode0gs : add
  8. #oqt1jsjk91 : builtins.mergeio
>>>>>>> 3b15a053
  9. #sjg2v58vn2 : (initial reflogged namespace)

.> reset-root 2

  Done.

```
```ucm
.> load scratch.u

  I found and typechecked these definitions in scratch.u. If you
  do an `add` or `update`, here's how your codebase would
  change:
  
    ⍟ These new definitions are ok to `add`:
    
      f : [a] -> a
      g : [a] -> a

```
## Type application inserts necessary parens

Regression test for https://github.com/unisonweb/unison/issues/2392

```unison
unique ability Zonk where zonk : Nat
unique type Foo x y =

foo : Nat -> Foo ('{Zonk} a) ('{Zonk} b) -> Nat
foo n _ = n
```

```ucm
.> add

  ⍟ I've added these definitions:
  
    unique type Foo x y
    unique ability Zonk
    foo : Nat -> Foo ('{Zonk} a) ('{Zonk} b) -> Nat

.> edit foo Zonk Foo

  ☝️
  
  I added these definitions to the top of
  /Users/runar/work/unison/scratch.u
  
    unique type Foo x y
      = 
    
    unique ability Zonk where zonk : {Zonk} Nat
    
    foo : Nat -> Foo ('{Zonk} a) ('{Zonk} b) -> Nat
    foo n _ = n
  
  You can edit them there, then do `update` to replace the
  definitions currently in this namespace.

.> reflog

  Here is a log of the root namespace hashes, starting with the
  most recent, along with the command that got us there. Try:
  
    `fork 2 .old`             
<<<<<<< HEAD
    `fork #48l2m3fs6i .old`   to make an old namespace
                              accessible again,
                              
    `reset-root #48l2m3fs6i`  to reset the root namespace and
                              its history to that of the
                              specified namespace.
  
  1.  #56ats9sjst : add
  2.  #48l2m3fs6i : reset-root #48l2m3fs6i
  3.  #so544doi3s : add
  4.  #48l2m3fs6i : reset-root #48l2m3fs6i
  5.  #l3jc55vk27 : add
  6.  #48l2m3fs6i : reset-root #48l2m3fs6i
  7.  #r40l3ujv5a : add
  8.  #48l2m3fs6i : reset-root #48l2m3fs6i
  9.  #avrel6u71i : add
  10. #48l2m3fs6i : builtins.mergeio
=======
    `fork #oqt1jsjk91 .old`   to make an old namespace
                              accessible again,
                              
    `reset-root #oqt1jsjk91`  to reset the root namespace and
                              its history to that of the
                              specified namespace.
  
  1.  #75hol9q7nl : add
  2.  #oqt1jsjk91 : reset-root #oqt1jsjk91
  3.  #q6qaupqk4a : add
  4.  #oqt1jsjk91 : reset-root #oqt1jsjk91
  5.  #ql7sn0ps1v : add
  6.  #oqt1jsjk91 : reset-root #oqt1jsjk91
  7.  #e5ctdurcur : add
  8.  #oqt1jsjk91 : reset-root #oqt1jsjk91
  9.  #hmq8ode0gs : add
  10. #oqt1jsjk91 : builtins.mergeio
>>>>>>> 3b15a053
  11. #sjg2v58vn2 : (initial reflogged namespace)

.> reset-root 2

  Done.

```
```ucm
.> load scratch.u

  I found and typechecked these definitions in scratch.u. If you
  do an `add` or `update`, here's how your codebase would
  change:
  
    ⍟ These new definitions are ok to `add`:
    
      unique type Foo x y
      unique ability Zonk
      foo : Nat -> Foo ('{Zonk} a) ('{Zonk} b) -> Nat

```
## Long lines with repeated operators

Regression test for https://github.com/unisonweb/unison/issues/1035

```unison
foo : Text
foo =
  "aaaaaaaaaaaaaaaaaaaaaa" ++ "bbbbbbbbbbbbbbbbbbbbbb" ++ "cccccccccccccccccccccc" ++ "dddddddddddddddddddddd"
```

```ucm
.> add

  ⍟ I've added these definitions:
  
    foo : Text

.> edit foo

  ☝️
  
  I added these definitions to the top of
  /Users/runar/work/unison/scratch.u
  
    foo : Text
    foo =
      use Text ++
      "aaaaaaaaaaaaaaaaaaaaaa"
        ++ "bbbbbbbbbbbbbbbbbbbbbb"
        ++ "cccccccccccccccccccccc"
        ++ "dddddddddddddddddddddd"
  
  You can edit them there, then do `update` to replace the
  definitions currently in this namespace.

.> reflog

  Here is a log of the root namespace hashes, starting with the
  most recent, along with the command that got us there. Try:
  
    `fork 2 .old`             
<<<<<<< HEAD
    `fork #48l2m3fs6i .old`   to make an old namespace
                              accessible again,
                              
    `reset-root #48l2m3fs6i`  to reset the root namespace and
                              its history to that of the
                              specified namespace.
  
  1.  #e9437j0e9k : add
  2.  #48l2m3fs6i : reset-root #48l2m3fs6i
  3.  #56ats9sjst : add
  4.  #48l2m3fs6i : reset-root #48l2m3fs6i
  5.  #so544doi3s : add
  6.  #48l2m3fs6i : reset-root #48l2m3fs6i
  7.  #l3jc55vk27 : add
  8.  #48l2m3fs6i : reset-root #48l2m3fs6i
  9.  #r40l3ujv5a : add
  10. #48l2m3fs6i : reset-root #48l2m3fs6i
  11. #avrel6u71i : add
  12. #48l2m3fs6i : builtins.mergeio
=======
    `fork #oqt1jsjk91 .old`   to make an old namespace
                              accessible again,
                              
    `reset-root #oqt1jsjk91`  to reset the root namespace and
                              its history to that of the
                              specified namespace.
  
  1.  #j2jte1lhh2 : add
  2.  #oqt1jsjk91 : reset-root #oqt1jsjk91
  3.  #75hol9q7nl : add
  4.  #oqt1jsjk91 : reset-root #oqt1jsjk91
  5.  #q6qaupqk4a : add
  6.  #oqt1jsjk91 : reset-root #oqt1jsjk91
  7.  #ql7sn0ps1v : add
  8.  #oqt1jsjk91 : reset-root #oqt1jsjk91
  9.  #e5ctdurcur : add
  10. #oqt1jsjk91 : reset-root #oqt1jsjk91
  11. #hmq8ode0gs : add
  12. #oqt1jsjk91 : builtins.mergeio
>>>>>>> 3b15a053
  13. #sjg2v58vn2 : (initial reflogged namespace)

.> reset-root 2

  Done.

```
```ucm
.> load scratch.u

  I found and typechecked these definitions in scratch.u. If you
  do an `add` or `update`, here's how your codebase would
  change:
  
    ⍟ These new definitions are ok to `add`:
    
      foo : Text

```
## Emphasis in docs inserts the right number of underscores

Regression test for https://github.com/unisonweb/unison/issues/2408

```unison
myDoc = {{ **my text** __my text__ **MY_TEXT** ___MY__TEXT___ ~~MY~TEXT~~ **MY*TEXT** }}
```

```ucm
.> add

  ⍟ I've added these definitions:
  
    myDoc : Doc2

.> edit myDoc

  ☝️
  
  I added these definitions to the top of
  /Users/runar/work/unison/scratch.u
  
    myDoc : Doc2
    myDoc =
      {{
      **my text** __my text__ **MY_TEXT** ___MY__TEXT___
      ~~MY~TEXT~~ **MY*TEXT**
      }}
  
  You can edit them there, then do `update` to replace the
  definitions currently in this namespace.

.> undo

  Here are the changes I undid
  
  Added definitions:
  
    1. myDoc : Doc2

```
```ucm
.> load scratch.u

  I found and typechecked these definitions in scratch.u. If you
  do an `add` or `update`, here's how your codebase would
  change:
  
    ⍟ These new definitions are ok to `add`:
    
      myDoc : Doc2

```
## Parenthesized let-block with operator

Regression test for https://github.com/unisonweb/unison/issues/1778

```unison
structural ability base.Abort where
  abort : a

(|>) : a -> (a ->{e} b) -> {e} b
a |> f = f a

handler : a -> Request {Abort} a -> a
handler default = cases
  { a }        -> a
  {abort -> _} -> default

Abort.toOptional : '{g, Abort} a -> '{g} Optional a
Abort.toOptional thunk = '(toOptional! thunk)

Abort.toOptional! : '{g, Abort} a ->{g} (Optional a)
Abort.toOptional! thunk = toDefault! None '(Some !thunk)

Abort.toDefault! : a -> '{g, Abort} a ->{g} a
Abort.toDefault! default thunk =
  h x = Abort.toDefault! (handler default x) thunk
  handle (thunk ()) with h

x = '(let
  abort
  0) |> Abort.toOptional
```

```ucm
.> add

  ⍟ I've added these definitions:
  
    structural ability base.Abort
    Abort.toDefault!  : a -> '{g, Abort} a ->{g} a
    Abort.toOptional  : '{g, Abort} a -> '{g} Optional a
    Abort.toOptional! : '{g, Abort} a ->{g} Optional a
    handler           : a -> Request {Abort} a -> a
    x                 : 'Optional Nat
    |>                : a -> (a ->{e} b) ->{e} b

.> edit x base.Abort |> handler Abort.toOptional Abort.toOptional! Abort.toDefault!

  ☝️
  
  I added these definitions to the top of
  /Users/runar/work/unison/scratch.u
  
    structural ability base.Abort where abort : {base.Abort} a
    
    Abort.toDefault! : a -> '{g, Abort} a ->{g} a
    Abort.toDefault! default thunk =
      h x = Abort.toDefault! (handler default x) thunk
      handle !thunk with h
    
    Abort.toOptional : '{g, Abort} a -> '{g} Optional a
    Abort.toOptional thunk = '(toOptional! thunk)
    
    Abort.toOptional! : '{g, Abort} a ->{g} Optional a
    Abort.toOptional! thunk = toDefault! None '(Some !thunk)
    
    handler : a -> Request {Abort} a -> a
    handler default = cases
      { a }        -> a
      {abort -> _} -> default
    
    x : 'Optional Nat
    x =
      ('let
        abort
        0) |> toOptional
    
    (|>) : a -> (a ->{e} b) ->{e} b
    a |> f = f a
  
  You can edit them there, then do `update` to replace the
  definitions currently in this namespace.

.> undo

  Here are the changes I undid
  
  Added definitions:
  
    1. structural ability base.Abort
    2. base.Abort.abort  : {#oup50kgmqv} a
    3. handler           : a -> Request {#oup50kgmqv} a -> a
    4. Abort.toDefault!  : a -> '{g, #oup50kgmqv} a ->{g} a
    5. Abort.toOptional  : '{g, #oup50kgmqv} a
                         -> '{g} Optional a
    6. Abort.toOptional! : '{g, #oup50kgmqv} a ->{g} Optional a
    7. x                 : 'Optional Nat
    8. |>                : a -> (a ->{e} b) ->{e} b

```
```ucm
.> load scratch.u

  I found and typechecked these definitions in scratch.u. If you
  do an `add` or `update`, here's how your codebase would
  change:
  
    ⍟ These new definitions are ok to `add`:
    
      structural ability base.Abort
      Abort.toDefault!  : a -> '{g, Abort} a ->{g} a
      Abort.toOptional  : '{g, Abort} a -> '{g} Optional a
      Abort.toOptional! : '{g, Abort} a ->{g} Optional a
      handler           : a -> Request {Abort} a -> a
      x                 : 'Optional Nat
      |>                : a -> (a ->{e} b) ->{e} b

```
## Line breaks before 'let

Regression test for https://github.com/unisonweb/unison/issues/1536

```unison
r = 'let
 y = 0
 y
```

```ucm
.> add

  ⍟ I've added these definitions:
  
    r : 'Nat

.> edit r

  ☝️
  
  I added these definitions to the top of
  /Users/runar/work/unison/scratch.u
  
    r : 'Nat
    r = 'let
      y = 0
      y
  
  You can edit them there, then do `update` to replace the
  definitions currently in this namespace.

.> undo

  Here are the changes I undid
  
  Added definitions:
  
    1. r : 'Nat

```
```ucm
.> load scratch.u

  I found and typechecked these definitions in scratch.u. If you
  do an `add` or `update`, here's how your codebase would
  change:
  
    ⍟ These new definitions are ok to `add`:
    
      r : 'Nat

```
## Raw codeblocks add indentation

Regression test for https://github.com/unisonweb/unison/issues/2271

```ucm
.> load unison-src/transcripts-round-trip/docTest2.u

  I found and typechecked these definitions in
  unison-src/transcripts-round-trip/docTest2.u. If you do an
  `add` or `update`, here's how your codebase would change:
  
    ⍟ These new definitions are ok to `add`:
    
      docTest2 : Doc2

.> add

  ⍟ I've added these definitions:
  
    docTest2 : Doc2

```
```unison
x = 2
```

```ucm
.> edit docTest2

  ☝️
  
  I added these definitions to the top of
  /Users/runar/work/unison/scratch.u
  
    docTest2 : Doc2
    docTest2 =
      {{ # Full doc body indented
      
        ``` raw
        myVal1 = 42 
        myVal2 = 43
        myVal4 = 44
        ```
        
        ``` raw
        indented1= "hi"
        indented2="this is two indents"
        ```
        
        I am two spaces over }}
  
  You can edit them there, then do `update` to replace the
  definitions currently in this namespace.

```
```ucm
.> load scratch.u

  I found and typechecked the definitions in scratch.u. This
  file has been previously added to the codebase.

.> add

  ⊡ Ignored previously added definitions: docTest2

```
<<<<<<< HEAD
## Unison Cloud roundtrip issues

Regression tests for  https://github.com/unisonweb/unison/issues/2650

```unison
broken =
    addNumbers: 'Nat
    addNumbers = 'let
      use Nat +
      y = 12
      13 + y
    !addNumbers    
=======
## Guard patterns on long lines

```unison
structural type SomethingUnusuallyLong = SomethingUnusuallyLong Text Text Text

foo = let
  go x = 
    'match (a -> a) x with
      SomethingUnusuallyLong lijaefliejalfijelfj aefilaeifhlei liaehjffeafijij |
        lijaefliejalfijelfj == aefilaeifhlei -> 0
      SomethingUnusuallyLong lijaefliejalfijelfj aefilaeifhlei liaehjffeafijij |
        lijaefliejalfijelfj == liaehjffeafijij -> 1
  go (SomethingUnusuallyLong "one" "two" "three")
>>>>>>> 3b15a053
```

```ucm
.> add

  ⍟ I've added these definitions:
  
<<<<<<< HEAD
    broken : Nat

.> edit broken
=======
    structural type SomethingUnusuallyLong
    foo : 'Nat

.> edit SomethingUnusuallyLong foo 
>>>>>>> 3b15a053

  ☝️
  
  I added these definitions to the top of
  /Users/runar/work/unison/scratch.u
  
<<<<<<< HEAD
    broken : Nat
    broken =
      addNumbers : 'Nat
      addNumbers = 'let
        use Nat +
        y = 12
        13 + y
      !addNumbers
  
  You can edit them there, then do `update` to replace the
  definitions currently in this namespace.

.> undo

  Here are the changes I undid
  
  Added definitions:
  
    1. broken : Nat

```
```ucm
.> load scratch.u

  I found and typechecked these definitions in scratch.u. If you
  do an `add` or `update`, here's how your codebase would
  change:
  
    ⍟ These new definitions are ok to `add`:
    
      broken : Nat

```
```unison
tvarmodify tvar fun = ()

broken tvar = 
  '(tvarmodify tvar (cases
     Some _ -> "oh boy isn't this a very very very very very very very long string?"
     None -> ""))
```

```ucm
.> add

  ⍟ I've added these definitions:
  
    broken     : tvar -> () -> ()
    tvarmodify : tvar -> fun -> ()

.> edit tvarmodify broken

  ☝️
  
  I added these definitions to the top of
  /Users/runar/work/unison/scratch.u
  
    broken : tvar -> () -> ()
    broken tvar =
      '(tvarmodify
          tvar
          (cases
            Some _ ->
              "oh boy isn't this a very very very very very very very long string?"
            None   -> ""))
    
    tvarmodify : tvar -> fun -> ()
    tvarmodify tvar fun = ()
=======
    structural type SomethingUnusuallyLong
      = SomethingUnusuallyLong Text Text Text
    
    foo : 'Nat
    foo =
      go x =
        'match (a -> a) x with
          SomethingUnusuallyLong
            lijaefliejalfijelfj aefilaeifhlei liaehjffeafijij 
            | lijaefliejalfijelfj == aefilaeifhlei -> 0
            | lijaefliejalfijelfj == liaehjffeafijij -> 1
      go (SomethingUnusuallyLong "one" "two" "three")
>>>>>>> 3b15a053
  
  You can edit them there, then do `update` to replace the
  definitions currently in this namespace.

.> undo

  Here are the changes I undid
  
  Added definitions:
  
<<<<<<< HEAD
    1. broken     : tvar -> () -> ()
    2. tvarmodify : tvar -> fun -> ()
=======
    1. structural type SomethingUnusuallyLong
    2. SomethingUnusuallyLong.SomethingUnusuallyLong : Text
                                                     -> Text
                                                     -> Text
                                                     -> #l6si6n2hsl
    3. foo                                           : 'Nat
>>>>>>> 3b15a053

```
```ucm
.> load scratch.u

  I found and typechecked these definitions in scratch.u. If you
  do an `add` or `update`, here's how your codebase would
  change:
  
    ⍟ These new definitions are ok to `add`:
    
<<<<<<< HEAD
      broken     : tvar -> '()
      tvarmodify : tvar -> fun -> ()

```
```unison
broken = cases 
  Some loooooooooooooooooooooooooooooooooooooooooooooooooooooooong | loooooooooooooooooooooooooooooooooooooooooooooooooooooooong == 1 -> ()
```

```ucm
=======
      structural type SomethingUnusuallyLong
      foo : 'Nat

>>>>>>> 3b15a053
.> add

  ⍟ I've added these definitions:
  
<<<<<<< HEAD
    broken : Optional Nat -> ()

.> edit broken

  ☝️
  
  I added these definitions to the top of
  /Users/runar/work/unison/scratch.u
  
    broken : Optional Nat -> ()
    broken = cases
      Some
        loooooooooooooooooooooooooooooooooooooooooooooooooooooooong |
        loooooooooooooooooooooooooooooooooooooooooooooooooooooooong
          == 1 ->
        ()
  
  You can edit them there, then do `update` to replace the
  definitions currently in this namespace.

.> undo

  Here are the changes I undid
  
  Added definitions:
  
    1. broken : Optional Nat -> ()

```
```ucm
.> load scratch.u

  I found and typechecked these definitions in scratch.u. If you
  do an `add` or `update`, here's how your codebase would
  change:
  
    ⍟ These new definitions are ok to `add`:
    
      broken : Optional Nat -> ()
=======
    structural type SomethingUnusuallyLong
    foo : 'Nat
>>>>>>> 3b15a053

```<|MERGE_RESOLUTION|>--- conflicted
+++ resolved
@@ -34,27 +34,15 @@
   most recent, along with the command that got us there. Try:
   
     `fork 2 .old`             
-<<<<<<< HEAD
-    `fork #48l2m3fs6i .old`   to make an old namespace
+    `fork #ehfimtkqge .old`   to make an old namespace
                               accessible again,
                               
-    `reset-root #48l2m3fs6i`  to reset the root namespace and
+    `reset-root #ehfimtkqge`  to reset the root namespace and
                               its history to that of the
                               specified namespace.
   
-  1. #avrel6u71i : add
-  2. #48l2m3fs6i : builtins.mergeio
-=======
-    `fork #oqt1jsjk91 .old`   to make an old namespace
-                              accessible again,
-                              
-    `reset-root #oqt1jsjk91`  to reset the root namespace and
-                              its history to that of the
-                              specified namespace.
-  
-  1. #hmq8ode0gs : add
-  2. #oqt1jsjk91 : builtins.mergeio
->>>>>>> 3b15a053
+  1. #edkeq4dlqo : add
+  2. #ehfimtkqge : builtins.mergeio
   3. #sjg2v58vn2 : (initial reflogged namespace)
 
 .> reset-root 2
@@ -128,31 +116,17 @@
   most recent, along with the command that got us there. Try:
   
     `fork 2 .old`             
-<<<<<<< HEAD
-    `fork #48l2m3fs6i .old`   to make an old namespace
+    `fork #ehfimtkqge .old`   to make an old namespace
                               accessible again,
                               
-    `reset-root #48l2m3fs6i`  to reset the root namespace and
+    `reset-root #ehfimtkqge`  to reset the root namespace and
                               its history to that of the
                               specified namespace.
   
-  1. #r40l3ujv5a : add
-  2. #48l2m3fs6i : reset-root #48l2m3fs6i
-  3. #avrel6u71i : add
-  4. #48l2m3fs6i : builtins.mergeio
-=======
-    `fork #oqt1jsjk91 .old`   to make an old namespace
-                              accessible again,
-                              
-    `reset-root #oqt1jsjk91`  to reset the root namespace and
-                              its history to that of the
-                              specified namespace.
-  
-  1. #e5ctdurcur : add
-  2. #oqt1jsjk91 : reset-root #oqt1jsjk91
-  3. #hmq8ode0gs : add
-  4. #oqt1jsjk91 : builtins.mergeio
->>>>>>> 3b15a053
+  1. #dne7ugdlmg : add
+  2. #ehfimtkqge : reset-root #ehfimtkqge
+  3. #edkeq4dlqo : add
+  4. #ehfimtkqge : builtins.mergeio
   5. #sjg2v58vn2 : (initial reflogged namespace)
 
 .> reset-root 2
@@ -217,35 +191,19 @@
   most recent, along with the command that got us there. Try:
   
     `fork 2 .old`             
-<<<<<<< HEAD
-    `fork #48l2m3fs6i .old`   to make an old namespace
+    `fork #ehfimtkqge .old`   to make an old namespace
                               accessible again,
                               
-    `reset-root #48l2m3fs6i`  to reset the root namespace and
+    `reset-root #ehfimtkqge`  to reset the root namespace and
                               its history to that of the
                               specified namespace.
   
-  1. #l3jc55vk27 : add
-  2. #48l2m3fs6i : reset-root #48l2m3fs6i
-  3. #r40l3ujv5a : add
-  4. #48l2m3fs6i : reset-root #48l2m3fs6i
-  5. #avrel6u71i : add
-  6. #48l2m3fs6i : builtins.mergeio
-=======
-    `fork #oqt1jsjk91 .old`   to make an old namespace
-                              accessible again,
-                              
-    `reset-root #oqt1jsjk91`  to reset the root namespace and
-                              its history to that of the
-                              specified namespace.
-  
-  1. #ql7sn0ps1v : add
-  2. #oqt1jsjk91 : reset-root #oqt1jsjk91
-  3. #e5ctdurcur : add
-  4. #oqt1jsjk91 : reset-root #oqt1jsjk91
-  5. #hmq8ode0gs : add
-  6. #oqt1jsjk91 : builtins.mergeio
->>>>>>> 3b15a053
+  1. #ps96u84es8 : add
+  2. #ehfimtkqge : reset-root #ehfimtkqge
+  3. #dne7ugdlmg : add
+  4. #ehfimtkqge : reset-root #ehfimtkqge
+  5. #edkeq4dlqo : add
+  6. #ehfimtkqge : builtins.mergeio
   7. #sjg2v58vn2 : (initial reflogged namespace)
 
 .> reset-root 2
@@ -315,39 +273,21 @@
   most recent, along with the command that got us there. Try:
   
     `fork 2 .old`             
-<<<<<<< HEAD
-    `fork #48l2m3fs6i .old`   to make an old namespace
+    `fork #ehfimtkqge .old`   to make an old namespace
                               accessible again,
                               
-    `reset-root #48l2m3fs6i`  to reset the root namespace and
+    `reset-root #ehfimtkqge`  to reset the root namespace and
                               its history to that of the
                               specified namespace.
   
-  1. #so544doi3s : add
-  2. #48l2m3fs6i : reset-root #48l2m3fs6i
-  3. #l3jc55vk27 : add
-  4. #48l2m3fs6i : reset-root #48l2m3fs6i
-  5. #r40l3ujv5a : add
-  6. #48l2m3fs6i : reset-root #48l2m3fs6i
-  7. #avrel6u71i : add
-  8. #48l2m3fs6i : builtins.mergeio
-=======
-    `fork #oqt1jsjk91 .old`   to make an old namespace
-                              accessible again,
-                              
-    `reset-root #oqt1jsjk91`  to reset the root namespace and
-                              its history to that of the
-                              specified namespace.
-  
-  1. #q6qaupqk4a : add
-  2. #oqt1jsjk91 : reset-root #oqt1jsjk91
-  3. #ql7sn0ps1v : add
-  4. #oqt1jsjk91 : reset-root #oqt1jsjk91
-  5. #e5ctdurcur : add
-  6. #oqt1jsjk91 : reset-root #oqt1jsjk91
-  7. #hmq8ode0gs : add
-  8. #oqt1jsjk91 : builtins.mergeio
->>>>>>> 3b15a053
+  1. #13i3s2120q : add
+  2. #ehfimtkqge : reset-root #ehfimtkqge
+  3. #ps96u84es8 : add
+  4. #ehfimtkqge : reset-root #ehfimtkqge
+  5. #dne7ugdlmg : add
+  6. #ehfimtkqge : reset-root #ehfimtkqge
+  7. #edkeq4dlqo : add
+  8. #ehfimtkqge : builtins.mergeio
   9. #sjg2v58vn2 : (initial reflogged namespace)
 
 .> reset-root 2
@@ -413,43 +353,23 @@
   most recent, along with the command that got us there. Try:
   
     `fork 2 .old`             
-<<<<<<< HEAD
-    `fork #48l2m3fs6i .old`   to make an old namespace
+    `fork #ehfimtkqge .old`   to make an old namespace
                               accessible again,
                               
-    `reset-root #48l2m3fs6i`  to reset the root namespace and
+    `reset-root #ehfimtkqge`  to reset the root namespace and
                               its history to that of the
                               specified namespace.
   
-  1.  #56ats9sjst : add
-  2.  #48l2m3fs6i : reset-root #48l2m3fs6i
-  3.  #so544doi3s : add
-  4.  #48l2m3fs6i : reset-root #48l2m3fs6i
-  5.  #l3jc55vk27 : add
-  6.  #48l2m3fs6i : reset-root #48l2m3fs6i
-  7.  #r40l3ujv5a : add
-  8.  #48l2m3fs6i : reset-root #48l2m3fs6i
-  9.  #avrel6u71i : add
-  10. #48l2m3fs6i : builtins.mergeio
-=======
-    `fork #oqt1jsjk91 .old`   to make an old namespace
-                              accessible again,
-                              
-    `reset-root #oqt1jsjk91`  to reset the root namespace and
-                              its history to that of the
-                              specified namespace.
-  
-  1.  #75hol9q7nl : add
-  2.  #oqt1jsjk91 : reset-root #oqt1jsjk91
-  3.  #q6qaupqk4a : add
-  4.  #oqt1jsjk91 : reset-root #oqt1jsjk91
-  5.  #ql7sn0ps1v : add
-  6.  #oqt1jsjk91 : reset-root #oqt1jsjk91
-  7.  #e5ctdurcur : add
-  8.  #oqt1jsjk91 : reset-root #oqt1jsjk91
-  9.  #hmq8ode0gs : add
-  10. #oqt1jsjk91 : builtins.mergeio
->>>>>>> 3b15a053
+  1.  #29at46a9as : add
+  2.  #ehfimtkqge : reset-root #ehfimtkqge
+  3.  #13i3s2120q : add
+  4.  #ehfimtkqge : reset-root #ehfimtkqge
+  5.  #ps96u84es8 : add
+  6.  #ehfimtkqge : reset-root #ehfimtkqge
+  7.  #dne7ugdlmg : add
+  8.  #ehfimtkqge : reset-root #ehfimtkqge
+  9.  #edkeq4dlqo : add
+  10. #ehfimtkqge : builtins.mergeio
   11. #sjg2v58vn2 : (initial reflogged namespace)
 
 .> reset-root 2
@@ -512,47 +432,25 @@
   most recent, along with the command that got us there. Try:
   
     `fork 2 .old`             
-<<<<<<< HEAD
-    `fork #48l2m3fs6i .old`   to make an old namespace
+    `fork #ehfimtkqge .old`   to make an old namespace
                               accessible again,
                               
-    `reset-root #48l2m3fs6i`  to reset the root namespace and
+    `reset-root #ehfimtkqge`  to reset the root namespace and
                               its history to that of the
                               specified namespace.
   
-  1.  #e9437j0e9k : add
-  2.  #48l2m3fs6i : reset-root #48l2m3fs6i
-  3.  #56ats9sjst : add
-  4.  #48l2m3fs6i : reset-root #48l2m3fs6i
-  5.  #so544doi3s : add
-  6.  #48l2m3fs6i : reset-root #48l2m3fs6i
-  7.  #l3jc55vk27 : add
-  8.  #48l2m3fs6i : reset-root #48l2m3fs6i
-  9.  #r40l3ujv5a : add
-  10. #48l2m3fs6i : reset-root #48l2m3fs6i
-  11. #avrel6u71i : add
-  12. #48l2m3fs6i : builtins.mergeio
-=======
-    `fork #oqt1jsjk91 .old`   to make an old namespace
-                              accessible again,
-                              
-    `reset-root #oqt1jsjk91`  to reset the root namespace and
-                              its history to that of the
-                              specified namespace.
-  
-  1.  #j2jte1lhh2 : add
-  2.  #oqt1jsjk91 : reset-root #oqt1jsjk91
-  3.  #75hol9q7nl : add
-  4.  #oqt1jsjk91 : reset-root #oqt1jsjk91
-  5.  #q6qaupqk4a : add
-  6.  #oqt1jsjk91 : reset-root #oqt1jsjk91
-  7.  #ql7sn0ps1v : add
-  8.  #oqt1jsjk91 : reset-root #oqt1jsjk91
-  9.  #e5ctdurcur : add
-  10. #oqt1jsjk91 : reset-root #oqt1jsjk91
-  11. #hmq8ode0gs : add
-  12. #oqt1jsjk91 : builtins.mergeio
->>>>>>> 3b15a053
+  1.  #7b35f5f5ue : add
+  2.  #ehfimtkqge : reset-root #ehfimtkqge
+  3.  #29at46a9as : add
+  4.  #ehfimtkqge : reset-root #ehfimtkqge
+  5.  #13i3s2120q : add
+  6.  #ehfimtkqge : reset-root #ehfimtkqge
+  7.  #ps96u84es8 : add
+  8.  #ehfimtkqge : reset-root #ehfimtkqge
+  9.  #dne7ugdlmg : add
+  10. #ehfimtkqge : reset-root #ehfimtkqge
+  11. #edkeq4dlqo : add
+  12. #ehfimtkqge : builtins.mergeio
   13. #sjg2v58vn2 : (initial reflogged namespace)
 
 .> reset-root 2
@@ -861,7 +759,6 @@
   ⊡ Ignored previously added definitions: docTest2
 
 ```
-<<<<<<< HEAD
 ## Unison Cloud roundtrip issues
 
 Regression tests for  https://github.com/unisonweb/unison/issues/2650
@@ -874,7 +771,167 @@
       y = 12
       13 + y
     !addNumbers    
-=======
+```
+
+```ucm
+.> add
+
+  ⍟ I've added these definitions:
+  
+    broken : Nat
+
+.> edit broken
+
+  ☝️
+  
+  I added these definitions to the top of
+  /Users/runar/work/unison/scratch.u
+  
+    broken : Nat
+    broken =
+      addNumbers : 'Nat
+      addNumbers = 'let
+        use Nat +
+        y = 12
+        13 + y
+      !addNumbers
+  
+  You can edit them there, then do `update` to replace the
+  definitions currently in this namespace.
+
+.> undo
+
+  Here are the changes I undid
+  
+  Added definitions:
+  
+    1. broken : Nat
+
+```
+```ucm
+.> load scratch.u
+
+  I found and typechecked these definitions in scratch.u. If you
+  do an `add` or `update`, here's how your codebase would
+  change:
+  
+    ⍟ These new definitions are ok to `add`:
+    
+      broken : Nat
+
+```
+```unison
+tvarmodify tvar fun = ()
+
+broken tvar = 
+  '(tvarmodify tvar (cases
+     Some _ -> "oh boy isn't this a very very very very very very very long string?"
+     None -> ""))
+```
+
+```ucm
+.> add
+
+  ⍟ I've added these definitions:
+  
+    broken     : tvar -> () -> ()
+    tvarmodify : tvar -> fun -> ()
+
+.> edit tvarmodify broken
+
+  ☝️
+  
+  I added these definitions to the top of
+  /Users/runar/work/unison/scratch.u
+  
+    broken : tvar -> () -> ()
+    broken tvar =
+      '(tvarmodify
+          tvar
+          (cases
+            Some _ ->
+              "oh boy isn't this a very very very very very very very long string?"
+            None   -> ""))
+    
+    tvarmodify : tvar -> fun -> ()
+    tvarmodify tvar fun = ()
+  
+  You can edit them there, then do `update` to replace the
+  definitions currently in this namespace.
+
+.> undo
+
+  Here are the changes I undid
+  
+  Added definitions:
+  
+    1. broken     : tvar -> () -> ()
+    2. tvarmodify : tvar -> fun -> ()
+
+```
+```ucm
+.> load scratch.u
+
+  I found and typechecked these definitions in scratch.u. If you
+  do an `add` or `update`, here's how your codebase would
+  change:
+  
+    ⍟ These new definitions are ok to `add`:
+    
+      broken     : tvar -> '()
+      tvarmodify : tvar -> fun -> ()
+
+```
+```unison
+broken = cases 
+  Some loooooooooooooooooooooooooooooooooooooooooooooooooooooooong | loooooooooooooooooooooooooooooooooooooooooooooooooooooooong == 1 -> ()
+```
+
+```ucm
+.> add
+
+  ⍟ I've added these definitions:
+  
+    broken : Optional Nat -> ()
+
+.> edit broken
+
+  ☝️
+  
+  I added these definitions to the top of
+  /Users/runar/work/unison/scratch.u
+  
+    broken : Optional Nat -> ()
+    broken = cases
+      Some
+        loooooooooooooooooooooooooooooooooooooooooooooooooooooooong | loooooooooooooooooooooooooooooooooooooooooooooooooooooooong
+        == 1 ->
+        ()
+  
+  You can edit them there, then do `update` to replace the
+  definitions currently in this namespace.
+
+.> undo
+
+  Here are the changes I undid
+  
+  Added definitions:
+  
+    1. broken : Optional Nat -> ()
+
+```
+```ucm
+.> load scratch.u
+
+  I found and typechecked these definitions in scratch.u. If you
+  do an `add` or `update`, here's how your codebase would
+  change:
+  
+    ⍟ These new definitions are ok to `add`:
+    
+      broken : Optional Nat -> ()
+
+```
 ## Guard patterns on long lines
 
 ```unison
@@ -888,100 +945,23 @@
       SomethingUnusuallyLong lijaefliejalfijelfj aefilaeifhlei liaehjffeafijij |
         lijaefliejalfijelfj == liaehjffeafijij -> 1
   go (SomethingUnusuallyLong "one" "two" "three")
->>>>>>> 3b15a053
-```
-
-```ucm
-.> add
-
-  ⍟ I've added these definitions:
-  
-<<<<<<< HEAD
-    broken : Nat
-
-.> edit broken
-=======
+```
+
+```ucm
+.> add
+
+  ⍟ I've added these definitions:
+  
     structural type SomethingUnusuallyLong
     foo : 'Nat
 
 .> edit SomethingUnusuallyLong foo 
->>>>>>> 3b15a053
-
-  ☝️
-  
-  I added these definitions to the top of
-  /Users/runar/work/unison/scratch.u
-  
-<<<<<<< HEAD
-    broken : Nat
-    broken =
-      addNumbers : 'Nat
-      addNumbers = 'let
-        use Nat +
-        y = 12
-        13 + y
-      !addNumbers
-  
-  You can edit them there, then do `update` to replace the
-  definitions currently in this namespace.
-
-.> undo
-
-  Here are the changes I undid
-  
-  Added definitions:
-  
-    1. broken : Nat
-
-```
-```ucm
-.> load scratch.u
-
-  I found and typechecked these definitions in scratch.u. If you
-  do an `add` or `update`, here's how your codebase would
-  change:
-  
-    ⍟ These new definitions are ok to `add`:
-    
-      broken : Nat
-
-```
-```unison
-tvarmodify tvar fun = ()
-
-broken tvar = 
-  '(tvarmodify tvar (cases
-     Some _ -> "oh boy isn't this a very very very very very very very long string?"
-     None -> ""))
-```
-
-```ucm
-.> add
-
-  ⍟ I've added these definitions:
-  
-    broken     : tvar -> () -> ()
-    tvarmodify : tvar -> fun -> ()
-
-.> edit tvarmodify broken
-
-  ☝️
-  
-  I added these definitions to the top of
-  /Users/runar/work/unison/scratch.u
-  
-    broken : tvar -> () -> ()
-    broken tvar =
-      '(tvarmodify
-          tvar
-          (cases
-            Some _ ->
-              "oh boy isn't this a very very very very very very very long string?"
-            None   -> ""))
-    
-    tvarmodify : tvar -> fun -> ()
-    tvarmodify tvar fun = ()
-=======
+
+  ☝️
+  
+  I added these definitions to the top of
+  /Users/runar/work/unison/scratch.u
+  
     structural type SomethingUnusuallyLong
       = SomethingUnusuallyLong Text Text Text
     
@@ -989,12 +969,11 @@
     foo =
       go x =
         'match (a -> a) x with
-          SomethingUnusuallyLong
-            lijaefliejalfijelfj aefilaeifhlei liaehjffeafijij 
-            | lijaefliejalfijelfj == aefilaeifhlei -> 0
-            | lijaefliejalfijelfj == liaehjffeafijij -> 1
+            SomethingUnusuallyLong
+              lijaefliejalfijelfj aefilaeifhlei liaehjffeafijij 
+              | lijaefliejalfijelfj == aefilaeifhlei   -> 0
+              | lijaefliejalfijelfj == liaehjffeafijij -> 1
       go (SomethingUnusuallyLong "one" "two" "three")
->>>>>>> 3b15a053
   
   You can edit them there, then do `update` to replace the
   definitions currently in this namespace.
@@ -1005,91 +984,24 @@
   
   Added definitions:
   
-<<<<<<< HEAD
-    1. broken     : tvar -> () -> ()
-    2. tvarmodify : tvar -> fun -> ()
-=======
     1. structural type SomethingUnusuallyLong
     2. SomethingUnusuallyLong.SomethingUnusuallyLong : Text
                                                      -> Text
                                                      -> Text
                                                      -> #l6si6n2hsl
     3. foo                                           : 'Nat
->>>>>>> 3b15a053
-
-```
-```ucm
-.> load scratch.u
-
-  I found and typechecked these definitions in scratch.u. If you
-  do an `add` or `update`, here's how your codebase would
-  change:
-  
-    ⍟ These new definitions are ok to `add`:
-    
-<<<<<<< HEAD
-      broken     : tvar -> '()
-      tvarmodify : tvar -> fun -> ()
-
-```
-```unison
-broken = cases 
-  Some loooooooooooooooooooooooooooooooooooooooooooooooooooooooong | loooooooooooooooooooooooooooooooooooooooooooooooooooooooong == 1 -> ()
-```
-
-```ucm
-=======
+
+```
+```ucm
+.> load scratch.u
+
+  I found and typechecked these definitions in scratch.u. If you
+  do an `add` or `update`, here's how your codebase would
+  change:
+  
+    ⍟ These new definitions are ok to `add`:
+    
       structural type SomethingUnusuallyLong
       foo : 'Nat
 
->>>>>>> 3b15a053
-.> add
-
-  ⍟ I've added these definitions:
-  
-<<<<<<< HEAD
-    broken : Optional Nat -> ()
-
-.> edit broken
-
-  ☝️
-  
-  I added these definitions to the top of
-  /Users/runar/work/unison/scratch.u
-  
-    broken : Optional Nat -> ()
-    broken = cases
-      Some
-        loooooooooooooooooooooooooooooooooooooooooooooooooooooooong |
-        loooooooooooooooooooooooooooooooooooooooooooooooooooooooong
-          == 1 ->
-        ()
-  
-  You can edit them there, then do `update` to replace the
-  definitions currently in this namespace.
-
-.> undo
-
-  Here are the changes I undid
-  
-  Added definitions:
-  
-    1. broken : Optional Nat -> ()
-
-```
-```ucm
-.> load scratch.u
-
-  I found and typechecked these definitions in scratch.u. If you
-  do an `add` or `update`, here's how your codebase would
-  change:
-  
-    ⍟ These new definitions are ok to `add`:
-    
-      broken : Optional Nat -> ()
-=======
-    structural type SomethingUnusuallyLong
-    foo : 'Nat
->>>>>>> 3b15a053
-
 ```