# Tests for TLS builtins

```unison
-- generated with:
-- openssl req -newkey rsa:2048 -subj '/CN=test.unison.cloud/O=Unison/C=US' -nodes -keyout key.pem -x509 -days 3650 -out cert.pem

self_signed_key_pem="-----BEGIN PRIVATE KEY-----\nMIIEvwIBADANBgkqhkiG9w0BAQEFAASCBKkwggSlAgEAAoIBAQDtV0Lqk9i5DKJG\ne5zwDFuxHxSxhOygCuq6Jl4xonsjl4hdvXxUUiuqxGGbv4x9HSvavpHwyriGiIRQ\noIjanWiNK9Jp6VDYWOvErnTG/+Rfm1vCoUKQvn8lDrD9knSPUoTz3Cz7JS8FE/rr\nFR3IRyXa0gpXmvIwX16SeCS/Lb/Le9o1HJh9DrkxVyoFq3zlX1OE0AVV0a014IDB\nNprqLITwiVzyDPQkP8rbJF9WPI5afzW8+3+v5UanIFknOOPaJl8pf3gmqI5g8fxk\n/SSMlPgnLd1Fi7h90gBygdpJw3do3/ZA1IOvmFQ+LXE1xtqU1Ay3f3At3DiJgTxP\n8mwBYdtdAgMBAAECggEBAMo85QRF3xIvtcchZeUWYrtWpKdvgMIPC1x7fSAGN69o\nXAakg+DF8/ebRyET435o8QmAAZOQ6hOZGEYrxPGj14cTpEQjT4RKoPwDO/al7c+Z\n7mK2TqZP7L+C+UXZGgFWa3vwTVPjp2FIWTMf1zTli1geSjnECkM1wLxGK+nL7fZQ\nesHXPkJJG5AqzA84bJ/fY5OQ/dfcCxnHEv5XpHPq6VFgXg7jtcNbr1R9EBiQfreN\nU7Hd38R77jYjL1fT71HwEUQ0cwavfxTu0jZFXJxEC7CC1J65QXUguZXLf9vwgSB0\nm0gZgeJlQ905bDJrxUcqCFxdROy/SndP6qFnJSCsfwECgYEA+2cld/WCieUGstJd\njsIrJ6f/e+uuOSTnGTtnsBX6KoiHdcg3sVVVK18xI9El9V+YX9SjN37XeGFe/Wzu\ngE3M4A3Jqz7cgdNj/PaKjqQwJWNbcJnL5ku6eQvcAIpc5gAZxXVCPIbY1ZpeYcsh\nMwr3cOEpQu8UVFBbn/OeJ1r07dECgYEA8a5J3Ls5PSxXq8NDrkAxt3vUJIWLGQQJ\nbV2aGDI2XP2N+vh2WML9rlFeyyBOeRxK9TsErVOaEeOcQZV97//fzIGxCU+SXyiC\nnVMXT2U1mzOu5qPfzLO5Ga4sunxqKDman6NM2IPw2NPA7zMWNQMEIHAerwYZzjm5\nB5tFcMA8e80CgYBgF8rwkTz2LD5lN5dfK8SHAeXbnfgYC4zxzg0R9zSJ8WmlkYQI\nGk/VpisIP7c8lO+PIZ3JZohBkSZXw71d+V7n/R0qgXqTfRNo62uGnidxAws+fOq8\n+hEql2feJQThPQScvvc0X26eJsUQqC3mbripwsacuPmSSKzc9Kds741TIQKBgQCd\nXnG2CytATAliTKlbY218HmOKzHJAfcJttk9KhhekAW5cB0F4lq98vHtPJOA0OFoO\nyLlI63EdSOpMQj1Y83IUxjYy699Rmx1BuAMrral0P/kZMYfe0QAsWp/BZpXxT2EB\npeG58l/3sBqnJsrFBgu/24H/UaeoAyoaa96Rhntb2QKBgQCSEkcUnzTvoUyMFN14\n8NttxOUZiSsCmgoXk6Rk2QKyCPsJocGS4BffGt3kOMcotz/0YsvM1TBBLB7vIaAy\nE1eWLBxK4yYeS8dKXwiCZn170yaJyjoBwZC1RgqQiKa5Y22Di7KjJoMa4Da8Tk4z\nFbE5dBApbLhvNTyQ7BHZxlfmdg==\n-----END PRIVATE KEY-----"

self_signed_cert_pem2 = "-----BEGIN CERTIFICATE-----\nMIIDVTCCAj2gAwIBAgIUdMNT5sYMfDJYH48Rh8LrlN+5wwgwDQYJKoZIhvcNAQEL\nBQAwOjEaMBgGA1UEAwwRdGVzdC51bmlzb24uY2xvdWQxDzANBgNVBAoMBlVuaXNv\nbjELMAkGA1UEBhMCVVMwHhcNMjIwMTI0MjAxNzQ2WhcNMzIwMTIyMjAxNzQ2WjA6\nMRowGAYDVQQDDBF0ZXN0LnVuaXNvbi5jbG91ZDEPMA0GA1UECgwGVW5pc29uMQsw\nCQYDVQQGEwJVUzCCASIwDQYJKoZIhvcNAQEBBQADggEPADCCAQoCggEBAO1XQuqT\n2LkMokZ7nPAMW7EfFLGE7KAK6romXjGieyOXiF29fFRSK6rEYZu/jH0dK9q+kfDK\nuIaIhFCgiNqdaI0r0mnpUNhY68SudMb/5F+bW8KhQpC+fyUOsP2SdI9ShPPcLPsl\nLwUT+usVHchHJdrSClea8jBfXpJ4JL8tv8t72jUcmH0OuTFXKgWrfOVfU4TQBVXR\nrTXggME2muoshPCJXPIM9CQ/ytskX1Y8jlp/Nbz7f6/lRqcgWSc449omXyl/eCao\njmDx/GT9JIyU+Cct3UWLuH3SAHKB2knDd2jf9kDUg6+YVD4tcTXG2pTUDLd/cC3c\nOImBPE/ybAFh210CAwEAAaNTMFEwHQYDVR0OBBYEFIfwxpuqtqxfCpaJGW32jH2J\nNbnYMB8GA1UdIwQYMBaAFIfwxpuqtqxfCpaJGW32jH2JNbnYMA8GA1UdEwEB/wQF\nMAMBAf8wDQYJKoZIhvcNAQELBQADggEBAKh7EDo5XjSd6J190WGH3V8v49J0Sh8M\nP7APe1eL8eTkW1Vh7/QCOhRpkSnyCz2OxJjjeFVAsCO3aLxlRM6wQZQKXu45iM2U\niPmv7ECS5xUn7LqRZd/JG1P6jvRPtBC1+oqA+NNDe27wzQp3rWyDG3pWZga8jJfW\nq+2xQ+s6GfzszxYZ/8MLn4zaUSymnOA+70yQ8czXkSO7MT2jJ7QDX8jxuJPZZARW\nuXeAYPRqD+b4MjdBATEtxgPTDWEi8gtfHFGUgInFhD4hOu+D3NLiE6lfR5brUqpQ\nZ4v8prCI8OjGSUx1dIJhqQHB5O0vdaxO0hkVdfqDVE93UrGBPwBRDlo=\n-----END CERTIFICATE-----"

not_a_cert = "-----BEGIN SCHERMIFICATE-----\n-----END SCHERMIFICATE-----"
```

# Using an alternative certificate store

First lets make sure we can load our cert and private key

```unison
test> this_should_work=match (decodeCert.impl (toUtf8 self_signed_cert_pem2) with
  Left (Failure _ t _) -> [Fail t]
  Right _ -> [Ok "succesfully decoded self_signed_pem"]

test> this_should_not_work=match (decodeCert.impl (toUtf8 not_a_cert) with
  Left _ -> [Ok "failed"]
  Right _ -> [Fail "um, that was a schmificate"]

```

```ucm

  I found and typechecked these definitions in scratch.u. If you
  do an `add` or `update`, here's how your codebase would
  change:
  
    ⍟ These new definitions are ok to `add`:
    
<<<<<<< HEAD
      test.ko630itb5m : [Result]
=======
      this_should_not_work : [Result]
      this_should_work     : [Result]
>>>>>>> 12027f54
  
  Now evaluating any watch expressions (lines starting with
  `>`)... Ctrl+C cancels.

    1 | test> this_should_work=match (decodeCert.impl (toUtf8 self_signed_cert_pem2) with
    
    ✅ Passed succesfully decoded self_signed_pem
  
    5 | test> this_should_not_work=match (decodeCert.impl (toUtf8 not_a_cert) with
    
    ✅ Passed failed

```
Test handshaking a client/server a local TCP connection using our
self-signed cert.

We'll create a server and a client, and start threads for each.

The server will report the port it is bound to via a passed MVar which
the client can read.

```unison
serverThread: MVar Nat -> Text -> '{io2.IO}()
serverThread portVar toSend = 'let
  go: '{io2.IO, Exception}()
  go = 'let
       -- load our self signed cert
    cert = decodeCert (toUtf8 self_signed_cert_pem2)

       -- assume there is exactly one key decoded from our Bytes
    key = match (decodePrivateKey (toUtf8 self_signed_key_pem)) with k +: _ -> k

       -- create a default configuration using our credentials (certificate chain and key)
    tlsconfig = Tls.ServerConfig.default [cert] key

       -- Open a TCP server port:
    -- we pass the special port "0" to mean "please find us an open port"
    sock = serverSocket (Some "127.0.0.1") "0"

       -- find out what port we got
    port = socketPort sock

       -- report the port back so that the client knows where to connect
    put portVar port

       -- start listening to the socket so that it starts accepting connections
    listen sock

       -- accept a single connection on this socket
    sock' = socketAccept sock

       -- attach TLS to our TCP connection
    tls = newServer tlsconfig sock'

       -- try to handshake the TLS connection with the client
    reraise (handshake.impl tls)

       -- send our message over our tls channel
    send tls (toUtf8 toSend)
    terminate tls
    closeSocket sock'

  match (toEither go) with
    Left (Failure _ t _) -> watch ("error in server: " ++ t) ()
    _ -> watch "server finished" ()

testClient : Optional SignedCert -> Text -> MVar Nat -> '{io2.IO, Exception} Text
testClient cert hostname portVar _ =
  -- create a client that will expect a cert from the given hostname (CN)
  defaultClient = (Tls.ClientConfig.default hostname Bytes.empty)

  -- if we were passed a certificate to trust, it is the only certificate we trust
  tlsconfig = match cert with
    None        -> defaultClient
    Some (cert) -> defaultClient |> ClientConfig.certificates.set [cert]

  -- wait to find out what port the server started on
  port = take portVar

  -- create a tcp connection with the server

  sock = clientSocket "127.0.0.1" (Nat.toText port)

  -- attach the TLS client to the TCP socket
  tls = newClient tlsconfig sock

  -- verify that the server presents us with a certificate chain for
  -- test.unison.cloud originating with a certificate we trust, and
  -- that the server can use a compatible TLS version and cipher
  reraise (handshake.impl tls)

  -- receive a message from the server
  fromUtf8 (receive tls)

testConnectSelfSigned : '{io2.IO}[Result]
testConnectSelfSigned _ =
  test _ =
    -- Server
    portVar = !MVar.newEmpty
    toSend = "12345"
    tid = forkComp (serverThread portVar toSend)

    -- Client
    cert = decodeCert (toUtf8 self_signed_cert_pem2)
    received = !(testClient (Some cert) "test.unison.cloud" portVar)

    kill.impl tid

    expectU "should have reaped what we've sown" toSend received


  runTest test

-- this client will trust whatever certs the system trusts
-- for signing certs. This should NOT trust the server
-- serving the self-signed cert, so both the client and
-- the server should have a failure during the handshake
testCAReject : '{io2.IO}[Result]
testCAReject _ =
  checkError : Either Failure a -> Result
  checkError = cases
    Right _ -> Fail "expected a handshake exception"
    Left (Failure _ t _) ->
      if contains "UnknownCa" t && contains "HandshakeFailed" t then Ok "correctly rejected self-signed cert" else
        Fail ("expected UnknownCa, got: " ++ t)

  test _ =
    -- Server
    portVar = !MVar.newEmpty
    toSend = "12345"
    tid = forkComp (serverThread portVar toSend)

    -- Client
    testClient None "test.unison.cloud" portVar |> toEither |> checkError |> emit

    kill.impl tid

  runTest test

-- this client will ask for a different hostname, and
-- therefore should fail during the handshake when the
-- server presents an cert with unexpected hostname
testCNReject : '{io2.IO}[Result]
testCNReject _ =
  checkError : Either Failure a -> Result
  checkError = cases
    Right _ -> Fail "expected a handshake exception"
    Left (Failure _ t _) -> if contains "NameMismatch" t && contains "HandshakeFailed" t then Ok "correctly rejected self-signed cert" else
        Fail ("expected UnknownCa, got: " ++ t)

  test _ =
    -- Server
    portVar = !MVar.newEmpty
    toSend = "12345"
    tid = forkComp (serverThread portVar toSend)


    -- Client
    testClient None "wrong.host.name" portVar |> toEither |> checkError |> emit

    kill.impl tid

  runTest test
```

```ucm

  I found and typechecked these definitions in scratch.u. If you
  do an `add` or `update`, here's how your codebase would
  change:
  
    ⍟ These new definitions are ok to `add`:
    
      serverThread          : MVar Nat -> Text -> '{IO} ()
      testCAReject          : '{IO} [Result]
      testCNReject          : '{IO} [Result]
      testClient            : Optional SignedCert
                              -> Text
                              -> MVar Nat
                              -> '{IO, Exception} Text
      testConnectSelfSigned : '{IO} [Result]

```
```ucm
.> add

  ⍟ I've added these definitions:
  
    serverThread          : MVar Nat -> Text -> '{IO} ()
    testCAReject          : '{IO} [Result]
    testCNReject          : '{IO} [Result]
    testClient            : Optional SignedCert
                            -> Text
                            -> MVar Nat
                            -> '{IO, Exception} Text
    testConnectSelfSigned : '{IO} [Result]

.> io.test testConnectSelfSigned

    New test results:
  
  ◉ testConnectSelfSigned   should have reaped what we've sown
  
  ✅ 1 test(s) passing
  
  Tip: Use view testConnectSelfSigned to view the source of a
       test.

.> io.test testCAReject

    New test results:
  
  ◉ testCAReject   correctly rejected self-signed cert
  
  ✅ 1 test(s) passing
  
  Tip: Use view testCAReject to view the source of a test.

.> io.test testCNReject

    New test results:
  
  ◉ testCNReject   correctly rejected self-signed cert
  
  ✅ 1 test(s) passing
  
  Tip: Use view testCNReject to view the source of a test.

```<|MERGE_RESOLUTION|>--- conflicted
+++ resolved
@@ -34,12 +34,8 @@
   
     ⍟ These new definitions are ok to `add`:
     
-<<<<<<< HEAD
-      test.ko630itb5m : [Result]
-=======
       this_should_not_work : [Result]
       this_should_work     : [Result]
->>>>>>> 12027f54
   
   Now evaluating any watch expressions (lines starting with
   `>`)... Ctrl+C cancels.
