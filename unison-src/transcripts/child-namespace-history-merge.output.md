# Behaviour of namespace histories during a merge.

Note: This is a descriptive test meant to capture the current behaviour of 
branch histories during a merge.
It isn't prescriptive about how merges _should_ work with respect to child branches, 
but I think we should at least notice if we change things by accident.


## Setting up some history

```unison
parent.top = "top"
parent.child.thing = "parent.child.thing"
```

The child branch has a single history node representing the addition of `parent.child.thing`.

```ucm
.> add

  ⍟ I've added these definitions:
  
    parent.child.thing : Text
    parent.top         : Text

.> history parent.child

  Note: The most recent namespace hash is immediately below this
        message.
  
  
  
<<<<<<< HEAD
  □ #0r73mam57g (start of history)
=======
  □ 1. #0pu6u21kb4 (start of history)
>>>>>>> a9839676

```
If we add another thing to the child namespace it should add another history node to both the child and parent.

```unison
parent.child.thing2 = "parent.child.thing2"
```

```ucm
.> add

  ⍟ I've added these definitions:
  
    parent.child.thing2 : Text

.> history parent

  Note: The most recent namespace hash is immediately below this
        message.
  
<<<<<<< HEAD
  ⊙ #2hv7t9lp40
=======
  ⊙ 1. #9uakh0rhhe
>>>>>>> a9839676
  
    + Adds / updates:
    
      child.thing2
  
<<<<<<< HEAD
  □ #i9lji1bli0 (start of history)
=======
  □ 2. #gdahjt281d (start of history)
>>>>>>> a9839676

.> history parent.child

  Note: The most recent namespace hash is immediately below this
        message.
  
<<<<<<< HEAD
  ⊙ #ggnrs01131
=======
  ⊙ 1. #o0ig5fooud
>>>>>>> a9839676
  
    + Adds / updates:
    
      thing2
  
<<<<<<< HEAD
  □ #0r73mam57g (start of history)
=======
  □ 2. #0pu6u21kb4 (start of history)
>>>>>>> a9839676

```
## Forking off some history on a separate branch

Now we fork the parent namespace to make some changes.

```ucm
.> fork parent parent_fork

  Done.

```
```unison
parent_fork.child.thing3 = "parent_fork.child.thing3"
```

The child should have a new history node after adding `thing3`

```ucm
.> add

  ⍟ I've added these definitions:
  
    parent_fork.child.thing3 : Text

.> history parent_fork.child

  Note: The most recent namespace hash is immediately below this
        message.
  
<<<<<<< HEAD
  ⊙ #9rcfgbsp81
=======
  ⊙ 1. #tppoolbkem
>>>>>>> a9839676
  
    + Adds / updates:
    
      thing3
  
<<<<<<< HEAD
  ⊙ #ggnrs01131
=======
  ⊙ 2. #o0ig5fooud
>>>>>>> a9839676
  
    + Adds / updates:
    
      thing2
  
<<<<<<< HEAD
  □ #0r73mam57g (start of history)
=======
  □ 3. #0pu6u21kb4 (start of history)
>>>>>>> a9839676

```
## Saving our parent state

Split off two separate forks, one for testing squash merges, one for standard merges.

## Squash merge

For a squash merge, when I squash-merge back into parent, we expect `parent_fork.child.thing3` to be added.

```ucm
.> merge.squash parent_fork parent_squash_base

  Here's what's changed in parent_squash_base after the merge:
  
  Added definitions:
  
    1. child.thing3 : Text
  
  Tip: You can use `todo` to see if this generated any work to
       do in this namespace and `test` to run the tests. Or you
       can use `undo` or `reflog` to undo the results of this
       merge.

.> history parent_squash_base

  Note: The most recent namespace hash is immediately below this
        message.
  
<<<<<<< HEAD
  ⊙ #594e0e1p39
=======
  ⊙ 1. #0ddrpnkqfj
>>>>>>> a9839676
  
    + Adds / updates:
    
      child.thing3
  
<<<<<<< HEAD
  ⊙ #2hv7t9lp40
=======
  ⊙ 2. #9uakh0rhhe
>>>>>>> a9839676
  
    + Adds / updates:
    
      child.thing2
  
<<<<<<< HEAD
  □ #i9lji1bli0 (start of history)
=======
  □ 3. #gdahjt281d (start of history)
>>>>>>> a9839676

```
Notice that with the current behaviour, the history of `parent.child` is completely wiped out, containing nothing from the source OR destination.

```ucm
.> history parent.child

  Note: The most recent namespace hash is immediately below this
        message.
  
<<<<<<< HEAD
  ⊙ #ggnrs01131
=======
  ⊙ 1. #o0ig5fooud
>>>>>>> a9839676
  
    + Adds / updates:
    
      thing2
  
<<<<<<< HEAD
  □ #0r73mam57g (start of history)
=======
  □ 2. #0pu6u21kb4 (start of history)
>>>>>>> a9839676

.> history parent_fork.child

  Note: The most recent namespace hash is immediately below this
        message.
  
<<<<<<< HEAD
  ⊙ #9rcfgbsp81
=======
  ⊙ 1. #tppoolbkem
>>>>>>> a9839676
  
    + Adds / updates:
    
      thing3
  
<<<<<<< HEAD
  ⊙ #ggnrs01131
=======
  ⊙ 2. #o0ig5fooud
>>>>>>> a9839676
  
    + Adds / updates:
    
      thing2
  
<<<<<<< HEAD
  □ #0r73mam57g (start of history)
=======
  □ 3. #0pu6u21kb4 (start of history)
>>>>>>> a9839676

.> history parent_squash_base.child

  Note: The most recent namespace hash is immediately below this
        message.
  
  
  
<<<<<<< HEAD
  □ #19fd4mhpp4 (start of history)
=======
  □ 1. #mjdnabl5c5 (start of history)
>>>>>>> a9839676

```
## Standard merge

For a standard merge, if I merge back into parent, we expect `parent_fork.child.thing3` to be added.

```ucm
.> merge parent_fork parent_merge_base

  Here's what's changed in parent_merge_base after the merge:
  
  Added definitions:
  
    1. child.thing3 : Text
  
  Tip: You can use `todo` to see if this generated any work to
       do in this namespace and `test` to run the tests. Or you
       can use `undo` or `reflog` to undo the results of this
       merge.

.> history parent_merge_base

  Note: The most recent namespace hash is immediately below this
        message.
  
<<<<<<< HEAD
  ⊙ #mtn8sha7gd
=======
  ⊙ 1. #ug6q7n5bos
>>>>>>> a9839676
  
    + Adds / updates:
    
      child.thing3
  
<<<<<<< HEAD
  ⊙ #2hv7t9lp40
=======
  ⊙ 2. #9uakh0rhhe
>>>>>>> a9839676
  
    + Adds / updates:
    
      child.thing2
  
<<<<<<< HEAD
  □ #i9lji1bli0 (start of history)
=======
  □ 3. #gdahjt281d (start of history)
>>>>>>> a9839676

```
Child histories should also be *merged*.

```ucm
.> history parent.child

  Note: The most recent namespace hash is immediately below this
        message.
  
<<<<<<< HEAD
  ⊙ #ggnrs01131
=======
  ⊙ 1. #o0ig5fooud
>>>>>>> a9839676
  
    + Adds / updates:
    
      thing2
  
<<<<<<< HEAD
  □ #0r73mam57g (start of history)
=======
  □ 2. #0pu6u21kb4 (start of history)
>>>>>>> a9839676

.> history parent_fork.child

  Note: The most recent namespace hash is immediately below this
        message.
  
<<<<<<< HEAD
  ⊙ #9rcfgbsp81
=======
  ⊙ 1. #tppoolbkem
>>>>>>> a9839676
  
    + Adds / updates:
    
      thing3
  
<<<<<<< HEAD
  ⊙ #ggnrs01131
=======
  ⊙ 2. #o0ig5fooud
>>>>>>> a9839676
  
    + Adds / updates:
    
      thing2
  
<<<<<<< HEAD
  □ #0r73mam57g (start of history)
=======
  □ 3. #0pu6u21kb4 (start of history)
>>>>>>> a9839676

.> history parent_merge_base.child

  Note: The most recent namespace hash is immediately below this
        message.
  
<<<<<<< HEAD
  ⊙ #9rcfgbsp81
=======
  ⊙ 1. #tppoolbkem
>>>>>>> a9839676
  
    + Adds / updates:
    
      thing3
  
<<<<<<< HEAD
  ⊙ #ggnrs01131
=======
  ⊙ 2. #o0ig5fooud
>>>>>>> a9839676
  
    + Adds / updates:
    
      thing2
  
<<<<<<< HEAD
  □ #0r73mam57g (start of history)
=======
  □ 3. #0pu6u21kb4 (start of history)
>>>>>>> a9839676

```<|MERGE_RESOLUTION|>--- conflicted
+++ resolved
@@ -30,11 +30,7 @@
   
   
   
-<<<<<<< HEAD
-  □ #0r73mam57g (start of history)
-=======
-  □ 1. #0pu6u21kb4 (start of history)
->>>>>>> a9839676
+  □ 1. #0r73mam57g (start of history)
 
 ```
 If we add another thing to the child namespace it should add another history node to both the child and parent.
@@ -55,42 +51,26 @@
   Note: The most recent namespace hash is immediately below this
         message.
   
-<<<<<<< HEAD
-  ⊙ #2hv7t9lp40
-=======
-  ⊙ 1. #9uakh0rhhe
->>>>>>> a9839676
+  ⊙ 1. #2hv7t9lp40
   
     + Adds / updates:
     
       child.thing2
   
-<<<<<<< HEAD
-  □ #i9lji1bli0 (start of history)
-=======
-  □ 2. #gdahjt281d (start of history)
->>>>>>> a9839676
-
-.> history parent.child
-
-  Note: The most recent namespace hash is immediately below this
-        message.
-  
-<<<<<<< HEAD
-  ⊙ #ggnrs01131
-=======
-  ⊙ 1. #o0ig5fooud
->>>>>>> a9839676
-  
-    + Adds / updates:
-    
-      thing2
-  
-<<<<<<< HEAD
-  □ #0r73mam57g (start of history)
-=======
-  □ 2. #0pu6u21kb4 (start of history)
->>>>>>> a9839676
+  □ 2. #i9lji1bli0 (start of history)
+
+.> history parent.child
+
+  Note: The most recent namespace hash is immediately below this
+        message.
+  
+  ⊙ 1. #ggnrs01131
+  
+    + Adds / updates:
+    
+      thing2
+  
+  □ 2. #0r73mam57g (start of history)
 
 ```
 ## Forking off some history on a separate branch
@@ -121,31 +101,19 @@
   Note: The most recent namespace hash is immediately below this
         message.
   
-<<<<<<< HEAD
-  ⊙ #9rcfgbsp81
-=======
-  ⊙ 1. #tppoolbkem
->>>>>>> a9839676
-  
-    + Adds / updates:
-    
-      thing3
-  
-<<<<<<< HEAD
-  ⊙ #ggnrs01131
-=======
-  ⊙ 2. #o0ig5fooud
->>>>>>> a9839676
-  
-    + Adds / updates:
-    
-      thing2
-  
-<<<<<<< HEAD
-  □ #0r73mam57g (start of history)
-=======
-  □ 3. #0pu6u21kb4 (start of history)
->>>>>>> a9839676
+  ⊙ 1. #9rcfgbsp81
+  
+    + Adds / updates:
+    
+      thing3
+  
+  ⊙ 2. #ggnrs01131
+  
+    + Adds / updates:
+    
+      thing2
+  
+  □ 3. #0r73mam57g (start of history)
 
 ```
 ## Saving our parent state
@@ -175,31 +143,19 @@
   Note: The most recent namespace hash is immediately below this
         message.
   
-<<<<<<< HEAD
-  ⊙ #594e0e1p39
-=======
-  ⊙ 1. #0ddrpnkqfj
->>>>>>> a9839676
+  ⊙ 1. #594e0e1p39
   
     + Adds / updates:
     
       child.thing3
   
-<<<<<<< HEAD
-  ⊙ #2hv7t9lp40
-=======
-  ⊙ 2. #9uakh0rhhe
->>>>>>> a9839676
+  ⊙ 2. #2hv7t9lp40
   
     + Adds / updates:
     
       child.thing2
   
-<<<<<<< HEAD
-  □ #i9lji1bli0 (start of history)
-=======
-  □ 3. #gdahjt281d (start of history)
->>>>>>> a9839676
+  □ 3. #i9lji1bli0 (start of history)
 
 ```
 Notice that with the current behaviour, the history of `parent.child` is completely wiped out, containing nothing from the source OR destination.
@@ -210,52 +166,32 @@
   Note: The most recent namespace hash is immediately below this
         message.
   
-<<<<<<< HEAD
-  ⊙ #ggnrs01131
-=======
-  ⊙ 1. #o0ig5fooud
->>>>>>> a9839676
-  
-    + Adds / updates:
-    
-      thing2
-  
-<<<<<<< HEAD
-  □ #0r73mam57g (start of history)
-=======
-  □ 2. #0pu6u21kb4 (start of history)
->>>>>>> a9839676
+  ⊙ 1. #ggnrs01131
+  
+    + Adds / updates:
+    
+      thing2
+  
+  □ 2. #0r73mam57g (start of history)
 
 .> history parent_fork.child
 
   Note: The most recent namespace hash is immediately below this
         message.
   
-<<<<<<< HEAD
-  ⊙ #9rcfgbsp81
-=======
-  ⊙ 1. #tppoolbkem
->>>>>>> a9839676
-  
-    + Adds / updates:
-    
-      thing3
-  
-<<<<<<< HEAD
-  ⊙ #ggnrs01131
-=======
-  ⊙ 2. #o0ig5fooud
->>>>>>> a9839676
-  
-    + Adds / updates:
-    
-      thing2
-  
-<<<<<<< HEAD
-  □ #0r73mam57g (start of history)
-=======
-  □ 3. #0pu6u21kb4 (start of history)
->>>>>>> a9839676
+  ⊙ 1. #9rcfgbsp81
+  
+    + Adds / updates:
+    
+      thing3
+  
+  ⊙ 2. #ggnrs01131
+  
+    + Adds / updates:
+    
+      thing2
+  
+  □ 3. #0r73mam57g (start of history)
 
 .> history parent_squash_base.child
 
@@ -264,11 +200,7 @@
   
   
   
-<<<<<<< HEAD
-  □ #19fd4mhpp4 (start of history)
-=======
-  □ 1. #mjdnabl5c5 (start of history)
->>>>>>> a9839676
+  □ 1. #19fd4mhpp4 (start of history)
 
 ```
 ## Standard merge
@@ -294,31 +226,19 @@
   Note: The most recent namespace hash is immediately below this
         message.
   
-<<<<<<< HEAD
-  ⊙ #mtn8sha7gd
-=======
-  ⊙ 1. #ug6q7n5bos
->>>>>>> a9839676
+  ⊙ 1. #mtn8sha7gd
   
     + Adds / updates:
     
       child.thing3
   
-<<<<<<< HEAD
-  ⊙ #2hv7t9lp40
-=======
-  ⊙ 2. #9uakh0rhhe
->>>>>>> a9839676
+  ⊙ 2. #2hv7t9lp40
   
     + Adds / updates:
     
       child.thing2
   
-<<<<<<< HEAD
-  □ #i9lji1bli0 (start of history)
-=======
-  □ 3. #gdahjt281d (start of history)
->>>>>>> a9839676
+  □ 3. #i9lji1bli0 (start of history)
 
 ```
 Child histories should also be *merged*.
@@ -329,82 +249,50 @@
   Note: The most recent namespace hash is immediately below this
         message.
   
-<<<<<<< HEAD
-  ⊙ #ggnrs01131
-=======
-  ⊙ 1. #o0ig5fooud
->>>>>>> a9839676
-  
-    + Adds / updates:
-    
-      thing2
-  
-<<<<<<< HEAD
-  □ #0r73mam57g (start of history)
-=======
-  □ 2. #0pu6u21kb4 (start of history)
->>>>>>> a9839676
+  ⊙ 1. #ggnrs01131
+  
+    + Adds / updates:
+    
+      thing2
+  
+  □ 2. #0r73mam57g (start of history)
 
 .> history parent_fork.child
 
   Note: The most recent namespace hash is immediately below this
         message.
   
-<<<<<<< HEAD
-  ⊙ #9rcfgbsp81
-=======
-  ⊙ 1. #tppoolbkem
->>>>>>> a9839676
-  
-    + Adds / updates:
-    
-      thing3
-  
-<<<<<<< HEAD
-  ⊙ #ggnrs01131
-=======
-  ⊙ 2. #o0ig5fooud
->>>>>>> a9839676
-  
-    + Adds / updates:
-    
-      thing2
-  
-<<<<<<< HEAD
-  □ #0r73mam57g (start of history)
-=======
-  □ 3. #0pu6u21kb4 (start of history)
->>>>>>> a9839676
+  ⊙ 1. #9rcfgbsp81
+  
+    + Adds / updates:
+    
+      thing3
+  
+  ⊙ 2. #ggnrs01131
+  
+    + Adds / updates:
+    
+      thing2
+  
+  □ 3. #0r73mam57g (start of history)
 
 .> history parent_merge_base.child
 
   Note: The most recent namespace hash is immediately below this
         message.
   
-<<<<<<< HEAD
-  ⊙ #9rcfgbsp81
-=======
-  ⊙ 1. #tppoolbkem
->>>>>>> a9839676
-  
-    + Adds / updates:
-    
-      thing3
-  
-<<<<<<< HEAD
-  ⊙ #ggnrs01131
-=======
-  ⊙ 2. #o0ig5fooud
->>>>>>> a9839676
-  
-    + Adds / updates:
-    
-      thing2
-  
-<<<<<<< HEAD
-  □ #0r73mam57g (start of history)
-=======
-  □ 3. #0pu6u21kb4 (start of history)
->>>>>>> a9839676
+  ⊙ 1. #9rcfgbsp81
+  
+    + Adds / updates:
+    
+      thing3
+  
+  ⊙ 2. #ggnrs01131
+  
+    + Adds / updates:
+    
+      thing2
+  
+  □ 3. #0r73mam57g (start of history)
 
 ```