# Deleting term and type replacements from patches

```unison
x = 1
```

```ucm

  I found and typechecked these definitions in scratch.u. If you
  do an `add` or `update`, here's how your codebase would
  change:
  
    ⍟ These new definitions are ok to `add`:
    
      x : ##Nat

```
```ucm
.> add

  ⍟ I've added these definitions:
  
    x : ##Nat

```
```unison
x = 2
```

```ucm

  I found and typechecked these definitions in scratch.u. If you
  do an `add` or `update`, here's how your codebase would
  change:
  
    ⍟ These names already exist. You can `update` them to your
      new definition:
    
      x : ##Nat

```
```ucm
.> update

  ⍟ I've updated these names to your new definition:
  
    x : ##Nat

.> view.patch

<<<<<<< HEAD
  Edited Terms: x#rrsqv1ogaq -> x
=======
  Edited Terms: 1. x#jk19sm5bf8 -> 2. x
>>>>>>> a9839676
  
  Tip: To remove entries from a patch, use
       delete.term-replacement or delete.type-replacement, as
       appropriate.

```
```ucm
<<<<<<< HEAD
.> delete.term-replacement #rrsqv1ogaq
=======
.> delete.term-replacement 1
>>>>>>> a9839676

  Done.

.> view.patch

  This patch is empty.

```
```unison
unique[a] type Foo = Foo
```

```ucm

  I found and typechecked these definitions in scratch.u. If you
  do an `add` or `update`, here's how your codebase would
  change:
  
    ⍟ These new definitions are ok to `add`:
    
      unique type Foo

```
```ucm
.> add

  ⍟ I've added these definitions:
  
    unique type Foo

```
```unison
unique[b] type Foo = Foo | Bar
```

```ucm

  I found and typechecked these definitions in scratch.u. If you
  do an `add` or `update`, here's how your codebase would
  change:
  
    ⍟ These names already exist. You can `update` them to your
      new definition:
    
      unique type Foo

```
```ucm
.> update

  ⍟ I've updated these names to your new definition:
  
    unique type Foo

.> view.patch

<<<<<<< HEAD
  Edited Types: Foo#tsgi4cbf2h -> Foo
=======
  Edited Types: 1. Foo#hsk1l8232e -> 2. Foo
>>>>>>> a9839676
  
  Tip: To remove entries from a patch, use
       delete.term-replacement or delete.type-replacement, as
       appropriate.

```
```ucm
<<<<<<< HEAD
.> delete.type-replacement #tsgi4cbf2h
=======
.> delete.type-replacement 1
>>>>>>> a9839676

  Done.

.> view.patch

  This patch is empty.

```
```unison
bar = 3
unique[aa] type bar = Foo
```

```ucm

  I found and typechecked these definitions in scratch.u. If you
  do an `add` or `update`, here's how your codebase would
  change:
  
    ⍟ These new definitions are ok to `add`:
    
      unique type bar
      bar : ##Nat

```
```ucm
.> add

  ⍟ I've added these definitions:
  
    unique type bar
    bar : ##Nat

```
```unison
unique[bb] type bar = Foo | Bar
```

```ucm

  I found and typechecked these definitions in scratch.u. If you
  do an `add` or `update`, here's how your codebase would
  change:
  
    ⍟ These names already exist. You can `update` them to your
      new definition:
    
      unique type bar

```
```ucm
.> update

  ⍟ I've updated these names to your new definition:
  
    unique type bar

.> view.patch

<<<<<<< HEAD
  Edited Types: bar#gcg6p503b0 -> bar
=======
  Edited Types: 1. bar#b1ct5ub6du -> 2. bar
>>>>>>> a9839676
  
  Tip: To remove entries from a patch, use
       delete.term-replacement or delete.type-replacement, as
       appropriate.

<<<<<<< HEAD
.> delete.type-replacement #gcg6p503b0
=======
.> delete.type-replacement 1
>>>>>>> a9839676

  Done.

.> view.patch

  This patch is empty.

```<|MERGE_RESOLUTION|>--- conflicted
+++ resolved
@@ -48,11 +48,7 @@
 
 .> view.patch
 
-<<<<<<< HEAD
-  Edited Terms: x#rrsqv1ogaq -> x
-=======
-  Edited Terms: 1. x#jk19sm5bf8 -> 2. x
->>>>>>> a9839676
+  Edited Terms: 1. x#gjmq673r1v -> 2. x
   
   Tip: To remove entries from a patch, use
        delete.term-replacement or delete.type-replacement, as
@@ -60,11 +56,7 @@
 
 ```
 ```ucm
-<<<<<<< HEAD
-.> delete.term-replacement #rrsqv1ogaq
-=======
 .> delete.term-replacement 1
->>>>>>> a9839676
 
   Done.
 
@@ -121,11 +113,7 @@
 
 .> view.patch
 
-<<<<<<< HEAD
-  Edited Types: Foo#tsgi4cbf2h -> Foo
-=======
-  Edited Types: 1. Foo#hsk1l8232e -> 2. Foo
->>>>>>> a9839676
+  Edited Types: 1. Foo#ool30cf4ma -> 2. Foo
   
   Tip: To remove entries from a patch, use
        delete.term-replacement or delete.type-replacement, as
@@ -133,11 +121,7 @@
 
 ```
 ```ucm
-<<<<<<< HEAD
-.> delete.type-replacement #tsgi4cbf2h
-=======
 .> delete.type-replacement 1
->>>>>>> a9839676
 
   Done.
 
@@ -197,21 +181,13 @@
 
 .> view.patch
 
-<<<<<<< HEAD
-  Edited Types: bar#gcg6p503b0 -> bar
-=======
-  Edited Types: 1. bar#b1ct5ub6du -> 2. bar
->>>>>>> a9839676
+  Edited Types: 1. bar#evhqg163jj -> 2. bar
   
   Tip: To remove entries from a patch, use
        delete.term-replacement or delete.type-replacement, as
        appropriate.
 
-<<<<<<< HEAD
-.> delete.type-replacement #gcg6p503b0
-=======
 .> delete.type-replacement 1
->>>>>>> a9839676
 
   Done.
 
