```ucm:hide
.> builtins.mergeio
```

```unison:hide
x = 23
```

```ucm
.b1> add
.b1> alias.term x fslkdjflskdjflksjdf
.> fork b1 b2
.b2> alias.term x abc
```
```unison:hide
fslkdjflskdjflksjdf = 663
```
```ucm
.b0> add
.> merge b0 b1
.> diff.namespace b1 b2
.b2> diff.namespace .b1
```
Things we want to test:

* Diffing identical namespaces
* Adds, removes, updates (with and without metadata updates)
  * Adds with multiple names
  * Adds with multiple names and different metadata on each
* Moved and copied definitions
  * Moves that have more that 1 initial or final name
* ... terms and types
* New patches, modified patches, deleted patches, moved patches
* With and without propagated updates

```unison:hide
fromJust = 1
b = 2
bdependent = b
c = 3
helloWorld = "Hello, world!"

structural type A a = A Nat
structural ability X a1 a2 where x : Nat
```

```ucm
.ns1> add
.ns1> alias.term fromJust fromJust'
.ns1> alias.term helloWorld helloWorld2
.ns1> link b fromJust
.ns1> fork .ns1 .ns2
.ns1> cd .
```

Here's what we've done so far:

```ucm:error
.> diff.namespace nothing ns1
```

```ucm
.> diff.namespace ns1 ns2
```

```unison:hide
fromJust = "asldkfjasldkfj"
```

```ucm
.ns1b> add
.> merge ns1b ns1
```

```unison:hide
fromJust = 99
b = "oog"
d = 4
e = 5
f = 6
unique type Y a b = Y a b
```

```ucm
.ns2> update
.ns2> links fromJust
.> diff.namespace ns1 ns2
.> alias.term ns2.d ns2.d'
.> alias.type ns2.A ns2.A'
.> alias.type ns2.X ns2.X'
.> diff.namespace ns1 ns2
.> link ns1.c ns2.f
.> link ns2.c ns2.c
.> diff.namespace ns1 ns2
.> unlink ns2.b ns2.fromJust
.> diff.namespace ns1 ns2
.> alias.type ns1.X ns1.X2
.> alias.type ns2.A' ns2.A''
.> view.patch ns2.patch
.> fork ns2 ns3
.> alias.term ns2.fromJust' ns2.yoohoo
.> delete.term ns2.fromJust'
.> diff.namespace ns3 ns2
```
```unison:hide
bdependent = "banana"
```
```ucm
.ns3> update
.> diff.namespace ns2 ns3
```


## Two different auto-propagated changes creating a name conflict
Currently, the auto-propagated name-conflicted definitions are not explicitly
shown, only their also-conflicted dependency is shown.
```unison:hide
a = 333
b = a + 1
```
```ucm
.nsx> add
.> fork nsx nsy
.> fork nsx nsz
```
```unison:hide
a = 444
```
```ucm
.nsy> update
```
```unison:hide
a = 555
```
```ucm
.nsz> update
.> merge nsy nsw
```
```ucm:error
.> merge nsz nsw
```
```ucm
.> diff.namespace nsx nsw
.nsw> view a b
```
```unison
a = 777
```

```ucm:error
.nsw> update
.nsw> view a b
```

## Should be able to diff a namespace hash from history.

```unison
x = 1
```

```ucm
.hashdiff> add
```

```unison
y = 2
```

```ucm
.hashdiff> add
.hashdiff> history
<<<<<<< HEAD
.hashdiff> diff.namespace #r0471p61ch #q9cdigs0bo
=======
.hashdiff> diff.namespace 2 1
>>>>>>> a9839676
```

##

Updates:  -- 1 to 1

New name conflicts: -- updates where RHS has multiple hashes (excluding when RHS=LHS)

  1. foo#jk19sm5bf8 : Nat - do we want to force a hashqualified? Arya thinks so
     ↓
  2. ┌ foo#0ja1qfpej6 : Nat
  3. └ foo#jk19sm5bf8 : Nat

Resolved name conflicts: -- updates where LHS had multiple hashes and RHS has one

  4. ┌ bar#0ja1qfpej6 : Nat
  5. └ bar#jk19sm5bf8 : Nat
     ↓
  6. bar#jk19sm5bf8 : Nat

## Display issues to fixup

- [d] Do we want to surface new edit conflicts in patches?
- [t] two different auto-propagated changes creating a name conflict should show
      up somewhere besides the auto-propagate count
- [t] Things look screwy when the type signature doesn't fit and has to get broken
      up into multiple lines. Maybe just disallow that?
- [d] Delete blank line in between copies / renames entries if all entries are 1 to 1
      see todo in the code
- [x] incorrectly calculated bracket alignment on hashqualified "Name changes"  (delete.output.md)
- [x] just handle deletion of isPropagated in propagate function, leave HandleInput alone (assuming this does the trick)
- [x] might want unqualified names to be qualified sometimes:
- [x] if a name is updated to a not-yet-named reference, it's shown as both an update and an add
- [x] similarly, if a conflicted name is resolved by deleting the last name to
      a reference, I (arya) suspect it will show up as a Remove
- [d] Maybe group and/or add headings to the types, constructors, terms
- [x] check whether creating a name conflict + adding metadata puts the update
      in both categories; if it does, then filter out metadataUpdates from the
      other categories
- [x] add tagging of propagated updates to test propagated updates output
- [x] missing old names in deletion ppe (delete.output.md)  (superseded by \#1143)
- [x] delete.term has some bonkers output
- [x] Make a decision about how we want to show constructors in the diff
- [x] When you delete a name with metadata, it also shows up in updates section
      with the deleted metadata.
- [x] An add with new metadata is getting characterized as an update
- [x] can there be a metadata-only update where it's not a singleton old and new reference
- [x] 12.patch patch needs a space
- [x] This looks like garbage
- [x] Extra 2 blank lines at the end of the add section
- [x] Fix alignment issues with buildTable, convert to column3M (to be written)
- [x] adding an alias is showing up as an Add and a Copy; should just show as Copy
- [x] removing one of multiple aliases appears in removes + moves + copies section
- [x] some overlapping cases between Moves and Copies^
- [x] Maybe don't list the type signature twice for aliases?<|MERGE_RESOLUTION|>--- conflicted
+++ resolved
@@ -169,11 +169,7 @@
 ```ucm
 .hashdiff> add
 .hashdiff> history
-<<<<<<< HEAD
-.hashdiff> diff.namespace #r0471p61ch #q9cdigs0bo
-=======
 .hashdiff> diff.namespace 2 1
->>>>>>> a9839676
 ```
 
 ##
