--- conflicted
+++ resolved
@@ -112,21 +112,13 @@
   Note: The most recent namespace hash is immediately below this
         message.
   
-<<<<<<< HEAD
-  ⊙ #a811qrcopu
-=======
-  ⊙ #hbh1v5maor
->>>>>>> 287cd307
+  ⊙ #nai2vurert
   
     - Deletes:
     
       feature1.y
   
-<<<<<<< HEAD
-  ⊙ #a1p0e4titu
-=======
-  ⊙ #2l42rrsvar
->>>>>>> 287cd307
+  ⊙ #83kgonbulp
   
     + Adds / updates:
     
@@ -137,42 +129,26 @@
       Original name New name(s)
       feature1.y    master.y
   
-<<<<<<< HEAD
-  ⊙ #ni8uvphkh4
-=======
-  ⊙ #dib06cmchm
->>>>>>> 287cd307
+  ⊙ #hggbj051sh
   
     + Adds / updates:
     
       feature1.y
   
-<<<<<<< HEAD
-  ⊙ #tc32iv6qjd
-=======
-  ⊙ #l8dl4cfm6g
->>>>>>> 287cd307
+  ⊙ #nipdsi5s8e
   
     > Moves:
     
       Original name New name
       x             master.x
   
-<<<<<<< HEAD
-  ⊙ #ek3ga6djgv
-=======
-  ⊙ #ckfepuvh4m
->>>>>>> 287cd307
+  ⊙ #g3mbsp3ddj
   
     + Adds / updates:
     
       x
   
-<<<<<<< HEAD
-  □ #tjol927qko (start of history)
-=======
-  □ #u474t1parv (start of history)
->>>>>>> 287cd307
+  □ #8u42d1ja3b (start of history)
 
 ```
 To resurrect an old version of a namespace, you can learn its hash via the `history` command, then use `fork #namespacehash .newname`.
