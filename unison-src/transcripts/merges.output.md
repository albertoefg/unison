# Forking and merging namespaces in `ucm`

The Unison namespace is a versioned tree of names that map to Unison definitions. You can change this namespace and fork and merge subtrees of it. Let's start by introducing a few definitions into a new namespace, `foo`:

```unison
x = 42
```

```ucm

  I found and typechecked these definitions in scratch.u. If you
  do an `add` or `update`, here's how your codebase would
  change:
  
    ⍟ These new definitions are ok to `add`:
    
      x : Nat

```
```ucm
.> add

  ⍟ I've added these definitions:
  
    x : Nat

```
Let's move `x` into a new namespace, `master`:

```ucm
.> rename.term x master.x

  Done.

```
If you want to do some experimental work in a namespace without disturbing anyone else, you can `fork` it (which is a shorthand for `copy.namespace`). This creates a copy of it, preserving its history.

> __Note:__ these copies are very efficient to create as they just have pointers into the same underlying definitions. Create as many as you like.

Let's go ahead and do this:

```
.> fork master feature1
.> view master.x
.> view feature1.x

```

Great! We can now do some further work in the `feature1` branch, then merge it back into `master` when we're ready.

```unison
y = "hello"
```

```ucm

  I found and typechecked these definitions in scratch.u. If you
  do an `add` or `update`, here's how your codebase would
  change:
  
    ⍟ These new definitions are ok to `add`:
    
      y : Text

```
```ucm
  ☝️  The namespace .feature1 is empty.

.feature1> add

  ⍟ I've added these definitions:
  
    y : Text

.master> merge .feature1

  Here's what's changed in the current namespace after the
  merge:
  
  Added definitions:
  
    1. y : Text
  
  Tip: You can use `todo` to see if this generated any work to
       do in this namespace and `test` to run the tests. Or you
       can use `undo` or `reflog` to undo the results of this
       merge.

.master> view y

  y : Text
  y = "hello"

```
> Note: `merge src`, with one argument, merges `src` into the current namespace. You can also do `merge src dest` to merge into any destination namespace.

Notice that `master` now has the definition of `y` we wrote.

We can also delete the fork if we're done with it. (Don't worry, it's still in the `history` and can be resurrected at any time.)

```ucm
.> delete.namespace .feature1

  Removed definitions:
  
    1. y : Text
  
  Tip: You can use `undo` or `reflog` to undo this change.

.> history .feature1

  Note: The most recent namespace hash is immediately below this
        message.
  
  ⊙ #gj7j96t88n
  
    - Deletes:
    
      y
  
  □ #aqh5c7qsod (start of history)

.> history

  Note: The most recent namespace hash is immediately below this
        message.
  
<<<<<<< HEAD
  ⊙ #979i457hd7
=======
  ⊙ #5aa4qmhvur
>>>>>>> 03a3877b
  
    - Deletes:
    
      feature1.y
  
<<<<<<< HEAD
  ⊙ #kb0j8t02ue
=======
  ⊙ #g1jho38v97
>>>>>>> 03a3877b
  
    + Adds / updates:
    
      master.y
    
    = Copies:
    
      Original name New name(s)
      feature1.y    master.y
  
<<<<<<< HEAD
  ⊙ #bdvh2otcut
=======
  ⊙ #dkcip47417
>>>>>>> 03a3877b
  
    + Adds / updates:
    
      feature1.y
  
<<<<<<< HEAD
  ⊙ #kt38mg5bug
=======
  ⊙ #at9qnsl83m
>>>>>>> 03a3877b
  
    > Moves:
    
      Original name New name
      x             master.x
  
<<<<<<< HEAD
  ⊙ #gd173qpcn0
=======
  ⊙ #g271dghaje
>>>>>>> 03a3877b
  
    + Adds / updates:
    
      x
  
<<<<<<< HEAD
  □ #hlflbqjqf9 (start of history)
=======
  □ #aooso6apun (start of history)
>>>>>>> 03a3877b

```
To resurrect an old version of a namespace, you can learn its hash via the `history` command, then use `fork #namespacehash .newname`.

## Concurrent edits and merges

In the above scenario the destination namespace (`master`) was strictly behind the source namespace, so the merge didn't have anything interesting to do (Git would call this a "fast forward" merge). In other cases, the source and destination namespaces will each have changes the other doesn't know about, and the merge needs to something more interesting. That's okay too, and Unison will merge those results, using a 3-way merge algorithm.

> __Note:__ When merging nested namespaces, Unison actually uses a recursive 3-way merge, so it finds a different (and possibly closer) common ancestor at each level of the tree.

Let's see how this works. We are going to create a copy of `master`, add and delete some definitions in `master` and in the fork, then merge.

```ucm
.> fork master feature2

  Done.

```
Here's one fork, we add `z` and delete `x`:

```unison
z = 99
```

```ucm

  I found and typechecked these definitions in scratch.u. If you
  do an `add` or `update`, here's how your codebase would
  change:
  
    ⍟ These new definitions are ok to `add`:
    
      z : Nat

```
```ucm
.feature2> add

  ⍟ I've added these definitions:
  
    z : Nat

.feature2> delete.term x

  Name changes:
  
    Original         Changes
    1. feature2.x ┐  2. feature2.x (removed)
    3. master.x   ┘  
  
  Tip: You can use `undo` or `reflog` to undo this change.

```
And here's the other fork, where we update `y` and add a new definition, `frobnicate`:

```unison
master.y = "updated y"
master.frobnicate n = n + 1
```

```ucm

  I found and typechecked these definitions in scratch.u. If you
  do an `add` or `update`, here's how your codebase would
  change:
  
    ⍟ These new definitions are ok to `add`:
    
      master.frobnicate : Nat -> Nat
      master.y          : Text

```
```ucm
.> update

  ⍟ I've added these definitions:
  
    master.frobnicate : Nat -> Nat
  
  ⍟ I've updated these names to your new definition:
  
    master.y : Text
      (The old definition was also named feature2.y. I updated
      this name too.)

.> view master.y

  feature2.y : Text
  feature2.y = "updated y"

.> view master.frobnicate

  master.frobnicate : Nat -> Nat
  master.frobnicate n =
    use Nat +
    n + 1

```
At this point, `master` and `feature2` both have some changes the other doesn't know about. Let's merge them.

```ucm
.> merge feature2 master

  Here's what's changed in master after the merge:
  
  Added definitions:
  
    1. z : Nat
  
  Removed definitions:
  
    2. x : Nat
  
  Tip: You can use `todo` to see if this generated any work to
       do in this namespace and `test` to run the tests. Or you
       can use `undo` or `reflog` to undo the results of this
       merge.

```
Notice that `x` is deleted in the merged branch (it was deleted in `feature2` and untouched by `master`):

```ucm
.> view master.x

  ⚠️
  
  The following names were not found in the codebase. Check your spelling.
    master.x

```
And notice that `y` has the most recent value, and that `z` and `frobnicate` both exist as well:

```ucm
.> view master.y

  feature2.y : Text
  feature2.y = "updated y"

.> view master.z

  feature2.z : Nat
  feature2.z = 99

.> view master.frobnicate

  master.frobnicate : Nat -> Nat
  master.frobnicate n =
    use Nat +
    n + 1

```
## FAQ

* What happens if namespace1 deletes a name that namespace2 has updated? A: ???
* ...<|MERGE_RESOLUTION|>--- conflicted
+++ resolved
@@ -125,21 +125,13 @@
   Note: The most recent namespace hash is immediately below this
         message.
   
-<<<<<<< HEAD
   ⊙ #979i457hd7
-=======
-  ⊙ #5aa4qmhvur
->>>>>>> 03a3877b
   
     - Deletes:
     
       feature1.y
   
-<<<<<<< HEAD
   ⊙ #kb0j8t02ue
-=======
-  ⊙ #g1jho38v97
->>>>>>> 03a3877b
   
     + Adds / updates:
     
@@ -150,42 +142,26 @@
       Original name New name(s)
       feature1.y    master.y
   
-<<<<<<< HEAD
   ⊙ #bdvh2otcut
-=======
-  ⊙ #dkcip47417
->>>>>>> 03a3877b
   
     + Adds / updates:
     
       feature1.y
   
-<<<<<<< HEAD
   ⊙ #kt38mg5bug
-=======
-  ⊙ #at9qnsl83m
->>>>>>> 03a3877b
   
     > Moves:
     
       Original name New name
       x             master.x
   
-<<<<<<< HEAD
   ⊙ #gd173qpcn0
-=======
-  ⊙ #g271dghaje
->>>>>>> 03a3877b
   
     + Adds / updates:
     
       x
   
-<<<<<<< HEAD
   □ #hlflbqjqf9 (start of history)
-=======
-  □ #aooso6apun (start of history)
->>>>>>> 03a3877b
 
 ```
 To resurrect an old version of a namespace, you can learn its hash via the `history` command, then use `fork #namespacehash .newname`.
