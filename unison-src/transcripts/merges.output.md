# Forking and merging namespaces in `ucm`

The Unison namespace is a versioned tree of names that map to Unison definitions. You can change this namespace and fork and merge subtrees of it. Let's start by introducing a few definitions into a new namespace, `foo`:

```unison
x = 42
```

```ucm

  I found and typechecked these definitions in scratch.u. If you
  do an `add` or `update`, here's how your codebase would
  change:
  
    ⍟ These new definitions are ok to `add`:
    
      x : Nat

```
```ucm
.> add

  ⍟ I've added these definitions:
  
    x : Nat

```
Let's move `x` into a new namespace, `master`:

```ucm
.> rename.term x master.x

  Done.

```
If you want to do some experimental work in a namespace without disturbing anyone else, you can `fork` it (which is a shorthand for `copy.namespace`). This creates a copy of it, preserving its history.

> __Note:__ these copies are very efficient to create as they just have pointers into the same underlying definitions. Create as many as you like.

Let's go ahead and do this:

```
.> fork master feature1
.> view master.x
.> view feature1.x

```

Great! We can now do some further work in the `feature1` branch, then merge it back into `master` when we're ready.

```unison
y = "hello"
```

```ucm

  I found and typechecked these definitions in scratch.u. If you
  do an `add` or `update`, here's how your codebase would
  change:
  
    ⍟ These new definitions are ok to `add`:
    
      y : Text

```
```ucm
  ☝️  The namespace .feature1 is empty.

.feature1> add

  ⍟ I've added these definitions:
  
    y : Text

.master> merge .feature1

  Here's what's changed in the current namespace after the
  merge:
  
  Added definitions:
  
    1. y : Text
  
  Tip: You can use `todo` to see if this generated any work to
       do in this namespace and `test` to run the tests. Or you
       can use `undo` or `reflog` to undo the results of this
       merge.

.master> view y

  y : Text
  y = "hello"

```
> Note: `merge src`, with one argument, merges `src` into the current namespace. You can also do `merge src dest` to merge into any destination namespace.

Notice that `master` now has the definition of `y` we wrote.

We can also delete the fork if we're done with it. (Don't worry, it's still in the `history` and can be resurrected at any time.)

```ucm
.> delete.namespace .feature1

  Removed definitions:
  
    1. y : Text
  
  Tip: You can use `undo` or `reflog` to undo this change.

.> history

  Note: The most recent namespace hash is immediately below this
        message.
  
<<<<<<< HEAD
  ⊙ #ibrep12fs5
=======
  ⊙ #suu4oq8rrh
>>>>>>> 58c8cbd8
  
    - Deletes:
    
      feature1.y
  
<<<<<<< HEAD
  ⊙ #6nqh9ioel1
=======
  ⊙ #4i78gb0s9r
>>>>>>> 58c8cbd8
  
    + Adds / updates:
    
      master.y
    
    = Copies:
    
      Original name New name(s)
      feature1.y    master.y
  
<<<<<<< HEAD
  ⊙ #eeemit0oai
=======
  ⊙ #qer1fcccts
>>>>>>> 58c8cbd8
  
    + Adds / updates:
    
      feature1.y
  
<<<<<<< HEAD
  ⊙ #p4ssc273sb
=======
  ⊙ #548hfmj536
>>>>>>> 58c8cbd8
  
    > Moves:
    
      Original name New name
      x             master.x
  
<<<<<<< HEAD
  ⊙ #n0tonurd41
=======
  ⊙ #nm19spfvg0
>>>>>>> 58c8cbd8
  
    + Adds / updates:
    
      x
  
<<<<<<< HEAD
  ⊙ #rj8u1mrts8
  
    + Adds / updates:
    
      builtin.Any builtin.Any.Any builtin.Boolean
      builtin.Boolean.not builtin.Bytes builtin.Bytes.++
      builtin.Bytes.at builtin.Bytes.drop builtin.Bytes.empty
      builtin.Bytes.flatten builtin.Bytes.fromBase16
      builtin.Bytes.fromBase32 builtin.Bytes.fromBase64
      builtin.Bytes.fromBase64UrlUnpadded builtin.Bytes.fromList
      builtin.Bytes.size builtin.Bytes.take
      builtin.Bytes.toBase16 builtin.Bytes.toBase32
      builtin.Bytes.toBase64 builtin.Bytes.toBase64UrlUnpadded
      builtin.Bytes.toList builtin.Char builtin.Char.fromNat
      builtin.Char.toNat builtin.Char.toText builtin.Code
      builtin.Code.cache_ builtin.Code.dependencies
      builtin.Code.deserialize builtin.Code.isMissing
      builtin.Code.lookup builtin.Code.serialize
      builtin.Debug.watch builtin.Doc builtin.Doc.Blob
      builtin.Doc.Evaluate builtin.Doc.Join builtin.Doc.Link
      builtin.Doc.Signature builtin.Doc.Source builtin.Either
      builtin.Either.Left builtin.Either.Right builtin.Float
      builtin.Float.* builtin.Float.+ builtin.Float.-
      builtin.Float./ builtin.Float.abs builtin.Float.acos
      builtin.Float.acosh builtin.Float.asin builtin.Float.asinh
      builtin.Float.atan builtin.Float.atan2 builtin.Float.atanh
      builtin.Float.ceiling builtin.Float.cos builtin.Float.cosh
      builtin.Float.eq builtin.Float.exp builtin.Float.floor
      builtin.Float.fromText builtin.Float.gt builtin.Float.gteq
      builtin.Float.log builtin.Float.logBase builtin.Float.lt
      builtin.Float.lteq builtin.Float.max builtin.Float.min
      builtin.Float.pow builtin.Float.round builtin.Float.sin
      builtin.Float.sinh builtin.Float.sqrt builtin.Float.tan
      builtin.Float.tanh builtin.Float.toText
      builtin.Float.truncate builtin.Int builtin.Int.*
      builtin.Int.+ builtin.Int.- builtin.Int./ builtin.Int.and
      builtin.Int.complement builtin.Int.eq builtin.Int.fromText
      builtin.Int.gt builtin.Int.gteq builtin.Int.increment
      builtin.Int.isEven builtin.Int.isOdd
      builtin.Int.leadingZeros builtin.Int.lt builtin.Int.lteq
      builtin.Int.mod builtin.Int.negate builtin.Int.or
      builtin.Int.popCount builtin.Int.pow builtin.Int.shiftLeft
      builtin.Int.shiftRight builtin.Int.signum
      builtin.Int.toFloat builtin.Int.toText
      builtin.Int.trailingZeros builtin.Int.truncate0
      builtin.Int.xor builtin.IsPropagated
      builtin.IsPropagated.IsPropagated builtin.IsTest
      builtin.IsTest.IsTest builtin.Link
      builtin.Link.Term##Link.Term builtin.Link.Term#quh#0
      builtin.Link.Type##Link.Type builtin.Link.Type#quh#1
      builtin.List builtin.List.++ builtin.List.+:
      builtin.List.:+ builtin.List.at builtin.List.cons
      builtin.List.drop builtin.List.empty builtin.List.size
      builtin.List.snoc builtin.List.take builtin.Nat
      builtin.Nat.* builtin.Nat.+ builtin.Nat./ builtin.Nat.and
      builtin.Nat.complement builtin.Nat.drop builtin.Nat.eq
      builtin.Nat.fromText builtin.Nat.gt builtin.Nat.gteq
      builtin.Nat.increment builtin.Nat.isEven builtin.Nat.isOdd
      builtin.Nat.leadingZeros builtin.Nat.lt builtin.Nat.lteq
      builtin.Nat.mod builtin.Nat.or builtin.Nat.popCount
      builtin.Nat.pow builtin.Nat.shiftLeft
      builtin.Nat.shiftRight builtin.Nat.sub builtin.Nat.toFloat
      builtin.Nat.toInt builtin.Nat.toText
      builtin.Nat.trailingZeros builtin.Nat.xor builtin.Optional
      builtin.Optional.None builtin.Optional.Some
      builtin.Request builtin.SeqView builtin.SeqView.VElem
      builtin.SeqView.VEmpty builtin.Test.Result
      builtin.Test.Result.Fail builtin.Test.Result.Ok
      builtin.Text builtin.Text.!= builtin.Text.++
      builtin.Text.drop builtin.Text.empty builtin.Text.eq
      builtin.Text.fromCharList builtin.Text.fromUtf8.impl
      builtin.Text.gt builtin.Text.gteq builtin.Text.lt
      builtin.Text.lteq builtin.Text.repeat builtin.Text.size
      builtin.Text.take builtin.Text.toCharList
      builtin.Text.toUtf8 builtin.Text.uncons
      builtin.Text.unsnoc builtin.Tuple builtin.Tuple.Cons
      builtin.Unit builtin.Unit.Unit builtin.Universal.<
      builtin.Universal.<= builtin.Universal.==
      builtin.Universal.> builtin.Universal.>=
      builtin.Universal.compare builtin.Value
      builtin.Value.dependencies builtin.Value.deserialize
      builtin.Value.load builtin.Value.serialize
      builtin.Value.value builtin.bug
      builtin.crypto.HashAlgorithm
      builtin.crypto.HashAlgorithm.Blake2b_256
      builtin.crypto.HashAlgorithm.Blake2b_512
      builtin.crypto.HashAlgorithm.Blake2s_256
      builtin.crypto.HashAlgorithm.Sha2_256
      builtin.crypto.HashAlgorithm.Sha2_512
      builtin.crypto.HashAlgorithm.Sha3_256
      builtin.crypto.HashAlgorithm.Sha3_512 builtin.crypto.hash
      builtin.crypto.hashBytes builtin.crypto.hmac
      builtin.crypto.hmacBytes builtin.io2.BufferMode
      builtin.io2.BufferMode.BlockBuffering
      builtin.io2.BufferMode.LineBuffering
      builtin.io2.BufferMode.NoBuffering
      builtin.io2.BufferMode.SizedBlockBuffering
      builtin.io2.Failure builtin.io2.Failure.Failure
      builtin.io2.FileMode builtin.io2.FileMode.Append
      builtin.io2.FileMode.Read builtin.io2.FileMode.ReadWrite
      builtin.io2.FileMode.Write builtin.io2.Handle
      builtin.io2.IO builtin.io2.IO.clientSocket.impl
      builtin.io2.IO.closeFile.impl
      builtin.io2.IO.closeSocket.impl
      builtin.io2.IO.createDirectory.impl
      builtin.io2.IO.createTempDirectory.impl
      builtin.io2.IO.delay.impl
      builtin.io2.IO.directoryContents.impl
      builtin.io2.IO.fileExists.impl builtin.io2.IO.forkComp
      builtin.io2.IO.getBuffering.impl
      builtin.io2.IO.getBytes.impl
      builtin.io2.IO.getCurrentDirectory.impl
      builtin.io2.IO.getFileSize.impl
      builtin.io2.IO.getFileTimestamp.impl
      builtin.io2.IO.getTempDirectory.impl
      builtin.io2.IO.handlePosition.impl
      builtin.io2.IO.isDirectory.impl
      builtin.io2.IO.isFileEOF.impl
      builtin.io2.IO.isFileOpen.impl
      builtin.io2.IO.isSeekable.impl builtin.io2.IO.kill.impl
      builtin.io2.IO.listen.impl builtin.io2.IO.openFile.impl
      builtin.io2.IO.putBytes.impl
      builtin.io2.IO.removeDirectory.impl
      builtin.io2.IO.removeFile.impl
      builtin.io2.IO.renameDirectory.impl
      builtin.io2.IO.renameFile.impl
      builtin.io2.IO.seekHandle.impl
      builtin.io2.IO.serverSocket.impl
      builtin.io2.IO.setBuffering.impl
      builtin.io2.IO.setCurrentDirectory.impl
      builtin.io2.IO.socketAccept.impl
      builtin.io2.IO.socketPort.impl
      builtin.io2.IO.socketReceive.impl
      builtin.io2.IO.socketSend.impl builtin.io2.IO.stdHandle
      builtin.io2.IO.systemTime.impl builtin.io2.IOError
      builtin.io2.IOError.AlreadyExists builtin.io2.IOError.EOF
      builtin.io2.IOError.IllegalOperation
      builtin.io2.IOError.NoSuchThing
      builtin.io2.IOError.PermissionDenied
      builtin.io2.IOError.ResourceBusy
      builtin.io2.IOError.ResourceExhausted
      builtin.io2.IOError.UserError builtin.io2.IOFailure
      builtin.io2.MVar builtin.io2.MVar.isEmpty
      builtin.io2.MVar.new builtin.io2.MVar.newEmpty
      builtin.io2.MVar.put.impl builtin.io2.MVar.read.impl
      builtin.io2.MVar.swap.impl builtin.io2.MVar.take.impl
      builtin.io2.MVar.tryPut.impl builtin.io2.MVar.tryRead.impl
      builtin.io2.MVar.tryTake builtin.io2.STM
      builtin.io2.STM.atomically builtin.io2.STM.retry
      builtin.io2.SeekMode builtin.io2.SeekMode.AbsoluteSeek
      builtin.io2.SeekMode.RelativeSeek
      builtin.io2.SeekMode.SeekFromEnd builtin.io2.Socket
      builtin.io2.StdHandle builtin.io2.StdHandle.StdErr
      builtin.io2.StdHandle.StdIn builtin.io2.StdHandle.StdOut
      builtin.io2.TLS.ClientConfig.ciphers.set builtin.io2.TVar
      builtin.io2.TVar.new builtin.io2.TVar.newIO
      builtin.io2.TVar.read builtin.io2.TVar.readIO
      builtin.io2.TVar.swap builtin.io2.TVar.write
      builtin.io2.ThreadId builtin.io2.Tls
      builtin.io2.Tls.Cipher builtin.io2.Tls.ClientConfig
      builtin.io2.Tls.ClientConfig.certificates.set
      builtin.io2.Tls.ClientConfig.default
      builtin.io2.Tls.ClientConfig.versions.set
      builtin.io2.Tls.PrivateKey builtin.io2.Tls.ServerConfig
      builtin.io2.Tls.ServerConfig.certificates.set
      builtin.io2.Tls.ServerConfig.ciphers.set
      builtin.io2.Tls.ServerConfig.default
      builtin.io2.Tls.ServerConfig.versions.set
      builtin.io2.Tls.SignedCert builtin.io2.Tls.Version
      builtin.io2.Tls.decodeCert.impl
      builtin.io2.Tls.decodePrivateKey
      builtin.io2.Tls.encodeCert
      builtin.io2.Tls.encodePrivateKey
      builtin.io2.Tls.handshake.impl
      builtin.io2.Tls.newClient.impl
      builtin.io2.Tls.newServer.impl
      builtin.io2.Tls.receive.impl builtin.io2.Tls.send.impl
      builtin.io2.Tls.terminate.impl builtin.io2.TlsFailure
      builtin.metadata.isPropagated builtin.metadata.isTest
      builtin.todo
  
  □ #7asfbtqmoj (start of history)
=======
  □ #f40nqgbsui (start of history)
>>>>>>> 58c8cbd8

```
To resurrect an old version of a namespace, you can learn its hash via the `history` command, then use `fork #namespacehash .newname`.

## Concurrent edits and merges

In the above scenario the destination namespace (`master`) was strictly behind the source namespace, so the merge didn't have anything interesting to do (Git would call this a "fast forward" merge). In other cases, the source and destination namespaces will each have changes the other doesn't know about, and the merge needs to something more interesting. That's okay too, and Unison will merge those results, using a 3-way merge algorithm.

> __Note:__ When merging nested namespaces, Unison actually uses a recursive 3-way merge, so it finds a different (and possibly closer) common ancestor at each level of the tree.

Let's see how this works. We are going to create a copy of `master`, add and delete some definitions in `master` and in the fork, then merge.

```ucm
.> fork master feature2

  Done.

```
Here's one fork, we add `z` and delete `x`:

```unison
z = 99
```

```ucm

  I found and typechecked these definitions in scratch.u. If you
  do an `add` or `update`, here's how your codebase would
  change:
  
    ⍟ These new definitions are ok to `add`:
    
      z : Nat

```
```ucm
.feature2> add

  ⍟ I've added these definitions:
  
    z : Nat

.feature2> delete.term x

  Name changes:
  
    Original         Changes
    1. feature2.x ┐  2. feature2.x (removed)
    3. master.x   ┘  
  
  Tip: You can use `undo` or `reflog` to undo this change.

```
And here's the other fork, where we update `y` and add a new definition, `frobnicate`:

```unison
master.y = "updated y"
master.frobnicate n = n + 1
```

```ucm

  I found and typechecked these definitions in scratch.u. If you
  do an `add` or `update`, here's how your codebase would
  change:
  
    ⍟ These new definitions are ok to `add`:
    
      master.frobnicate : Nat -> Nat
      master.y          : Text

```
```ucm
.> update

  ⍟ I've added these definitions:
  
    master.frobnicate : Nat -> Nat
  
  ⍟ I've updated these names to your new definition:
  
    master.y : Text
      (The old definition was also named feature2.y. I updated
      this name too.)

.> view master.y

  feature2.y : Text
  feature2.y = "updated y"

.> view master.frobnicate

  master.frobnicate : Nat -> Nat
  master.frobnicate n =
    use Nat +
    n + 1

```
At this point, `master` and `feature2` both have some changes the other doesn't know about. Let's merge them.

```ucm
.> merge feature2 master

  Here's what's changed in master after the merge:
  
  Added definitions:
  
    1. z : Nat
  
  Removed definitions:
  
    2. x : Nat
  
  Tip: You can use `todo` to see if this generated any work to
       do in this namespace and `test` to run the tests. Or you
       can use `undo` or `reflog` to undo the results of this
       merge.

```
Notice that `x` is deleted in the merged branch (it was deleted in `feature2` and untouched by `master`):

```ucm
.> view master.x

  ⚠️
  
  The following names were not found in the codebase. Check your spelling.
    master.x

```
And notice that `y` has the most recent value, and that `z` and `frobnicate` both exist as well:

```ucm
.> view master.y

  feature2.y : Text
  feature2.y = "updated y"

.> view master.z

  feature2.z : Nat
  feature2.z = 99

.> view master.frobnicate

  master.frobnicate : Nat -> Nat
  master.frobnicate n =
    use Nat +
    n + 1

```
## FAQ

* What happens if namespace1 deletes a name that namespace2 has updated? A: ???
* ...<|MERGE_RESOLUTION|>--- conflicted
+++ resolved
@@ -112,21 +112,13 @@
   Note: The most recent namespace hash is immediately below this
         message.
   
-<<<<<<< HEAD
-  ⊙ #ibrep12fs5
-=======
-  ⊙ #suu4oq8rrh
->>>>>>> 58c8cbd8
+  ⊙ #es8alcr32i
   
     - Deletes:
     
       feature1.y
   
-<<<<<<< HEAD
-  ⊙ #6nqh9ioel1
-=======
-  ⊙ #4i78gb0s9r
->>>>>>> 58c8cbd8
+  ⊙ #h9cturfvfq
   
     + Adds / updates:
     
@@ -137,223 +129,26 @@
       Original name New name(s)
       feature1.y    master.y
   
-<<<<<<< HEAD
-  ⊙ #eeemit0oai
-=======
-  ⊙ #qer1fcccts
->>>>>>> 58c8cbd8
+  ⊙ #hjgdo6jqai
   
     + Adds / updates:
     
       feature1.y
   
-<<<<<<< HEAD
-  ⊙ #p4ssc273sb
-=======
-  ⊙ #548hfmj536
->>>>>>> 58c8cbd8
+  ⊙ #och5bm9tce
   
     > Moves:
     
       Original name New name
       x             master.x
   
-<<<<<<< HEAD
-  ⊙ #n0tonurd41
-=======
-  ⊙ #nm19spfvg0
->>>>>>> 58c8cbd8
+  ⊙ #vgdjkrot4b
   
     + Adds / updates:
     
       x
   
-<<<<<<< HEAD
-  ⊙ #rj8u1mrts8
-  
-    + Adds / updates:
-    
-      builtin.Any builtin.Any.Any builtin.Boolean
-      builtin.Boolean.not builtin.Bytes builtin.Bytes.++
-      builtin.Bytes.at builtin.Bytes.drop builtin.Bytes.empty
-      builtin.Bytes.flatten builtin.Bytes.fromBase16
-      builtin.Bytes.fromBase32 builtin.Bytes.fromBase64
-      builtin.Bytes.fromBase64UrlUnpadded builtin.Bytes.fromList
-      builtin.Bytes.size builtin.Bytes.take
-      builtin.Bytes.toBase16 builtin.Bytes.toBase32
-      builtin.Bytes.toBase64 builtin.Bytes.toBase64UrlUnpadded
-      builtin.Bytes.toList builtin.Char builtin.Char.fromNat
-      builtin.Char.toNat builtin.Char.toText builtin.Code
-      builtin.Code.cache_ builtin.Code.dependencies
-      builtin.Code.deserialize builtin.Code.isMissing
-      builtin.Code.lookup builtin.Code.serialize
-      builtin.Debug.watch builtin.Doc builtin.Doc.Blob
-      builtin.Doc.Evaluate builtin.Doc.Join builtin.Doc.Link
-      builtin.Doc.Signature builtin.Doc.Source builtin.Either
-      builtin.Either.Left builtin.Either.Right builtin.Float
-      builtin.Float.* builtin.Float.+ builtin.Float.-
-      builtin.Float./ builtin.Float.abs builtin.Float.acos
-      builtin.Float.acosh builtin.Float.asin builtin.Float.asinh
-      builtin.Float.atan builtin.Float.atan2 builtin.Float.atanh
-      builtin.Float.ceiling builtin.Float.cos builtin.Float.cosh
-      builtin.Float.eq builtin.Float.exp builtin.Float.floor
-      builtin.Float.fromText builtin.Float.gt builtin.Float.gteq
-      builtin.Float.log builtin.Float.logBase builtin.Float.lt
-      builtin.Float.lteq builtin.Float.max builtin.Float.min
-      builtin.Float.pow builtin.Float.round builtin.Float.sin
-      builtin.Float.sinh builtin.Float.sqrt builtin.Float.tan
-      builtin.Float.tanh builtin.Float.toText
-      builtin.Float.truncate builtin.Int builtin.Int.*
-      builtin.Int.+ builtin.Int.- builtin.Int./ builtin.Int.and
-      builtin.Int.complement builtin.Int.eq builtin.Int.fromText
-      builtin.Int.gt builtin.Int.gteq builtin.Int.increment
-      builtin.Int.isEven builtin.Int.isOdd
-      builtin.Int.leadingZeros builtin.Int.lt builtin.Int.lteq
-      builtin.Int.mod builtin.Int.negate builtin.Int.or
-      builtin.Int.popCount builtin.Int.pow builtin.Int.shiftLeft
-      builtin.Int.shiftRight builtin.Int.signum
-      builtin.Int.toFloat builtin.Int.toText
-      builtin.Int.trailingZeros builtin.Int.truncate0
-      builtin.Int.xor builtin.IsPropagated
-      builtin.IsPropagated.IsPropagated builtin.IsTest
-      builtin.IsTest.IsTest builtin.Link
-      builtin.Link.Term##Link.Term builtin.Link.Term#quh#0
-      builtin.Link.Type##Link.Type builtin.Link.Type#quh#1
-      builtin.List builtin.List.++ builtin.List.+:
-      builtin.List.:+ builtin.List.at builtin.List.cons
-      builtin.List.drop builtin.List.empty builtin.List.size
-      builtin.List.snoc builtin.List.take builtin.Nat
-      builtin.Nat.* builtin.Nat.+ builtin.Nat./ builtin.Nat.and
-      builtin.Nat.complement builtin.Nat.drop builtin.Nat.eq
-      builtin.Nat.fromText builtin.Nat.gt builtin.Nat.gteq
-      builtin.Nat.increment builtin.Nat.isEven builtin.Nat.isOdd
-      builtin.Nat.leadingZeros builtin.Nat.lt builtin.Nat.lteq
-      builtin.Nat.mod builtin.Nat.or builtin.Nat.popCount
-      builtin.Nat.pow builtin.Nat.shiftLeft
-      builtin.Nat.shiftRight builtin.Nat.sub builtin.Nat.toFloat
-      builtin.Nat.toInt builtin.Nat.toText
-      builtin.Nat.trailingZeros builtin.Nat.xor builtin.Optional
-      builtin.Optional.None builtin.Optional.Some
-      builtin.Request builtin.SeqView builtin.SeqView.VElem
-      builtin.SeqView.VEmpty builtin.Test.Result
-      builtin.Test.Result.Fail builtin.Test.Result.Ok
-      builtin.Text builtin.Text.!= builtin.Text.++
-      builtin.Text.drop builtin.Text.empty builtin.Text.eq
-      builtin.Text.fromCharList builtin.Text.fromUtf8.impl
-      builtin.Text.gt builtin.Text.gteq builtin.Text.lt
-      builtin.Text.lteq builtin.Text.repeat builtin.Text.size
-      builtin.Text.take builtin.Text.toCharList
-      builtin.Text.toUtf8 builtin.Text.uncons
-      builtin.Text.unsnoc builtin.Tuple builtin.Tuple.Cons
-      builtin.Unit builtin.Unit.Unit builtin.Universal.<
-      builtin.Universal.<= builtin.Universal.==
-      builtin.Universal.> builtin.Universal.>=
-      builtin.Universal.compare builtin.Value
-      builtin.Value.dependencies builtin.Value.deserialize
-      builtin.Value.load builtin.Value.serialize
-      builtin.Value.value builtin.bug
-      builtin.crypto.HashAlgorithm
-      builtin.crypto.HashAlgorithm.Blake2b_256
-      builtin.crypto.HashAlgorithm.Blake2b_512
-      builtin.crypto.HashAlgorithm.Blake2s_256
-      builtin.crypto.HashAlgorithm.Sha2_256
-      builtin.crypto.HashAlgorithm.Sha2_512
-      builtin.crypto.HashAlgorithm.Sha3_256
-      builtin.crypto.HashAlgorithm.Sha3_512 builtin.crypto.hash
-      builtin.crypto.hashBytes builtin.crypto.hmac
-      builtin.crypto.hmacBytes builtin.io2.BufferMode
-      builtin.io2.BufferMode.BlockBuffering
-      builtin.io2.BufferMode.LineBuffering
-      builtin.io2.BufferMode.NoBuffering
-      builtin.io2.BufferMode.SizedBlockBuffering
-      builtin.io2.Failure builtin.io2.Failure.Failure
-      builtin.io2.FileMode builtin.io2.FileMode.Append
-      builtin.io2.FileMode.Read builtin.io2.FileMode.ReadWrite
-      builtin.io2.FileMode.Write builtin.io2.Handle
-      builtin.io2.IO builtin.io2.IO.clientSocket.impl
-      builtin.io2.IO.closeFile.impl
-      builtin.io2.IO.closeSocket.impl
-      builtin.io2.IO.createDirectory.impl
-      builtin.io2.IO.createTempDirectory.impl
-      builtin.io2.IO.delay.impl
-      builtin.io2.IO.directoryContents.impl
-      builtin.io2.IO.fileExists.impl builtin.io2.IO.forkComp
-      builtin.io2.IO.getBuffering.impl
-      builtin.io2.IO.getBytes.impl
-      builtin.io2.IO.getCurrentDirectory.impl
-      builtin.io2.IO.getFileSize.impl
-      builtin.io2.IO.getFileTimestamp.impl
-      builtin.io2.IO.getTempDirectory.impl
-      builtin.io2.IO.handlePosition.impl
-      builtin.io2.IO.isDirectory.impl
-      builtin.io2.IO.isFileEOF.impl
-      builtin.io2.IO.isFileOpen.impl
-      builtin.io2.IO.isSeekable.impl builtin.io2.IO.kill.impl
-      builtin.io2.IO.listen.impl builtin.io2.IO.openFile.impl
-      builtin.io2.IO.putBytes.impl
-      builtin.io2.IO.removeDirectory.impl
-      builtin.io2.IO.removeFile.impl
-      builtin.io2.IO.renameDirectory.impl
-      builtin.io2.IO.renameFile.impl
-      builtin.io2.IO.seekHandle.impl
-      builtin.io2.IO.serverSocket.impl
-      builtin.io2.IO.setBuffering.impl
-      builtin.io2.IO.setCurrentDirectory.impl
-      builtin.io2.IO.socketAccept.impl
-      builtin.io2.IO.socketPort.impl
-      builtin.io2.IO.socketReceive.impl
-      builtin.io2.IO.socketSend.impl builtin.io2.IO.stdHandle
-      builtin.io2.IO.systemTime.impl builtin.io2.IOError
-      builtin.io2.IOError.AlreadyExists builtin.io2.IOError.EOF
-      builtin.io2.IOError.IllegalOperation
-      builtin.io2.IOError.NoSuchThing
-      builtin.io2.IOError.PermissionDenied
-      builtin.io2.IOError.ResourceBusy
-      builtin.io2.IOError.ResourceExhausted
-      builtin.io2.IOError.UserError builtin.io2.IOFailure
-      builtin.io2.MVar builtin.io2.MVar.isEmpty
-      builtin.io2.MVar.new builtin.io2.MVar.newEmpty
-      builtin.io2.MVar.put.impl builtin.io2.MVar.read.impl
-      builtin.io2.MVar.swap.impl builtin.io2.MVar.take.impl
-      builtin.io2.MVar.tryPut.impl builtin.io2.MVar.tryRead.impl
-      builtin.io2.MVar.tryTake builtin.io2.STM
-      builtin.io2.STM.atomically builtin.io2.STM.retry
-      builtin.io2.SeekMode builtin.io2.SeekMode.AbsoluteSeek
-      builtin.io2.SeekMode.RelativeSeek
-      builtin.io2.SeekMode.SeekFromEnd builtin.io2.Socket
-      builtin.io2.StdHandle builtin.io2.StdHandle.StdErr
-      builtin.io2.StdHandle.StdIn builtin.io2.StdHandle.StdOut
-      builtin.io2.TLS.ClientConfig.ciphers.set builtin.io2.TVar
-      builtin.io2.TVar.new builtin.io2.TVar.newIO
-      builtin.io2.TVar.read builtin.io2.TVar.readIO
-      builtin.io2.TVar.swap builtin.io2.TVar.write
-      builtin.io2.ThreadId builtin.io2.Tls
-      builtin.io2.Tls.Cipher builtin.io2.Tls.ClientConfig
-      builtin.io2.Tls.ClientConfig.certificates.set
-      builtin.io2.Tls.ClientConfig.default
-      builtin.io2.Tls.ClientConfig.versions.set
-      builtin.io2.Tls.PrivateKey builtin.io2.Tls.ServerConfig
-      builtin.io2.Tls.ServerConfig.certificates.set
-      builtin.io2.Tls.ServerConfig.ciphers.set
-      builtin.io2.Tls.ServerConfig.default
-      builtin.io2.Tls.ServerConfig.versions.set
-      builtin.io2.Tls.SignedCert builtin.io2.Tls.Version
-      builtin.io2.Tls.decodeCert.impl
-      builtin.io2.Tls.decodePrivateKey
-      builtin.io2.Tls.encodeCert
-      builtin.io2.Tls.encodePrivateKey
-      builtin.io2.Tls.handshake.impl
-      builtin.io2.Tls.newClient.impl
-      builtin.io2.Tls.newServer.impl
-      builtin.io2.Tls.receive.impl builtin.io2.Tls.send.impl
-      builtin.io2.Tls.terminate.impl builtin.io2.TlsFailure
-      builtin.metadata.isPropagated builtin.metadata.isTest
-      builtin.todo
-  
-  □ #7asfbtqmoj (start of history)
-=======
-  □ #f40nqgbsui (start of history)
->>>>>>> 58c8cbd8
+  □ #orvf5un0jq (start of history)
 
 ```
 To resurrect an old version of a namespace, you can learn its hash via the `history` command, then use `fork #namespacehash .newname`.
