# Forking and merging namespaces in `ucm`

The Unison namespace is a versioned tree of names that map to Unison definitions. You can change this namespace and fork and merge subtrees of it. Let's start by introducing a few definitions into a new namespace, `foo`:

```unison
x = 42
```

```ucm

  I found and typechecked these definitions in scratch.u. If you
  do an `add` or `update`, here's how your codebase would
  change:
  
    ⍟ These new definitions are ok to `add`:
    
      x : Nat

```
```ucm
.> add

  ⍟ I've added these definitions:
  
    x : Nat

```
Let's move `x` into a new namespace, `master`:

```ucm
.> rename.term x master.x

  Done.

```
If you want to do some experimental work in a namespace without disturbing anyone else, you can `fork` it (which is a shorthand for `copy.namespace`). This creates a copy of it, preserving its history.

> __Note:__ these copies are very efficient to create as they just have pointers into the same underlying definitions. Create as many as you like.

Let's go ahead and do this:

```
.> fork master feature1
.> view master.x
.> view feature1.x

```

Great! We can now do some further work in the `feature1` branch, then merge it back into `master` when we're ready.

```unison
y = "hello"
```

```ucm

  I found and typechecked these definitions in scratch.u. If you
  do an `add` or `update`, here's how your codebase would
  change:
  
    ⍟ These new definitions are ok to `add`:
    
      y : Text

```
```ucm
  ☝️  The namespace .feature1 is empty.

.feature1> add

  ⍟ I've added these definitions:
  
    y : Text

.master> merge .feature1

  Here's what's changed in the current namespace after the
  merge:
  
  Added definitions:
  
    1. y : Text
  
  Tip: You can use `todo` to see if this generated any work to
       do in this namespace and `test` to run the tests. Or you
       can use `undo` or `reflog` to undo the results of this
       merge.

.master> view y

  y : Text
  y = "hello"

```
> Note: `merge src`, with one argument, merges `src` into the current namespace. You can also do `merge src dest` to merge into any destination namespace.

Notice that `master` now has the definition of `y` we wrote.

We can also delete the fork if we're done with it. (Don't worry, it's still in the `history` and can be resurrected at any time.)

```ucm
.> delete.namespace .feature1

  Removed definitions:
  
    1. y : Text
  
  Tip: You can use `undo` or `reflog` to undo this change.

.> history

  Note: The most recent namespace hash is immediately below this
        message.
  
<<<<<<< HEAD
  ⊙ #nai2vurert
=======
  ⊙ #og6imo9b5c
>>>>>>> 5cef8f85
  
    - Deletes:
    
      feature1.y
  
<<<<<<< HEAD
  ⊙ #83kgonbulp
=======
  ⊙ #ejjdq2ngge
>>>>>>> 5cef8f85
  
    + Adds / updates:
    
      master.y
    
    = Copies:
    
      Original name New name(s)
      feature1.y    master.y
  
<<<<<<< HEAD
  ⊙ #hggbj051sh
=======
  ⊙ #h52in37m2i
>>>>>>> 5cef8f85
  
    + Adds / updates:
    
      feature1.y
  
<<<<<<< HEAD
  ⊙ #nipdsi5s8e
=======
  ⊙ #j82gbg1uvj
>>>>>>> 5cef8f85
  
    > Moves:
    
      Original name New name
      x             master.x
  
<<<<<<< HEAD
  ⊙ #g3mbsp3ddj
=======
  ⊙ #avc2r4cma9
>>>>>>> 5cef8f85
  
    + Adds / updates:
    
      x
  
<<<<<<< HEAD
  □ #8u42d1ja3b (start of history)
=======
  □ #4hqp1f8m4t (start of history)
>>>>>>> 5cef8f85

```
To resurrect an old version of a namespace, you can learn its hash via the `history` command, then use `fork #namespacehash .newname`.

## Concurrent edits and merges

In the above scenario the destination namespace (`master`) was strictly behind the source namespace, so the merge didn't have anything interesting to do (Git would call this a "fast forward" merge). In other cases, the source and destination namespaces will each have changes the other doesn't know about, and the merge needs to something more interesting. That's okay too, and Unison will merge those results, using a 3-way merge algorithm.

> __Note:__ When merging nested namespaces, Unison actually uses a recursive 3-way merge, so it finds a different (and possibly closer) common ancestor at each level of the tree.

Let's see how this works. We are going to create a copy of `master`, add and delete some definitions in `master` and in the fork, then merge.

```ucm
.> fork master feature2

  Done.

```
Here's one fork, we add `z` and delete `x`:

```unison
z = 99
```

```ucm

  I found and typechecked these definitions in scratch.u. If you
  do an `add` or `update`, here's how your codebase would
  change:
  
    ⍟ These new definitions are ok to `add`:
    
      z : Nat

```
```ucm
.feature2> add

  ⍟ I've added these definitions:
  
    z : Nat

.feature2> delete.term x

  Name changes:
  
    Original         Changes
    1. feature2.x ┐  2. feature2.x (removed)
    3. master.x   ┘  
  
  Tip: You can use `undo` or `reflog` to undo this change.

```
And here's the other fork, where we update `y` and add a new definition, `frobnicate`:

```unison
master.y = "updated y"
master.frobnicate n = n + 1
```

```ucm

  I found and typechecked these definitions in scratch.u. If you
  do an `add` or `update`, here's how your codebase would
  change:
  
    ⍟ These new definitions are ok to `add`:
    
      master.frobnicate : Nat -> Nat
      master.y          : Text

```
```ucm
.> update

  ⍟ I've added these definitions:
  
    master.frobnicate : Nat -> Nat
  
  ⍟ I've updated these names to your new definition:
  
    master.y : Text
      (The old definition was also named feature2.y. I updated
      this name too.)

.> view master.y

  feature2.y : Text
  feature2.y = "updated y"

.> view master.frobnicate

  master.frobnicate : Nat -> Nat
  master.frobnicate n =
    use Nat +
    n + 1

```
At this point, `master` and `feature2` both have some changes the other doesn't know about. Let's merge them.

```ucm
.> merge feature2 master

  Here's what's changed in master after the merge:
  
  Added definitions:
  
    1. z : Nat
  
  Removed definitions:
  
    2. x : Nat
  
  Tip: You can use `todo` to see if this generated any work to
       do in this namespace and `test` to run the tests. Or you
       can use `undo` or `reflog` to undo the results of this
       merge.

```
Notice that `x` is deleted in the merged branch (it was deleted in `feature2` and untouched by `master`):

```ucm
.> view master.x

  ⚠️
  
  The following names were not found in the codebase. Check your spelling.
    master.x

```
And notice that `y` has the most recent value, and that `z` and `frobnicate` both exist as well:

```ucm
.> view master.y

  feature2.y : Text
  feature2.y = "updated y"

.> view master.z

  feature2.z : Nat
  feature2.z = 99

.> view master.frobnicate

  master.frobnicate : Nat -> Nat
  master.frobnicate n =
    use Nat +
    n + 1

```
## FAQ

* What happens if namespace1 deletes a name that namespace2 has updated? A: ???
* ...<|MERGE_RESOLUTION|>--- conflicted
+++ resolved
@@ -112,21 +112,13 @@
   Note: The most recent namespace hash is immediately below this
         message.
   
-<<<<<<< HEAD
-  ⊙ #nai2vurert
-=======
   ⊙ #og6imo9b5c
->>>>>>> 5cef8f85
   
     - Deletes:
     
       feature1.y
   
-<<<<<<< HEAD
-  ⊙ #83kgonbulp
-=======
   ⊙ #ejjdq2ngge
->>>>>>> 5cef8f85
   
     + Adds / updates:
     
@@ -137,42 +129,26 @@
       Original name New name(s)
       feature1.y    master.y
   
-<<<<<<< HEAD
-  ⊙ #hggbj051sh
-=======
   ⊙ #h52in37m2i
->>>>>>> 5cef8f85
   
     + Adds / updates:
     
       feature1.y
   
-<<<<<<< HEAD
-  ⊙ #nipdsi5s8e
-=======
   ⊙ #j82gbg1uvj
->>>>>>> 5cef8f85
   
     > Moves:
     
       Original name New name
       x             master.x
   
-<<<<<<< HEAD
-  ⊙ #g3mbsp3ddj
-=======
   ⊙ #avc2r4cma9
->>>>>>> 5cef8f85
   
     + Adds / updates:
     
       x
   
-<<<<<<< HEAD
-  □ #8u42d1ja3b (start of history)
-=======
   □ #4hqp1f8m4t (start of history)
->>>>>>> 5cef8f85
 
 ```
 To resurrect an old version of a namespace, you can learn its hash via the `history` command, then use `fork #namespacehash .newname`.
