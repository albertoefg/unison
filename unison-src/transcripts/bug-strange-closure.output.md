
We can display the guide before and after adding it to the codebase:

```ucm
.> display doc.guide

  # Unison computable documentation
  
    # Basic formatting
    
      Paragraphs are separated by one or more blanklines.
      Sections have a title and 0 or more paragraphs or other
      section elements.
    
      Text can be bold, *italicized*, ~~strikethrough~~, or
      `monospaced`.
    
      You can link to Unison terms, types, and external URLs:
    
      * An external url
      * Some is a term link; Optional is a type link
      * A named type link and a named term link. Term links are
        handy for linking to other documents!
    
      You can use `{{ .. }}` to escape out to regular Unison
      syntax, for instance __not bold__. This is useful for
      creating documents programmatically or just including
      other documents.
    
      *Next up:* lists
  
    # Lists
    
      # Bulleted lists
      
        Bulleted lists can use `+`, `-`, or `*` for the bullets
        (though the choice will be normalized away by the
        pretty-printer). They can be nested, to any depth:
      
        * A
        * B
        * C
          * C1
          * C2
    
      # Numbered lists
      
        1. A
        2. B
        3. C
      
        The first number of the list determines the starting
        number in the rendered output. The other numbers are
        ignored:
      
        10. A
        11. B
        12. C
      
        Numbered lists can be nested as well, and combined with
        bulleted lists:
      
        1. Wake up.
           * What am I doing here?
           * In this nested list.
        2. Take shower.
        3. Get dressed.
  
    # Evaluation
    
      Expressions can be evaluated inline, for instance `2`.
    
      Blocks of code can be evaluated as well, for instance:
    
          id x = x
          id (sqr 10)
          ⧨
          100
    
      also:
    
          match 1 with
            1 -> "hi"
            _ -> "goodbye"
          ⧨
          "hi"
    
      To include a typechecked snippet of code without
      evaluating it, you can do:
    
          cube : Nat -> Nat
          cube x =
            use Nat *
            x * x * x
  
    # Including Unison source code
    
      Unison definitions can be included in docs. For instance:
    
          structural type Optional a = Some a | None
          
          sqr : Nat -> Nat
          sqr x =
            use Nat *
            x * x
    
      Some rendering targets also support folded source:
    
          structural type Optional a = Some a | None
          
          sqr : Nat -> Nat
          sqr x =
            use Nat *
            x * x
    
      You can also include just a signature, inline, with
      `sqr : Nat -> Nat`, or you can include one or more
      signatures as a block:
    
          sqr : Nat -> Nat
      
          Nat.+ : Nat -> Nat -> Nat
    
      Or alternately:
    
          List.map : (a ->{e} b) -> [a] ->{e} [b]
    
      # Inline snippets
      
        You can include typechecked code snippets inline, for
        instance:
      
        * `f x Nat.+ sqr 1` - the `2` says to ignore the first
          two arguments when rendering. In richer renderers, the
          `sqr` link will be clickable.
        * If your snippet expression is just a single function
          application, you can put it in double backticks, like
          so: `sqr x`. This is equivalent to `sqr x`.
  
    # Non-Unison code blocks
    
      Use three or more single quotes to start a block with no
      syntax highlighting:
    
      ``` raw
         _____     _             
        |  |  |___|_|___ ___ ___ 
        |  |  |   | |_ -| . |   |
        |_____|_|_|_|___|___|_|_|
        
      ```
    
      You can use three or more backticks plus a language name
      for blocks with syntax highlighting:
    
      ``` Haskell
      -- A fenced code block which isn't parsed by Unison
      reverse = foldl (flip (:)) []
      ```
    
      ``` Scala
      // A fenced code block which isn't parsed by Unison
      def reverse[A](xs: List[A]) = 
        xs.foldLeft(Nil : List[A])((acc,a) => a +: acc)
      ```
  
    There are also asides, callouts, tables, tooltips, and more.
    These don't currently have special syntax; just use the
    `{{ }}` syntax to call these functions directly.
    
        docAside : Doc2 -> Doc2
    
        docCallout : Optional Doc2 -> Doc2 -> Doc2
    
        docBlockquote : Doc2 -> Doc2
    
        docTooltip : Doc2 -> Doc2 -> Doc2
    
        docTable : [[Doc2]] -> Doc2
    
    This is an aside. (
    Some extra detail that doesn't belong in main text. )
    
      | This is an important callout, with no icon.
    
      | 🌻
      | 
      | This is an important callout, with an icon. The text
      | wraps onto multiple lines.
    
    > "And what is the use of a book," thought Alice, "without
    > pictures or conversation?"
    > 
    > *Lewis Carroll, Alice's Adventures in Wonderland*
    
    Hover over me
    
    a           b           A longer paragraph that will split
                            onto multiple lines, such that this
                            row occupies multiple lines in the
                            rendered table.
    Some text   More text   Zounds!

.> add

  ⍟ I've added these definitions:
  
    basicFormatting     : Doc2
    doc.guide           : Doc2
    evaluation          : Doc2
    includingSource     : Doc2
    lists               : Doc2
    nonUnisonCodeBlocks : Doc2
    otherElements       : Doc2
    sqr                 : Nat -> Nat

.> display doc.guide

  # Unison computable documentation
  
    # Basic formatting
    
      Paragraphs are separated by one or more blanklines.
      Sections have a title and 0 or more paragraphs or other
      section elements.
    
      Text can be bold, *italicized*, ~~strikethrough~~, or
      `monospaced`.
    
      You can link to Unison terms, types, and external URLs:
    
      * An external url
      * Some is a term link; Optional is a type link
      * A named type link and a named term link. Term links are
        handy for linking to other documents!
    
      You can use `{{ .. }}` to escape out to regular Unison
      syntax, for instance __not bold__. This is useful for
      creating documents programmatically or just including
      other documents.
    
      *Next up:* lists
  
    # Lists
    
      # Bulleted lists
      
        Bulleted lists can use `+`, `-`, or `*` for the bullets
        (though the choice will be normalized away by the
        pretty-printer). They can be nested, to any depth:
      
        * A
        * B
        * C
          * C1
          * C2
    
      # Numbered lists
      
        1. A
        2. B
        3. C
      
        The first number of the list determines the starting
        number in the rendered output. The other numbers are
        ignored:
      
        10. A
        11. B
        12. C
      
        Numbered lists can be nested as well, and combined with
        bulleted lists:
      
        1. Wake up.
           * What am I doing here?
           * In this nested list.
        2. Take shower.
        3. Get dressed.
  
    # Evaluation
    
      Expressions can be evaluated inline, for instance `2`.
    
      Blocks of code can be evaluated as well, for instance:
    
          id x = x
          id (sqr 10)
          ⧨
          100
    
      also:
    
          match 1 with
            1 -> "hi"
            _ -> "goodbye"
          ⧨
          "hi"
    
      To include a typechecked snippet of code without
      evaluating it, you can do:
    
          cube : Nat -> Nat
          cube x =
            use Nat *
            x * x * x
  
    # Including Unison source code
    
      Unison definitions can be included in docs. For instance:
    
          structural type Optional a = Some a | None
          
          sqr : Nat -> Nat
          sqr x =
            use Nat *
            x * x
    
      Some rendering targets also support folded source:
    
          structural type Optional a = Some a | None
          
          sqr : Nat -> Nat
          sqr x =
            use Nat *
            x * x
    
      You can also include just a signature, inline, with
      `sqr : Nat -> Nat`, or you can include one or more
      signatures as a block:
    
          sqr : Nat -> Nat
      
          Nat.+ : Nat -> Nat -> Nat
    
      Or alternately:
    
          List.map : (a ->{e} b) -> [a] ->{e} [b]
    
      # Inline snippets
      
        You can include typechecked code snippets inline, for
        instance:
      
        * `f x Nat.+ sqr 1` - the `2` says to ignore the first
          two arguments when rendering. In richer renderers, the
          `sqr` link will be clickable.
        * If your snippet expression is just a single function
          application, you can put it in double backticks, like
          so: `sqr x`. This is equivalent to `sqr x`.
  
    # Non-Unison code blocks
    
      Use three or more single quotes to start a block with no
      syntax highlighting:
    
      ``` raw
         _____     _             
        |  |  |___|_|___ ___ ___ 
        |  |  |   | |_ -| . |   |
        |_____|_|_|_|___|___|_|_|
        
      ```
    
      You can use three or more backticks plus a language name
      for blocks with syntax highlighting:
    
      ``` Haskell
      -- A fenced code block which isn't parsed by Unison
      reverse = foldl (flip (:)) []
      ```
    
      ``` Scala
      // A fenced code block which isn't parsed by Unison
      def reverse[A](xs: List[A]) = 
        xs.foldLeft(Nil : List[A])((acc,a) => a +: acc)
      ```
  
    There are also asides, callouts, tables, tooltips, and more.
    These don't currently have special syntax; just use the
    `{{ }}` syntax to call these functions directly.
    
        docAside : Doc2 -> Doc2
    
        docCallout : Optional Doc2 -> Doc2 -> Doc2
    
        docBlockquote : Doc2 -> Doc2
    
        docTooltip : Doc2 -> Doc2 -> Doc2
    
        docTable : [[Doc2]] -> Doc2
    
    This is an aside. (
    Some extra detail that doesn't belong in main text. )
    
      | This is an important callout, with no icon.
    
      | 🌻
      | 
      | This is an important callout, with an icon. The text
      | wraps onto multiple lines.
    
    > "And what is the use of a book," thought Alice, "without
    > pictures or conversation?"
    > 
    > *Lewis Carroll, Alice's Adventures in Wonderland*
    
    Hover over me
    
    a           b           A longer paragraph that will split
                            onto multiple lines, such that this
                            row occupies multiple lines in the
                            rendered table.
    Some text   More text   Zounds!

```
But we can't display this due to a decompilation problem.

```unison
rendered = Pretty.get (docFormatConsole doc.guide)
```

```ucm

  I found and typechecked these definitions in scratch.u. If you
  do an `add` or `update`, here's how your codebase would
  change:
  
    ⍟ These new definitions are ok to `add`:
    
      rendered : Annotated () (Either SpecialForm ConsoleText)

```
```ucm
.> display rendered

  # Unison computable documentation
  
    # Basic formatting
    
      Paragraphs are separated by one or more blanklines.
      Sections have a title and 0 or more paragraphs or other
      section elements.
    
      Text can be bold, *italicized*, ~~strikethrough~~, or
      `monospaced`.
    
      You can link to Unison terms, types, and external URLs:
    
      * An external url
      * Some is a term link; Optional is a type link
      * A named type link and a named term link. Term links are
        handy for linking to other documents!
    
      You can use `{{ .. }}` to escape out to regular Unison
      syntax, for instance __not bold__. This is useful for
      creating documents programmatically or just including
      other documents.
    
      *Next up:* lists
  
    # Lists
    
      # Bulleted lists
      
        Bulleted lists can use `+`, `-`, or `*` for the bullets
        (though the choice will be normalized away by the
        pretty-printer). They can be nested, to any depth:
      
        * A
        * B
        * C
          * C1
          * C2
    
      # Numbered lists
      
        1. A
        2. B
        3. C
      
        The first number of the list determines the starting
        number in the rendered output. The other numbers are
        ignored:
      
        10. A
        11. B
        12. C
      
        Numbered lists can be nested as well, and combined with
        bulleted lists:
      
        1. Wake up.
           * What am I doing here?
           * In this nested list.
        2. Take shower.
        3. Get dressed.
  
    # Evaluation
    
      Expressions can be evaluated inline, for instance `2`.
    
      Blocks of code can be evaluated as well, for instance:
    
          id x = x
          id (sqr 10)
          ⧨
          100
    
      also:
    
          match 1 with
            1 -> "hi"
            _ -> "goodbye"
          ⧨
          "hi"
    
      To include a typechecked snippet of code without
      evaluating it, you can do:
    
          cube : Nat -> Nat
          cube x =
            use Nat *
            x * x * x
  
    # Including Unison source code
    
      Unison definitions can be included in docs. For instance:
    
          structural type Optional a = Some a | None
          
          sqr : Nat -> Nat
          sqr x =
            use Nat *
            x * x
    
      Some rendering targets also support folded source:
    
          structural type Optional a = Some a | None
          
          sqr : Nat -> Nat
          sqr x =
            use Nat *
            x * x
    
      You can also include just a signature, inline, with
      `sqr : Nat -> Nat`, or you can include one or more
      signatures as a block:
    
          sqr : Nat -> Nat
      
          Nat.+ : Nat -> Nat -> Nat
    
      Or alternately:
    
          List.map : (a ->{e} b) -> [a] ->{e} [b]
    
      # Inline snippets
      
        You can include typechecked code snippets inline, for
        instance:
      
        * `f x Nat.+ sqr 1` - the `2` says to ignore the first
          two arguments when rendering. In richer renderers, the
          `sqr` link will be clickable.
        * If your snippet expression is just a single function
          application, you can put it in double backticks, like
          so: `sqr x`. This is equivalent to `sqr x`.
  
    # Non-Unison code blocks
    
      Use three or more single quotes to start a block with no
      syntax highlighting:
    
      ``` raw
         _____     _             
        |  |  |___|_|___ ___ ___ 
        |  |  |   | |_ -| . |   |
        |_____|_|_|_|___|___|_|_|
        
      ```
    
      You can use three or more backticks plus a language name
      for blocks with syntax highlighting:
    
      ``` Haskell
      -- A fenced code block which isn't parsed by Unison
      reverse = foldl (flip (:)) []
      ```
    
      ``` Scala
      // A fenced code block which isn't parsed by Unison
      def reverse[A](xs: List[A]) = 
        xs.foldLeft(Nil : List[A])((acc,a) => a +: acc)
      ```
  
    There are also asides, callouts, tables, tooltips, and more.
    These don't currently have special syntax; just use the
    `{{ }}` syntax to call these functions directly.
    
        docAside : Doc2 -> Doc2
    
        docCallout : Optional Doc2 -> Doc2 -> Doc2
    
        docBlockquote : Doc2 -> Doc2
    
        docTooltip : Doc2 -> Doc2 -> Doc2
    
        docTable : [[Doc2]] -> Doc2
    
    This is an aside. (
    Some extra detail that doesn't belong in main text. )
    
      | This is an important callout, with no icon.
    
      | 🌻
      | 
      | This is an important callout, with an icon. The text
      | wraps onto multiple lines.
    
    > "And what is the use of a book," thought Alice, "without
    > pictures or conversation?"
    > 
    > *Lewis Carroll, Alice's Adventures in Wonderland*
    
    Hover over me
    
    a           b           A longer paragraph that will split
                            onto multiple lines, such that this
                            row occupies multiple lines in the
                            rendered table.
    Some text   More text   Zounds!

.> add

  ⍟ I've added these definitions:
  
    rendered : Annotated () (Either SpecialForm ConsoleText)

.> display rendered

  # Unison computable documentation
  
    # Basic formatting
    
      Paragraphs are separated by one or more blanklines.
      Sections have a title and 0 or more paragraphs or other
      section elements.
    
      Text can be bold, *italicized*, ~~strikethrough~~, or
      `monospaced`.
    
      You can link to Unison terms, types, and external URLs:
    
      * An external url
      * Some is a term link; Optional is a type link
      * A named type link and a named term link. Term links are
        handy for linking to other documents!
    
      You can use `{{ .. }}` to escape out to regular Unison
      syntax, for instance __not bold__. This is useful for
      creating documents programmatically or just including
      other documents.
    
      *Next up:* lists
  
    # Lists
    
      # Bulleted lists
      
        Bulleted lists can use `+`, `-`, or `*` for the bullets
        (though the choice will be normalized away by the
        pretty-printer). They can be nested, to any depth:
      
        * A
        * B
        * C
          * C1
          * C2
    
      # Numbered lists
      
        1. A
        2. B
        3. C
      
        The first number of the list determines the starting
        number in the rendered output. The other numbers are
        ignored:
      
        10. A
        11. B
        12. C
      
        Numbered lists can be nested as well, and combined with
        bulleted lists:
      
        1. Wake up.
           * What am I doing here?
           * In this nested list.
        2. Take shower.
        3. Get dressed.
  
    # Evaluation
    
      Expressions can be evaluated inline, for instance `2`.
    
      Blocks of code can be evaluated as well, for instance:
    
          id x = x
          id (sqr 10)
          ⧨
          100
    
      also:
    
          match 1 with
            1 -> "hi"
            _ -> "goodbye"
          ⧨
          "hi"
    
      To include a typechecked snippet of code without
      evaluating it, you can do:
    
          cube : Nat -> Nat
          cube x =
            use Nat *
            x * x * x
  
    # Including Unison source code
    
      Unison definitions can be included in docs. For instance:
    
          structural type Optional a = Some a | None
          
          sqr : Nat -> Nat
          sqr x =
            use Nat *
            x * x
    
      Some rendering targets also support folded source:
    
          structural type Optional a = Some a | None
          
          sqr : Nat -> Nat
          sqr x =
            use Nat *
            x * x
    
      You can also include just a signature, inline, with
      `sqr : Nat -> Nat`, or you can include one or more
      signatures as a block:
    
          sqr : Nat -> Nat
      
          Nat.+ : Nat -> Nat -> Nat
    
      Or alternately:
    
          List.map : (a ->{e} b) -> [a] ->{e} [b]
    
      # Inline snippets
      
        You can include typechecked code snippets inline, for
        instance:
      
        * `f x Nat.+ sqr 1` - the `2` says to ignore the first
          two arguments when rendering. In richer renderers, the
          `sqr` link will be clickable.
        * If your snippet expression is just a single function
          application, you can put it in double backticks, like
          so: `sqr x`. This is equivalent to `sqr x`.
  
    # Non-Unison code blocks
    
      Use three or more single quotes to start a block with no
      syntax highlighting:
    
      ``` raw
         _____     _             
        |  |  |___|_|___ ___ ___ 
        |  |  |   | |_ -| . |   |
        |_____|_|_|_|___|___|_|_|
        
      ```
    
      You can use three or more backticks plus a language name
      for blocks with syntax highlighting:
    
      ``` Haskell
      -- A fenced code block which isn't parsed by Unison
      reverse = foldl (flip (:)) []
      ```
    
      ``` Scala
      // A fenced code block which isn't parsed by Unison
      def reverse[A](xs: List[A]) = 
        xs.foldLeft(Nil : List[A])((acc,a) => a +: acc)
      ```
  
    There are also asides, callouts, tables, tooltips, and more.
    These don't currently have special syntax; just use the
    `{{ }}` syntax to call these functions directly.
    
        docAside : Doc2 -> Doc2
    
        docCallout : Optional Doc2 -> Doc2 -> Doc2
    
        docBlockquote : Doc2 -> Doc2
    
        docTooltip : Doc2 -> Doc2 -> Doc2
    
        docTable : [[Doc2]] -> Doc2
    
    This is an aside. (
    Some extra detail that doesn't belong in main text. )
    
      | This is an important callout, with no icon.
    
      | 🌻
      | 
      | This is an important callout, with an icon. The text
      | wraps onto multiple lines.
    
    > "And what is the use of a book," thought Alice, "without
    > pictures or conversation?"
    > 
    > *Lewis Carroll, Alice's Adventures in Wonderland*
    
    Hover over me
    
    a           b           A longer paragraph that will split
                            onto multiple lines, such that this
                            row occupies multiple lines in the
                            rendered table.
    Some text   More text   Zounds!

.> undo

  Here are the changes I undid
  
  Added definitions:
  
    1. rendered : Annotated () (Either SpecialForm ConsoleText)

```
And then this sometimes generates a GHC crash "strange closure error" but doesn't seem deterministic.

```unison
rendered = Pretty.get (docFormatConsole doc.guide)

> rendered
```

```ucm

  I found and typechecked these definitions in scratch.u. If you
  do an `add` or `update`, here's how your codebase would
  change:
  
    ⍟ These new definitions are ok to `add`:
    
      rendered : Annotated () (Either SpecialForm ConsoleText)
  
  Now evaluating any watch expressions (lines starting with
  `>`)... Ctrl+C cancels.

    3 | > rendered
          ⧩
          Annotated.Group
            ()
            (Annotated.Append
              ()
              [ Indent
                  ()
                  (Lit () (Right (Plain "# ")))
                  (Lit () (Right (Plain "  ")))
                  (Annotated.Group
                    ()
                    (Wrap
                      ()
                      (Annotated.Append
                        ()
                        [ Lit
                            ()
                            (Right
                              (ConsoleText.Bold (Plain "Unison"))),
                          Lit
                            ()
                            (Right
                              (ConsoleText.Bold
                                (Plain "computable"))),
                          Lit
                            ()
                            (Right
                              (ConsoleText.Bold
                                (Plain "documentation"))) ]))),
                Lit () (Right (Plain "\n")),
                Lit () (Right (Plain "\n")),
                Indent
                  ()
                  (Lit () (Right (Plain "  ")))
                  (Lit () (Right (Plain "  ")))
                  (Annotated.Group
                    ()
                    (Wrap
                      ()
                      (Annotated.Group
                        ()
                        (Annotated.Append
                          ()
                          [ Indent
                              ()
                              (Lit () (Right (Plain "# ")))
                              (Lit () (Right (Plain "  ")))
                              (Annotated.Group
                                ()
                                (Wrap
                                  ()
                                  (Annotated.Append
                                    ()
                                    [ Lit
                                        ()
                                        (Right
                                          (ConsoleText.Bold
                                            (Plain "Basic"))),
                                      Lit
                                        ()
                                        (Right
                                          (ConsoleText.Bold
                                            (Plain "formatting"))) ]))),
                            Lit () (Right (Plain "\n")),
                            Lit () (Right (Plain "\n")),
                            Indent
                              ()
                              (Lit () (Right (Plain "  ")))
                              (Lit () (Right (Plain "  ")))
                              (Annotated.Group
                                ()
                                (Wrap
                                  ()
                                  (Annotated.Append
                                    ()
                                    [ Lit
                                        ()
                                        (Right
                                          (Plain "Paragraphs")),
                                      Lit
                                        () (Right (Plain "are")),
                                      Lit
                                        ()
                                        (Right
                                          (Plain "separated")),
                                      Lit
                                        () (Right (Plain "by")),
                                      Lit
                                        () (Right (Plain "one")),
                                      Lit
                                        () (Right (Plain "or")),
                                      Lit
                                        ()
                                        (Right (Plain "more")),
                                      Lit
                                        ()
                                        (Right
                                          (Plain "blanklines.")),
                                      Lit
                                        ()
                                        (Right
                                          (Plain "Sections")),
                                      Lit
                                        ()
                                        (Right (Plain "have")),
                                      Lit () (Right (Plain "a")),
                                      Lit
                                        ()
                                        (Right (Plain "title")),
                                      Lit
                                        () (Right (Plain "and")),
                                      Lit () (Right (Plain "0")),
                                      Lit
                                        () (Right (Plain "or")),
                                      Lit
                                        ()
                                        (Right (Plain "more")),
                                      Lit
                                        ()
                                        (Right
                                          (Plain "paragraphs")),
                                      Lit
                                        () (Right (Plain "or")),
                                      Lit
                                        ()
                                        (Right (Plain "other")),
                                      Lit
                                        ()
                                        (Right (Plain "section")),
                                      Lit
                                        ()
                                        (Right
                                          (Plain "elements.")) ]))),
                            Lit () (Right (Plain "\n")),
                            Lit () (Right (Plain "\n")),
                            Indent
                              ()
                              (Lit () (Right (Plain "  ")))
                              (Lit () (Right (Plain "  ")))
                              (Annotated.Group
                                ()
                                (Wrap
                                  ()
                                  (Annotated.Append
                                    ()
                                    [ Lit
                                        ()
                                        (Right (Plain "Text")),
                                      Lit
                                        () (Right (Plain "can")),
                                      Lit
                                        () (Right (Plain "be")),
                                      Annotated.Group
                                        ()
                                        (Annotated.Append
                                          ()
                                          [ Wrap
                                              ()
                                              (Lit
                                                ()
                                                (Right
                                                  (ConsoleText.Bold
                                                    (Plain
                                                      "bold")))),
                                            Lit
                                              ()
                                              (Right (Plain ",")) ]),
                                      Annotated.Group
                                        ()
                                        (Annotated.Append
                                          ()
                                          [ Annotated.Group
                                              ()
                                              (Annotated.Append
                                                ()
                                                [ Lit
                                                    ()
                                                    (Right
                                                      (Plain "*")),
                                                  Wrap
                                                    ()
                                                    (Lit
                                                      ()
                                                      (Right
                                                        (Plain
                                                          "italicized"))),
                                                  Lit
                                                    ()
                                                    (Right
                                                      (Plain "*")) ]),
                                            Lit
                                              ()
                                              (Right (Plain ",")) ]),
                                      Annotated.Group
                                        ()
                                        (Annotated.Append
                                          ()
                                          [ Annotated.Group
                                              ()
                                              (Annotated.Append
                                                ()
                                                [ Lit
                                                    ()
                                                    (Right
                                                      (Plain
                                                        "~~")),
                                                  Wrap
                                                    ()
                                                    (Lit
                                                      ()
                                                      (Right
                                                        (Plain
                                                          "strikethrough"))),
                                                  Lit
                                                    ()
                                                    (Right
                                                      (Plain
                                                        "~~")) ]),
                                            Lit
                                              ()
                                              (Right (Plain ",")) ]),
                                      Lit
                                        () (Right (Plain "or")),
                                      Annotated.Group
                                        ()
                                        (Annotated.Append
                                          ()
                                          [ Annotated.Group
                                              ()
                                              (Annotated.Append
                                                ()
                                                [ Lit
                                                    ()
                                                    (Right
                                                      (Plain "`")),
                                                  Lit
                                                    ()
                                                    (Right
                                                      (Plain
                                                        "monospaced")),
                                                  Lit
                                                    ()
                                                    (Right
                                                      (Plain "`")) ]),
                                            Lit
                                              ()
                                              (Right (Plain ".")) ]) ]))),
                            Lit () (Right (Plain "\n")),
                            Lit () (Right (Plain "\n")),
                            Indent
                              ()
                              (Lit () (Right (Plain "  ")))
                              (Lit () (Right (Plain "  ")))
                              (Annotated.Group
                                ()
                                (Wrap
                                  ()
                                  (Annotated.Append
                                    ()
                                    [ Lit
                                        () (Right (Plain "You")),
                                      Lit
                                        () (Right (Plain "can")),
                                      Lit
                                        ()
                                        (Right (Plain "link")),
                                      Lit
                                        () (Right (Plain "to")),
                                      Lit
                                        ()
                                        (Right (Plain "Unison")),
                                      Lit
                                        ()
                                        (Right (Plain "terms,")),
                                      Lit
                                        ()
                                        (Right (Plain "types,")),
                                      Lit
                                        () (Right (Plain "and")),
                                      Lit
                                        ()
                                        (Right
                                          (Plain "external")),
                                      Lit
                                        ()
                                        (Right (Plain "URLs:")) ]))),
                            Lit () (Right (Plain "\n")),
                            Lit () (Right (Plain "\n")),
                            Indent
                              ()
                              (Lit () (Right (Plain "  ")))
                              (Lit () (Right (Plain "  ")))
                              (Annotated.Group
                                ()
                                (Annotated.Group
                                  ()
                                  (Annotated.Append
                                    ()
                                    [ Indent
                                        ()
                                        (Lit
                                          ()
                                          (Right (Plain "* ")))
                                        (Lit
                                          ()
                                          (Right (Plain "  ")))
                                        (Wrap
                                          ()
                                          (Wrap
                                            ()
                                            (Annotated.Append
                                              ()
                                              [ Lit
                                                  ()
                                                  (Right
                                                    (Underline
                                                      (Plain
                                                        "An"))),
                                                Lit
                                                  ()
                                                  (Right
                                                    (Underline
                                                      (Plain
                                                        "external"))),
                                                Lit
                                                  ()
                                                  (Right
                                                    (Underline
                                                      (Plain
                                                        "url"))) ]))),
                                      Lit
                                        () (Right (Plain "\n")),
                                      Indent
                                        ()
                                        (Lit
                                          ()
                                          (Right (Plain "* ")))
                                        (Lit
                                          ()
                                          (Right (Plain "  ")))
                                        (Wrap
                                          ()
                                          (Annotated.Append
                                            ()
                                            [ Lit
                                                ()
                                                (Left
                                                  (SpecialForm.Link
                                                    (Right
                                                      (Term.Term
                                                        (Any
                                                          (_ ->
                                                            Some)))))),
                                              Lit
                                                ()
                                                (Right
                                                  (Plain "is")),
                                              Lit
                                                ()
                                                (Right
                                                  (Plain "a")),
                                              Lit
                                                ()
                                                (Right
                                                  (Plain "term")),
                                              Lit
                                                ()
                                                (Right
                                                  (Plain "link;")),
                                              Lit
                                                ()
                                                (Left
                                                  (SpecialForm.Link
                                                    (Left
                                                      (typeLink Optional)))),
                                              Lit
                                                ()
                                                (Right
                                                  (Plain "is")),
                                              Lit
                                                ()
                                                (Right
                                                  (Plain "a")),
                                              Lit
                                                ()
                                                (Right
                                                  (Plain "type")),
                                              Lit
                                                ()
                                                (Right
                                                  (Plain "link")) ])),
                                      Lit
                                        () (Right (Plain "\n")),
                                      Indent
                                        ()
                                        (Lit
                                          ()
                                          (Right (Plain "* ")))
                                        (Lit
                                          ()
                                          (Right (Plain "  ")))
                                        (Wrap
                                          ()
                                          (Annotated.Append
                                            ()
                                            [ Wrap
                                                ()
                                                (Annotated.Append
                                                  ()
                                                  [ Lit
                                                      ()
                                                      (Right
                                                        (Underline
                                                          (Plain
                                                            "A"))),
                                                    Lit
                                                      ()
                                                      (Right
                                                        (Underline
                                                          (Plain
                                                            "named"))),
                                                    Lit
                                                      ()
                                                      (Right
                                                        (Underline
                                                          (Plain
                                                            "type"))),
                                                    Lit
                                                      ()
                                                      (Right
                                                        (Underline
                                                          (Plain
                                                            "link"))) ]),
                                              Lit
                                                ()
                                                (Right
                                                  (Plain "and")),
                                              Annotated.Group
                                                ()
                                                (Annotated.Append
                                                  ()
                                                  [ Wrap
                                                      ()
                                                      (Annotated.Append
                                                        ()
                                                        [ Lit
                                                            ()
                                                            (Right
                                                              (Underline
                                                                (Plain
                                                                  "a"))),
                                                          Lit
                                                            ()
                                                            (Right
                                                              (Underline
                                                                (Plain
                                                                  "named"))),
                                                          Lit
                                                            ()
                                                            (Right
                                                              (Underline
                                                                (Plain
                                                                  "term"))),
                                                          Lit
                                                            ()
                                                            (Right
                                                              (Underline
                                                                (Plain
                                                                  "link"))) ]),
                                                    Lit
                                                      ()
                                                      (Right
                                                        (Plain
                                                          ".")) ]),
                                              Lit
                                                ()
                                                (Right
                                                  (Plain "Term")),
                                              Lit
                                                ()
                                                (Right
                                                  (Plain "links")),
                                              Lit
                                                ()
                                                (Right
                                                  (Plain "are")),
                                              Lit
                                                ()
                                                (Right
                                                  (Plain "handy")),
                                              Lit
                                                ()
                                                (Right
                                                  (Plain "for")),
                                              Lit
                                                ()
                                                (Right
                                                  (Plain
                                                    "linking")),
                                              Lit
                                                ()
                                                (Right
                                                  (Plain "to")),
                                              Lit
                                                ()
                                                (Right
                                                  (Plain "other")),
                                              Lit
                                                ()
                                                (Right
                                                  (Plain
                                                    "documents!")) ])) ]))),
                            Lit () (Right (Plain "\n")),
                            Lit () (Right (Plain "\n")),
                            Indent
                              ()
                              (Lit () (Right (Plain "  ")))
                              (Lit () (Right (Plain "  ")))
                              (Annotated.Group
                                ()
                                (Wrap
                                  ()
                                  (Annotated.Append
                                    ()
                                    [ Lit
                                        () (Right (Plain "You")),
                                      Lit
                                        () (Right (Plain "can")),
                                      Lit
                                        () (Right (Plain "use")),
                                      Annotated.Group
                                        ()
                                        (Annotated.Append
                                          ()
                                          [ Lit
                                              ()
                                              (Right (Plain "`")),
                                            Lit
                                              ()
                                              (Right
                                                (Plain
                                                  "{{ .. }}")),
                                            Lit
                                              ()
                                              (Right (Plain "`")) ]),
                                      Lit
                                        () (Right (Plain "to")),
                                      Lit
                                        ()
                                        (Right (Plain "escape")),
                                      Lit
                                        () (Right (Plain "out")),
                                      Lit
                                        () (Right (Plain "to")),
                                      Lit
                                        ()
                                        (Right (Plain "regular")),
                                      Lit
                                        ()
                                        (Right (Plain "Unison")),
                                      Lit
                                        ()
                                        (Right (Plain "syntax,")),
                                      Lit
                                        () (Right (Plain "for")),
                                      Lit
                                        ()
                                        (Right
                                          (Plain "instance")),
                                      Annotated.Group
                                        ()
                                        (Annotated.Append
                                          ()
                                          [ Lit
                                              ()
                                              (Right
                                                (Plain
                                                  "__not bold__")),
                                            Lit
                                              ()
                                              (Right (Plain ".")) ]),
                                      Lit
                                        ()
                                        (Right (Plain "This")),
                                      Lit
                                        () (Right (Plain "is")),
                                      Lit
                                        ()
                                        (Right (Plain "useful")),
                                      Lit
                                        () (Right (Plain "for")),
                                      Lit
                                        ()
                                        (Right
                                          (Plain "creating")),
                                      Lit
                                        ()
                                        (Right
                                          (Plain "documents")),
                                      Lit
                                        ()
                                        (Right
                                          (Plain
                                            "programmatically")),
                                      Lit
                                        () (Right (Plain "or")),
                                      Lit
                                        ()
                                        (Right (Plain "just")),
                                      Lit
                                        ()
                                        (Right
                                          (Plain "including")),
                                      Lit
                                        ()
                                        (Right (Plain "other")),
                                      Lit
                                        ()
                                        (Right
                                          (Plain "documents.")) ]))),
                            Lit () (Right (Plain "\n")),
                            Lit () (Right (Plain "\n")),
                            Indent
                              ()
                              (Lit () (Right (Plain "  ")))
                              (Lit () (Right (Plain "  ")))
                              (Annotated.Group
                                ()
                                (Wrap
                                  ()
                                  (Annotated.Append
                                    ()
                                    [ Annotated.Group
                                        ()
                                        (Annotated.Append
                                          ()
                                          [ Lit
                                              ()
                                              (Right (Plain "*")),
                                            Lit
                                              ()
                                              (Right
                                                (Plain "Next")) ]),
                                      Annotated.Group
                                        ()
                                        (Annotated.Append
                                          ()
                                          [ Lit
                                              ()
                                              (Right
                                                (Plain "up:")),
                                            Lit
                                              ()
                                              (Right (Plain "*")) ]),
                                      Lit
                                        ()
                                        (Left
                                          (SpecialForm.Link
                                            (Right
                                              (Term.Term
                                                (Any
                                                  (_ -> lists)))))) ]))) ])))),
                Lit () (Right (Plain "\n")),
                Lit () (Right (Plain "\n")),
                Indent
                  ()
                  (Lit () (Right (Plain "  ")))
                  (Lit () (Right (Plain "  ")))
                  (Annotated.Group
                    ()
                    (Wrap
                      ()
                      (Annotated.Group
                        ()
                        (Annotated.Append
                          ()
                          [ Indent
                              ()
                              (Lit () (Right (Plain "# ")))
                              (Lit () (Right (Plain "  ")))
                              (Annotated.Group
                                ()
                                (Wrap
                                  ()
                                  (Lit
                                    ()
                                    (Right
                                      (ConsoleText.Bold
                                        (Plain "Lists")))))),
                            Lit () (Right (Plain "\n")),
                            Lit () (Right (Plain "\n")),
                            Indent
                              ()
                              (Lit () (Right (Plain "  ")))
                              (Lit () (Right (Plain "  ")))
                              (Annotated.Group
                                ()
                                (Annotated.Group
                                  ()
                                  (Annotated.Append
                                    ()
                                    [ Indent
                                        ()
                                        (Lit
                                          ()
                                          (Right (Plain "# ")))
                                        (Lit
                                          ()
                                          (Right (Plain "  ")))
                                        (Annotated.Group
                                          ()
                                          (Wrap
                                            ()
                                            (Annotated.Append
                                              ()
                                              [ Lit
                                                  ()
                                                  (Right
                                                    (ConsoleText.Bold
                                                      (Plain
                                                        "Bulleted"))),
                                                Lit
                                                  ()
                                                  (Right
                                                    (ConsoleText.Bold
                                                      (Plain
                                                        "lists"))) ]))),
                                      Lit
                                        () (Right (Plain "\n")),
                                      Lit
                                        () (Right (Plain "\n")),
                                      Indent
                                        ()
                                        (Lit
                                          ()
                                          (Right (Plain "  ")))
                                        (Lit
                                          ()
                                          (Right (Plain "  ")))
                                        (Annotated.Group
                                          ()
                                          (Wrap
                                            ()
                                            (Annotated.Append
                                              ()
                                              [ Lit
                                                  ()
                                                  (Right
                                                    (Plain
                                                      "Bulleted")),
                                                Lit
                                                  ()
                                                  (Right
                                                    (Plain
                                                      "lists")),
                                                Lit
                                                  ()
                                                  (Right
                                                    (Plain "can")),
                                                Lit
                                                  ()
                                                  (Right
                                                    (Plain "use")),
                                                Annotated.Group
                                                  ()
                                                  (Annotated.Append
                                                    ()
                                                    [ Annotated.Group
                                                        ()
                                                        (Annotated.Append
                                                          ()
                                                          [ Lit
                                                              ()
                                                              (Right
                                                                (Plain
                                                                  "`")),
                                                            Lit
                                                              ()
                                                              (Right
                                                                (Plain
                                                                  "+")),
                                                            Lit
                                                              ()
                                                              (Right
                                                                (Plain
                                                                  "`")) ]),
                                                      Lit
                                                        ()
                                                        (Right
                                                          (Plain
                                                            ",")) ]),
                                                Annotated.Group
                                                  ()
                                                  (Annotated.Append
                                                    ()
                                                    [ Annotated.Group
                                                        ()
                                                        (Annotated.Append
                                                          ()
                                                          [ Lit
                                                              ()
                                                              (Right
                                                                (Plain
                                                                  "`")),
                                                            Lit
                                                              ()
                                                              (Right
                                                                (Plain
                                                                  "-")),
                                                            Lit
                                                              ()
                                                              (Right
                                                                (Plain
                                                                  "`")) ]),
                                                      Lit
                                                        ()
                                                        (Right
                                                          (Plain
                                                            ",")) ]),
                                                Lit
                                                  ()
                                                  (Right
                                                    (Plain "or")),
                                                Annotated.Group
                                                  ()
                                                  (Annotated.Append
                                                    ()
                                                    [ Lit
                                                        ()
                                                        (Right
                                                          (Plain
                                                            "`")),
                                                      Lit
                                                        ()
                                                        (Right
                                                          (Plain
                                                            "*")),
                                                      Lit
                                                        ()
                                                        (Right
                                                          (Plain
                                                            "`")) ]),
                                                Lit
                                                  ()
                                                  (Right
                                                    (Plain "for")),
                                                Lit
                                                  ()
                                                  (Right
                                                    (Plain "the")),
                                                Lit
                                                  ()
                                                  (Right
                                                    (Plain
                                                      "bullets")),
                                                Lit
                                                  ()
                                                  (Right
                                                    (Plain
                                                      "(though")),
                                                Lit
                                                  ()
                                                  (Right
                                                    (Plain "the")),
                                                Lit
                                                  ()
                                                  (Right
                                                    (Plain
                                                      "choice")),
                                                Lit
                                                  ()
                                                  (Right
                                                    (Plain
                                                      "will")),
                                                Lit
                                                  ()
                                                  (Right
                                                    (Plain "be")),
                                                Lit
                                                  ()
                                                  (Right
                                                    (Plain
                                                      "normalized")),
                                                Lit
                                                  ()
                                                  (Right
                                                    (Plain
                                                      "away")),
                                                Lit
                                                  ()
                                                  (Right
                                                    (Plain "by")),
                                                Lit
                                                  ()
                                                  (Right
                                                    (Plain "the")),
                                                Lit
                                                  ()
                                                  (Right
                                                    (Plain
                                                      "pretty-printer).")),
                                                Lit
                                                  ()
                                                  (Right
                                                    (Plain
                                                      "They")),
                                                Lit
                                                  ()
                                                  (Right
                                                    (Plain "can")),
                                                Lit
                                                  ()
                                                  (Right
                                                    (Plain "be")),
                                                Lit
                                                  ()
                                                  (Right
                                                    (Plain
                                                      "nested,")),
                                                Lit
                                                  ()
                                                  (Right
                                                    (Plain "to")),
                                                Lit
                                                  ()
                                                  (Right
                                                    (Plain "any")),
                                                Lit
                                                  ()
                                                  (Right
                                                    (Plain
                                                      "depth:")) ]))),
                                      Lit
                                        () (Right (Plain "\n")),
                                      Lit
                                        () (Right (Plain "\n")),
                                      Indent
                                        ()
                                        (Lit
                                          ()
                                          (Right (Plain "  ")))
                                        (Lit
                                          ()
                                          (Right (Plain "  ")))
                                        (Annotated.Group
                                          ()
                                          (Annotated.Group
                                            ()
                                            (Annotated.Append
                                              ()
                                              [ Indent
                                                  ()
                                                  (Lit
                                                    ()
                                                    (Right
                                                      (Plain
                                                        "* ")))
                                                  (Lit
                                                    ()
                                                    (Right
                                                      (Plain
                                                        "  ")))
                                                  (Wrap
                                                    ()
                                                    (Lit
                                                      ()
                                                      (Right
                                                        (Plain
                                                          "A")))),
                                                Lit
                                                  ()
                                                  (Right
                                                    (Plain "\n")),
                                                Indent
                                                  ()
                                                  (Lit
                                                    ()
                                                    (Right
                                                      (Plain
                                                        "* ")))
                                                  (Lit
                                                    ()
                                                    (Right
                                                      (Plain
                                                        "  ")))
                                                  (Wrap
                                                    ()
                                                    (Lit
                                                      ()
                                                      (Right
                                                        (Plain
                                                          "B")))),
                                                Lit
                                                  ()
                                                  (Right
                                                    (Plain "\n")),
                                                Indent
                                                  ()
                                                  (Lit
                                                    ()
                                                    (Right
                                                      (Plain
                                                        "* ")))
                                                  (Lit
                                                    ()
                                                    (Right
                                                      (Plain
                                                        "  ")))
                                                  (Annotated.Append
                                                    ()
                                                    [ Wrap
                                                        ()
                                                        (Lit
                                                          ()
                                                          (Right
                                                            (Plain
                                                              "C"))),
                                                      Lit
                                                        ()
                                                        (Right
                                                          (Plain
                                                            "\n")),
                                                      Annotated.Group
                                                        ()
                                                        (Annotated.Append
                                                          ()
                                                          [ Indent
                                                              ()
                                                              (Lit
                                                                ()
                                                                (Right
                                                                  (Plain
                                                                    "* ")))
                                                              (Lit
                                                                ()
                                                                (Right
                                                                  (Plain
                                                                    "  ")))
                                                              (Wrap
                                                                ()
                                                                (Lit
                                                                  ()
                                                                  (Right
                                                                    (Plain
                                                                      "C1")))),
                                                            Lit
                                                              ()
                                                              (Right
                                                                (Plain
                                                                  "\n")),
                                                            Indent
                                                              ()
                                                              (Lit
                                                                ()
                                                                (Right
                                                                  (Plain
                                                                    "* ")))
                                                              (Lit
                                                                ()
                                                                (Right
                                                                  (Plain
                                                                    "  ")))
                                                              (Wrap
                                                                ()
                                                                (Lit
                                                                  ()
                                                                  (Right
                                                                    (Plain
                                                                      "C2")))) ]) ]) ]))) ]))),
                            Lit () (Right (Plain "\n")),
                            Lit () (Right (Plain "\n")),
                            Indent
                              ()
                              (Lit () (Right (Plain "  ")))
                              (Lit () (Right (Plain "  ")))
                              (Annotated.Group
                                ()
                                (Annotated.Group
                                  ()
                                  (Annotated.Append
                                    ()
                                    [ Indent
                                        ()
                                        (Lit
                                          ()
                                          (Right (Plain "# ")))
                                        (Lit
                                          ()
                                          (Right (Plain "  ")))
                                        (Annotated.Group
                                          ()
                                          (Wrap
                                            ()
                                            (Annotated.Append
                                              ()
                                              [ Lit
                                                  ()
                                                  (Right
                                                    (ConsoleText.Bold
                                                      (Plain
                                                        "Numbered"))),
                                                Lit
                                                  ()
                                                  (Right
                                                    (ConsoleText.Bold
                                                      (Plain
                                                        "lists"))) ]))),
                                      Lit
                                        () (Right (Plain "\n")),
                                      Lit
                                        () (Right (Plain "\n")),
                                      Indent
                                        ()
                                        (Lit
                                          ()
                                          (Right (Plain "  ")))
                                        (Lit
                                          ()
                                          (Right (Plain "  ")))
                                        (Annotated.Group
                                          ()
                                          (Annotated.Group
                                            ()
                                            (Annotated.Append
                                              ()
                                              [ Indent
                                                  ()
                                                  (Lit
                                                    ()
                                                    (Right
                                                      (Plain
                                                        "1. ")))
                                                  (Lit
                                                    ()
                                                    (Right
                                                      (Plain
                                                        "   ")))
                                                  (Wrap
                                                    ()
                                                    (Lit
                                                      ()
                                                      (Right
                                                        (Plain
                                                          "A")))),
                                                Lit
                                                  ()
                                                  (Right
                                                    (Plain "\n")),
                                                Indent
                                                  ()
                                                  (Lit
                                                    ()
                                                    (Right
                                                      (Plain
                                                        "2. ")))
                                                  (Lit
                                                    ()
                                                    (Right
                                                      (Plain
                                                        "   ")))
                                                  (Wrap
                                                    ()
                                                    (Lit
                                                      ()
                                                      (Right
                                                        (Plain
                                                          "B")))),
                                                Lit
                                                  ()
                                                  (Right
                                                    (Plain "\n")),
                                                Indent
                                                  ()
                                                  (Lit
                                                    ()
                                                    (Right
                                                      (Plain
                                                        "3. ")))
                                                  (Lit
                                                    ()
                                                    (Right
                                                      (Plain
                                                        "   ")))
                                                  (Wrap
                                                    ()
                                                    (Lit
                                                      ()
                                                      (Right
                                                        (Plain
                                                          "C")))) ]))),
                                      Lit
                                        () (Right (Plain "\n")),
                                      Lit
                                        () (Right (Plain "\n")),
                                      Indent
                                        ()
                                        (Lit
                                          ()
                                          (Right (Plain "  ")))
                                        (Lit
                                          ()
                                          (Right (Plain "  ")))
                                        (Annotated.Group
                                          ()
                                          (Wrap
                                            ()
                                            (Annotated.Append
                                              ()
                                              [ Lit
                                                  ()
                                                  (Right
                                                    (Plain "The")),
                                                Lit
                                                  ()
                                                  (Right
                                                    (Plain
                                                      "first")),
                                                Lit
                                                  ()
                                                  (Right
                                                    (Plain
                                                      "number")),
                                                Lit
                                                  ()
                                                  (Right
                                                    (Plain "of")),
                                                Lit
                                                  ()
                                                  (Right
                                                    (Plain "the")),
                                                Lit
                                                  ()
                                                  (Right
                                                    (Plain
                                                      "list")),
                                                Lit
                                                  ()
                                                  (Right
                                                    (Plain
                                                      "determines")),
                                                Lit
                                                  ()
                                                  (Right
                                                    (Plain "the")),
                                                Lit
                                                  ()
                                                  (Right
                                                    (Plain
                                                      "starting")),
                                                Lit
                                                  ()
                                                  (Right
                                                    (Plain
                                                      "number")),
                                                Lit
                                                  ()
                                                  (Right
                                                    (Plain "in")),
                                                Lit
                                                  ()
                                                  (Right
                                                    (Plain "the")),
                                                Lit
                                                  ()
                                                  (Right
                                                    (Plain
                                                      "rendered")),
                                                Lit
                                                  ()
                                                  (Right
                                                    (Plain
                                                      "output.")),
                                                Lit
                                                  ()
                                                  (Right
                                                    (Plain "The")),
                                                Lit
                                                  ()
                                                  (Right
                                                    (Plain
                                                      "other")),
                                                Lit
                                                  ()
                                                  (Right
                                                    (Plain
                                                      "numbers")),
                                                Lit
                                                  ()
                                                  (Right
                                                    (Plain "are")),
                                                Lit
                                                  ()
                                                  (Right
                                                    (Plain
                                                      "ignored:")) ]))),
                                      Lit
                                        () (Right (Plain "\n")),
                                      Lit
                                        () (Right (Plain "\n")),
                                      Indent
                                        ()
                                        (Lit
                                          ()
                                          (Right (Plain "  ")))
                                        (Lit
                                          ()
                                          (Right (Plain "  ")))
                                        (Annotated.Group
                                          ()
                                          (Annotated.Group
                                            ()
                                            (Annotated.Append
                                              ()
                                              [ Indent
                                                  ()
                                                  (Lit
                                                    ()
                                                    (Right
                                                      (Plain
                                                        "10. ")))
                                                  (Lit
                                                    ()
                                                    (Right
                                                      (Plain
                                                        "    ")))
                                                  (Wrap
                                                    ()
                                                    (Lit
                                                      ()
                                                      (Right
                                                        (Plain
                                                          "A")))),
                                                Lit
                                                  ()
                                                  (Right
                                                    (Plain "\n")),
                                                Indent
                                                  ()
                                                  (Lit
                                                    ()
                                                    (Right
                                                      (Plain
                                                        "11. ")))
                                                  (Lit
                                                    ()
                                                    (Right
                                                      (Plain
                                                        "    ")))
                                                  (Wrap
                                                    ()
                                                    (Lit
                                                      ()
                                                      (Right
                                                        (Plain
                                                          "B")))),
                                                Lit
                                                  ()
                                                  (Right
                                                    (Plain "\n")),
                                                Indent
                                                  ()
                                                  (Lit
                                                    ()
                                                    (Right
                                                      (Plain
                                                        "12. ")))
                                                  (Lit
                                                    ()
                                                    (Right
                                                      (Plain
                                                        "    ")))
                                                  (Wrap
                                                    ()
                                                    (Lit
                                                      ()
                                                      (Right
                                                        (Plain
                                                          "C")))) ]))),
                                      Lit
                                        () (Right (Plain "\n")),
                                      Lit
                                        () (Right (Plain "\n")),
                                      Indent
                                        ()
                                        (Lit
                                          ()
                                          (Right (Plain "  ")))
                                        (Lit
                                          ()
                                          (Right (Plain "  ")))
                                        (Annotated.Group
                                          ()
                                          (Wrap
                                            ()
                                            (Annotated.Append
                                              ()
                                              [ Lit
                                                  ()
                                                  (Right
                                                    (Plain
                                                      "Numbered")),
                                                Lit
                                                  ()
                                                  (Right
                                                    (Plain
                                                      "lists")),
                                                Lit
                                                  ()
                                                  (Right
                                                    (Plain "can")),
                                                Lit
                                                  ()
                                                  (Right
                                                    (Plain "be")),
                                                Lit
                                                  ()
                                                  (Right
                                                    (Plain
                                                      "nested")),
                                                Lit
                                                  ()
                                                  (Right
                                                    (Plain "as")),
                                                Lit
                                                  ()
                                                  (Right
                                                    (Plain
                                                      "well,")),
                                                Lit
                                                  ()
                                                  (Right
                                                    (Plain "and")),
                                                Lit
                                                  ()
                                                  (Right
                                                    (Plain
                                                      "combined")),
                                                Lit
                                                  ()
                                                  (Right
                                                    (Plain
                                                      "with")),
                                                Lit
                                                  ()
                                                  (Right
                                                    (Plain
                                                      "bulleted")),
                                                Lit
                                                  ()
                                                  (Right
                                                    (Plain
                                                      "lists:")) ]))),
                                      Lit
                                        () (Right (Plain "\n")),
                                      Lit
                                        () (Right (Plain "\n")),
                                      Indent
                                        ()
                                        (Lit
                                          ()
                                          (Right (Plain "  ")))
                                        (Lit
                                          ()
                                          (Right (Plain "  ")))
                                        (Annotated.Group
                                          ()
                                          (Annotated.Group
                                            ()
                                            (Annotated.Append
                                              ()
                                              [ Indent
                                                  ()
                                                  (Lit
                                                    ()
                                                    (Right
                                                      (Plain
                                                        "1. ")))
                                                  (Lit
                                                    ()
                                                    (Right
                                                      (Plain
                                                        "   ")))
                                                  (Annotated.Append
                                                    ()
                                                    [ Wrap
                                                        ()
                                                        (Annotated.Append
                                                          ()
                                                          [ Lit
                                                              ()
                                                              (Right
                                                                (Plain
                                                                  "Wake")),
                                                            Lit
                                                              ()
                                                              (Right
                                                                (Plain
                                                                  "up.")) ]),
                                                      Lit
                                                        ()
                                                        (Right
                                                          (Plain
                                                            "\n")),
                                                      Annotated.Group
                                                        ()
                                                        (Annotated.Append
                                                          ()
                                                          [ Indent
                                                              ()
                                                              (Lit
                                                                ()
                                                                (Right
                                                                  (Plain
                                                                    "* ")))
                                                              (Lit
                                                                ()
                                                                (Right
                                                                  (Plain
                                                                    "  ")))
                                                              (Wrap
                                                                ()
                                                                (Annotated.Append
                                                                  ()
                                                                  [ Lit
                                                                      ()
                                                                      (Right
                                                                        (Plain
                                                                          "What")),
                                                                    Lit
                                                                      ()
                                                                      (Right
                                                                        (Plain
                                                                          "am")),
                                                                    Lit
                                                                      ()
                                                                      (Right
                                                                        (Plain
                                                                          "I")),
                                                                    Lit
                                                                      ()
                                                                      (Right
                                                                        (Plain
                                                                          "doing")),
                                                                    Lit
                                                                      ()
                                                                      (Right
                                                                        (Plain
                                                                          "here?")) ])),
                                                            Lit
                                                              ()
                                                              (Right
                                                                (Plain
                                                                  "\n")),
                                                            Indent
                                                              ()
                                                              (Lit
                                                                ()
                                                                (Right
                                                                  (Plain
                                                                    "* ")))
                                                              (Lit
                                                                ()
                                                                (Right
                                                                  (Plain
                                                                    "  ")))
                                                              (Wrap
                                                                ()
                                                                (Annotated.Append
                                                                  ()
                                                                  [ Lit
                                                                      ()
                                                                      (Right
                                                                        (Plain
                                                                          "In")),
                                                                    Lit
                                                                      ()
                                                                      (Right
                                                                        (Plain
                                                                          "this")),
                                                                    Lit
                                                                      ()
                                                                      (Right
                                                                        (Plain
                                                                          "nested")),
                                                                    Lit
                                                                      ()
                                                                      (Right
                                                                        (Plain
                                                                          "list.")) ])) ]) ]),
                                                Lit
                                                  ()
                                                  (Right
                                                    (Plain "\n")),
                                                Indent
                                                  ()
                                                  (Lit
                                                    ()
                                                    (Right
                                                      (Plain
                                                        "2. ")))
                                                  (Lit
                                                    ()
                                                    (Right
                                                      (Plain
                                                        "   ")))
                                                  (Wrap
                                                    ()
                                                    (Annotated.Append
                                                      ()
                                                      [ Lit
                                                          ()
                                                          (Right
                                                            (Plain
                                                              "Take")),
                                                        Lit
                                                          ()
                                                          (Right
                                                            (Plain
                                                              "shower.")) ])),
                                                Lit
                                                  ()
                                                  (Right
                                                    (Plain "\n")),
                                                Indent
                                                  ()
                                                  (Lit
                                                    ()
                                                    (Right
                                                      (Plain
                                                        "3. ")))
                                                  (Lit
                                                    ()
                                                    (Right
                                                      (Plain
                                                        "   ")))
                                                  (Wrap
                                                    ()
                                                    (Annotated.Append
                                                      ()
                                                      [ Lit
                                                          ()
                                                          (Right
                                                            (Plain
                                                              "Get")),
                                                        Lit
                                                          ()
                                                          (Right
                                                            (Plain
                                                              "dressed.")) ])) ]))) ]))) ])))),
                Lit () (Right (Plain "\n")),
                Lit () (Right (Plain "\n")),
                Indent
                  ()
                  (Lit () (Right (Plain "  ")))
                  (Lit () (Right (Plain "  ")))
                  (Annotated.Group
                    ()
                    (Wrap
                      ()
                      (Annotated.Group
                        ()
                        (Annotated.Append
                          ()
                          [ Indent
                              ()
                              (Lit () (Right (Plain "# ")))
                              (Lit () (Right (Plain "  ")))
                              (Annotated.Group
                                ()
                                (Wrap
                                  ()
                                  (Lit
                                    ()
                                    (Right
                                      (ConsoleText.Bold
                                        (Plain "Evaluation")))))),
                            Lit () (Right (Plain "\n")),
                            Lit () (Right (Plain "\n")),
                            Indent
                              ()
                              (Lit () (Right (Plain "  ")))
                              (Lit () (Right (Plain "  ")))
                              (Annotated.Group
                                ()
                                (Wrap
                                  ()
                                  (Annotated.Append
                                    ()
                                    [ Lit
                                        ()
                                        (Right
                                          (Plain "Expressions")),
                                      Lit
                                        () (Right (Plain "can")),
                                      Lit
                                        () (Right (Plain "be")),
                                      Lit
                                        ()
                                        (Right
                                          (Plain "evaluated")),
                                      Lit
                                        ()
                                        (Right (Plain "inline,")),
                                      Lit
                                        () (Right (Plain "for")),
                                      Lit
                                        ()
                                        (Right
                                          (Plain "instance")),
                                      Annotated.Group
                                        ()
                                        (Annotated.Append
                                          ()
                                          [ Lit
                                              ()
                                              (Left
                                                (EvalInline
                                                  (Term.Term
                                                    (Any
                                                      (_ ->
                                                        1
                                                          Nat.+ 1))))),
                                            Lit
                                              ()
                                              (Right (Plain ".")) ]) ]))),
                            Lit () (Right (Plain "\n")),
                            Lit () (Right (Plain "\n")),
                            Indent
                              ()
                              (Lit () (Right (Plain "  ")))
                              (Lit () (Right (Plain "  ")))
                              (Annotated.Group
                                ()
                                (Wrap
                                  ()
                                  (Annotated.Append
                                    ()
                                    [ Lit
                                        ()
                                        (Right (Plain "Blocks")),
                                      Lit
                                        () (Right (Plain "of")),
                                      Lit
                                        ()
                                        (Right (Plain "code")),
                                      Lit
                                        () (Right (Plain "can")),
                                      Lit
                                        () (Right (Plain "be")),
                                      Lit
                                        ()
                                        (Right
                                          (Plain "evaluated")),
                                      Lit
                                        () (Right (Plain "as")),
                                      Lit
                                        ()
                                        (Right (Plain "well,")),
                                      Lit
                                        () (Right (Plain "for")),
                                      Lit
                                        ()
                                        (Right
                                          (Plain "instance:")) ]))),
                            Lit () (Right (Plain "\n")),
                            Lit () (Right (Plain "\n")),
                            Indent
                              ()
                              (Lit () (Right (Plain "  ")))
                              (Lit () (Right (Plain "  ")))
                              (Annotated.Group
                                () (Lit
                                  () (Left
                                    (Eval
                                      (Term.Term
                                        (Any
                                          (_ ->
                                            id x = x
                                            id (sqr 10)))))))),
                            Lit () (Right (Plain "\n")),
                            Lit () (Right (Plain "\n")),
                            Indent
                              ()
                              (Lit () (Right (Plain "  ")))
                              (Lit () (Right (Plain "  ")))
                              (Annotated.Group
                                ()
                                (Wrap
                                  ()
                                  (Lit
                                    () (Right (Plain "also:"))))),
                            Lit () (Right (Plain "\n")),
                            Lit () (Right (Plain "\n")),
                            Indent
                              ()
                              (Lit () (Right (Plain "  ")))
                              (Lit () (Right (Plain "  ")))
                              (Annotated.Group
                                ()
                                (Lit
                                  ()
                                  (Left
                                    (Eval
                                      (Term.Term
                                        (Any
                                          (_ ->
                                            (match 1 with
                                              1 -> "hi"
                                              _ -> "goodbye")))))))),
                            Lit () (Right (Plain "\n")),
                            Lit () (Right (Plain "\n")),
                            Indent
                              ()
                              (Lit () (Right (Plain "  ")))
                              (Lit () (Right (Plain "  ")))
                              (Annotated.Group
                                ()
                                (Wrap
                                  ()
                                  (Annotated.Append
                                    ()
                                    [ Lit
                                        () (Right (Plain "To")),
                                      Lit
                                        ()
                                        (Right (Plain "include")),
                                      Lit () (Right (Plain "a")),
                                      Lit
                                        ()
                                        (Right
                                          (Plain "typechecked")),
                                      Lit
                                        ()
                                        (Right (Plain "snippet")),
                                      Lit
                                        () (Right (Plain "of")),
                                      Lit
                                        ()
                                        (Right (Plain "code")),
                                      Lit
                                        ()
                                        (Right (Plain "without")),
                                      Lit
                                        ()
                                        (Right
                                          (Plain "evaluating")),
                                      Lit
                                        () (Right (Plain "it,")),
                                      Lit
                                        () (Right (Plain "you")),
                                      Lit
                                        () (Right (Plain "can")),
                                      Lit
                                        () (Right (Plain "do:")) ]))),
                            Lit () (Right (Plain "\n")),
                            Lit () (Right (Plain "\n")),
                            Indent
                              ()
                              (Lit () (Right (Plain "  ")))
                              (Lit () (Right (Plain "  ")))
                              (Annotated.Group
                                () (Lit
                                  () (Left
                                    (ExampleBlock
                                      0 (Term.Term
                                        (Any
                                          (_ ->
                                            cube : Nat -> Nat
                                            cube x =
                                              use Nat *
                                              x * x * x
                                            ()))))))) ])))),
                Lit () (Right (Plain "\n")),
                Lit () (Right (Plain "\n")),
                Indent
                  ()
                  (Lit () (Right (Plain "  ")))
                  (Lit () (Right (Plain "  ")))
                  (Annotated.Group
                    ()
                    (Wrap
                      ()
                      (Annotated.Group
                        ()
                        (Annotated.Append
                          ()
                          [ Indent
                              ()
                              (Lit () (Right (Plain "# ")))
                              (Lit () (Right (Plain "  ")))
                              (Annotated.Group
                                ()
                                (Wrap
                                  ()
                                  (Annotated.Append
                                    ()
                                    [ Lit
                                        ()
                                        (Right
                                          (ConsoleText.Bold
                                            (Plain "Including"))),
                                      Lit
                                        ()
                                        (Right
                                          (ConsoleText.Bold
                                            (Plain "Unison"))),
                                      Lit
                                        ()
                                        (Right
                                          (ConsoleText.Bold
                                            (Plain "source"))),
                                      Lit
                                        ()
                                        (Right
                                          (ConsoleText.Bold
                                            (Plain "code"))) ]))),
                            Lit () (Right (Plain "\n")),
                            Lit () (Right (Plain "\n")),
                            Indent
                              ()
                              (Lit () (Right (Plain "  ")))
                              (Lit () (Right (Plain "  ")))
                              (Annotated.Group
                                ()
                                (Wrap
                                  ()
                                  (Annotated.Append
                                    ()
                                    [ Lit
                                        ()
                                        (Right (Plain "Unison")),
                                      Lit
                                        ()
                                        (Right
                                          (Plain "definitions")),
                                      Lit
                                        () (Right (Plain "can")),
                                      Lit
                                        () (Right (Plain "be")),
                                      Lit
                                        ()
                                        (Right
                                          (Plain "included")),
                                      Lit
                                        () (Right (Plain "in")),
                                      Lit
                                        ()
                                        (Right (Plain "docs.")),
                                      Lit
                                        () (Right (Plain "For")),
                                      Lit
                                        ()
                                        (Right
                                          (Plain "instance:")) ]))),
                            Lit () (Right (Plain "\n")),
                            Lit () (Right (Plain "\n")),
                            Indent
                              ()
                              (Lit () (Right (Plain "  ")))
                              (Lit () (Right (Plain "  ")))
                              (Annotated.Group
                                ()
                                (Wrap
                                  ()
                                  (Lit
                                    ()
                                    (Left
                                      (SpecialForm.Source
                                        [ (Left
                                            (typeLink Optional),
                                          []),
                                          (Right
                                            (Term.Term
                                              (Any (_ -> sqr))),
                                          []) ]))))),
                            Lit () (Right (Plain "\n")),
                            Lit () (Right (Plain "\n")),
                            Indent
                              ()
                              (Lit () (Right (Plain "  ")))
                              (Lit () (Right (Plain "  ")))
                              (Annotated.Group
                                ()
                                (Wrap
                                  ()
                                  (Annotated.Append
                                    ()
                                    [ Lit
                                        ()
                                        (Right (Plain "Some")),
                                      Lit
                                        ()
                                        (Right
                                          (Plain "rendering")),
                                      Lit
                                        ()
                                        (Right (Plain "targets")),
                                      Lit
                                        ()
                                        (Right (Plain "also")),
                                      Lit
                                        ()
                                        (Right (Plain "support")),
                                      Lit
                                        ()
                                        (Right (Plain "folded")),
                                      Lit
                                        ()
                                        (Right (Plain "source:")) ]))),
                            Lit () (Right (Plain "\n")),
                            Lit () (Right (Plain "\n")),
                            Indent
                              ()
                              (Lit () (Right (Plain "  ")))
                              (Lit () (Right (Plain "  ")))
                              (Annotated.Group
                                ()
                                (Wrap
                                  ()
                                  (Lit
                                    ()
                                    (Left
                                      (FoldedSource
                                        [ (Left
                                            (typeLink Optional),
                                          []),
                                          (Right
                                            (Term.Term
                                              (Any (_ -> sqr))),
                                          []) ]))))),
                            Lit () (Right (Plain "\n")),
                            Lit () (Right (Plain "\n")),
                            Indent
                              ()
                              (Lit () (Right (Plain "  ")))
                              (Lit () (Right (Plain "  ")))
                              (Annotated.Group
                                ()
                                (Wrap
                                  ()
                                  (Annotated.Append
                                    ()
                                    [ Lit
                                        () (Right (Plain "You")),
                                      Lit
                                        () (Right (Plain "can")),
                                      Lit
                                        ()
                                        (Right (Plain "also")),
                                      Lit
                                        ()
                                        (Right (Plain "include")),
                                      Lit
                                        ()
                                        (Right (Plain "just")),
                                      Lit () (Right (Plain "a")),
                                      Lit
                                        ()
                                        (Right
                                          (Plain "signature,")),
                                      Lit
                                        ()
                                        (Right (Plain "inline,")),
                                      Lit
                                        ()
                                        (Right (Plain "with")),
                                      Annotated.Group
                                        ()
                                        (Annotated.Append
                                          ()
                                          [ Lit
                                              ()
                                              (Left
                                                (SignatureInline
                                                  (Term.Term
                                                    (Any
                                                      (_ -> sqr))))),
                                            Lit
                                              ()
                                              (Right (Plain ",")) ]),
                                      Lit
                                        () (Right (Plain "or")),
                                      Lit
                                        () (Right (Plain "you")),
                                      Lit
                                        () (Right (Plain "can")),
                                      Lit
                                        ()
                                        (Right (Plain "include")),
                                      Lit
                                        () (Right (Plain "one")),
                                      Lit
                                        () (Right (Plain "or")),
                                      Lit
                                        ()
                                        (Right (Plain "more")),
                                      Lit
                                        ()
                                        (Right
                                          (Plain "signatures")),
                                      Lit
                                        () (Right (Plain "as")),
                                      Lit () (Right (Plain "a")),
                                      Lit
                                        ()
                                        (Right (Plain "block:")) ]))),
                            Lit () (Right (Plain "\n")),
                            Lit () (Right (Plain "\n")),
                            Indent
                              ()
                              (Lit () (Right (Plain "  ")))
                              (Lit () (Right (Plain "  ")))
                              (Annotated.Group
                                ()
                                (Wrap
                                  ()
                                  (Lit
                                    ()
                                    (Left
                                      (SpecialForm.Signature
                                        [ Term.Term
                                            (Any (_ -> sqr)),
                                          Term.Term
                                            (Any (_ -> (Nat.+))) ]))))),
                            Lit () (Right (Plain "\n")),
                            Lit () (Right (Plain "\n")),
                            Indent
                              ()
                              (Lit () (Right (Plain "  ")))
                              (Lit () (Right (Plain "  ")))
                              (Annotated.Group
                                ()
                                (Wrap
                                  ()
                                  (Annotated.Append
                                    ()
                                    [ Lit
                                        () (Right (Plain "Or")),
                                      Lit
                                        ()
                                        (Right
                                          (Plain "alternately:")) ]))),
                            Lit () (Right (Plain "\n")),
                            Lit () (Right (Plain "\n")),
                            Indent
                              ()
                              (Lit () (Right (Plain "  ")))
                              (Lit () (Right (Plain "  ")))
                              (Annotated.Group
                                ()
                                (Wrap
                                  ()
                                  (Lit
                                    ()
                                    (Left
                                      (SpecialForm.Signature
                                        [ Term.Term
                                            (Any (_ -> List.map)) ]))))),
                            Lit () (Right (Plain "\n")),
                            Lit () (Right (Plain "\n")),
                            Indent
                              ()
                              (Lit () (Right (Plain "  ")))
                              (Lit () (Right (Plain "  ")))
                              (Annotated.Group
                                ()
                                (Annotated.Group
                                  ()
                                  (Annotated.Append
                                    ()
                                    [ Indent
                                        ()
                                        (Lit
                                          ()
                                          (Right (Plain "# ")))
                                        (Lit
                                          ()
                                          (Right (Plain "  ")))
                                        (Annotated.Group
                                          ()
                                          (Wrap
                                            ()
                                            (Annotated.Append
                                              ()
                                              [ Lit
                                                  ()
                                                  (Right
                                                    (ConsoleText.Bold
                                                      (Plain
                                                        "Inline"))),
                                                Lit
                                                  ()
                                                  (Right
                                                    (ConsoleText.Bold
                                                      (Plain
                                                        "snippets"))) ]))),
                                      Lit
                                        () (Right (Plain "\n")),
                                      Lit
                                        () (Right (Plain "\n")),
                                      Indent
                                        ()
                                        (Lit
                                          ()
                                          (Right (Plain "  ")))
                                        (Lit
                                          ()
                                          (Right (Plain "  ")))
                                        (Annotated.Group
                                          ()
                                          (Wrap
                                            ()
                                            (Annotated.Append
                                              ()
                                              [ Lit
                                                  ()
                                                  (Right
                                                    (Plain "You")),
                                                Lit
                                                  ()
                                                  (Right
                                                    (Plain "can")),
                                                Lit
                                                  ()
                                                  (Right
                                                    (Plain
                                                      "include")),
                                                Lit
                                                  ()
                                                  (Right
                                                    (Plain
                                                      "typechecked")),
                                                Lit
                                                  ()
                                                  (Right
                                                    (Plain
                                                      "code")),
                                                Lit
                                                  ()
                                                  (Right
                                                    (Plain
                                                      "snippets")),
                                                Lit
                                                  ()
                                                  (Right
                                                    (Plain
                                                      "inline,")),
                                                Lit
                                                  ()
                                                  (Right
                                                    (Plain "for")),
                                                Lit
                                                  ()
                                                  (Right
                                                    (Plain
                                                      "instance:")) ]))),
                                      Lit
                                        () (Right (Plain "\n")),
                                      Lit
                                        () (Right (Plain "\n")),
                                      Indent
                                        ()
                                        (Lit
                                          ()
                                          (Right (Plain "  ")))
                                        (Lit
                                          ()
                                          (Right (Plain "  ")))
                                        (Annotated.Group
                                          ()
                                          (Annotated.Group
                                            ()
                                            (Annotated.Append
                                              ()
                                              [ Indent
                                                  ()
                                                  (Lit
                                                    ()
                                                    (Right
                                                      (Plain
                                                        "* ")))
                                                  (Lit
                                                    ()
                                                    (Right
                                                      (Plain
                                                        "  ")))
                                                  (Wrap
                                                    ()
                                                    (Annotated.Append
                                                      ()
                                                      [ Lit
                                                          ()
                                                          (Left
                                                            (Example
                                                              2
                                                              (Term.Term
                                                                (Any
                                                                  '(f
                                                                    x ->
                                                                      f
                                                                        x
                                                                        Nat.+ sqr
                                                                                1))))),
                                                        Lit
                                                          ()
                                                          (Right
                                                            (Plain
                                                              "-")),
                                                        Lit
                                                          ()
                                                          (Right
                                                            (Plain
                                                              "the")),
                                                        Annotated.Group
                                                          ()
                                                          (Annotated.Append
                                                            ()
                                                            [ Lit
                                                                ()
                                                                (Right
                                                                  (Plain
                                                                    "`")),
                                                              Lit
                                                                ()
                                                                (Right
                                                                  (Plain
                                                                    "2")),
                                                              Lit
                                                                ()
                                                                (Right
                                                                  (Plain
                                                                    "`")) ]),
                                                        Lit
                                                          ()
                                                          (Right
                                                            (Plain
                                                              "says")),
                                                        Lit
                                                          ()
                                                          (Right
                                                            (Plain
                                                              "to")),
                                                        Lit
                                                          ()
                                                          (Right
                                                            (Plain
                                                              "ignore")),
                                                        Lit
                                                          ()
                                                          (Right
                                                            (Plain
                                                              "the")),
                                                        Lit
                                                          ()
                                                          (Right
                                                            (Plain
                                                              "first")),
                                                        Lit
                                                          ()
                                                          (Right
                                                            (Plain
                                                              "two")),
                                                        Lit
                                                          ()
                                                          (Right
                                                            (Plain
                                                              "arguments")),
                                                        Lit
                                                          ()
                                                          (Right
                                                            (Plain
                                                              "when")),
                                                        Lit
                                                          ()
                                                          (Right
                                                            (Plain
                                                              "rendering.")),
                                                        Lit
                                                          ()
                                                          (Right
                                                            (Plain
                                                              "In")),
                                                        Lit
                                                          ()
                                                          (Right
                                                            (Plain
                                                              "richer")),
                                                        Lit
                                                          ()
                                                          (Right
                                                            (Plain
                                                              "renderers,")),
                                                        Lit
                                                          ()
                                                          (Right
                                                            (Plain
                                                              "the")),
                                                        Annotated.Group
                                                          ()
                                                          (Annotated.Append
                                                            ()
                                                            [ Lit
                                                                ()
                                                                (Right
                                                                  (Plain
                                                                    "`")),
                                                              Lit
                                                                ()
                                                                (Right
                                                                  (Plain
                                                                    "sqr")),
                                                              Lit
                                                                ()
                                                                (Right
                                                                  (Plain
                                                                    "`")) ]),
                                                        Lit
                                                          ()
                                                          (Right
                                                            (Plain
                                                              "link")),
                                                        Lit
                                                          ()
                                                          (Right
                                                            (Plain
                                                              "will")),
                                                        Lit
                                                          ()
                                                          (Right
                                                            (Plain
                                                              "be")),
                                                        Lit
                                                          ()
                                                          (Right
                                                            (Plain
                                                              "clickable.")) ])),
                                                Lit
                                                  ()
                                                  (Right
                                                    (Plain "\n")),
                                                Indent
                                                  ()
                                                  (Lit
                                                    ()
                                                    (Right
                                                      (Plain
                                                        "* ")))
                                                  (Lit
                                                    ()
                                                    (Right
                                                      (Plain
                                                        "  ")))
                                                  (Wrap
                                                    ()
                                                    (Annotated.Append
                                                      ()
                                                      [ Lit
                                                          ()
                                                          (Right
                                                            (Plain
                                                              "If")),
                                                        Lit
                                                          ()
                                                          (Right
                                                            (Plain
                                                              "your")),
                                                        Lit
                                                          ()
                                                          (Right
                                                            (Plain
                                                              "snippet")),
                                                        Lit
                                                          ()
                                                          (Right
                                                            (Plain
                                                              "expression")),
                                                        Lit
                                                          ()
                                                          (Right
                                                            (Plain
                                                              "is")),
                                                        Lit
                                                          ()
                                                          (Right
                                                            (Plain
                                                              "just")),
                                                        Lit
                                                          ()
                                                          (Right
                                                            (Plain
                                                              "a")),
                                                        Lit
                                                          ()
                                                          (Right
                                                            (Plain
                                                              "single")),
                                                        Lit
                                                          ()
                                                          (Right
                                                            (Plain
                                                              "function")),
                                                        Lit
                                                          ()
                                                          (Right
                                                            (Plain
                                                              "application,")),
                                                        Lit
                                                          ()
                                                          (Right
                                                            (Plain
                                                              "you")),
                                                        Lit
                                                          ()
                                                          (Right
                                                            (Plain
                                                              "can")),
                                                        Lit
                                                          ()
                                                          (Right
                                                            (Plain
                                                              "put")),
                                                        Lit
                                                          ()
                                                          (Right
                                                            (Plain
                                                              "it")),
                                                        Lit
                                                          ()
                                                          (Right
                                                            (Plain
                                                              "in")),
                                                        Lit
                                                          ()
                                                          (Right
                                                            (Plain
                                                              "double")),
                                                        Lit
                                                          ()
                                                          (Right
                                                            (Plain
                                                              "backticks,")),
                                                        Lit
                                                          ()
                                                          (Right
                                                            (Plain
                                                              "like")),
                                                        Lit
                                                          ()
                                                          (Right
                                                            (Plain
                                                              "so:")),
                                                        Annotated.Group
                                                          ()
                                                          (Annotated.Append
                                                            ()
                                                            [ Lit
                                                                ()
                                                                (Left
                                                                  (Example
                                                                    1
                                                                    (Term.Term
                                                                      (Any
                                                                        (_
                                                                        x ->
                                                                          sqr
                                                                            x))))),
                                                              Lit
                                                                ()
                                                                (Right
                                                                  (Plain
                                                                    ".")) ]),
                                                        Lit
                                                          ()
                                                          (Right
                                                            (Plain
                                                              "This")),
                                                        Lit
                                                          ()
                                                          (Right
                                                            (Plain
                                                              "is")),
                                                        Lit
                                                          ()
                                                          (Right
                                                            (Plain
                                                              "equivalent")),
                                                        Lit
                                                          ()
                                                          (Right
                                                            (Plain
                                                              "to")),
                                                        Annotated.Group
                                                          ()
                                                          (Annotated.Append
                                                            ()
                                                            [ Lit
                                                                ()
                                                                (Left
                                                                  (Example
                                                                    1
                                                                    (Term.Term
                                                                      (Any
                                                                        '(x ->
                                                                            sqr
                                                                              x))))),
                                                              Lit
                                                                ()
                                                                (Right
                                                                  (Plain
                                                                    ".")) ]) ])) ]))) ]))) ])))),
                Lit () (Right (Plain "\n")),
                Lit () (Right (Plain "\n")),
                Indent
                  ()
                  (Lit () (Right (Plain "  ")))
                  (Lit () (Right (Plain "  ")))
                  (Annotated.Group
                    ()
                    (Wrap
                      ()
                      (Annotated.Group
                        ()
                        (Annotated.Append
                          ()
                          [ Indent
                              ()
                              (Lit () (Right (Plain "# ")))
                              (Lit () (Right (Plain "  ")))
                              (Annotated.Group
                                ()
                                (Wrap
                                  ()
                                  (Annotated.Append
                                    ()
                                    [ Lit
                                        ()
                                        (Right
                                          (ConsoleText.Bold
                                            (Plain "Non-Unison"))),
                                      Lit
                                        ()
                                        (Right
                                          (ConsoleText.Bold
                                            (Plain "code"))),
                                      Lit
                                        ()
                                        (Right
                                          (ConsoleText.Bold
                                            (Plain "blocks"))) ]))),
                            Lit () (Right (Plain "\n")),
                            Lit () (Right (Plain "\n")),
                            Indent
                              ()
                              (Lit () (Right (Plain "  ")))
                              (Lit () (Right (Plain "  ")))
                              (Annotated.Group
                                ()
                                (Wrap
                                  ()
                                  (Annotated.Append
                                    ()
                                    [ Lit
                                        () (Right (Plain "Use")),
                                      Lit
                                        ()
                                        (Right (Plain "three")),
                                      Lit
                                        () (Right (Plain "or")),
                                      Lit
                                        ()
                                        (Right (Plain "more")),
                                      Lit
                                        ()
                                        (Right (Plain "single")),
                                      Lit
                                        ()
                                        (Right (Plain "quotes")),
                                      Lit
                                        () (Right (Plain "to")),
                                      Lit
                                        ()
                                        (Right (Plain "start")),
                                      Lit () (Right (Plain "a")),
                                      Lit
                                        ()
                                        (Right (Plain "block")),
                                      Lit
                                        ()
                                        (Right (Plain "with")),
                                      Lit
                                        () (Right (Plain "no")),
                                      Lit
                                        ()
                                        (Right (Plain "syntax")),
                                      Lit
                                        ()
                                        (Right
                                          (Plain "highlighting:")) ]))),
                            Lit () (Right (Plain "\n")),
                            Lit () (Right (Plain "\n")),
                            Indent
                              ()
                              (Lit () (Right (Plain "  ")))
                              (Lit () (Right (Plain "  ")))
                              (Annotated.Group
                                ()
                                (Wrap
                                  ()
                                  (Annotated.Group
                                    ()
                                    (Annotated.Append
                                      ()
                                      [ Lit
                                          ()
                                          (Right (Plain "``` ")),
                                        Annotated.Group
                                          ()
                                          (Lit
                                            ()
                                            (Right (Plain "raw"))),
                                        Lit
                                          ()
                                          (Right (Plain "\n")),
                                        Lit
                                          ()
                                          (Right
                                            (Plain
                                              "   _____     _             \n  |  |  |___|_|___ ___ ___ \n  |  |  |   | |_ -| . |   |\n  |_____|_|_|_|___|___|_|_|\n  ")),
                                        Lit
                                          ()
                                          (Right (Plain "\n")),
                                        Lit
                                          ()
                                          (Right (Plain "```")) ])))),
                            Lit () (Right (Plain "\n")),
                            Lit () (Right (Plain "\n")),
                            Indent
                              ()
                              (Lit () (Right (Plain "  ")))
                              (Lit () (Right (Plain "  ")))
                              (Annotated.Group
                                ()
                                (Wrap
                                  ()
                                  (Annotated.Append
                                    ()
                                    [ Lit
                                        () (Right (Plain "You")),
                                      Lit
                                        () (Right (Plain "can")),
                                      Lit
                                        () (Right (Plain "use")),
                                      Lit
                                        ()
                                        (Right (Plain "three")),
                                      Lit
                                        () (Right (Plain "or")),
                                      Lit
                                        ()
                                        (Right (Plain "more")),
                                      Lit
                                        ()
                                        (Right
                                          (Plain "backticks")),
                                      Lit
                                        ()
                                        (Right (Plain "plus")),
                                      Lit () (Right (Plain "a")),
                                      Lit
                                        ()
                                        (Right
                                          (Plain "language")),
                                      Lit
                                        ()
                                        (Right (Plain "name")),
                                      Lit
                                        () (Right (Plain "for")),
                                      Lit
                                        ()
                                        (Right (Plain "blocks")),
                                      Lit
                                        ()
                                        (Right (Plain "with")),
                                      Lit
                                        ()
                                        (Right (Plain "syntax")),
                                      Lit
                                        ()
                                        (Right
                                          (Plain "highlighting:")) ]))),
                            Lit () (Right (Plain "\n")),
                            Lit () (Right (Plain "\n")),
                            Indent
                              ()
                              (Lit () (Right (Plain "  ")))
                              (Lit () (Right (Plain "  ")))
                              (Annotated.Group
                                ()
                                (Annotated.Group
                                  ()
                                  (Annotated.Append
                                    ()
                                    [ Lit
                                        ()
                                        (Right (Plain "``` ")),
                                      Annotated.Group
                                        ()
                                        (Lit
                                          ()
                                          (Right
                                            (Plain "Haskell"))),
                                      Lit
                                        () (Right (Plain "\n")),
                                      Lit
                                        ()
                                        (Right
                                          (Plain
                                            "-- A fenced code block which isn't parsed by Unison\nreverse = foldl (flip (:)) []")),
                                      Lit
                                        () (Right (Plain "\n")),
                                      Lit
                                        () (Right (Plain "```")) ]))),
                            Lit () (Right (Plain "\n")),
                            Lit () (Right (Plain "\n")),
                            Indent
                              ()
                              (Lit () (Right (Plain "  ")))
                              (Lit () (Right (Plain "  ")))
                              (Annotated.Group
                                ()
                                (Annotated.Group
                                  ()
                                  (Annotated.Append
                                    ()
                                    [ Lit
                                        ()
                                        (Right (Plain "``` ")),
                                      Annotated.Group
                                        ()
                                        (Lit
                                          ()
                                          (Right (Plain "Scala"))),
                                      Lit
                                        () (Right (Plain "\n")),
                                      Lit
                                        ()
                                        (Right
                                          (Plain
                                            "// A fenced code block which isn't parsed by Unison\ndef reverse[A](xs: List[A]) = \n  xs.foldLeft(Nil : List[A])((acc,a) => a +: acc)")),
                                      Lit
                                        () (Right (Plain "\n")),
                                      Lit
                                        () (Right (Plain "```")) ]))) ])))),
                Lit () (Right (Plain "\n")),
                Lit () (Right (Plain "\n")),
                Indent
                  ()
                  (Lit () (Right (Plain "  ")))
                  (Lit () (Right (Plain "  ")))
                  (Annotated.Group
                    ()
                    (Wrap
                      ()
                      (Annotated.Group
                        ()
                        (Annotated.Append
                          ()
                          [ Annotated.Group
                              ()
                              (Wrap
                                ()
                                (Annotated.Append
                                  ()
                                  [ Lit
                                      () (Right (Plain "There")),
                                    Lit () (Right (Plain "are")),
                                    Lit
                                      () (Right (Plain "also")),
                                    Lit
                                      ()
                                      (Right (Plain "asides,")),
                                    Lit
                                      ()
                                      (Right (Plain "callouts,")),
                                    Lit
                                      ()
                                      (Right (Plain "tables,")),
                                    Lit
                                      ()
                                      (Right (Plain "tooltips,")),
                                    Lit () (Right (Plain "and")),
                                    Lit
                                      () (Right (Plain "more.")),
                                    Lit
                                      () (Right (Plain "These")),
                                    Lit
                                      () (Right (Plain "don't")),
                                    Lit
                                      ()
                                      (Right (Plain "currently")),
                                    Lit
                                      () (Right (Plain "have")),
                                    Lit
                                      ()
                                      (Right (Plain "special")),
                                    Lit
                                      ()
                                      (Right (Plain "syntax;")),
                                    Lit
                                      () (Right (Plain "just")),
                                    Lit () (Right (Plain "use")),
                                    Lit () (Right (Plain "the")),
                                    Annotated.Group
                                      ()
                                      (Annotated.Append
                                        ()
                                        [ Lit
                                            ()
                                            (Right (Plain "`")),
                                          Lit
                                            ()
                                            (Right
                                              (Plain "{{ }}")),
                                          Lit
                                            ()
                                            (Right (Plain "`")) ]),
                                    Lit
                                      ()
                                      (Right (Plain "syntax")),
                                    Lit () (Right (Plain "to")),
                                    Lit
                                      () (Right (Plain "call")),
                                    Lit
                                      () (Right (Plain "these")),
                                    Lit
                                      ()
                                      (Right (Plain "functions")),
                                    Lit
                                      ()
                                      (Right (Plain "directly.")) ])),
                            Lit () (Right (Plain "\n")),
                            Lit () (Right (Plain "\n")),
                            Annotated.Group
                              ()
                              (Wrap
                                ()
                                (Lit
                                  ()
                                  (Left
                                    (SpecialForm.Signature
                                      [ Term.Term
                                          (Any (_ -> docAside)),
                                        Term.Term
                                          (Any (_ -> docCallout)),
                                        Term.Term
                                          (Any
                                            (_ -> docBlockquote)),
                                        Term.Term
                                          (Any (_ -> docTooltip)),
                                        Term.Term
                                          (Any (_ -> docTable)) ])))),
                            Lit () (Right (Plain "\n")),
                            Lit () (Right (Plain "\n")),
                            Annotated.Group
                              ()
                              (Wrap
                                ()
                                (Annotated.Append
                                  ()
                                  [ Lit
                                      () (Right (Plain "This")),
                                    Lit () (Right (Plain "is")),
                                    Lit () (Right (Plain "an")),
                                    Lit
                                      ()
                                      (Right (Plain "aside.")),
                                    Lit
                                      ()
                                      (Right
                                        (Foreground
                                          BrightBlack
                                          (Plain "("))),
                                    Wrap
                                      ()
                                      (Annotated.Append
                                        ()
                                        [ Lit
                                            ()
                                            (Right
                                              (Foreground
                                                BrightBlack
                                                (Plain "Some"))),
                                          Lit
                                            ()
                                            (Right
                                              (Foreground
                                                BrightBlack
                                                (Plain "extra"))),
                                          Lit
                                            ()
                                            (Right
                                              (Foreground
                                                BrightBlack
                                                (Plain "detail"))),
                                          Lit
                                            ()
                                            (Right
                                              (Foreground
                                                BrightBlack
                                                (Plain "that"))),
                                          Lit
                                            ()
                                            (Right
                                              (Foreground
                                                BrightBlack
                                                (Plain "doesn't"))),
                                          Lit
                                            ()
                                            (Right
                                              (Foreground
                                                BrightBlack
                                                (Plain "belong"))),
                                          Lit
                                            ()
                                            (Right
                                              (Foreground
                                                BrightBlack
                                                (Plain "in"))),
                                          Lit
                                            ()
                                            (Right
                                              (Foreground
                                                BrightBlack
                                                (Plain "main"))),
                                          Lit
                                            ()
                                            (Right
                                              (Foreground
                                                BrightBlack
                                                (Plain "text."))) ]),
                                    Lit
                                      ()
                                      (Right
                                        (Foreground
                                          BrightBlack
                                          (Plain ")"))) ])),
                            Lit () (Right (Plain "\n")),
                            Lit () (Right (Plain "\n")),
                            Annotated.Group
                              ()
                              (Wrap
                                ()
                                (Annotated.Group
                                  ()
                                  (Indent
                                    ()
                                    (Lit
                                      () (Right (Plain "  | ")))
                                    (Lit
                                      () (Right (Plain "  | ")))
                                    (Wrap
                                      ()
                                      (Annotated.Append
                                        ()
                                        [ Lit
                                            ()
                                            (Right
                                              (Plain "This")),
                                          Lit
                                            ()
                                            (Right (Plain "is")),
                                          Lit
                                            ()
                                            (Right (Plain "an")),
                                          Lit
                                            ()
                                            (Right
                                              (Plain "important")),
                                          Lit
                                            ()
                                            (Right
                                              (Plain "callout,")),
                                          Lit
                                            ()
                                            (Right
                                              (Plain "with")),
                                          Lit
                                            ()
                                            (Right (Plain "no")),
                                          Lit
                                            ()
                                            (Right
                                              (Plain "icon.")) ]))))),
                            Lit () (Right (Plain "\n")),
                            Lit () (Right (Plain "\n")),
                            Annotated.Group
                              ()
                              (Wrap
                                ()
                                (Annotated.Group
                                  ()
                                  (Indent
                                    ()
                                    (Lit
                                      () (Right (Plain "  | ")))
                                    (Lit
                                      () (Right (Plain "  | ")))
                                    (Annotated.Append
                                      ()
                                      [ Wrap
                                          ()
                                          (Lit
                                            ()
                                            (Right
                                              (ConsoleText.Bold
                                                (Plain "🌻")))),
                                        Lit
                                          ()
                                          (Right (Plain "\n")),
                                        Lit
                                          () (Right (Plain "")),
                                        Lit
                                          ()
                                          (Right (Plain "\n")),
                                        Wrap
                                          ()
                                          (Annotated.Append
                                            ()
                                            [ Lit
                                                ()
                                                (Right
                                                  (Plain "This")),
                                              Lit
                                                ()
                                                (Right
                                                  (Plain "is")),
                                              Lit
                                                ()
                                                (Right
                                                  (Plain "an")),
                                              Lit
                                                ()
                                                (Right
                                                  (Plain
                                                    "important")),
                                              Lit
                                                ()
                                                (Right
                                                  (Plain
                                                    "callout,")),
                                              Lit
                                                ()
                                                (Right
                                                  (Plain "with")),
                                              Lit
                                                ()
                                                (Right
                                                  (Plain "an")),
                                              Lit
                                                ()
                                                (Right
                                                  (Plain "icon.")),
                                              Lit
                                                ()
                                                (Right
                                                  (Plain "The")),
                                              Lit
                                                ()
                                                (Right
                                                  (Plain "text")),
                                              Lit
                                                ()
                                                (Right
                                                  (Plain "wraps")),
                                              Lit
                                                ()
                                                (Right
                                                  (Plain "onto")),
                                              Lit
                                                ()
                                                (Right
                                                  (Plain
                                                    "multiple")),
                                              Lit
                                                ()
                                                (Right
                                                  (Plain
<<<<<<< HEAD
                                                    "lines.")) ]) ])))),
                            Lit () (Right (Plain "\n")),
                            Lit () (Right (Plain "\n")),
                            Annotated.Group
                              ()
                              (Wrap
                                ()
                                (Annotated.Group
                                  ()
                                  (Indent
                                    ()
                                    (Lit () (Right (Plain "> ")))
                                    (Lit () (Right (Plain "> ")))
                                    (Annotated.Group
                                      ()
                                      (Annotated.Append
                                        ()
                                        [ Annotated.Group
                                            ()
                                            (Wrap
                                              ()
                                              (Annotated.Append
                                                ()
                                                [ Lit
                                                    ()
=======
                                                    "equivalent")),
                                                !Lit
                                                (Right
                                                  (Plain "to")),
                                                !Annotated.Group
                                                (!Annotated.Append
                                                  [ !Lit
                                                    (Left
                                                      (Example
                                                        1
                                                        (Term.Term
                                                          (Any
                                                            (_
                                                            x ->
                                                              sqr
                                                                x))))),
                                                    !Lit
>>>>>>> 1b6bbae5
                                                    (Right
                                                      (Plain
                                                        "\"And")),
                                                  Lit
                                                    ()
                                                    (Right
                                                      (Plain
                                                        "what")),
                                                  Lit
                                                    ()
                                                    (Right
                                                      (Plain
                                                        "is")),
                                                  Lit
                                                    ()
                                                    (Right
                                                      (Plain
                                                        "the")),
                                                  Lit
                                                    ()
                                                    (Right
                                                      (Plain
                                                        "use")),
                                                  Lit
                                                    ()
                                                    (Right
                                                      (Plain
                                                        "of")),
                                                  Lit
                                                    ()
                                                    (Right
                                                      (Plain "a")),
                                                  Lit
                                                    ()
                                                    (Right
                                                      (Plain
                                                        "book,\"")),
                                                  Lit
                                                    ()
                                                    (Right
                                                      (Plain
                                                        "thought")),
                                                  Lit
                                                    ()
                                                    (Right
                                                      (Plain
                                                        "Alice,")),
                                                  Lit
                                                    ()
                                                    (Right
                                                      (Plain
                                                        "\"without")),
                                                  Lit
                                                    ()
                                                    (Right
                                                      (Plain
                                                        "pictures")),
                                                  Lit
                                                    ()
                                                    (Right
                                                      (Plain
                                                        "or")),
                                                  Lit
                                                    ()
                                                    (Right
                                                      (Plain
                                                        "conversation?\"")) ])),
                                          Lit
                                            ()
                                            (Right (Plain "\n")),
                                          Lit
                                            ()
                                            (Right (Plain "\n")),
                                          Annotated.Group
                                            ()
                                            (Wrap
                                              ()
                                              (Annotated.Append
                                                ()
                                                [ Annotated.Group
                                                    ()
                                                    (Annotated.Append
                                                      ()
                                                      [ Lit
                                                          ()
                                                          (Right
                                                            (Plain
                                                              "*")),
                                                        Lit
                                                          ()
                                                          (Right
                                                            (Plain
                                                              "Lewis")) ]),
                                                  Lit
                                                    ()
                                                    (Right
                                                      (Plain
                                                        "Carroll,")),
                                                  Lit
                                                    ()
                                                    (Right
                                                      (Plain
                                                        "Alice's")),
                                                  Lit
                                                    ()
                                                    (Right
                                                      (Plain
                                                        "Adventures")),
                                                  Lit
                                                    ()
                                                    (Right
                                                      (Plain
                                                        "in")),
                                                  Annotated.Group
                                                    ()
                                                    (Annotated.Append
                                                      ()
                                                      [ Lit
                                                          ()
                                                          (Right
                                                            (Plain
                                                              "Wonderland")),
                                                        Lit
                                                          ()
                                                          (Right
                                                            (Plain
                                                              "*")) ]) ])) ]))))),
                            Lit () (Right (Plain "\n")),
                            Lit () (Right (Plain "\n")),
                            Annotated.Group
                              ()
                              (Wrap
                                ()
                                (Wrap
                                  ()
                                  (Annotated.Append
                                    ()
                                    [ Lit
                                        ()
                                        (Right (Plain "Hover")),
                                      Lit
                                        ()
                                        (Right (Plain "over")),
                                      Lit
                                        () (Right (Plain "me")) ]))),
                            Lit () (Right (Plain "\n")),
                            Lit () (Right (Plain "\n")),
                            Annotated.Group
                              ()
                              (Wrap
                                ()
                                (Annotated.Table
                                  ()
                                  [ [ Wrap
                                        ()
                                        (Lit
                                          () (Right (Plain "a"))),
                                      Wrap
                                        ()
                                        (Lit
                                          () (Right (Plain "b"))),
                                      Wrap
                                        ()
                                        (Annotated.Append
                                          ()
                                          [ Lit
                                              ()
                                              (Right (Plain "A")),
                                            Lit
                                              ()
                                              (Right
                                                (Plain "longer")),
                                            Lit
                                              ()
                                              (Right
                                                (Plain
                                                  "paragraph")),
                                            Lit
                                              ()
                                              (Right
                                                (Plain "that")),
                                            Lit
                                              ()
                                              (Right
                                                (Plain "will")),
                                            Lit
                                              ()
                                              (Right
                                                (Plain "split")),
                                            Lit
                                              ()
                                              (Right
                                                (Plain "onto")),
                                            Lit
                                              ()
                                              (Right
                                                (Plain
                                                  "multiple")),
                                            Lit
                                              ()
                                              (Right
                                                (Plain "lines,")),
                                            Lit
                                              ()
                                              (Right
                                                (Plain "such")),
                                            Lit
                                              ()
                                              (Right
                                                (Plain "that")),
                                            Lit
                                              ()
                                              (Right
                                                (Plain "this")),
                                            Lit
                                              ()
                                              (Right
                                                (Plain "row")),
                                            Lit
                                              ()
                                              (Right
                                                (Plain
                                                  "occupies")),
                                            Lit
                                              ()
                                              (Right
                                                (Plain
                                                  "multiple")),
                                            Lit
                                              ()
                                              (Right
                                                (Plain "lines")),
                                            Lit
                                              ()
                                              (Right
                                                (Plain "in")),
                                            Lit
                                              ()
                                              (Right
                                                (Plain "the")),
                                            Lit
                                              ()
                                              (Right
                                                (Plain
                                                  "rendered")),
                                            Lit
                                              ()
                                              (Right
                                                (Plain "table.")) ]) ],
                                    [ Wrap
                                        ()
                                        (Annotated.Append
                                          ()
                                          [ Lit
                                              ()
                                              (Right
                                                (Plain "Some")),
                                            Lit
                                              ()
                                              (Right
                                                (Plain "text")) ]),
                                      Wrap
                                        ()
                                        (Annotated.Append
                                          ()
                                          [ Lit
                                              ()
                                              (Right
                                                (Plain "More")),
                                            Lit
                                              ()
                                              (Right
                                                (Plain "text")) ]),
                                      Wrap
                                        ()
                                        (Lit
                                          ()
                                          (Right
                                            (Plain "Zounds!"))) ] ])) ])))) ])

```<|MERGE_RESOLUTION|>--- conflicted
+++ resolved
@@ -3469,9 +3469,10 @@
                                                                     1
                                                                     (Term.Term
                                                                       (Any
-                                                                        '(x ->
-                                                                            sqr
-                                                                              x))))),
+                                                                        (_
+                                                                        x ->
+                                                                          sqr
+                                                                            x))))),
                                                               Lit
                                                                 ()
                                                                 (Right
@@ -4054,7 +4055,6 @@
                                                 ()
                                                 (Right
                                                   (Plain
-<<<<<<< HEAD
                                                     "lines.")) ]) ])))),
                             Lit () (Right (Plain "\n")),
                             Lit () (Right (Plain "\n")),
@@ -4080,25 +4080,6 @@
                                                 ()
                                                 [ Lit
                                                     ()
-=======
-                                                    "equivalent")),
-                                                !Lit
-                                                (Right
-                                                  (Plain "to")),
-                                                !Annotated.Group
-                                                (!Annotated.Append
-                                                  [ !Lit
-                                                    (Left
-                                                      (Example
-                                                        1
-                                                        (Term.Term
-                                                          (Any
-                                                            (_
-                                                            x ->
-                                                              sqr
-                                                                x))))),
-                                                    !Lit
->>>>>>> 1b6bbae5
                                                     (Right
                                                       (Plain
                                                         "\"And")),
