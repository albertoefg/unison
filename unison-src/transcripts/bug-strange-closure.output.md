--- conflicted
+++ resolved
@@ -3469,9 +3469,10 @@
                                                                     1
                                                                     (Term.Term
                                                                       (Any
-                                                                        '(x ->
-                                                                            sqr
-                                                                              x))))),
+                                                                        (_
+                                                                        x ->
+                                                                          sqr
+                                                                            x))))),
                                                               Lit
                                                                 ()
                                                                 (Right
@@ -4054,25 +4055,6 @@
                                                 ()
                                                 (Right
                                                   (Plain
-<<<<<<< HEAD
-                                                    "equivalent")),
-                                                !Lit
-                                                (Right
-                                                  (Plain "to")),
-                                                !Annotated.Group
-                                                (!Annotated.Append
-                                                  [ !Lit
-                                                    (Left
-                                                      (Example
-                                                        1
-                                                        (Term.Term
-                                                          (Any
-                                                            (_
-                                                            x ->
-                                                              sqr
-                                                                x))))),
-                                                    !Lit
-=======
                                                     "lines.")) ]) ])))),
                             Lit () (Right (Plain "\n")),
                             Lit () (Right (Plain "\n")),
@@ -4098,7 +4080,6 @@
                                                 ()
                                                 [ Lit
                                                     ()
->>>>>>> f3441035
                                                     (Right
                                                       (Plain
                                                         "\"And")),
