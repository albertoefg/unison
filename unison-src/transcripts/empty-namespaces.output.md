# Empty namespace behaviours

```unison
mynamespace.x = 1
```

The deleted namespace shouldn't appear in `ls` output.
```ucm
.> ls

  nothing to show

```
```ucm
.> ls.verbose

  😶
  
  No results. Check your spelling, or try using tab completion
  to supply command arguments.

```
```ucm
.> find mynamespace

  😶
  
  No results. Check your spelling, or try using tab completion
  to supply command arguments.

```
## history

The history of the namespace should still exist if requested explicitly.

```ucm
.> history mynamespace

  Note: The most recent namespace hash is immediately below this
        message.
  
<<<<<<< HEAD
  ⊙ #nvh8d4j0fm
=======
  ⊙ 1. #qjc20aua9h
>>>>>>> a9839676
  
    - Deletes:
    
      x
  
<<<<<<< HEAD
  □ #i52j9fd57b (start of history)
=======
  □ 2. #hkrqt3tm05 (start of history)
>>>>>>> a9839676

```
Merging an empty namespace should still copy its history if it has some.

```ucm
  ☝️  The namespace .empty is empty.

.empty> history

  ☝️  The namespace .empty is empty.

.empty> merge .mynamespace

  Nothing changed as a result of the merge.

.empty> history

  Note: The most recent namespace hash is immediately below this
        message.
  
<<<<<<< HEAD
  ⊙ #nvh8d4j0fm
=======
  ⊙ 1. #qjc20aua9h
>>>>>>> a9839676
  
    - Deletes:
    
      x
  
<<<<<<< HEAD
  □ #i52j9fd57b (start of history)
=======
  □ 2. #hkrqt3tm05 (start of history)
>>>>>>> a9839676

```
Add and then delete a term to add some history to a deleted namespace.

```unison
deleted.x = 1
stuff.thing = 2
```

## fork

I should be allowed to fork over a deleted namespace

```ucm
.> fork stuff deleted

  Done.

```
The history from the `deleted` namespace should have been overwritten by the history from `stuff`.

```ucm
.> history stuff

  Note: The most recent namespace hash is immediately below this
        message.
  
  
  
<<<<<<< HEAD
  □ #q2dq4tsno1 (start of history)
=======
  □ 1. #3bm1524lb7 (start of history)
>>>>>>> a9839676

.> history deleted

  Note: The most recent namespace hash is immediately below this
        message.
  
  
  
<<<<<<< HEAD
  □ #q2dq4tsno1 (start of history)
=======
  □ 1. #3bm1524lb7 (start of history)
>>>>>>> a9839676

```
## move.namespace

```unison
moveoverme.x = 1
moveme.y = 2
```

I should be able to move a namespace over-top of a deleted namespace.
The history should be that of the moved namespace.

```ucm
.> delete.namespace moveoverme

  Removed definitions:
  
    1. x : ##Nat
  
  Tip: You can use `undo` or `reflog` to undo this change.

.> history moveme

  Note: The most recent namespace hash is immediately below this
        message.
  
  
  
<<<<<<< HEAD
  □ #c5uisu4kll (start of history)
=======
  □ 1. #ldl7o5e9i5 (start of history)
>>>>>>> a9839676

.> move.namespace moveme moveoverme

  Done.

.> history moveoverme

  Note: The most recent namespace hash is immediately below this
        message.
  
  
  
<<<<<<< HEAD
  □ #c5uisu4kll (start of history)
=======
  □ 1. #ldl7o5e9i5 (start of history)
>>>>>>> a9839676

```<|MERGE_RESOLUTION|>--- conflicted
+++ resolved
@@ -39,21 +39,13 @@
   Note: The most recent namespace hash is immediately below this
         message.
   
-<<<<<<< HEAD
-  ⊙ #nvh8d4j0fm
-=======
-  ⊙ 1. #qjc20aua9h
->>>>>>> a9839676
+  ⊙ 1. #nvh8d4j0fm
   
     - Deletes:
     
       x
   
-<<<<<<< HEAD
-  □ #i52j9fd57b (start of history)
-=======
-  □ 2. #hkrqt3tm05 (start of history)
->>>>>>> a9839676
+  □ 2. #i52j9fd57b (start of history)
 
 ```
 Merging an empty namespace should still copy its history if it has some.
@@ -74,21 +66,13 @@
   Note: The most recent namespace hash is immediately below this
         message.
   
-<<<<<<< HEAD
-  ⊙ #nvh8d4j0fm
-=======
-  ⊙ 1. #qjc20aua9h
->>>>>>> a9839676
+  ⊙ 1. #nvh8d4j0fm
   
     - Deletes:
     
       x
   
-<<<<<<< HEAD
-  □ #i52j9fd57b (start of history)
-=======
-  □ 2. #hkrqt3tm05 (start of history)
->>>>>>> a9839676
+  □ 2. #i52j9fd57b (start of history)
 
 ```
 Add and then delete a term to add some history to a deleted namespace.
@@ -118,11 +102,7 @@
   
   
   
-<<<<<<< HEAD
-  □ #q2dq4tsno1 (start of history)
-=======
-  □ 1. #3bm1524lb7 (start of history)
->>>>>>> a9839676
+  □ 1. #q2dq4tsno1 (start of history)
 
 .> history deleted
 
@@ -131,11 +111,7 @@
   
   
   
-<<<<<<< HEAD
-  □ #q2dq4tsno1 (start of history)
-=======
-  □ 1. #3bm1524lb7 (start of history)
->>>>>>> a9839676
+  □ 1. #q2dq4tsno1 (start of history)
 
 ```
 ## move.namespace
@@ -164,11 +140,7 @@
   
   
   
-<<<<<<< HEAD
-  □ #c5uisu4kll (start of history)
-=======
-  □ 1. #ldl7o5e9i5 (start of history)
->>>>>>> a9839676
+  □ 1. #c5uisu4kll (start of history)
 
 .> move.namespace moveme moveoverme
 
@@ -181,10 +153,6 @@
   
   
   
-<<<<<<< HEAD
-  □ #c5uisu4kll (start of history)
-=======
-  □ 1. #ldl7o5e9i5 (start of history)
->>>>>>> a9839676
+  □ 1. #c5uisu4kll (start of history)
 
 ```