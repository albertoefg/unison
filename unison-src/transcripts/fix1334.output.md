Previously, the `alias.term` and `alias.type` would fail if the source argument was hash-only, and there was no way to create an alias for a definition that didn't already have a name.  Also, the `replace.term` and `replace.type` _only_ worked on hashes, and they had to be _full_ hashes.

With this PR, the source of an alias can be a short hash (even of a definition that doesn't currently have a name in the namespace) along with a name or hash-qualified name from the current namespace as usual, and the arguments to `replace.term` and `replace.type` can be a short hash, a name, or a hash-qualified name.

Note: `replace.term` and `replace.type` have since been replaced with just `replace`.

Let's make some hash-only aliases, now that we can. :mad-with-power-emoji:

```ucm
.> alias.type ##Nat Cat

  Done.

.> alias.term ##Nat.+ please_fix_763.+

  Done.

```
And some functions that use them:
```unison
f = 3
g = 4
h = f + 1

> h
```

```ucm

  I found and typechecked these definitions in scratch.u. If you
  do an `add` or `update`, here's how your codebase would
  change:
  
    ⍟ These new definitions are ok to `add`:
    
      f : Cat
      g : Cat
      h : Cat
  
  Now evaluating any watch expressions (lines starting with
  `>`)... Ctrl+C cancels.

    5 | > h
          ⧩
          4

```
```ucm
.> add

  ⍟ I've added these definitions:
  
    f : Cat
    g : Cat
    h : Cat

```
We used to have to know the full hash for a definition to be able to use the `replace` commands, but now we don't:
```ucm
.> names g

  Term
  Hash:   #vcfbbslncd
  Names:  g

.> replace f g

  Done.

.> names g

  Term
  Hash:   #vcfbbslncd
  Names:  f g

.> view.patch

<<<<<<< HEAD
  Edited Terms: f#f3lgjvjqoo -> f
=======
  Edited Terms: 1. f#msp7bv40rv -> 2. f
>>>>>>> a9839676
  
  Tip: To remove entries from a patch, use
       delete.term-replacement or delete.type-replacement, as
       appropriate.

```
The value of `h` should have been updated too:
```unison
> h
```

```ucm

  ✅
  
  scratch.u changed.
  
  Now evaluating any watch expressions (lines starting with
  `>`)... Ctrl+C cancels.

    1 | > h
          ⧩
          5

```<|MERGE_RESOLUTION|>--- conflicted
+++ resolved
@@ -75,11 +75,7 @@
 
 .> view.patch
 
-<<<<<<< HEAD
-  Edited Terms: f#f3lgjvjqoo -> f
-=======
-  Edited Terms: 1. f#msp7bv40rv -> 2. f
->>>>>>> a9839676
+  Edited Terms: 1. f#f3lgjvjqoo -> 2. f
   
   Tip: To remove entries from a patch, use
        delete.term-replacement or delete.type-replacement, as
