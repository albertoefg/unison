
# Squash merges

`squash src dest` merges can be used to merge from `src` to `dest`, discarding the history of `src`. It's useful when the source namespace history is irrelevant or has a bunch of churn you wish to discard. Often when merging small pull requests, you'll use a squash merge.

Let's look at some examples. We'll start with a namespace with just the builtins. Let's take a look at the hash of this namespace:

```ucm
.> history builtin

  Note: The most recent namespace hash is immediately below this
        message.
  
  
  
<<<<<<< HEAD
  □ #to0o8q3su1 (start of history)
=======
  □ #15sc8u4md6 (start of history)
>>>>>>> 24fdb91c

.> fork builtin builtin2

  Done.

```
(We make a copy of `builtin` for use later in this transcript.)

Now suppose we `fork` a copy of builtin, then rename `Nat.+` to `frobnicate`, then rename it back. Notice this produces multiple entries in the history:

```ucm
.> fork builtin mybuiltin

  Done.

.mybuiltin> rename.term Nat.+ Nat.frobnicate

  Done.

.mybuiltin> rename.term Nat.frobnicate Nat.+

  Done.

.mybuiltin> history

  Note: The most recent namespace hash is immediately below this
        message.
  
<<<<<<< HEAD
  ⊙ #bvd9nf4u37
=======
  ⊙ #qgv8v36k8p
>>>>>>> 24fdb91c
  
    > Moves:
    
      Original name  New name
      Nat.frobnicate Nat.+
  
<<<<<<< HEAD
  ⊙ #ee0acgvh97
=======
  ⊙ #50jgn4mqr0
>>>>>>> 24fdb91c
  
    > Moves:
    
      Original name New name
      Nat.+         Nat.frobnicate
  
<<<<<<< HEAD
  □ #to0o8q3su1 (start of history)
=======
  □ #15sc8u4md6 (start of history)
>>>>>>> 24fdb91c

```
If we merge that back into `builtin`, we get that same chain of history:

```ucm
.> merge mybuiltin builtin

  Nothing changed as a result of the merge.

.> history builtin

  Note: The most recent namespace hash is immediately below this
        message.
  
<<<<<<< HEAD
  ⊙ #bvd9nf4u37
=======
  ⊙ #qgv8v36k8p
>>>>>>> 24fdb91c
  
    > Moves:
    
      Original name  New name
      Nat.frobnicate Nat.+
  
<<<<<<< HEAD
  ⊙ #ee0acgvh97
=======
  ⊙ #50jgn4mqr0
>>>>>>> 24fdb91c
  
    > Moves:
    
      Original name New name
      Nat.+         Nat.frobnicate
  
<<<<<<< HEAD
  □ #to0o8q3su1 (start of history)
=======
  □ #15sc8u4md6 (start of history)
>>>>>>> 24fdb91c

```
Let's try again, but using a `merge.squash` (or just `squash`) instead. The history will be unchanged:

```ucm
.> merge.squash mybuiltin builtin2

  Nothing changed as a result of the merge.

  😶
  
  builtin2 was already up-to-date with mybuiltin.

.> history builtin2

  Note: The most recent namespace hash is immediately below this
        message.
  
  
  
<<<<<<< HEAD
  □ #to0o8q3su1 (start of history)
=======
  □ #15sc8u4md6 (start of history)
>>>>>>> 24fdb91c

```
The churn that happened in `mybuiltin` namespace ended up back in the same spot, so the squash merge of that namespace with our original namespace had no effect.

## Another example

Let's look at a more interesting example, where the two namespaces have diverged a bit. Here's our starting namespace:

```unison
x = 1
```

```ucm
  ☝️  The namespace .trunk is empty.

.trunk> add

  ⍟ I've added these definitions:
  
    x : Nat

.> fork trunk alice

  Done.

.> fork trunk bob

  Done.

```
Alice now does some hacking:

```unison
radNumber = 348
bodaciousNumero = 2394
neatoFun x = x
```

```ucm
.alice> add

  ⍟ I've added these definitions:
  
    bodaciousNumero : Nat
    neatoFun        : x -> x
    radNumber       : Nat

.alice> rename.term radNumber superRadNumber

  Done.

.alice> rename.term neatoFun productionReadyId

  Done.

```
Meanwhile, Bob does his own hacking:

```unison
whatIsLove = "?"
babyDon'tHurtMe = ".. Don't hurt me..."
no more = no more
```

```ucm
.bob> add

  ⍟ I've added these definitions:
  
    babyDon'tHurtMe : Text
    no              : more -> r
    whatIsLove      : Text

```
At this point, Alice and Bob both have some history beyond what's in trunk:

```ucm
.> history trunk

  Note: The most recent namespace hash is immediately below this
        message.
  
  
  
  □ #q9cdigs0bo (start of history)

.> history alice

  Note: The most recent namespace hash is immediately below this
        message.
  
  ⊙ #6q28310ueh
  
    > Moves:
    
      Original name New name
      neatoFun      productionReadyId
  
  ⊙ #hkd9e8udkk
  
    > Moves:
    
      Original name New name
      radNumber     superRadNumber
  
  ⊙ #oudl9oi8gt
  
    + Adds / updates:
    
      bodaciousNumero neatoFun radNumber
  
  □ #q9cdigs0bo (start of history)

.> history bob

  Note: The most recent namespace hash is immediately below this
        message.
  
  ⊙ #9s1a1ak3fa
  
    + Adds / updates:
    
      babyDon'tHurtMe no whatIsLove
  
  □ #q9cdigs0bo (start of history)

```
Alice then squash merges into `trunk`, as does Bob. It's as if Alice and Bob both made their changes in one single commit.

```ucm
.> merge.squash alice trunk

  Here's what's changed in trunk after the merge:
  
  Added definitions:
  
    1. bodaciousNumero   : Nat
    2. productionReadyId : x -> x
    3. superRadNumber    : Nat
  
  Tip: You can use `todo` to see if this generated any work to
       do in this namespace and `test` to run the tests. Or you
       can use `undo` or `reflog` to undo the results of this
       merge.

.> history trunk

  Note: The most recent namespace hash is immediately below this
        message.
  
  ⊙ #p7g0h14puu
  
    + Adds / updates:
    
      bodaciousNumero productionReadyId superRadNumber
  
  □ #q9cdigs0bo (start of history)

.> merge.squash bob trunk

  Here's what's changed in trunk after the merge:
  
  Added definitions:
  
    1. babyDon'tHurtMe : Text
    2. no              : more -> r
    3. whatIsLove      : Text
  
  Tip: You can use `todo` to see if this generated any work to
       do in this namespace and `test` to run the tests. Or you
       can use `undo` or `reflog` to undo the results of this
       merge.

.> history trunk

  Note: The most recent namespace hash is immediately below this
        message.
  
  ⊙ #1i2d300kla
  
    + Adds / updates:
    
      babyDon'tHurtMe no whatIsLove
  
  ⊙ #p7g0h14puu
  
    + Adds / updates:
    
      bodaciousNumero productionReadyId superRadNumber
  
  □ #q9cdigs0bo (start of history)

```
Since squash merges don't produce any merge nodes, we can `undo` a couple times to get back to our starting state:

```ucm
.> undo

  Here are the changes I undid
  
  Name changes:
  
    Original                  Changes
    1. bob.babyDon'tHurtMe    2. trunk.babyDon'tHurtMe (added)
    
    3. bob.no                 4. trunk.no (added)
    
    5. bob.whatIsLove         6. trunk.whatIsLove (added)

.> undo

  Here are the changes I undid
  
  Name changes:
  
    Original                      Changes
    1. alice.bodaciousNumero      2. trunk.bodaciousNumero (added)
    
    3. alice.productionReadyId    4. trunk.productionReadyId (added)
    
    5. alice.superRadNumber       6. trunk.superRadNumber (added)

.> history trunk

  Note: The most recent namespace hash is immediately below this
        message.
  
  
  
  □ #q9cdigs0bo (start of history)

```
This time, we'll first squash Alice and Bob's changes together before squashing their combined changes into `trunk`. The resulting `trunk` will have just a single entry in it, combining both Alice and Bob's changes:

```ucm
.> squash alice bob

  Here's what's changed in bob after the merge:
  
  Added definitions:
  
    1. bodaciousNumero   : Nat
    2. productionReadyId : x -> x
    3. superRadNumber    : Nat
  
  Tip: You can use `todo` to see if this generated any work to
       do in this namespace and `test` to run the tests. Or you
       can use `undo` or `reflog` to undo the results of this
       merge.

.> squash bob trunk

  Here's what's changed in trunk after the merge:
  
  Added definitions:
  
    1. babyDon'tHurtMe   : Text
    2. bodaciousNumero   : Nat
    3. no                : more -> r
    4. productionReadyId : x -> x
    5. superRadNumber    : Nat
    6. whatIsLove        : Text
  
  Tip: You can use `todo` to see if this generated any work to
       do in this namespace and `test` to run the tests. Or you
       can use `undo` or `reflog` to undo the results of this
       merge.

.> history trunk

  Note: The most recent namespace hash is immediately below this
        message.
  
  ⊙ #744kq5lo40
  
    + Adds / updates:
    
      babyDon'tHurtMe bodaciousNumero no productionReadyId
      superRadNumber whatIsLove
  
  □ #q9cdigs0bo (start of history)

```
So, there you have it. With squashing, you can control the granularity of your history.

## Throwing out all history

Another thing we can do is `squash` into an empty namespace. This effectively makes a copy of the namespace, but without any of its history:

```ucm
.> squash alice nohistoryalice

  Here's what's changed in nohistoryalice after the merge:
  
  Added definitions:
  
    1. bodaciousNumero   : Nat
    2. productionReadyId : x -> x
    3. superRadNumber    : Nat
    4. x                 : Nat
  
  Tip: You can use `todo` to see if this generated any work to
       do in this namespace and `test` to run the tests. Or you
       can use `undo` or `reflog` to undo the results of this
       merge.

.> history nohistoryalice

  Note: The most recent namespace hash is immediately below this
        message.
  
  
  
  □ #qvt58h64so (start of history)

```
There's nothing really special here, `squash src dest` discards `src` history that comes after the LCA of `src` and `dest`, it's just that in the case of an empty namespace, that LCA is the beginning of time (the empty namespace), so all the history of `src` is discarded.

## Checking for handling of deletes

This checks to see that squashing correctly preserves deletions:

```ucm
  ☝️  The namespace .delete is empty.

.delete> builtins.merge

  Done.

.delete> fork builtin builtin2

  Done.

.delete> delete.term builtin2.Nat.+

  Name changes:
  
    Original                    Changes
    1. builtin.Nat.+         ┐  2. delete.builtin2.Nat.+ (removed)
    3. builtin2.Nat.+        │  
    4. delete.builtin.Nat.+  │  
    5. delete.builtin2.Nat.+ │  
    6. mybuiltin.Nat.+       ┘  
  
  Tip: You can use `undo` or `reflog` to undo this change.

.delete> delete.term builtin2.Nat.*

  Name changes:
  
    Original                    Changes
    1. builtin.Nat.*         ┐  2. delete.builtin2.Nat.* (removed)
    3. builtin2.Nat.*        │  
    4. delete.builtin.Nat.*  │  
    5. delete.builtin2.Nat.* │  
    6. mybuiltin.Nat.*       ┘  
  
  Tip: You can use `undo` or `reflog` to undo this change.

.delete> squash builtin2 builtin

  Here's what's changed in builtin after the merge:
  
  Removed definitions:
  
    1. Nat.* : Nat -> Nat -> Nat
    2. Nat.+ : Nat -> Nat -> Nat
  
  Tip: You can use `todo` to see if this generated any work to
       do in this namespace and `test` to run the tests. Or you
       can use `undo` or `reflog` to undo the results of this
       merge.

.delete> history builtin

  Note: The most recent namespace hash is immediately below this
        message.
  
<<<<<<< HEAD
  ⊙ #26ang33omm
=======
  ⊙ #2ivm5h89dv
>>>>>>> 24fdb91c
  
    - Deletes:
    
      Nat.* Nat.+
  
<<<<<<< HEAD
  □ #to0o8q3su1 (start of history)
=======
  □ #15sc8u4md6 (start of history)
>>>>>>> 24fdb91c

```
Notice that `Nat.+` and `Nat.*` are deleted by the squash, and we see them deleted in one atomic step in the history.

Just confirming that those two definitions are in fact removed:

```ucm
.delete> view .delete.builtin.Nat.+

  ⚠️
  
  The following names were not found in the codebase. Check your spelling.
    .delete.builtin.Nat.+

```
```ucm
.delete> view .delete.builtin.Nat.*

  ⚠️
  
  The following names were not found in the codebase. Check your spelling.
    .delete.builtin.Nat.*

```
## Caveats

If you `squash mystuff trunk`, you're discarding any history of `mystuff` and just cons'ing onto the history of `trunk`. Thus, don't expect to be able to `merge trunk mystuff later and get great results. Squashing should only be used when you don't care about the history (and you know others haven't pulled and built on your line of history being discarded, so they don't care about the history either).<|MERGE_RESOLUTION|>--- conflicted
+++ resolved
@@ -13,11 +13,7 @@
   
   
   
-<<<<<<< HEAD
-  □ #to0o8q3su1 (start of history)
-=======
-  □ #15sc8u4md6 (start of history)
->>>>>>> 24fdb91c
+  □ #soipbkdq9m (start of history)
 
 .> fork builtin builtin2
 
@@ -46,33 +42,21 @@
   Note: The most recent namespace hash is immediately below this
         message.
   
-<<<<<<< HEAD
-  ⊙ #bvd9nf4u37
-=======
-  ⊙ #qgv8v36k8p
->>>>>>> 24fdb91c
+  ⊙ #u2acmt4ut5
   
     > Moves:
     
       Original name  New name
       Nat.frobnicate Nat.+
   
-<<<<<<< HEAD
-  ⊙ #ee0acgvh97
-=======
-  ⊙ #50jgn4mqr0
->>>>>>> 24fdb91c
+  ⊙ #tq3np8qtmn
   
     > Moves:
     
       Original name New name
       Nat.+         Nat.frobnicate
   
-<<<<<<< HEAD
-  □ #to0o8q3su1 (start of history)
-=======
-  □ #15sc8u4md6 (start of history)
->>>>>>> 24fdb91c
+  □ #soipbkdq9m (start of history)
 
 ```
 If we merge that back into `builtin`, we get that same chain of history:
@@ -87,33 +71,21 @@
   Note: The most recent namespace hash is immediately below this
         message.
   
-<<<<<<< HEAD
-  ⊙ #bvd9nf4u37
-=======
-  ⊙ #qgv8v36k8p
->>>>>>> 24fdb91c
+  ⊙ #u2acmt4ut5
   
     > Moves:
     
       Original name  New name
       Nat.frobnicate Nat.+
   
-<<<<<<< HEAD
-  ⊙ #ee0acgvh97
-=======
-  ⊙ #50jgn4mqr0
->>>>>>> 24fdb91c
+  ⊙ #tq3np8qtmn
   
     > Moves:
     
       Original name New name
       Nat.+         Nat.frobnicate
   
-<<<<<<< HEAD
-  □ #to0o8q3su1 (start of history)
-=======
-  □ #15sc8u4md6 (start of history)
->>>>>>> 24fdb91c
+  □ #soipbkdq9m (start of history)
 
 ```
 Let's try again, but using a `merge.squash` (or just `squash`) instead. The history will be unchanged:
@@ -134,11 +106,7 @@
   
   
   
-<<<<<<< HEAD
-  □ #to0o8q3su1 (start of history)
-=======
-  □ #15sc8u4md6 (start of history)
->>>>>>> 24fdb91c
+  □ #soipbkdq9m (start of history)
 
 ```
 The churn that happened in `mybuiltin` namespace ended up back in the same spot, so the squash merge of that namespace with our original namespace had no effect.
@@ -223,47 +191,47 @@
   
   
   
-  □ #q9cdigs0bo (start of history)
+  □ #i52j9fd57b (start of history)
 
 .> history alice
 
   Note: The most recent namespace hash is immediately below this
         message.
   
-  ⊙ #6q28310ueh
+  ⊙ #e9jd55555o
   
     > Moves:
     
       Original name New name
       neatoFun      productionReadyId
   
-  ⊙ #hkd9e8udkk
+  ⊙ #l5ocoo2eac
   
     > Moves:
     
       Original name New name
       radNumber     superRadNumber
   
-  ⊙ #oudl9oi8gt
+  ⊙ #i1vq05628n
   
     + Adds / updates:
     
       bodaciousNumero neatoFun radNumber
   
-  □ #q9cdigs0bo (start of history)
+  □ #i52j9fd57b (start of history)
 
 .> history bob
 
   Note: The most recent namespace hash is immediately below this
         message.
   
-  ⊙ #9s1a1ak3fa
+  ⊙ #brr4400742
   
     + Adds / updates:
     
       babyDon'tHurtMe no whatIsLove
   
-  □ #q9cdigs0bo (start of history)
+  □ #i52j9fd57b (start of history)
 
 ```
 Alice then squash merges into `trunk`, as does Bob. It's as if Alice and Bob both made their changes in one single commit.
@@ -289,13 +257,13 @@
   Note: The most recent namespace hash is immediately below this
         message.
   
-  ⊙ #p7g0h14puu
+  ⊙ #f9lvm9gd2k
   
     + Adds / updates:
     
       bodaciousNumero productionReadyId superRadNumber
   
-  □ #q9cdigs0bo (start of history)
+  □ #i52j9fd57b (start of history)
 
 .> merge.squash bob trunk
 
@@ -317,19 +285,19 @@
   Note: The most recent namespace hash is immediately below this
         message.
   
-  ⊙ #1i2d300kla
+  ⊙ #dbp78ts6q3
   
     + Adds / updates:
     
       babyDon'tHurtMe no whatIsLove
   
-  ⊙ #p7g0h14puu
+  ⊙ #f9lvm9gd2k
   
     + Adds / updates:
     
       bodaciousNumero productionReadyId superRadNumber
   
-  □ #q9cdigs0bo (start of history)
+  □ #i52j9fd57b (start of history)
 
 ```
 Since squash merges don't produce any merge nodes, we can `undo` a couple times to get back to our starting state:
@@ -368,7 +336,7 @@
   
   
   
-  □ #q9cdigs0bo (start of history)
+  □ #i52j9fd57b (start of history)
 
 ```
 This time, we'll first squash Alice and Bob's changes together before squashing their combined changes into `trunk`. The resulting `trunk` will have just a single entry in it, combining both Alice and Bob's changes:
@@ -412,14 +380,14 @@
   Note: The most recent namespace hash is immediately below this
         message.
   
-  ⊙ #744kq5lo40
+  ⊙ #qtotqgds4i
   
     + Adds / updates:
     
       babyDon'tHurtMe bodaciousNumero no productionReadyId
       superRadNumber whatIsLove
   
-  □ #q9cdigs0bo (start of history)
+  □ #i52j9fd57b (start of history)
 
 ```
 So, there you have it. With squashing, you can control the granularity of your history.
@@ -452,7 +420,7 @@
   
   
   
-  □ #qvt58h64so (start of history)
+  □ #1d9haupn3d (start of history)
 
 ```
 There's nothing really special here, `squash src dest` discards `src` history that comes after the LCA of `src` and `dest`, it's just that in the case of an empty namespace, that LCA is the beginning of time (the empty namespace), so all the history of `src` is discarded.
@@ -517,21 +485,13 @@
   Note: The most recent namespace hash is immediately below this
         message.
   
-<<<<<<< HEAD
-  ⊙ #26ang33omm
-=======
-  ⊙ #2ivm5h89dv
->>>>>>> 24fdb91c
+  ⊙ #n48gujdtqf
   
     - Deletes:
     
       Nat.* Nat.+
   
-<<<<<<< HEAD
-  □ #to0o8q3su1 (start of history)
-=======
-  □ #15sc8u4md6 (start of history)
->>>>>>> 24fdb91c
+  □ #soipbkdq9m (start of history)
 
 ```
 Notice that `Nat.+` and `Nat.*` are deleted by the squash, and we see them deleted in one atomic step in the history.
