--- conflicted
+++ resolved
@@ -13,11 +13,7 @@
   
   
   
-<<<<<<< HEAD
-  □ #ljnpbrl0o0 (start of history)
-=======
-  □ #a1l0ads644 (start of history)
->>>>>>> 6213a5bd
+  □ #8323ahgrae (start of history)
 
 .> fork builtin builtin2
 
@@ -46,33 +42,21 @@
   Note: The most recent namespace hash is immediately below this
         message.
   
-<<<<<<< HEAD
-  ⊙ #ku5ibs1nsr
-=======
-  ⊙ #d4pjujecp5
->>>>>>> 6213a5bd
+  ⊙ #2q1rds10q7
   
     > Moves:
     
       Original name  New name
       Nat.frobnicate Nat.+
   
-<<<<<<< HEAD
-  ⊙ #p8cl8dadf3
-=======
-  ⊙ #36p4l2nurp
->>>>>>> 6213a5bd
+  ⊙ #5up39bm5ps
   
     > Moves:
     
       Original name New name
       Nat.+         Nat.frobnicate
   
-<<<<<<< HEAD
-  □ #ljnpbrl0o0 (start of history)
-=======
-  □ #a1l0ads644 (start of history)
->>>>>>> 6213a5bd
+  □ #8323ahgrae (start of history)
 
 ```
 If we merge that back into `builtin`, we get that same chain of history:
@@ -87,33 +71,21 @@
   Note: The most recent namespace hash is immediately below this
         message.
   
-<<<<<<< HEAD
-  ⊙ #ku5ibs1nsr
-=======
-  ⊙ #d4pjujecp5
->>>>>>> 6213a5bd
+  ⊙ #2q1rds10q7
   
     > Moves:
     
       Original name  New name
       Nat.frobnicate Nat.+
   
-<<<<<<< HEAD
-  ⊙ #p8cl8dadf3
-=======
-  ⊙ #36p4l2nurp
->>>>>>> 6213a5bd
+  ⊙ #5up39bm5ps
   
     > Moves:
     
       Original name New name
       Nat.+         Nat.frobnicate
   
-<<<<<<< HEAD
-  □ #ljnpbrl0o0 (start of history)
-=======
-  □ #a1l0ads644 (start of history)
->>>>>>> 6213a5bd
+  □ #8323ahgrae (start of history)
 
 ```
 Let's try again, but using a `merge.squash` (or just `squash`) instead. The history will be unchanged:
@@ -134,11 +106,7 @@
   
   
   
-<<<<<<< HEAD
-  □ #ljnpbrl0o0 (start of history)
-=======
-  □ #a1l0ads644 (start of history)
->>>>>>> 6213a5bd
+  □ #8323ahgrae (start of history)
 
 ```
 The churn that happened in `mybuiltin` namespace ended up back in the same spot, so the squash merge of that namespace with our original namespace had no effect.
@@ -517,21 +485,13 @@
   Note: The most recent namespace hash is immediately below this
         message.
   
-<<<<<<< HEAD
-  ⊙ #j5p1fc9jq8
-=======
-  ⊙ #q2j8o0ianj
->>>>>>> 6213a5bd
+  ⊙ #8sh52cri4a
   
     - Deletes:
     
       Nat.* Nat.+
   
-<<<<<<< HEAD
-  □ #ljnpbrl0o0 (start of history)
-=======
-  □ #a1l0ads644 (start of history)
->>>>>>> 6213a5bd
+  □ #8323ahgrae (start of history)
 
 ```
 Notice that `Nat.+` and `Nat.*` are deleted by the squash, and we see them deleted in one atomic step in the history.
