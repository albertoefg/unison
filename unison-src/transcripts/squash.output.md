--- conflicted
+++ resolved
@@ -13,11 +13,7 @@
   
   
   
-<<<<<<< HEAD
-  □ #0lps479l72 (start of history)
-=======
-  □ #iq200jf0rh (start of history)
->>>>>>> 45ec7412
+  □ #dkeu9bg399 (start of history)
 
 .> fork builtin builtin2
 
@@ -46,33 +42,21 @@
   Note: The most recent namespace hash is immediately below this
         message.
   
-<<<<<<< HEAD
-  ⊙ #5m2vhl1u4u
-=======
-  ⊙ #kiip85su26
->>>>>>> 45ec7412
+  ⊙ #gieeiaclmr
   
     > Moves:
     
       Original name  New name
       Nat.frobnicate Nat.+
   
-<<<<<<< HEAD
-  ⊙ #npvb1h2j2h
-=======
-  ⊙ #8dp13blhfc
->>>>>>> 45ec7412
+  ⊙ #8oolo648l6
   
     > Moves:
     
       Original name New name
       Nat.+         Nat.frobnicate
   
-<<<<<<< HEAD
-  □ #0lps479l72 (start of history)
-=======
-  □ #iq200jf0rh (start of history)
->>>>>>> 45ec7412
+  □ #dkeu9bg399 (start of history)
 
 ```
 If we merge that back into `builtin`, we get that same chain of history:
@@ -87,33 +71,21 @@
   Note: The most recent namespace hash is immediately below this
         message.
   
-<<<<<<< HEAD
-  ⊙ #5m2vhl1u4u
-=======
-  ⊙ #kiip85su26
->>>>>>> 45ec7412
+  ⊙ #gieeiaclmr
   
     > Moves:
     
       Original name  New name
       Nat.frobnicate Nat.+
   
-<<<<<<< HEAD
-  ⊙ #npvb1h2j2h
-=======
-  ⊙ #8dp13blhfc
->>>>>>> 45ec7412
+  ⊙ #8oolo648l6
   
     > Moves:
     
       Original name New name
       Nat.+         Nat.frobnicate
   
-<<<<<<< HEAD
-  □ #0lps479l72 (start of history)
-=======
-  □ #iq200jf0rh (start of history)
->>>>>>> 45ec7412
+  □ #dkeu9bg399 (start of history)
 
 ```
 Let's try again, but using a `merge.squash` (or just `squash`) instead. The history will be unchanged:
@@ -134,11 +106,7 @@
   
   
   
-<<<<<<< HEAD
-  □ #0lps479l72 (start of history)
-=======
-  □ #iq200jf0rh (start of history)
->>>>>>> 45ec7412
+  □ #dkeu9bg399 (start of history)
 
 ```
 The churn that happened in `mybuiltin` namespace ended up back in the same spot, so the squash merge of that namespace with our original namespace had no effect.
