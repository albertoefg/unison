--- conflicted
+++ resolved
@@ -13,11 +13,7 @@
   
   
   
-<<<<<<< HEAD
-  □ #ttlhvqf3s4 (start of history)
-=======
   □ #qcbft8a6lf (start of history)
->>>>>>> 44cfdd19
 
 .> fork builtin builtin2
 
@@ -46,33 +42,21 @@
   Note: The most recent namespace hash is immediately below this
         message.
   
-<<<<<<< HEAD
-  ⊙ #v024k3597g
-=======
   ⊙ #ecn6hkk9l1
->>>>>>> 44cfdd19
   
     > Moves:
     
       Original name  New name
       Nat.frobnicate Nat.+
   
-<<<<<<< HEAD
-  ⊙ #ci3d83ckgf
-=======
   ⊙ #tokdbn3dd4
->>>>>>> 44cfdd19
   
     > Moves:
     
       Original name New name
       Nat.+         Nat.frobnicate
   
-<<<<<<< HEAD
-  □ #ttlhvqf3s4 (start of history)
-=======
   □ #qcbft8a6lf (start of history)
->>>>>>> 44cfdd19
 
 ```
 If we merge that back into `builtin`, we get that same chain of history:
@@ -87,33 +71,21 @@
   Note: The most recent namespace hash is immediately below this
         message.
   
-<<<<<<< HEAD
-  ⊙ #v024k3597g
-=======
   ⊙ #ecn6hkk9l1
->>>>>>> 44cfdd19
   
     > Moves:
     
       Original name  New name
       Nat.frobnicate Nat.+
   
-<<<<<<< HEAD
-  ⊙ #ci3d83ckgf
-=======
   ⊙ #tokdbn3dd4
->>>>>>> 44cfdd19
   
     > Moves:
     
       Original name New name
       Nat.+         Nat.frobnicate
   
-<<<<<<< HEAD
-  □ #ttlhvqf3s4 (start of history)
-=======
   □ #qcbft8a6lf (start of history)
->>>>>>> 44cfdd19
 
 ```
 Let's try again, but using a `merge.squash` (or just `squash`) instead. The history will be unchanged:
@@ -134,11 +106,7 @@
   
   
   
-<<<<<<< HEAD
-  □ #ttlhvqf3s4 (start of history)
-=======
   □ #qcbft8a6lf (start of history)
->>>>>>> 44cfdd19
 
 ```
 The churn that happened in `mybuiltin` namespace ended up back in the same spot, so the squash merge of that namespace with our original namespace had no effect.
