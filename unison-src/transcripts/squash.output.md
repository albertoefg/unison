
# Squash merges

`squash src dest` merges can be used to merge from `src` to `dest`, discarding the history of `src`. It's useful when the source namespace history is irrelevant or has a bunch of churn you wish to discard. Often when merging small pull requests, you'll use a squash merge.

Let's look at some examples. We'll start with a namespace with just the builtins. Let's take a look at the hash of this namespace:

```ucm
.> history builtin

  Note: The most recent namespace hash is immediately below this
        message.
  
  
  
<<<<<<< HEAD
  □ #5f3plfnc5s (start of history)
=======
  □ #1jd6dhvs8p (start of history)
>>>>>>> 1c4d2bb0

.> fork builtin builtin2

  Done.

```
(We make a copy of `builtin` for use later in this transcript.)

Now suppose we `fork` a copy of builtin, then rename `Nat.+` to `frobnicate`, then rename it back. Notice this produces multiple entries in the history:

```ucm
.> fork builtin mybuiltin

  Done.

.mybuiltin> rename.term Nat.+ Nat.frobnicate

  Done.

.mybuiltin> rename.term Nat.frobnicate Nat.+

  Done.

.mybuiltin> history

  Note: The most recent namespace hash is immediately below this
        message.
  
<<<<<<< HEAD
  ⊙ #rv10pat861
=======
  ⊙ #878lsss0qo
>>>>>>> 1c4d2bb0
  
    > Moves:
    
      Original name  New name
      Nat.frobnicate Nat.+
  
<<<<<<< HEAD
  ⊙ #vtlq9q9lem
=======
  ⊙ #brr50llg52
>>>>>>> 1c4d2bb0
  
    > Moves:
    
      Original name New name
      Nat.+         Nat.frobnicate
  
<<<<<<< HEAD
  □ #5f3plfnc5s (start of history)
=======
  □ #1jd6dhvs8p (start of history)
>>>>>>> 1c4d2bb0

```
If we merge that back into `builtin`, we get that same chain of history:

```ucm
.> merge mybuiltin builtin

  Nothing changed as a result of the merge.

.> history builtin

  Note: The most recent namespace hash is immediately below this
        message.
  
<<<<<<< HEAD
  ⊙ #rv10pat861
=======
  ⊙ #878lsss0qo
>>>>>>> 1c4d2bb0
  
    > Moves:
    
      Original name  New name
      Nat.frobnicate Nat.+
  
<<<<<<< HEAD
  ⊙ #vtlq9q9lem
=======
  ⊙ #brr50llg52
>>>>>>> 1c4d2bb0
  
    > Moves:
    
      Original name New name
      Nat.+         Nat.frobnicate
  
<<<<<<< HEAD
  □ #5f3plfnc5s (start of history)
=======
  □ #1jd6dhvs8p (start of history)
>>>>>>> 1c4d2bb0

```
Let's try again, but using a `merge.squash` (or just `squash`) instead. The history will be unchanged:

```ucm
.> merge.squash mybuiltin builtin2

  Nothing changed as a result of the merge.

  😶
  
  builtin2 was already up-to-date with mybuiltin.

.> history builtin2

  Note: The most recent namespace hash is immediately below this
        message.
  
  
  
<<<<<<< HEAD
  □ #5f3plfnc5s (start of history)
=======
  □ #1jd6dhvs8p (start of history)
>>>>>>> 1c4d2bb0

```
The churn that happened in `mybuiltin` namespace ended up back in the same spot, so the squash merge of that namespace with our original namespace had no effect.

## Another example

Let's look at a more interesting example, where the two namespaces have diverged a bit. Here's our starting namespace:

```unison
x = 1
```

```ucm
  ☝️  The namespace .trunk is empty.

.trunk> add

  ⍟ I've added these definitions:
  
    x : Nat

.> fork trunk alice

  Done.

.> fork trunk bob

  Done.

```
Alice now does some hacking:

```unison
radNumber = 348
bodaciousNumero = 2394
neatoFun x = x
```

```ucm
.alice> add

  ⍟ I've added these definitions:
  
    bodaciousNumero : Nat
    neatoFun        : x -> x
    radNumber       : Nat

.alice> rename.term radNumber superRadNumber

  Done.

.alice> rename.term neatoFun productionReadyId

  Done.

```
Meanwhile, Bob does his own hacking:

```unison
whatIsLove = "?"
babyDon'tHurtMe = ".. Don't hurt me..."
no more = no more
```

```ucm
.bob> add

  ⍟ I've added these definitions:
  
    babyDon'tHurtMe : Text
    no              : more -> r
    whatIsLove      : Text

```
At this point, Alice and Bob both have some history beyond what's in trunk:

```ucm
.> history trunk

  Note: The most recent namespace hash is immediately below this
        message.
  
  ⊙ #3p3anl2oil
  
    + Adds / updates:
    
      x
  
  □ #7asfbtqmoj (start of history)

.> history alice

  Note: The most recent namespace hash is immediately below this
        message.
  
  ⊙ #t85a26latn
  
    > Moves:
    
      Original name New name
      neatoFun      productionReadyId
  
  ⊙ #01scl44n4i
  
    > Moves:
    
      Original name New name
      radNumber     superRadNumber
  
  ⊙ #094h7rbo3m
  
    + Adds / updates:
    
      bodaciousNumero neatoFun radNumber
  
  ⊙ #3p3anl2oil
  
    + Adds / updates:
    
      x
  
  □ #7asfbtqmoj (start of history)

.> history bob

  Note: The most recent namespace hash is immediately below this
        message.
  
  ⊙ #g0mn0tn7ap
  
    + Adds / updates:
    
      babyDon'tHurtMe no whatIsLove
  
  ⊙ #3p3anl2oil
  
    + Adds / updates:
    
      x
  
  □ #7asfbtqmoj (start of history)

```
Alice then squash merges into `trunk`, as does Bob. It's as if Alice and Bob both made their changes in one single commit.

```ucm
.> merge.squash alice trunk

  Here's what's changed in trunk after the merge:
  
  Added definitions:
  
    1. bodaciousNumero   : Nat
    2. productionReadyId : x -> x
    3. superRadNumber    : Nat
  
  Tip: You can use `todo` to see if this generated any work to
       do in this namespace and `test` to run the tests. Or you
       can use `undo` or `reflog` to undo the results of this
       merge.

.> history trunk

  Note: The most recent namespace hash is immediately below this
        message.
  
  ⊙ #tcbafrhd81
  
    + Adds / updates:
    
      bodaciousNumero productionReadyId superRadNumber
  
  ⊙ #3p3anl2oil
  
    + Adds / updates:
    
      x
  
  □ #7asfbtqmoj (start of history)

.> merge.squash bob trunk

  Here's what's changed in trunk after the merge:
  
  Added definitions:
  
    1. babyDon'tHurtMe : Text
    2. no              : more -> r
    3. whatIsLove      : Text
  
  Tip: You can use `todo` to see if this generated any work to
       do in this namespace and `test` to run the tests. Or you
       can use `undo` or `reflog` to undo the results of this
       merge.

.> history trunk

  Note: The most recent namespace hash is immediately below this
        message.
  
  ⊙ #5grq7ao0b4
  
    + Adds / updates:
    
      babyDon'tHurtMe no whatIsLove
  
  ⊙ #tcbafrhd81
  
    + Adds / updates:
    
      bodaciousNumero productionReadyId superRadNumber
  
  ⊙ #3p3anl2oil
  
    + Adds / updates:
    
      x
  
  □ #7asfbtqmoj (start of history)

```
Since squash merges don't produce any merge nodes, we can `undo` a couple times to get back to our starting state:

```ucm
.> undo

  Here are the changes I undid
  
  Name changes:
  
    Original                  Changes
    1. bob.babyDon'tHurtMe    2. trunk.babyDon'tHurtMe (added)
    
    3. bob.no                 4. trunk.no (added)
    
    5. bob.whatIsLove         6. trunk.whatIsLove (added)

.> undo

  Here are the changes I undid
  
  Name changes:
  
    Original                      Changes
    1. alice.bodaciousNumero      2. trunk.bodaciousNumero (added)
    
    3. alice.productionReadyId    4. trunk.productionReadyId (added)
    
    5. alice.superRadNumber       6. trunk.superRadNumber (added)

.> history trunk

  Note: The most recent namespace hash is immediately below this
        message.
  
  ⊙ #3p3anl2oil
  
    + Adds / updates:
    
      x
  
  □ #7asfbtqmoj (start of history)

```
This time, we'll first squash Alice and Bob's changes together before squashing their combined changes into `trunk`. The resulting `trunk` will have just a single entry in it, combining both Alice and Bob's changes:

```ucm
.> squash alice bob

  Here's what's changed in bob after the merge:
  
  Added definitions:
  
    1. bodaciousNumero   : Nat
    2. productionReadyId : x -> x
    3. superRadNumber    : Nat
  
  Tip: You can use `todo` to see if this generated any work to
       do in this namespace and `test` to run the tests. Or you
       can use `undo` or `reflog` to undo the results of this
       merge.

.> squash bob trunk

  Here's what's changed in trunk after the merge:
  
  Added definitions:
  
    1. babyDon'tHurtMe   : Text
    2. bodaciousNumero   : Nat
    3. no                : more -> r
    4. productionReadyId : x -> x
    5. superRadNumber    : Nat
    6. whatIsLove        : Text
  
  Tip: You can use `todo` to see if this generated any work to
       do in this namespace and `test` to run the tests. Or you
       can use `undo` or `reflog` to undo the results of this
       merge.

.> history trunk

  Note: The most recent namespace hash is immediately below this
        message.
  
  ⊙ #8t5skhmd1g
  
    + Adds / updates:
    
      babyDon'tHurtMe bodaciousNumero no productionReadyId
      superRadNumber whatIsLove
  
  ⊙ #3p3anl2oil
  
    + Adds / updates:
    
      x
  
  □ #7asfbtqmoj (start of history)

```
So, there you have it. With squashing, you can control the granularity of your history.

## Throwing out all history

Another thing we can do is `squash` into an empty namespace. This effectively makes a copy of the namespace, but without any of its history:

```ucm
.> squash alice nohistoryalice

  Here's what's changed in nohistoryalice after the merge:
  
  Added definitions:
  
    1. bodaciousNumero   : Nat
    2. productionReadyId : x -> x
    3. superRadNumber    : Nat
    4. x                 : Nat
  
  Tip: You can use `todo` to see if this generated any work to
       do in this namespace and `test` to run the tests. Or you
       can use `undo` or `reflog` to undo the results of this
       merge.

.> history nohistoryalice

  Note: The most recent namespace hash is immediately below this
        message.
  
  ⊙ #fs1a0n3q3r
  
    + Adds / updates:
    
      bodaciousNumero productionReadyId superRadNumber x
  
  □ #7asfbtqmoj (start of history)

```
There's nothing really special here, `squash src dest` discards `src` history that comes after the LCA of `src` and `dest`, it's just that in the case of an empty namespace, that LCA is the beginning of time (the empty namespace), so all the history of `src` is discarded.

## Caveats

If you `squash mystuff trunk`, you're discarding any history of `mystuff` and just cons'ing onto the history of `trunk`. Thus, don't expect to be able to `merge trunk mystuff later and get great results. Squashing should only be used when you don't care about the history (and you know others haven't pulled and built on your line of history being discarded, so they don't care about the history either).<|MERGE_RESOLUTION|>--- conflicted
+++ resolved
@@ -13,11 +13,7 @@
   
   
   
-<<<<<<< HEAD
-  □ #5f3plfnc5s (start of history)
-=======
-  □ #1jd6dhvs8p (start of history)
->>>>>>> 1c4d2bb0
+  □ #hi70rf8au8 (start of history)
 
 .> fork builtin builtin2
 
@@ -46,33 +42,21 @@
   Note: The most recent namespace hash is immediately below this
         message.
   
-<<<<<<< HEAD
-  ⊙ #rv10pat861
-=======
-  ⊙ #878lsss0qo
->>>>>>> 1c4d2bb0
+  ⊙ #m0ppju0ejo
   
     > Moves:
     
       Original name  New name
       Nat.frobnicate Nat.+
   
-<<<<<<< HEAD
-  ⊙ #vtlq9q9lem
-=======
-  ⊙ #brr50llg52
->>>>>>> 1c4d2bb0
+  ⊙ #1ohipe5cc9
   
     > Moves:
     
       Original name New name
       Nat.+         Nat.frobnicate
   
-<<<<<<< HEAD
-  □ #5f3plfnc5s (start of history)
-=======
-  □ #1jd6dhvs8p (start of history)
->>>>>>> 1c4d2bb0
+  □ #hi70rf8au8 (start of history)
 
 ```
 If we merge that back into `builtin`, we get that same chain of history:
@@ -87,33 +71,21 @@
   Note: The most recent namespace hash is immediately below this
         message.
   
-<<<<<<< HEAD
-  ⊙ #rv10pat861
-=======
-  ⊙ #878lsss0qo
->>>>>>> 1c4d2bb0
+  ⊙ #m0ppju0ejo
   
     > Moves:
     
       Original name  New name
       Nat.frobnicate Nat.+
   
-<<<<<<< HEAD
-  ⊙ #vtlq9q9lem
-=======
-  ⊙ #brr50llg52
->>>>>>> 1c4d2bb0
+  ⊙ #1ohipe5cc9
   
     > Moves:
     
       Original name New name
       Nat.+         Nat.frobnicate
   
-<<<<<<< HEAD
-  □ #5f3plfnc5s (start of history)
-=======
-  □ #1jd6dhvs8p (start of history)
->>>>>>> 1c4d2bb0
+  □ #hi70rf8au8 (start of history)
 
 ```
 Let's try again, but using a `merge.squash` (or just `squash`) instead. The history will be unchanged:
@@ -134,11 +106,7 @@
   
   
   
-<<<<<<< HEAD
-  □ #5f3plfnc5s (start of history)
-=======
-  □ #1jd6dhvs8p (start of history)
->>>>>>> 1c4d2bb0
+  □ #hi70rf8au8 (start of history)
 
 ```
 The churn that happened in `mybuiltin` namespace ended up back in the same spot, so the squash merge of that namespace with our original namespace had no effect.
