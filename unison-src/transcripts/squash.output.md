
# Squash merges

`squash src dest` merges can be used to merge from `src` to `dest`, discarding the history of `src`. It's useful when the source namespace history is irrelevant or has a bunch of churn you wish to discard. Often when merging small pull requests, you'll use a squash merge.

Let's look at some examples. We'll start with a namespace with just the builtins. Let's take a look at the hash of this namespace:

```ucm
.> history builtin

  Note: The most recent namespace hash is immediately below this
        message.
  
  
  
  □ #fbafpg6pp4 (start of history)

.> fork builtin builtin2

  Done.

```
(We make a copy of `builtin` for use later in this transcript.)

Now suppose we `fork` a copy of builtin, then rename `Nat.+` to `frobnicate`, then rename it back. Notice this produces multiple entries in the history:

```ucm
.> fork builtin mybuiltin

  Done.

.mybuiltin> rename.term Nat.+ Nat.frobnicate

  Done.

.mybuiltin> rename.term Nat.frobnicate Nat.+

  Done.

.mybuiltin> history

  Note: The most recent namespace hash is immediately below this
        message.
  
  ⊙ #nhnsuv25f1
  
    > Moves:
    
      Original name  New name
      Nat.frobnicate Nat.+
  
  ⊙ #pi7b9lovvb
  
    > Moves:
    
      Original name New name
      Nat.+         Nat.frobnicate
  
  □ #fbafpg6pp4 (start of history)

```
If we merge that back into `builtin`, we get that same chain of history:

```ucm
.> merge mybuiltin builtin

  Nothing changed as a result of the merge.

.> history builtin

  Note: The most recent namespace hash is immediately below this
        message.
  
  ⊙ #nhnsuv25f1
  
    > Moves:
    
      Original name  New name
      Nat.frobnicate Nat.+
  
  ⊙ #pi7b9lovvb
  
    > Moves:
    
      Original name New name
      Nat.+         Nat.frobnicate
  
  □ #fbafpg6pp4 (start of history)

```
Let's try again, but using a `merge.squash` (or just `squash`) instead. The history will be unchanged:

```ucm
.> merge.squash mybuiltin builtin2

  Nothing changed as a result of the merge.

  😶
  
  builtin2 was already up-to-date with mybuiltin.

.> history builtin2

  Note: The most recent namespace hash is immediately below this
        message.
  
  
  
  □ #fbafpg6pp4 (start of history)

```
The churn that happened in `mybuiltin` namespace ended up back in the same spot, so the squash merge of that namespace with our original namespace had no effect.

## Another example

Let's look at a more interesting example, where the two namespaces have diverged a bit. Here's our starting namespace:

```unison
x = 1
```

```ucm
  ☝️  The namespace .trunk is empty.

.trunk> add

  ⍟ I've added these definitions:
  
    x : Nat

.> fork trunk alice

  Done.

.> fork trunk bob

  Done.

```
Alice now does some hacking:

```unison
radNumber = 348
bodaciousNumero = 2394
neatoFun x = x
```

```ucm
.alice> add

  ⍟ I've added these definitions:
  
    bodaciousNumero : Nat
    neatoFun        : x -> x
    radNumber       : Nat

.alice> rename.term radNumber superRadNumber

  Done.

.alice> rename.term neatoFun productionReadyId

  Done.

```
Meanwhile, Bob does his own hacking:

```unison
whatIsLove = "?"
babyDon'tHurtMe = ".. Don't hurt me..."
no more = no more
```

```ucm
.bob> add

  ⍟ I've added these definitions:
  
    babyDon'tHurtMe : Text
    no              : more -> r
    whatIsLove      : Text

```
At this point, Alice and Bob both have some history beyond what's in trunk:

```ucm
.> history trunk

  Note: The most recent namespace hash is immediately below this
        message.
  
  ⊙ #3p3anl2oil
  
    + Adds / updates:
    
      x
  
  □ #7asfbtqmoj (start of history)

.> history alice

  Note: The most recent namespace hash is immediately below this
        message.
  
  ⊙ #t85a26latn
  
    > Moves:
    
      Original name New name
      neatoFun      productionReadyId
  
  ⊙ #01scl44n4i
  
    > Moves:
    
      Original name New name
      radNumber     superRadNumber
  
  ⊙ #094h7rbo3m
  
    + Adds / updates:
    
      bodaciousNumero neatoFun radNumber
  
  ⊙ #3p3anl2oil
  
    + Adds / updates:
    
      x
  
  □ #7asfbtqmoj (start of history)

.> history bob

  Note: The most recent namespace hash is immediately below this
        message.
  
  ⊙ #g0mn0tn7ap
  
    + Adds / updates:
    
      babyDon'tHurtMe no whatIsLove
  
  ⊙ #3p3anl2oil
  
    + Adds / updates:
    
      x
  
  □ #7asfbtqmoj (start of history)

```
Alice then squash merges into `trunk`, as does Bob. It's as if Alice and Bob both made their changes in one single commit.

```ucm
.> merge.squash alice trunk

  Here's what's changed in trunk after the merge:
  
  Added definitions:
  
    1. bodaciousNumero   : Nat
    2. productionReadyId : x -> x
    3. superRadNumber    : Nat
  
  Tip: You can use `todo` to see if this generated any work to
       do in this namespace and `test` to run the tests. Or you
       can use `undo` or `reflog` to undo the results of this
       merge.

.> history trunk

  Note: The most recent namespace hash is immediately below this
        message.
  
  ⊙ #tcbafrhd81
  
    + Adds / updates:
    
      bodaciousNumero productionReadyId superRadNumber
  
  ⊙ #3p3anl2oil
  
    + Adds / updates:
    
      x
  
  □ #7asfbtqmoj (start of history)

.> merge.squash bob trunk

  Here's what's changed in trunk after the merge:
  
  Added definitions:
  
    1. babyDon'tHurtMe : Text
    2. no              : more -> r
    3. whatIsLove      : Text
  
  Tip: You can use `todo` to see if this generated any work to
       do in this namespace and `test` to run the tests. Or you
       can use `undo` or `reflog` to undo the results of this
       merge.

.> history trunk

  Note: The most recent namespace hash is immediately below this
        message.
  
  ⊙ #5grq7ao0b4
  
    + Adds / updates:
    
      babyDon'tHurtMe no whatIsLove
  
  ⊙ #tcbafrhd81
  
    + Adds / updates:
    
      bodaciousNumero productionReadyId superRadNumber
  
  ⊙ #3p3anl2oil
  
    + Adds / updates:
    
      x
  
  □ #7asfbtqmoj (start of history)

```
Since squash merges don't produce any merge nodes, we can `undo` a couple times to get back to our starting state:

```ucm
.> undo

  Here are the changes I undid
  
  Name changes:
  
    Original                  Changes
    1. bob.babyDon'tHurtMe    2. trunk.babyDon'tHurtMe (added)
    
    3. bob.no                 4. trunk.no (added)
    
    5. bob.whatIsLove         6. trunk.whatIsLove (added)

.> undo

  Here are the changes I undid
  
  Name changes:
  
    Original                      Changes
    1. alice.bodaciousNumero      2. trunk.bodaciousNumero (added)
    
    3. alice.productionReadyId    4. trunk.productionReadyId (added)
    
    5. alice.superRadNumber       6. trunk.superRadNumber (added)

.> history trunk

  Note: The most recent namespace hash is immediately below this
        message.
  
  ⊙ #3p3anl2oil
  
    + Adds / updates:
    
      x
  
  □ #7asfbtqmoj (start of history)

```
This time, we'll first squash Alice and Bob's changes together before squashing their combined changes into `trunk`. The resulting `trunk` will have just a single entry in it, combining both Alice and Bob's changes:

```ucm
.> squash alice bob

  Here's what's changed in bob after the merge:
  
  Added definitions:
  
    1. bodaciousNumero   : Nat
    2. productionReadyId : x -> x
    3. superRadNumber    : Nat
  
  Tip: You can use `todo` to see if this generated any work to
       do in this namespace and `test` to run the tests. Or you
       can use `undo` or `reflog` to undo the results of this
       merge.

.> squash bob trunk

  Here's what's changed in trunk after the merge:
  
  Added definitions:
  
    1. babyDon'tHurtMe   : Text
    2. bodaciousNumero   : Nat
    3. no                : more -> r
    4. productionReadyId : x -> x
    5. superRadNumber    : Nat
    6. whatIsLove        : Text
  
  Tip: You can use `todo` to see if this generated any work to
       do in this namespace and `test` to run the tests. Or you
       can use `undo` or `reflog` to undo the results of this
       merge.

.> history trunk

  Note: The most recent namespace hash is immediately below this
        message.
  
  ⊙ #8t5skhmd1g
  
    + Adds / updates:
    
      babyDon'tHurtMe bodaciousNumero no productionReadyId
      superRadNumber whatIsLove
  
  ⊙ #3p3anl2oil
  
    + Adds / updates:
    
      x
  
  □ #7asfbtqmoj (start of history)

```
So, there you have it. With squashing, you can control the granularity of your history.

## Throwing out all history

Another thing we can do is `squash` into an empty namespace. This effectively makes a copy of the namespace, but without any of its history:

```ucm
.> squash alice nohistoryalice

  Here's what's changed in nohistoryalice after the merge:
  
  Added definitions:
  
    1. bodaciousNumero   : Nat
    2. productionReadyId : x -> x
    3. superRadNumber    : Nat
    4. x                 : Nat
  
  Tip: You can use `todo` to see if this generated any work to
       do in this namespace and `test` to run the tests. Or you
       can use `undo` or `reflog` to undo the results of this
       merge.

.> history nohistoryalice

  Note: The most recent namespace hash is immediately below this
        message.
  
  ⊙ #fs1a0n3q3r
  
    + Adds / updates:
    
      bodaciousNumero productionReadyId superRadNumber x
  
  □ #7asfbtqmoj (start of history)

```
There's nothing really special here, `squash src dest` discards `src` history that comes after the LCA of `src` and `dest`, it's just that in the case of an empty namespace, that LCA is the beginning of time (the empty namespace), so all the history of `src` is discarded.

## Checking for handling of deletes

This checks to see that squashing correctly preserves deletions:

```ucm
  ☝️  The namespace .delete is empty.

.delete> builtins.merge

  Done.

.delete> fork builtin builtin2

  Done.

.delete> delete.term builtin2.Nat.+

  Name changes:
  
    Original                    Changes
    1. builtin.Nat.+         ┐  2. delete.builtin2.Nat.+ (removed)
    3. builtin2.Nat.+        │  
    4. delete.builtin.Nat.+  │  
    5. delete.builtin2.Nat.+ │  
    6. mybuiltin.Nat.+       ┘  
  
  Tip: You can use `undo` or `reflog` to undo this change.

.delete> delete.term builtin2.Nat.*

  Name changes:
  
    Original                    Changes
    1. builtin.Nat.*         ┐  2. delete.builtin2.Nat.* (removed)
    3. builtin2.Nat.*        │  
    4. delete.builtin.Nat.*  │  
    5. delete.builtin2.Nat.* │  
    6. mybuiltin.Nat.*       ┘  
  
  Tip: You can use `undo` or `reflog` to undo this change.

.delete> squash builtin2 builtin

  Here's what's changed in builtin after the merge:
  
  Removed definitions:
  
    1. Nat.* : Nat -> Nat -> Nat
    2. Nat.+ : Nat -> Nat -> Nat
  
  Tip: You can use `todo` to see if this generated any work to
       do in this namespace and `test` to run the tests. Or you
       can use `undo` or `reflog` to undo the results of this
       merge.

.delete> history builtin

  Note: The most recent namespace hash is immediately below this
        message.
  
<<<<<<< HEAD
  ⊙ #uevvs85pq2
=======
  ⊙ #sasilta77k
>>>>>>> 3232c0b9
  
    - Deletes:
    
      Nat.* Nat.+
  
  □ #fbafpg6pp4 (start of history)

```
Notice that `Nat.+` and `Nat.*` are deleted by the squash, and we see them deleted in one atomic step in the history.

Just confirming that those two definitions are in fact removed:

```ucm
.delete> view .delete.builtin.Nat.+

  ⚠️
  
  The following names were not found in the codebase. Check your spelling.
    .delete.builtin.Nat.+

```
```ucm
.delete> view .delete.builtin.Nat.*

  ⚠️
  
  The following names were not found in the codebase. Check your spelling.
    .delete.builtin.Nat.*

```
## Caveats

If you `squash mystuff trunk`, you're discarding any history of `mystuff` and just cons'ing onto the history of `trunk`. Thus, don't expect to be able to `merge trunk mystuff later and get great results. Squashing should only be used when you don't care about the history (and you know others haven't pulled and built on your line of history being discarded, so they don't care about the history either).<|MERGE_RESOLUTION|>--- conflicted
+++ resolved
@@ -13,7 +13,7 @@
   
   
   
-  □ #fbafpg6pp4 (start of history)
+  □ #6hs3tdioa1 (start of history)
 
 .> fork builtin builtin2
 
@@ -42,21 +42,21 @@
   Note: The most recent namespace hash is immediately below this
         message.
   
-  ⊙ #nhnsuv25f1
+  ⊙ #lirpkqt68j
   
     > Moves:
     
       Original name  New name
       Nat.frobnicate Nat.+
   
-  ⊙ #pi7b9lovvb
+  ⊙ #p2m2k852al
   
     > Moves:
     
       Original name New name
       Nat.+         Nat.frobnicate
   
-  □ #fbafpg6pp4 (start of history)
+  □ #6hs3tdioa1 (start of history)
 
 ```
 If we merge that back into `builtin`, we get that same chain of history:
@@ -71,21 +71,21 @@
   Note: The most recent namespace hash is immediately below this
         message.
   
-  ⊙ #nhnsuv25f1
+  ⊙ #lirpkqt68j
   
     > Moves:
     
       Original name  New name
       Nat.frobnicate Nat.+
   
-  ⊙ #pi7b9lovvb
+  ⊙ #p2m2k852al
   
     > Moves:
     
       Original name New name
       Nat.+         Nat.frobnicate
   
-  □ #fbafpg6pp4 (start of history)
+  □ #6hs3tdioa1 (start of history)
 
 ```
 Let's try again, but using a `merge.squash` (or just `squash`) instead. The history will be unchanged:
@@ -106,7 +106,7 @@
   
   
   
-  □ #fbafpg6pp4 (start of history)
+  □ #6hs3tdioa1 (start of history)
 
 ```
 The churn that happened in `mybuiltin` namespace ended up back in the same spot, so the squash merge of that namespace with our original namespace had no effect.
@@ -527,17 +527,13 @@
   Note: The most recent namespace hash is immediately below this
         message.
   
-<<<<<<< HEAD
-  ⊙ #uevvs85pq2
-=======
   ⊙ #sasilta77k
->>>>>>> 3232c0b9
   
     - Deletes:
     
       Nat.* Nat.+
   
-  □ #fbafpg6pp4 (start of history)
+  □ #6hs3tdioa1 (start of history)
 
 ```
 Notice that `Nat.+` and `Nat.*` are deleted by the squash, and we see them deleted in one atomic step in the history.
