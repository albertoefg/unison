
# Squash merges

`squash src dest` merges can be used to merge from `src` to `dest`, discarding the history of `src`. It's useful when the source namespace history is irrelevant or has a bunch of churn you wish to discard. Often when merging small pull requests, you'll use a squash merge.

Let's look at some examples. We'll start with a namespace with just the builtins. Let's take a look at the hash of this namespace:

```ucm
.> history builtin

  Note: The most recent namespace hash is immediately below this
        message.
  
  
  
<<<<<<< HEAD
  □ #soipbkdq9m (start of history)
=======
  □ 1. #15sc8u4md6 (start of history)
>>>>>>> a9839676

.> fork builtin builtin2

  Done.

```
(We make a copy of `builtin` for use later in this transcript.)

Now suppose we `fork` a copy of builtin, then rename `Nat.+` to `frobnicate`, then rename it back. Notice this produces multiple entries in the history:

```ucm
.> fork builtin mybuiltin

  Done.

.mybuiltin> rename.term Nat.+ Nat.frobnicate

  Done.

.mybuiltin> rename.term Nat.frobnicate Nat.+

  Done.

.mybuiltin> history

  Note: The most recent namespace hash is immediately below this
        message.
  
<<<<<<< HEAD
  ⊙ #u2acmt4ut5
=======
  ⊙ 1. #qgv8v36k8p
>>>>>>> a9839676
  
    > Moves:
    
      Original name  New name
      Nat.frobnicate Nat.+
  
<<<<<<< HEAD
  ⊙ #tq3np8qtmn
=======
  ⊙ 2. #50jgn4mqr0
>>>>>>> a9839676
  
    > Moves:
    
      Original name New name
      Nat.+         Nat.frobnicate
  
<<<<<<< HEAD
  □ #soipbkdq9m (start of history)
=======
  □ 3. #15sc8u4md6 (start of history)
>>>>>>> a9839676

```
If we merge that back into `builtin`, we get that same chain of history:

```ucm
.> merge mybuiltin builtin

  Nothing changed as a result of the merge.

.> history builtin

  Note: The most recent namespace hash is immediately below this
        message.
  
<<<<<<< HEAD
  ⊙ #u2acmt4ut5
=======
  ⊙ 1. #qgv8v36k8p
>>>>>>> a9839676
  
    > Moves:
    
      Original name  New name
      Nat.frobnicate Nat.+
  
<<<<<<< HEAD
  ⊙ #tq3np8qtmn
=======
  ⊙ 2. #50jgn4mqr0
>>>>>>> a9839676
  
    > Moves:
    
      Original name New name
      Nat.+         Nat.frobnicate
  
<<<<<<< HEAD
  □ #soipbkdq9m (start of history)
=======
  □ 3. #15sc8u4md6 (start of history)
>>>>>>> a9839676

```
Let's try again, but using a `merge.squash` (or just `squash`) instead. The history will be unchanged:

```ucm
.> merge.squash mybuiltin builtin2

  Nothing changed as a result of the merge.

  😶
  
  builtin2 was already up-to-date with mybuiltin.

.> history builtin2

  Note: The most recent namespace hash is immediately below this
        message.
  
  
  
<<<<<<< HEAD
  □ #soipbkdq9m (start of history)
=======
  □ 1. #15sc8u4md6 (start of history)
>>>>>>> a9839676

```
The churn that happened in `mybuiltin` namespace ended up back in the same spot, so the squash merge of that namespace with our original namespace had no effect.

## Another example

Let's look at a more interesting example, where the two namespaces have diverged a bit. Here's our starting namespace:

```unison
x = 1
```

```ucm
  ☝️  The namespace .trunk is empty.

.trunk> add

  ⍟ I've added these definitions:
  
    x : Nat

.> fork trunk alice

  Done.

.> fork trunk bob

  Done.

```
Alice now does some hacking:

```unison
radNumber = 348
bodaciousNumero = 2394
neatoFun x = x
```

```ucm
.alice> add

  ⍟ I've added these definitions:
  
    bodaciousNumero : Nat
    neatoFun        : x -> x
    radNumber       : Nat

.alice> rename.term radNumber superRadNumber

  Done.

.alice> rename.term neatoFun productionReadyId

  Done.

```
Meanwhile, Bob does his own hacking:

```unison
whatIsLove = "?"
babyDon'tHurtMe = ".. Don't hurt me..."
no more = no more
```

```ucm
.bob> add

  ⍟ I've added these definitions:
  
    babyDon'tHurtMe : Text
    no              : more -> r
    whatIsLove      : Text

```
At this point, Alice and Bob both have some history beyond what's in trunk:

```ucm
.> history trunk

  Note: The most recent namespace hash is immediately below this
        message.
  
  
  
<<<<<<< HEAD
  □ #i52j9fd57b (start of history)
=======
  □ 1. #hkrqt3tm05 (start of history)
>>>>>>> a9839676

.> history alice

  Note: The most recent namespace hash is immediately below this
        message.
  
<<<<<<< HEAD
  ⊙ #e9jd55555o
=======
  ⊙ 1. #uollchacf2
>>>>>>> a9839676
  
    > Moves:
    
      Original name New name
      neatoFun      productionReadyId
  
<<<<<<< HEAD
  ⊙ #l5ocoo2eac
=======
  ⊙ 2. #7b6lii2lmc
>>>>>>> a9839676
  
    > Moves:
    
      Original name New name
      radNumber     superRadNumber
  
<<<<<<< HEAD
  ⊙ #i1vq05628n
=======
  ⊙ 3. #1l7bsgu3om
>>>>>>> a9839676
  
    + Adds / updates:
    
      bodaciousNumero neatoFun radNumber
  
<<<<<<< HEAD
  □ #i52j9fd57b (start of history)
=======
  □ 4. #hkrqt3tm05 (start of history)
>>>>>>> a9839676

.> history bob

  Note: The most recent namespace hash is immediately below this
        message.
  
<<<<<<< HEAD
  ⊙ #brr4400742
=======
  ⊙ 1. #aicts31vr6
>>>>>>> a9839676
  
    + Adds / updates:
    
      babyDon'tHurtMe no whatIsLove
  
<<<<<<< HEAD
  □ #i52j9fd57b (start of history)
=======
  □ 2. #hkrqt3tm05 (start of history)
>>>>>>> a9839676

```
Alice then squash merges into `trunk`, as does Bob. It's as if Alice and Bob both made their changes in one single commit.

```ucm
.> merge.squash alice trunk

  Here's what's changed in trunk after the merge:
  
  Added definitions:
  
    1. bodaciousNumero   : Nat
    2. productionReadyId : x -> x
    3. superRadNumber    : Nat
  
  Tip: You can use `todo` to see if this generated any work to
       do in this namespace and `test` to run the tests. Or you
       can use `undo` or `reflog` to undo the results of this
       merge.

.> history trunk

  Note: The most recent namespace hash is immediately below this
        message.
  
<<<<<<< HEAD
  ⊙ #f9lvm9gd2k
=======
  ⊙ 1. #gjfd096e1s
>>>>>>> a9839676
  
    + Adds / updates:
    
      bodaciousNumero productionReadyId superRadNumber
  
<<<<<<< HEAD
  □ #i52j9fd57b (start of history)
=======
  □ 2. #hkrqt3tm05 (start of history)
>>>>>>> a9839676

.> merge.squash bob trunk

  Here's what's changed in trunk after the merge:
  
  Added definitions:
  
    1. babyDon'tHurtMe : Text
    2. no              : more -> r
    3. whatIsLove      : Text
  
  Tip: You can use `todo` to see if this generated any work to
       do in this namespace and `test` to run the tests. Or you
       can use `undo` or `reflog` to undo the results of this
       merge.

.> history trunk

  Note: The most recent namespace hash is immediately below this
        message.
  
<<<<<<< HEAD
  ⊙ #dbp78ts6q3
=======
  ⊙ 1. #k7bfk3l7uv
>>>>>>> a9839676
  
    + Adds / updates:
    
      babyDon'tHurtMe no whatIsLove
  
<<<<<<< HEAD
  ⊙ #f9lvm9gd2k
=======
  ⊙ 2. #gjfd096e1s
>>>>>>> a9839676
  
    + Adds / updates:
    
      bodaciousNumero productionReadyId superRadNumber
  
<<<<<<< HEAD
  □ #i52j9fd57b (start of history)
=======
  □ 3. #hkrqt3tm05 (start of history)
>>>>>>> a9839676

```
Since squash merges don't produce any merge nodes, we can `undo` a couple times to get back to our starting state:

```ucm
.> undo

  Here are the changes I undid
  
  Name changes:
  
    Original                  Changes
    1. bob.babyDon'tHurtMe    2. trunk.babyDon'tHurtMe (added)
    
    3. bob.no                 4. trunk.no (added)
    
    5. bob.whatIsLove         6. trunk.whatIsLove (added)

.> undo

  Here are the changes I undid
  
  Name changes:
  
    Original                      Changes
    1. alice.bodaciousNumero      2. trunk.bodaciousNumero (added)
    
    3. alice.productionReadyId    4. trunk.productionReadyId (added)
    
    5. alice.superRadNumber       6. trunk.superRadNumber (added)

.> history trunk

  Note: The most recent namespace hash is immediately below this
        message.
  
  
  
<<<<<<< HEAD
  □ #i52j9fd57b (start of history)
=======
  □ 1. #hkrqt3tm05 (start of history)
>>>>>>> a9839676

```
This time, we'll first squash Alice and Bob's changes together before squashing their combined changes into `trunk`. The resulting `trunk` will have just a single entry in it, combining both Alice and Bob's changes:

```ucm
.> squash alice bob

  Here's what's changed in bob after the merge:
  
  Added definitions:
  
    1. bodaciousNumero   : Nat
    2. productionReadyId : x -> x
    3. superRadNumber    : Nat
  
  Tip: You can use `todo` to see if this generated any work to
       do in this namespace and `test` to run the tests. Or you
       can use `undo` or `reflog` to undo the results of this
       merge.

.> squash bob trunk

  Here's what's changed in trunk after the merge:
  
  Added definitions:
  
    1. babyDon'tHurtMe   : Text
    2. bodaciousNumero   : Nat
    3. no                : more -> r
    4. productionReadyId : x -> x
    5. superRadNumber    : Nat
    6. whatIsLove        : Text
  
  Tip: You can use `todo` to see if this generated any work to
       do in this namespace and `test` to run the tests. Or you
       can use `undo` or `reflog` to undo the results of this
       merge.

.> history trunk

  Note: The most recent namespace hash is immediately below this
        message.
  
<<<<<<< HEAD
  ⊙ #qtotqgds4i
=======
  ⊙ 1. #ka70nifphh
>>>>>>> a9839676
  
    + Adds / updates:
    
      babyDon'tHurtMe bodaciousNumero no productionReadyId
      superRadNumber whatIsLove
  
<<<<<<< HEAD
  □ #i52j9fd57b (start of history)
=======
  □ 2. #hkrqt3tm05 (start of history)
>>>>>>> a9839676

```
So, there you have it. With squashing, you can control the granularity of your history.

## Throwing out all history

Another thing we can do is `squash` into an empty namespace. This effectively makes a copy of the namespace, but without any of its history:

```ucm
.> squash alice nohistoryalice

  Here's what's changed in nohistoryalice after the merge:
  
  Added definitions:
  
    1. bodaciousNumero   : Nat
    2. productionReadyId : x -> x
    3. superRadNumber    : Nat
    4. x                 : Nat
  
  Tip: You can use `todo` to see if this generated any work to
       do in this namespace and `test` to run the tests. Or you
       can use `undo` or `reflog` to undo the results of this
       merge.

.> history nohistoryalice

  Note: The most recent namespace hash is immediately below this
        message.
  
  
  
<<<<<<< HEAD
  □ #1d9haupn3d (start of history)
=======
  □ 1. #sui24env59 (start of history)
>>>>>>> a9839676

```
There's nothing really special here, `squash src dest` discards `src` history that comes after the LCA of `src` and `dest`, it's just that in the case of an empty namespace, that LCA is the beginning of time (the empty namespace), so all the history of `src` is discarded.

## Checking for handling of deletes

This checks to see that squashing correctly preserves deletions:

```ucm
  ☝️  The namespace .delete is empty.

.delete> builtins.merge

  Done.

.delete> fork builtin builtin2

  Done.

.delete> delete.term builtin2.Nat.+

  Name changes:
  
    Original                    Changes
    1. builtin.Nat.+         ┐  2. delete.builtin2.Nat.+ (removed)
    3. builtin2.Nat.+        │  
    4. delete.builtin.Nat.+  │  
    5. delete.builtin2.Nat.+ │  
    6. mybuiltin.Nat.+       ┘  
  
  Tip: You can use `undo` or `reflog` to undo this change.

.delete> delete.term builtin2.Nat.*

  Name changes:
  
    Original                    Changes
    1. builtin.Nat.*         ┐  2. delete.builtin2.Nat.* (removed)
    3. builtin2.Nat.*        │  
    4. delete.builtin.Nat.*  │  
    5. delete.builtin2.Nat.* │  
    6. mybuiltin.Nat.*       ┘  
  
  Tip: You can use `undo` or `reflog` to undo this change.

.delete> squash builtin2 builtin

  Here's what's changed in builtin after the merge:
  
  Removed definitions:
  
    1. Nat.* : Nat -> Nat -> Nat
    2. Nat.+ : Nat -> Nat -> Nat
  
  Tip: You can use `todo` to see if this generated any work to
       do in this namespace and `test` to run the tests. Or you
       can use `undo` or `reflog` to undo the results of this
       merge.

.delete> history builtin

  Note: The most recent namespace hash is immediately below this
        message.
  
<<<<<<< HEAD
  ⊙ #n48gujdtqf
=======
  ⊙ 1. #2ivm5h89dv
>>>>>>> a9839676
  
    - Deletes:
    
      Nat.* Nat.+
  
<<<<<<< HEAD
  □ #soipbkdq9m (start of history)
=======
  □ 2. #15sc8u4md6 (start of history)
>>>>>>> a9839676

```
Notice that `Nat.+` and `Nat.*` are deleted by the squash, and we see them deleted in one atomic step in the history.

Just confirming that those two definitions are in fact removed:

```ucm
.delete> view .delete.builtin.Nat.+

  ⚠️
  
  The following names were not found in the codebase. Check your spelling.
    .delete.builtin.Nat.+

```
```ucm
.delete> view .delete.builtin.Nat.*

  ⚠️
  
  The following names were not found in the codebase. Check your spelling.
    .delete.builtin.Nat.*

```
## Caveats

If you `squash mystuff trunk`, you're discarding any history of `mystuff` and just cons'ing onto the history of `trunk`. Thus, don't expect to be able to `merge trunk mystuff later and get great results. Squashing should only be used when you don't care about the history (and you know others haven't pulled and built on your line of history being discarded, so they don't care about the history either).<|MERGE_RESOLUTION|>--- conflicted
+++ resolved
@@ -13,11 +13,7 @@
   
   
   
-<<<<<<< HEAD
-  □ #soipbkdq9m (start of history)
-=======
-  □ 1. #15sc8u4md6 (start of history)
->>>>>>> a9839676
+  □ 1. #soipbkdq9m (start of history)
 
 .> fork builtin builtin2
 
@@ -46,33 +42,21 @@
   Note: The most recent namespace hash is immediately below this
         message.
   
-<<<<<<< HEAD
-  ⊙ #u2acmt4ut5
-=======
-  ⊙ 1. #qgv8v36k8p
->>>>>>> a9839676
+  ⊙ 1. #u2acmt4ut5
   
     > Moves:
     
       Original name  New name
       Nat.frobnicate Nat.+
   
-<<<<<<< HEAD
-  ⊙ #tq3np8qtmn
-=======
-  ⊙ 2. #50jgn4mqr0
->>>>>>> a9839676
+  ⊙ 2. #tq3np8qtmn
   
     > Moves:
     
       Original name New name
       Nat.+         Nat.frobnicate
   
-<<<<<<< HEAD
-  □ #soipbkdq9m (start of history)
-=======
-  □ 3. #15sc8u4md6 (start of history)
->>>>>>> a9839676
+  □ 3. #soipbkdq9m (start of history)
 
 ```
 If we merge that back into `builtin`, we get that same chain of history:
@@ -87,33 +71,21 @@
   Note: The most recent namespace hash is immediately below this
         message.
   
-<<<<<<< HEAD
-  ⊙ #u2acmt4ut5
-=======
-  ⊙ 1. #qgv8v36k8p
->>>>>>> a9839676
+  ⊙ 1. #u2acmt4ut5
   
     > Moves:
     
       Original name  New name
       Nat.frobnicate Nat.+
   
-<<<<<<< HEAD
-  ⊙ #tq3np8qtmn
-=======
-  ⊙ 2. #50jgn4mqr0
->>>>>>> a9839676
+  ⊙ 2. #tq3np8qtmn
   
     > Moves:
     
       Original name New name
       Nat.+         Nat.frobnicate
   
-<<<<<<< HEAD
-  □ #soipbkdq9m (start of history)
-=======
-  □ 3. #15sc8u4md6 (start of history)
->>>>>>> a9839676
+  □ 3. #soipbkdq9m (start of history)
 
 ```
 Let's try again, but using a `merge.squash` (or just `squash`) instead. The history will be unchanged:
@@ -134,11 +106,7 @@
   
   
   
-<<<<<<< HEAD
-  □ #soipbkdq9m (start of history)
-=======
-  □ 1. #15sc8u4md6 (start of history)
->>>>>>> a9839676
+  □ 1. #soipbkdq9m (start of history)
 
 ```
 The churn that happened in `mybuiltin` namespace ended up back in the same spot, so the squash merge of that namespace with our original namespace had no effect.
@@ -223,75 +191,47 @@
   
   
   
-<<<<<<< HEAD
-  □ #i52j9fd57b (start of history)
-=======
-  □ 1. #hkrqt3tm05 (start of history)
->>>>>>> a9839676
+  □ 1. #i52j9fd57b (start of history)
 
 .> history alice
 
   Note: The most recent namespace hash is immediately below this
         message.
   
-<<<<<<< HEAD
-  ⊙ #e9jd55555o
-=======
-  ⊙ 1. #uollchacf2
->>>>>>> a9839676
+  ⊙ 1. #e9jd55555o
   
     > Moves:
     
       Original name New name
       neatoFun      productionReadyId
   
-<<<<<<< HEAD
-  ⊙ #l5ocoo2eac
-=======
-  ⊙ 2. #7b6lii2lmc
->>>>>>> a9839676
+  ⊙ 2. #l5ocoo2eac
   
     > Moves:
     
       Original name New name
       radNumber     superRadNumber
   
-<<<<<<< HEAD
-  ⊙ #i1vq05628n
-=======
-  ⊙ 3. #1l7bsgu3om
->>>>>>> a9839676
+  ⊙ 3. #i1vq05628n
   
     + Adds / updates:
     
       bodaciousNumero neatoFun radNumber
   
-<<<<<<< HEAD
-  □ #i52j9fd57b (start of history)
-=======
-  □ 4. #hkrqt3tm05 (start of history)
->>>>>>> a9839676
+  □ 4. #i52j9fd57b (start of history)
 
 .> history bob
 
   Note: The most recent namespace hash is immediately below this
         message.
   
-<<<<<<< HEAD
-  ⊙ #brr4400742
-=======
-  ⊙ 1. #aicts31vr6
->>>>>>> a9839676
+  ⊙ 1. #brr4400742
   
     + Adds / updates:
     
       babyDon'tHurtMe no whatIsLove
   
-<<<<<<< HEAD
-  □ #i52j9fd57b (start of history)
-=======
-  □ 2. #hkrqt3tm05 (start of history)
->>>>>>> a9839676
+  □ 2. #i52j9fd57b (start of history)
 
 ```
 Alice then squash merges into `trunk`, as does Bob. It's as if Alice and Bob both made their changes in one single commit.
@@ -317,21 +257,13 @@
   Note: The most recent namespace hash is immediately below this
         message.
   
-<<<<<<< HEAD
-  ⊙ #f9lvm9gd2k
-=======
-  ⊙ 1. #gjfd096e1s
->>>>>>> a9839676
+  ⊙ 1. #f9lvm9gd2k
   
     + Adds / updates:
     
       bodaciousNumero productionReadyId superRadNumber
   
-<<<<<<< HEAD
-  □ #i52j9fd57b (start of history)
-=======
-  □ 2. #hkrqt3tm05 (start of history)
->>>>>>> a9839676
+  □ 2. #i52j9fd57b (start of history)
 
 .> merge.squash bob trunk
 
@@ -353,31 +285,19 @@
   Note: The most recent namespace hash is immediately below this
         message.
   
-<<<<<<< HEAD
-  ⊙ #dbp78ts6q3
-=======
-  ⊙ 1. #k7bfk3l7uv
->>>>>>> a9839676
+  ⊙ 1. #dbp78ts6q3
   
     + Adds / updates:
     
       babyDon'tHurtMe no whatIsLove
   
-<<<<<<< HEAD
-  ⊙ #f9lvm9gd2k
-=======
-  ⊙ 2. #gjfd096e1s
->>>>>>> a9839676
+  ⊙ 2. #f9lvm9gd2k
   
     + Adds / updates:
     
       bodaciousNumero productionReadyId superRadNumber
   
-<<<<<<< HEAD
-  □ #i52j9fd57b (start of history)
-=======
-  □ 3. #hkrqt3tm05 (start of history)
->>>>>>> a9839676
+  □ 3. #i52j9fd57b (start of history)
 
 ```
 Since squash merges don't produce any merge nodes, we can `undo` a couple times to get back to our starting state:
@@ -416,11 +336,7 @@
   
   
   
-<<<<<<< HEAD
-  □ #i52j9fd57b (start of history)
-=======
-  □ 1. #hkrqt3tm05 (start of history)
->>>>>>> a9839676
+  □ 1. #i52j9fd57b (start of history)
 
 ```
 This time, we'll first squash Alice and Bob's changes together before squashing their combined changes into `trunk`. The resulting `trunk` will have just a single entry in it, combining both Alice and Bob's changes:
@@ -464,22 +380,14 @@
   Note: The most recent namespace hash is immediately below this
         message.
   
-<<<<<<< HEAD
-  ⊙ #qtotqgds4i
-=======
-  ⊙ 1. #ka70nifphh
->>>>>>> a9839676
+  ⊙ 1. #qtotqgds4i
   
     + Adds / updates:
     
       babyDon'tHurtMe bodaciousNumero no productionReadyId
       superRadNumber whatIsLove
   
-<<<<<<< HEAD
-  □ #i52j9fd57b (start of history)
-=======
-  □ 2. #hkrqt3tm05 (start of history)
->>>>>>> a9839676
+  □ 2. #i52j9fd57b (start of history)
 
 ```
 So, there you have it. With squashing, you can control the granularity of your history.
@@ -512,11 +420,7 @@
   
   
   
-<<<<<<< HEAD
-  □ #1d9haupn3d (start of history)
-=======
-  □ 1. #sui24env59 (start of history)
->>>>>>> a9839676
+  □ 1. #1d9haupn3d (start of history)
 
 ```
 There's nothing really special here, `squash src dest` discards `src` history that comes after the LCA of `src` and `dest`, it's just that in the case of an empty namespace, that LCA is the beginning of time (the empty namespace), so all the history of `src` is discarded.
@@ -581,21 +485,13 @@
   Note: The most recent namespace hash is immediately below this
         message.
   
-<<<<<<< HEAD
-  ⊙ #n48gujdtqf
-=======
-  ⊙ 1. #2ivm5h89dv
->>>>>>> a9839676
+  ⊙ 1. #n48gujdtqf
   
     - Deletes:
     
       Nat.* Nat.+
   
-<<<<<<< HEAD
-  □ #soipbkdq9m (start of history)
-=======
-  □ 2. #15sc8u4md6 (start of history)
->>>>>>> a9839676
+  □ 2. #soipbkdq9m (start of history)
 
 ```
 Notice that `Nat.+` and `Nat.*` are deleted by the squash, and we see them deleted in one atomic step in the history.
