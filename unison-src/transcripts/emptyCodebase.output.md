--- conflicted
+++ resolved
@@ -23,10 +23,7 @@
 
 .foo> ls
 
-<<<<<<< HEAD
-  1. builtin/ (322 definitions)
-=======
-  1. builtin/ (150 definitions)
+  1. builtin/ (156 definitions)
 
 ```
 And for a limited time, you can get even more builtin goodies:
@@ -38,8 +35,7 @@
 
 .foo> ls
 
-  1. builtin/ (316 definitions)
->>>>>>> b2e0d5b6
+  1. builtin/ (322 definitions)
 
 ```
 More typically, you'd start out by pulling `base.