# The empty codebase

The Unison codebase, when first initialized, contains no definitions in its namespace.

Not even `Nat` or `+`!

BEHOLD!!!

```ucm
.> ls

  nothing to show

```
Technically, the definitions all exist, but they have no names. `builtins.merge` brings them into existence, under the current namespace:

```ucm
  ☝️  The namespace .foo is empty.

.foo> builtins.merge

  Done.

.foo> ls

<<<<<<< HEAD
  1. builtin/ (342 definitions)
=======
  1. builtin/ (343 definitions)
>>>>>>> 924ffb4e

```
And for a limited time, you can get even more builtin goodies:

```ucm
.foo> builtins.mergeio

  Done.

.foo> ls

<<<<<<< HEAD
  1. builtin/ (510 definitions)
=======
  1. builtin/ (511 definitions)
>>>>>>> 924ffb4e

```
More typically, you'd start out by pulling `base.<|MERGE_RESOLUTION|>--- conflicted
+++ resolved
@@ -23,11 +23,7 @@
 
 .foo> ls
 
-<<<<<<< HEAD
-  1. builtin/ (342 definitions)
-=======
-  1. builtin/ (343 definitions)
->>>>>>> 924ffb4e
+  1. builtin/ (344 definitions)
 
 ```
 And for a limited time, you can get even more builtin goodies:
@@ -39,11 +35,7 @@
 
 .foo> ls
 
-<<<<<<< HEAD
-  1. builtin/ (510 definitions)
-=======
-  1. builtin/ (511 definitions)
->>>>>>> 924ffb4e
+  1. builtin/ (512 definitions)
 
 ```
 More typically, you'd start out by pulling `base.