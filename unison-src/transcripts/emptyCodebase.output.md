--- conflicted
+++ resolved
@@ -23,11 +23,7 @@
 
 .foo> ls
 
-<<<<<<< HEAD
-  1. builtin/ (360 definitions)
-=======
-  1. builtin/ (368 definitions)
->>>>>>> 5c07c0d3
+  1. builtin/ (372 definitions)
 
 ```
 And for a limited time, you can get even more builtin goodies:
@@ -39,11 +35,7 @@
 
 .foo> ls
 
-<<<<<<< HEAD
-  1. builtin/ (528 definitions)
-=======
-  1. builtin/ (536 definitions)
->>>>>>> 5c07c0d3
+  1. builtin/ (540 definitions)
 
 ```
 More typically, you'd start out by pulling `base.