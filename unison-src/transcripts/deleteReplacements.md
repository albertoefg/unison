--- conflicted
+++ resolved
@@ -18,11 +18,7 @@
 ```
 
 ```ucm
-<<<<<<< HEAD
-.> delete.term-replacement #rrsqv1ogaq
-=======
 .> delete.term-replacement 1
->>>>>>> a9839676
 .> view.patch
 ```
 
@@ -44,11 +40,7 @@
 ```
 
 ```ucm
-<<<<<<< HEAD
-.> delete.type-replacement #tsgi4cbf2h
-=======
 .> delete.type-replacement 1
->>>>>>> a9839676
 .> view.patch
 ```
 
@@ -68,10 +60,6 @@
 ```ucm
 .> update
 .> view.patch
-<<<<<<< HEAD
-.> delete.type-replacement #gcg6p503b0
-=======
 .> delete.type-replacement 1
->>>>>>> a9839676
 .> view.patch
 ```