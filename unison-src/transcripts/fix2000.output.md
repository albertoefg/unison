Checks that squash and merge do the same thing, with nontrivial history that
includes a merge conflict.

```unison
x.a.a = "af"
```

```ucm

  I found and typechecked these definitions in scratch.u. If you
  do an `add` or `update`, here's how your codebase would
  change:
  
    ⍟ These new definitions are ok to `add`:
    
      x.a.a : Text

```
```ucm
.> add

  ⍟ I've added these definitions:
  
    x.a.a : Text

.> fork x y

  Done.

.> fork x s

  Done.

.> fork x m

  Done.

.> delete y.a.a

  Name changes:
  
    Original    Changes
    1. m.a.a ┐  2. y.a.a (removed)
    3. s.a.a │  
    4. x.a.a │  
    5. y.a.a ┘  
  
  Tip: You can use `undo` or `reflog` to undo this change.

```
```unison
y.a.a = "fij"
```

```ucm

  I found and typechecked these definitions in scratch.u. If you
  do an `add` or `update`, here's how your codebase would
  change:
  
    ⍟ These new definitions are ok to `add`:
    
      y.a.a : Text

```
```ucm
.> add

  ⍟ I've added these definitions:
  
    y.a.a : Text

```
```unison
y.b.a = "wie"
```

```ucm

  I found and typechecked these definitions in scratch.u. If you
  do an `add` or `update`, here's how your codebase would
  change:
  
    ⍟ These new definitions are ok to `add`:
    
      y.b.a : Text

```
```ucm
.> add

  ⍟ I've added these definitions:
  
    y.b.a : Text

.> merge y.b y.a

  Here's what's changed in y.a after the merge:
  
  New name conflicts:
  
    1. a#a3ef1630bu : Text
       ↓
    2. ┌ a#a3ef1630bu : Text
    3. └ a#fjqpdmdeqi : Text
  
  Tip: You can use `todo` to see if this generated any work to
       do in this namespace and `test` to run the tests. Or you
       can use `undo` or `reflog` to undo the results of this
       merge.

.> delete.term 1

  Resolved name conflicts:
  
    1. ┌ y.a.a#a3ef1630bu : Text
    2. └ y.a.a#fjqpdmdeqi : Text
       ↓
    3. y.a.a#fjqpdmdeqi : Text
  
  Tip: You can use `undo` or `reflog` to undo this change.

<<<<<<< HEAD
=======
.> history x.a

  Note: The most recent namespace hash is immediately below this
        message.
  
  ⊙ #4ehrt34sfm
  
    + Adds / updates:
    
      p q
  
  □ #sjg2v58vn2 (start of history)

.> history y.a

  Note: The most recent namespace hash is immediately below this
        message.
  
  ⊙ #5nb8t3khjo
  
    - Deletes:
    
      p
  
  This segment of history starts with a merge. Use
  `history #som3n4m3space` to view history starting from a given
  namespace hash.
  
  ⊙ #2v41qb0h90
  ⑃
  #0ilhqgrt9l
  #8c578gcant

>>>>>>> 43a22072
.> merge y m

  Here's what's changed in m after the merge:
  
  Updates:
  
    1. a.a : Text
       ↓
    2. a.a : Text
  
  Added definitions:
  
    3. ┌ a.a : Text
    4. └ b.a : Text
  
  Tip: You can use `todo` to see if this generated any work to
       do in this namespace and `test` to run the tests. Or you
       can use `undo` or `reflog` to undo the results of this
       merge.

.> squash y s

  Here's what's changed in s after the merge:
  
  Updates:
  
    1. a.a : Text
       ↓
    2. a.a : Text
  
  Added definitions:
  
    3. ┌ a.a : Text
    4. └ b.a : Text
  
  Tip: You can use `todo` to see if this generated any work to
       do in this namespace and `test` to run the tests. Or you
       can use `undo` or `reflog` to undo the results of this
       merge.

.s> todo

  ✅
  
  No conflicts or edits in progress.

.m> todo

  ✅
  
  No conflicts or edits in progress.

```<|MERGE_RESOLUTION|>--- conflicted
+++ resolved
@@ -2,7 +2,8 @@
 includes a merge conflict.
 
 ```unison
-x.a.a = "af"
+x.a.p = "af"
+x.a.q = "ef"
 ```
 
 ```ucm
@@ -13,7 +14,8 @@
   
     ⍟ These new definitions are ok to `add`:
     
-      x.a.a : Text
+      x.a.p : Text
+      x.a.q : Text
 
 ```
 ```ucm
@@ -21,7 +23,8 @@
 
   ⍟ I've added these definitions:
   
-    x.a.a : Text
+    x.a.p : Text
+    x.a.q : Text
 
 .> fork x y
 
@@ -35,21 +38,21 @@
 
   Done.
 
-.> delete y.a.a
+.> delete y.a.p
 
   Name changes:
   
     Original    Changes
-    1. m.a.a ┐  2. y.a.a (removed)
-    3. s.a.a │  
-    4. x.a.a │  
-    5. y.a.a ┘  
+    1. m.a.p ┐  2. y.a.p (removed)
+    3. s.a.p │  
+    4. x.a.p │  
+    5. y.a.p ┘  
   
   Tip: You can use `undo` or `reflog` to undo this change.
 
 ```
 ```unison
-y.a.a = "fij"
+y.a.p = "fij"
 ```
 
 ```ucm
@@ -60,7 +63,7 @@
   
     ⍟ These new definitions are ok to `add`:
     
-      y.a.a : Text
+      y.a.p : Text
 
 ```
 ```ucm
@@ -68,11 +71,11 @@
 
   ⍟ I've added these definitions:
   
-    y.a.a : Text
+    y.a.p : Text
 
 ```
 ```unison
-y.b.a = "wie"
+y.b.p = "wie"
 ```
 
 ```ucm
@@ -83,15 +86,17 @@
   
     ⍟ These new definitions are ok to `add`:
     
-      y.b.a : Text
+      y.b.p : Text
 
 ```
+Merge back into the ancestor.
+
 ```ucm
 .> add
 
   ⍟ I've added these definitions:
   
-    y.b.a : Text
+    y.b.p : Text
 
 .> merge y.b y.a
 
@@ -99,10 +104,10 @@
   
   New name conflicts:
   
-    1. a#a3ef1630bu : Text
+    1. p#a3ef1630bu : Text
        ↓
-    2. ┌ a#a3ef1630bu : Text
-    3. └ a#fjqpdmdeqi : Text
+    2. ┌ p#a3ef1630bu : Text
+    3. └ p#fjqpdmdeqi : Text
   
   Tip: You can use `todo` to see if this generated any work to
        do in this namespace and `test` to run the tests. Or you
@@ -113,63 +118,27 @@
 
   Resolved name conflicts:
   
-    1. ┌ y.a.a#a3ef1630bu : Text
-    2. └ y.a.a#fjqpdmdeqi : Text
+    1. ┌ y.a.p#a3ef1630bu : Text
+    2. └ y.a.p#fjqpdmdeqi : Text
        ↓
-    3. y.a.a#fjqpdmdeqi : Text
+    3. y.a.p#fjqpdmdeqi : Text
   
   Tip: You can use `undo` or `reflog` to undo this change.
 
-<<<<<<< HEAD
-=======
-.> history x.a
-
-  Note: The most recent namespace hash is immediately below this
-        message.
-  
-  ⊙ #4ehrt34sfm
-  
-    + Adds / updates:
-    
-      p q
-  
-  □ #sjg2v58vn2 (start of history)
-
-.> history y.a
-
-  Note: The most recent namespace hash is immediately below this
-        message.
-  
-  ⊙ #5nb8t3khjo
-  
-    - Deletes:
-    
-      p
-  
-  This segment of history starts with a merge. Use
-  `history #som3n4m3space` to view history starting from a given
-  namespace hash.
-  
-  ⊙ #2v41qb0h90
-  ⑃
-  #0ilhqgrt9l
-  #8c578gcant
-
->>>>>>> 43a22072
 .> merge y m
 
   Here's what's changed in m after the merge:
   
   Updates:
   
-    1. a.a : Text
+    1. a.p : Text
        ↓
-    2. a.a : Text
+    2. a.p : Text
   
   Added definitions:
   
-    3. ┌ a.a : Text
-    4. └ b.a : Text
+    3. ┌ a.p : Text
+    4. └ b.p : Text
   
   Tip: You can use `todo` to see if this generated any work to
        do in this namespace and `test` to run the tests. Or you
@@ -182,14 +151,14 @@
   
   Updates:
   
-    1. a.a : Text
+    1. a.p : Text
        ↓
-    2. a.a : Text
+    2. a.p : Text
   
   Added definitions:
   
-    3. ┌ a.a : Text
-    4. └ b.a : Text
+    3. ┌ a.p : Text
+    4. └ b.p : Text
   
   Tip: You can use `todo` to see if this generated any work to
        do in this namespace and `test` to run the tests. Or you
