--- conflicted
+++ resolved
@@ -59,29 +59,16 @@
   most recent, along with the command that got us there. Try:
   
     `fork 2 .old`             
-<<<<<<< HEAD
-    `fork #2fa03e9etr .old`   to make an old namespace
+    `fork #c2isrgss72 .old`   to make an old namespace
                               accessible again,
                               
-    `reset-root #2fa03e9etr`  to reset the root namespace and
+    `reset-root #c2isrgss72`  to reset the root namespace and
                               its history to that of the
                               specified namespace.
   
-  1. #g3kbd6pti5 : add
-  2. #2fa03e9etr : add
-  3. #ilh91mocfb : builtins.merge
-=======
-    `fork #vm5f8ujott .old`   to make an old namespace
-                              accessible again,
-                              
-    `reset-root #vm5f8ujott`  to reset the root namespace and
-                              its history to that of the
-                              specified namespace.
-  
-  1. #dho1pkd1h5 : add
-  2. #vm5f8ujott : add
-  3. #68eq6ets4v : builtins.merge
->>>>>>> 45ec7412
+  1. #2a6716f77m : add
+  2. #c2isrgss72 : add
+  3. #s8vqfp4ot8 : builtins.merge
   4. #7asfbtqmoj : (initial reflogged namespace)
 
 ```
