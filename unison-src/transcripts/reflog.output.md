First we make two changes to the codebase, so that there's more than one line
for the `reflog` command to display:

```unison
x = 1
```

```ucm

  I found and typechecked these definitions in scratch.u. If you
  do an `add` or `update`, here's how your codebase would
  change:
  
    ⍟ These new definitions are ok to `add`:
    
      x : Nat

```
```ucm
.> add

  ⍟ I've added these definitions:
  
    x : Nat

```
```unison
y = 2
```

```ucm

  I found and typechecked these definitions in scratch.u. If you
  do an `add` or `update`, here's how your codebase would
  change:
  
    ⍟ These new definitions are ok to `add`:
    
      y : Nat

```
```ucm
.> add

  ⍟ I've added these definitions:
  
    y : Nat

.> view y

  y : Nat
  y = 2

```
```ucm
.> reflog

  Here is a log of the root namespace hashes, starting with the
  most recent, along with the command that got us there. Try:
  
    `fork 2 .old`             
<<<<<<< HEAD
    `fork #48p1ddrv45 .old`   to make an old namespace
                              accessible again,
                              
    `reset-root #48p1ddrv45`  to reset the root namespace and
                              its history to that of the
                              specified namespace.
  
  1. #ja190ddf7a : add
  2. #48p1ddrv45 : add
  3. #0t3l3a96j4 : builtins.merge
  4. #1juguqe7eo : (initial reflogged namespace)
=======
    `fork #a0efcgu3if .old`   to make an old namespace
                              accessible again,
                              
    `reset-root #a0efcgu3if`  to reset the root namespace and
                              its history to that of the
                              specified namespace.
  
  1. #bu1ni2nh4n : add
  2. #a0efcgu3if : add
  3. #2t9dm55015 : builtins.merge
  4. #sjg2v58vn2 : (initial reflogged namespace)
>>>>>>> 6213a5bd

```
If we `reset-root` to its previous value, `y` disappears.
```ucm
.> reset-root 2

  Done.

```
```ucm
.> view y

  ⚠️
  
  The following names were not found in the codebase. Check your spelling.
    y

```<|MERGE_RESOLUTION|>--- conflicted
+++ resolved
@@ -59,31 +59,17 @@
   most recent, along with the command that got us there. Try:
   
     `fork 2 .old`             
-<<<<<<< HEAD
-    `fork #48p1ddrv45 .old`   to make an old namespace
+    `fork #23gofh3nso .old`   to make an old namespace
                               accessible again,
                               
-    `reset-root #48p1ddrv45`  to reset the root namespace and
+    `reset-root #23gofh3nso`  to reset the root namespace and
                               its history to that of the
                               specified namespace.
   
-  1. #ja190ddf7a : add
-  2. #48p1ddrv45 : add
-  3. #0t3l3a96j4 : builtins.merge
+  1. #cje83urajg : add
+  2. #23gofh3nso : add
+  3. #264ttii5lu : builtins.merge
   4. #1juguqe7eo : (initial reflogged namespace)
-=======
-    `fork #a0efcgu3if .old`   to make an old namespace
-                              accessible again,
-                              
-    `reset-root #a0efcgu3if`  to reset the root namespace and
-                              its history to that of the
-                              specified namespace.
-  
-  1. #bu1ni2nh4n : add
-  2. #a0efcgu3if : add
-  3. #2t9dm55015 : builtins.merge
-  4. #sjg2v58vn2 : (initial reflogged namespace)
->>>>>>> 6213a5bd
 
 ```
 If we `reset-root` to its previous value, `y` disappears.
