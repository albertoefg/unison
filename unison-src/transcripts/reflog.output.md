--- conflicted
+++ resolved
@@ -59,31 +59,17 @@
   most recent, along with the command that got us there. Try:
   
     `fork 2 .old`             
-<<<<<<< HEAD
-    `fork #qjglr8mt1q .old`   to make an old namespace
+    `fork #fhkqm39sl7 .old`   to make an old namespace
                               accessible again,
                               
-    `reset-root #qjglr8mt1q`  to reset the root namespace and
+    `reset-root #fhkqm39sl7`  to reset the root namespace and
                               its history to that of the
                               specified namespace.
   
-  1. #j4t5ma26n2 : add
-  2. #qjglr8mt1q : add
-  3. #6db5q956nc : builtins.merge
-  4. #7asfbtqmoj : (initial reflogged namespace)
-=======
-    `fork #a1o5i1c7jp .old`   to make an old namespace
-                              accessible again,
-                              
-    `reset-root #a1o5i1c7jp`  to reset the root namespace and
-                              its history to that of the
-                              specified namespace.
-  
-  1. #befer6tgmi : add
-  2. #a1o5i1c7jp : add
-  3. #orvf5un0jq : builtins.merge
+  1. #b6up588kui : add
+  2. #fhkqm39sl7 : add
+  3. #6mob68iu39 : builtins.merge
   4. #sjg2v58vn2 : (initial reflogged namespace)
->>>>>>> 95e4b868
 
 ```
 If we `reset-root` to its previous value, `y` disappears.
