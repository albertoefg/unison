--- conflicted
+++ resolved
@@ -59,29 +59,16 @@
   most recent, along with the command that got us there. Try:
   
     `fork 2 .old`             
-<<<<<<< HEAD
-    `fork #dh7ar0q7k3 .old`   to make an old namespace
+    `fork #02dm9hg2b0 .old`   to make an old namespace
                               accessible again,
                               
-    `reset-root #dh7ar0q7k3`  to reset the root namespace and
+    `reset-root #02dm9hg2b0`  to reset the root namespace and
                               its history to that of the
                               specified namespace.
   
-  1. #p3t83odhnd : add
-  2. #dh7ar0q7k3 : add
-  3. #5iqf8j8pam : builtins.merge
-=======
-    `fork #u52c5mi247 .old`   to make an old namespace
-                              accessible again,
-                              
-    `reset-root #u52c5mi247`  to reset the root namespace and
-                              its history to that of the
-                              specified namespace.
-  
-  1. #67d4sv0vfo : add
-  2. #u52c5mi247 : add
-  3. #4hqp1f8m4t : builtins.merge
->>>>>>> f45f6203
+  1. #gf7d1fct1r : add
+  2. #02dm9hg2b0 : add
+  3. #2nhqjjv2k7 : builtins.merge
   4. #sjg2v58vn2 : (initial reflogged namespace)
 
 ```
