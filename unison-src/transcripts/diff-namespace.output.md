```unison
x = 23
```

```ucm
  ☝️  The namespace .b1 is empty.

.b1> add

  ⍟ I've added these definitions:
  
    x : Nat

.b1> alias.term x fslkdjflskdjflksjdf

  Done.

.> fork b1 b2

  Done.

.b2> alias.term x abc

  Done.

```
```unison
fslkdjflskdjflksjdf = 663
```

```ucm
  ☝️  The namespace .b0 is empty.

.b0> add

  ⍟ I've added these definitions:
  
    fslkdjflskdjflksjdf : Nat

.> merge b0 b1

  Here's what's changed in b1 after the merge:
  
  New name conflicts:
  
    1. fslkdjflskdjflksjdf#4vn50bh8pk : Nat
       ↓
    2. ┌ fslkdjflskdjflksjdf#4vn50bh8pk : Nat
    3. └ fslkdjflskdjflksjdf#9mupj24g1n : Nat
  
  Tip: You can use `todo` to see if this generated any work to
       do in this namespace and `test` to run the tests. Or you
       can use `undo` or `reflog` to undo the results of this
       merge.

.> diff.namespace b1 b2

  Resolved name conflicts:
  
    1. ┌ fslkdjflskdjflksjdf#4vn50bh8pk : Nat
    2. └ fslkdjflskdjflksjdf#9mupj24g1n : Nat
       ↓
    3. fslkdjflskdjflksjdf#4vn50bh8pk : Nat
  
  Name changes:
  
    Original                             Changes
    4. x                              ┐  5. abc (added)
    6. fslkdjflskdjflksjdf#4vn50bh8pk ┘  7. fslkdjflskdjflksjdf (added)
                                         8. fslkdjflskdjflksjdf#4vn50bh8pk (removed)

.b2> diff.namespace .b1

  Resolved name conflicts:
  
    1. ┌ fslkdjflskdjflksjdf#4vn50bh8pk : Nat
    2. └ fslkdjflskdjflksjdf#9mupj24g1n : Nat
       ↓
    3. fslkdjflskdjflksjdf#4vn50bh8pk : Nat
  
  Name changes:
  
    Original                             Changes
    4. x                              ┐  5. abc (added)
    6. fslkdjflskdjflksjdf#4vn50bh8pk ┘  7. fslkdjflskdjflksjdf (added)
                                         8. fslkdjflskdjflksjdf#4vn50bh8pk (removed)

```
Things we want to test:

* Diffing identical namespaces
* Adds, removes, updates (with and without metadata updates)
  * Adds with multiple names
  * Adds with multiple names and different metadata on each
* Moved and copied definitions
  * Moves that have more that 1 initial or final name
* ... terms and types
* New patches, modified patches, deleted patches, moved patches
* With and without propagated updates

```unison
fromJust = 1
b = 2
bdependent = b
c = 3
helloWorld = "Hello, world!"

structural type A a = A Nat
structural ability X a1 a2 where x : Nat
```

```ucm
  ☝️  The namespace .ns1 is empty.

.ns1> add

  ⍟ I've added these definitions:
  
    structural type A a
    structural ability X a1 a2
    b          : Nat
    bdependent : Nat
    c          : Nat
    fromJust   : Nat
    helloWorld : Text

.ns1> alias.term fromJust fromJust'

  Done.

.ns1> alias.term helloWorld helloWorld2

  Done.

.ns1> link b fromJust

  Updates:
  
    1. ns1.fromJust : Nat
       + 2. b : Nat
    
    3. ns1.fromJust' : Nat
       + 4. b : Nat

.ns1> fork .ns1 .ns2

  Done.

.ns1> cd .

```
Here's what we've done so far:

```ucm
.> diff.namespace nothing ns1

  ⚠️
  
  The namespace .nothing is empty. Was there a typo?

```
```ucm
.> diff.namespace ns1 ns2

  The namespaces are identical.

```
```unison
fromJust = "asldkfjasldkfj"
```

```ucm
  ☝️  The namespace .ns1b is empty.

.ns1b> add

  ⍟ I've added these definitions:
  
    fromJust : Text

.> merge ns1b ns1

  Here's what's changed in ns1 after the merge:
  
  New name conflicts:
  
    1. fromJust#rrsqv1ogaq : Nat
       ↓
    2. ┌ fromJust#8vv2a5jnig : Text
    3. └ fromJust#rrsqv1ogaq : Nat
  
  Tip: You can use `todo` to see if this generated any work to
       do in this namespace and `test` to run the tests. Or you
       can use `undo` or `reflog` to undo the results of this
       merge.

```
```unison
fromJust = 99
b = "oog"
d = 4
e = 5
f = 6
unique type Y a b = Y a b
```

```ucm
.ns2> update

  ⍟ I've added these definitions:
  
    unique type Y a b
    d : Nat
    e : Nat
    f : Nat
  
  ⍟ I've updated these names to your new definition:
  
    b        : Text
    fromJust : Nat
      (The old definition was also named fromJust'. I updated
      this name too.)

.ns2> links fromJust

  1. b : Text
  
  Tip: Try using `display 1` to display the first result or
       `view 1` to view its source.

.> diff.namespace ns1 ns2

  Resolved name conflicts:
  
    1.  ┌ fromJust#8vv2a5jnig : Text
    2.  └ fromJust#rrsqv1ogaq : Nat
        ↓
    3.  fromJust#mkj3tehhkv : Nat
        - 4.  ns1.b : Nat
        + 5.  ns2.b : Text
  
  Updates:
  
    6.  b : Nat
        ↓
    7.  b : Text
    
    8.  fromJust' : Nat
        ↓
    9.  fromJust' : Nat
        - 10. ns1.b : Nat
        + 11. ns2.b : Text
  
  Added definitions:
  
    12. unique type Y a b
    13. Y.Y : a -> b -> Y a b
    14. d   : Nat
    15. e   : Nat
    16. f   : Nat
  
    17. patch patch (added 2 updates)

.> alias.term ns2.d ns2.d'

  Done.

.> alias.type ns2.A ns2.A'

  Done.

.> alias.type ns2.X ns2.X'

  Done.

.> diff.namespace ns1 ns2

  Resolved name conflicts:
  
    1.  ┌ fromJust#8vv2a5jnig : Text
    2.  └ fromJust#rrsqv1ogaq : Nat
        ↓
    3.  fromJust#mkj3tehhkv : Nat
        - 4.  ns1.b : Nat
        + 5.  ns2.b : Text
  
  Updates:
  
    6.  b : Nat
        ↓
    7.  b : Text
    
    8.  fromJust' : Nat
        ↓
    9.  fromJust' : Nat
        - 10. ns1.b : Nat
        + 11. ns2.b : Text
  
  Added definitions:
  
    12. unique type Y a b
    13. Y.Y  : a -> b -> Y a b
    14. ┌ d  : Nat
    15. └ d' : Nat
    16. e    : Nat
    17. f    : Nat
  
    18. patch patch (added 2 updates)
  
  Name changes:
  
    Original  Changes
    19. A     20. A' (added)
    
    21. X    22. X' (added)

.> link ns1.c ns2.f

  Updates:
  
    1. ns2.f : Nat
       + 2. c : Nat

.> link ns2.c ns2.c

  Updates:
  
    1. ns2.c : Nat
       + 2. c : Nat

.> diff.namespace ns1 ns2

  Resolved name conflicts:
  
    1.  ┌ fromJust#8vv2a5jnig : Text
    2.  └ fromJust#rrsqv1ogaq : Nat
        ↓
    3.  fromJust#mkj3tehhkv : Nat
        - 4.  ns1.b : Nat
        + 5.  ns2.b : Text
  
  Updates:
  
    6.  b : Nat
        ↓
    7.  b : Text
    
    8.  c : Nat
        + 9.  c : Nat
    
    10. fromJust' : Nat
        ↓
    11. fromJust' : Nat
        - 12. ns1.b : Nat
        + 13. ns2.b : Text
  
  Added definitions:
  
    14. unique type Y a b
    15. Y.Y  : a -> b -> Y a b
    16. ┌ d  : Nat
    17. └ d' : Nat
    18. e    : Nat
    19. f    : Nat (+1 metadata)
  
    20. patch patch (added 2 updates)
  
  Name changes:
  
    Original  Changes
    21. A     22. A' (added)
    
    23. X    24. X' (added)

.> unlink ns2.b ns2.fromJust

  I didn't make any changes.

.> diff.namespace ns1 ns2

  Resolved name conflicts:
  
    1.  ┌ fromJust#8vv2a5jnig : Text
    2.  └ fromJust#rrsqv1ogaq : Nat
        ↓
    3.  fromJust#mkj3tehhkv : Nat
        - 4.  ns1.b : Nat
        + 5.  ns2.b : Text
  
  Updates:
  
    6.  b : Nat
        ↓
    7.  b : Text
    
    8.  c : Nat
        + 9.  c : Nat
    
    10. fromJust' : Nat
        ↓
    11. fromJust' : Nat
        - 12. ns1.b : Nat
        + 13. ns2.b : Text
  
  Added definitions:
  
    14. unique type Y a b
    15. Y.Y  : a -> b -> Y a b
    16. ┌ d  : Nat
    17. └ d' : Nat
    18. e    : Nat
    19. f    : Nat (+1 metadata)
  
    20. patch patch (added 2 updates)
  
  Name changes:
  
    Original  Changes
    21. A     22. A' (added)
    
    23. X    24. X' (added)

.> alias.type ns1.X ns1.X2

  Done.

.> alias.type ns2.A' ns2.A''

  Done.

.> view.patch ns2.patch

  Edited Terms:
    1. ns1.b         -> 3. ns2.b
    2. ns1.fromJust' -> 4. ns2.fromJust
  
  Tip: To remove entries from a patch, use
       delete.term-replacement or delete.type-replacement, as
       appropriate.

.> fork ns2 ns3

  Done.

.> alias.term ns2.fromJust' ns2.yoohoo

  Done.

.> delete.term ns2.fromJust'

  Name changes:
  
    Original            Changes
    1. ns2.fromJust  ┐  2. ns2.fromJust' (removed)
    3. ns2.fromJust' │  
    4. ns2.yoohoo    │  
    5. ns3.fromJust  │  
    6. ns3.fromJust' ┘  
  
  Tip: You can use `undo` or `reflog` to undo this change.

.> diff.namespace ns3 ns2

  Name changes:
  
    Original        Changes
    1. fromJust  ┐  2. yoohoo (added)
    3. fromJust' ┘  4. fromJust' (removed)

```
```unison
bdependent = "banana"
```

```ucm
.ns3> update

  ⍟ I've updated these names to your new definition:
  
    bdependent : Text

.> diff.namespace ns2 ns3

  Updates:
  
    1. bdependent : Nat
       ↓
    2. bdependent : Text
  
    3. patch patch (added 1 updates)
  
  Name changes:
  
    Original       Changes
    4. fromJust ┐  5. fromJust' (added)
    6. yoohoo   ┘  7. yoohoo (removed)

```
## Two different auto-propagated changes creating a name conflict
Currently, the auto-propagated name-conflicted definitions are not explicitly
shown, only their also-conflicted dependency is shown.
```unison
a = 333
b = a + 1
```

```ucm
  ☝️  The namespace .nsx is empty.

.nsx> add

  ⍟ I've added these definitions:
  
    a : Nat
    b : Nat

.> fork nsx nsy

  Done.

.> fork nsx nsz

  Done.

```
```unison
a = 444
```

```ucm
.nsy> update

  ⍟ I've updated these names to your new definition:
  
    a : Nat

```
```unison
a = 555
```

```ucm
.nsz> update

  ⍟ I've updated these names to your new definition:
  
    a : Nat

.> merge nsy nsw

  Here's what's changed in nsw after the merge:
  
  Added definitions:
  
    1. a : Nat
    2. b : Nat (+1 metadata)
  
    3. patch patch (added 1 updates)
  
  Tip: You can use `todo` to see if this generated any work to
       do in this namespace and `test` to run the tests. Or you
       can use `undo` or `reflog` to undo the results of this
       merge.

```
```ucm
.> merge nsz nsw

  Here's what's changed in nsw after the merge:
  
  New name conflicts:
  
    1. a#er8q007v02 : Nat
       ↓
    2. ┌ a#75jrr0qj1c : Nat
    3. └ a#er8q007v02 : Nat
  
  Updates:
  
    4. b#j6aq9c9k9v : Nat
  
    There were 1 auto-propagated updates.
  
    5. patch patch (added 1 updates)
  
  Tip: You can use `todo` to see if this generated any work to
       do in this namespace and `test` to run the tests. Or you
       can use `undo` or `reflog` to undo the results of this
       merge.

  I tried to auto-apply the patch, but couldn't because it
  contained contradictory entries.

```
```ucm
.> diff.namespace nsx nsw

  New name conflicts:
  
    1. a#nfb8lmj46i : Nat
       ↓
    2. ┌ a#75jrr0qj1c : Nat
    3. └ a#er8q007v02 : Nat
  
  Updates:
  
    There were 2 auto-propagated updates.
  
  Added definitions:
  
    4. patch patch (added 2 updates)

.nsw> view a b

  a#75jrr0qj1c : Nat
  a#75jrr0qj1c = 555
  
  a#er8q007v02 : Nat
  a#er8q007v02 = 444
  
  b#j6aq9c9k9v : Nat
  b#j6aq9c9k9v =
    use Nat +
    a#er8q007v02 + 1
  
  b#p50ctv8q17 : Nat
  b#p50ctv8q17 =
    use Nat +
    a#75jrr0qj1c + 1

```
```unison
a = 777
```

```ucm

  I found and typechecked these definitions in scratch.u. If you
  do an `add` or `update`, here's how your codebase would
  change:
  
    x These definitions would fail on `add` or `update`:
    
      Reason
      conflicted   a   : Nat
    
      Tip: Use `help filestatus` to learn more.

```
```ucm
.nsw> update

  x These definitions failed:
  
    Reason
    conflicted   a   : Nat
  
    Tip: Use `help filestatus` to learn more.

  I tried to auto-apply the patch, but couldn't because it
  contained contradictory entries.

.nsw> view a b

  a#75jrr0qj1c : Nat
  a#75jrr0qj1c = 555
  
  a#er8q007v02 : Nat
  a#er8q007v02 = 444
  
  b#j6aq9c9k9v : Nat
  b#j6aq9c9k9v =
    use Nat +
    a#er8q007v02 + 1
  
  b#p50ctv8q17 : Nat
  b#p50ctv8q17 =
    use Nat +
    a#75jrr0qj1c + 1

```
## Should be able to diff a namespace hash from history.

```unison
x = 1
```

```ucm

  I found and typechecked these definitions in scratch.u. If you
  do an `add` or `update`, here's how your codebase would
  change:
  
    ⍟ These new definitions are ok to `add`:
    
      x : Nat

```
```ucm
  ☝️  The namespace .hashdiff is empty.

.hashdiff> add

  ⍟ I've added these definitions:
  
    x : Nat

```
```unison
y = 2
```

```ucm

  I found and typechecked these definitions in scratch.u. If you
  do an `add` or `update`, here's how your codebase would
  change:
  
    ⍟ These new definitions are ok to `add`:
    
      y : Nat

```
```ucm
.hashdiff> add

  ⍟ I've added these definitions:
  
    y : Nat

.hashdiff> history

  Note: The most recent namespace hash is immediately below this
        message.
  
<<<<<<< HEAD
  ⊙ #r0471p61ch
=======
  ⊙ 1. #is7tu6katt
>>>>>>> a9839676
  
    + Adds / updates:
    
      y
  
<<<<<<< HEAD
  □ #q9cdigs0bo (start of history)

.hashdiff> diff.namespace #r0471p61ch #q9cdigs0bo
=======
  □ 2. #hkrqt3tm05 (start of history)

.hashdiff> diff.namespace 2 1
>>>>>>> a9839676

  Removed definitions:
  
    1. y : Nat

```
##

Updates:  -- 1 to 1

New name conflicts: -- updates where RHS has multiple hashes (excluding when RHS=LHS)

  1. foo#jk19sm5bf8 : Nat - do we want to force a hashqualified? Arya thinks so
     ↓
  2. ┌ foo#0ja1qfpej6 : Nat
  3. └ foo#jk19sm5bf8 : Nat

Resolved name conflicts: -- updates where LHS had multiple hashes and RHS has one

  4. ┌ bar#0ja1qfpej6 : Nat
  5. └ bar#jk19sm5bf8 : Nat
     ↓
  6. bar#jk19sm5bf8 : Nat

## Display issues to fixup

- [d] Do we want to surface new edit conflicts in patches?
- [t] two different auto-propagated changes creating a name conflict should show
      up somewhere besides the auto-propagate count
- [t] Things look screwy when the type signature doesn't fit and has to get broken
      up into multiple lines. Maybe just disallow that?
- [d] Delete blank line in between copies / renames entries if all entries are 1 to 1
      see todo in the code
- [x] incorrectly calculated bracket alignment on hashqualified "Name changes"  (delete.output.md)
- [x] just handle deletion of isPropagated in propagate function, leave HandleInput alone (assuming this does the trick)
- [x] might want unqualified names to be qualified sometimes:
- [x] if a name is updated to a not-yet-named reference, it's shown as both an update and an add
- [x] similarly, if a conflicted name is resolved by deleting the last name to
      a reference, I (arya) suspect it will show up as a Remove
- [d] Maybe group and/or add headings to the types, constructors, terms
- [x] check whether creating a name conflict + adding metadata puts the update
      in both categories; if it does, then filter out metadataUpdates from the
      other categories
- [x] add tagging of propagated updates to test propagated updates output
- [x] missing old names in deletion ppe (delete.output.md)  (superseded by \#1143)
- [x] delete.term has some bonkers output
- [x] Make a decision about how we want to show constructors in the diff
- [x] When you delete a name with metadata, it also shows up in updates section
      with the deleted metadata.
- [x] An add with new metadata is getting characterized as an update
- [x] can there be a metadata-only update where it's not a singleton old and new reference
- [x] 12.patch patch needs a space
- [x] This looks like garbage
- [x] Extra 2 blank lines at the end of the add section
- [x] Fix alignment issues with buildTable, convert to column3M (to be written)
- [x] adding an alias is showing up as an Add and a Copy; should just show as Copy
- [x] removing one of multiple aliases appears in removes + moves + copies section
- [x] some overlapping cases between Moves and Copies^
- [x] Maybe don't list the type signature twice for aliases?<|MERGE_RESOLUTION|>--- conflicted
+++ resolved
@@ -43,10 +43,10 @@
   
   New name conflicts:
   
-    1. fslkdjflskdjflksjdf#4vn50bh8pk : Nat
+    1. fslkdjflskdjflksjdf#u520d1t9kc : Nat
        ↓
-    2. ┌ fslkdjflskdjflksjdf#4vn50bh8pk : Nat
-    3. └ fslkdjflskdjflksjdf#9mupj24g1n : Nat
+    2. ┌ fslkdjflskdjflksjdf#sekb3fdsvb : Nat
+    3. └ fslkdjflskdjflksjdf#u520d1t9kc : Nat
   
   Tip: You can use `todo` to see if this generated any work to
        do in this namespace and `test` to run the tests. Or you
@@ -57,33 +57,33 @@
 
   Resolved name conflicts:
   
-    1. ┌ fslkdjflskdjflksjdf#4vn50bh8pk : Nat
-    2. └ fslkdjflskdjflksjdf#9mupj24g1n : Nat
+    1. ┌ fslkdjflskdjflksjdf#sekb3fdsvb : Nat
+    2. └ fslkdjflskdjflksjdf#u520d1t9kc : Nat
        ↓
-    3. fslkdjflskdjflksjdf#4vn50bh8pk : Nat
+    3. fslkdjflskdjflksjdf#u520d1t9kc : Nat
   
   Name changes:
   
     Original                             Changes
     4. x                              ┐  5. abc (added)
-    6. fslkdjflskdjflksjdf#4vn50bh8pk ┘  7. fslkdjflskdjflksjdf (added)
-                                         8. fslkdjflskdjflksjdf#4vn50bh8pk (removed)
+    6. fslkdjflskdjflksjdf#u520d1t9kc ┘  7. fslkdjflskdjflksjdf (added)
+                                         8. fslkdjflskdjflksjdf#u520d1t9kc (removed)
 
 .b2> diff.namespace .b1
 
   Resolved name conflicts:
   
-    1. ┌ fslkdjflskdjflksjdf#4vn50bh8pk : Nat
-    2. └ fslkdjflskdjflksjdf#9mupj24g1n : Nat
+    1. ┌ fslkdjflskdjflksjdf#sekb3fdsvb : Nat
+    2. └ fslkdjflskdjflksjdf#u520d1t9kc : Nat
        ↓
-    3. fslkdjflskdjflksjdf#4vn50bh8pk : Nat
+    3. fslkdjflskdjflksjdf#u520d1t9kc : Nat
   
   Name changes:
   
     Original                             Changes
     4. x                              ┐  5. abc (added)
-    6. fslkdjflskdjflksjdf#4vn50bh8pk ┘  7. fslkdjflskdjflksjdf (added)
-                                         8. fslkdjflskdjflksjdf#4vn50bh8pk (removed)
+    6. fslkdjflskdjflksjdf#u520d1t9kc ┘  7. fslkdjflskdjflksjdf (added)
+                                         8. fslkdjflskdjflksjdf#u520d1t9kc (removed)
 
 ```
 Things we want to test:
@@ -184,10 +184,10 @@
   
   New name conflicts:
   
-    1. fromJust#rrsqv1ogaq : Nat
+    1. fromJust#gjmq673r1v : Nat
        ↓
-    2. ┌ fromJust#8vv2a5jnig : Text
-    3. └ fromJust#rrsqv1ogaq : Nat
+    2. ┌ fromJust#gjmq673r1v : Nat
+    3. └ fromJust#rnbo52q2sh : Text
   
   Tip: You can use `todo` to see if this generated any work to
        do in this namespace and `test` to run the tests. Or you
@@ -232,10 +232,10 @@
 
   Resolved name conflicts:
   
-    1.  ┌ fromJust#8vv2a5jnig : Text
-    2.  └ fromJust#rrsqv1ogaq : Nat
-        ↓
-    3.  fromJust#mkj3tehhkv : Nat
+    1.  ┌ fromJust#gjmq673r1v : Nat
+    2.  └ fromJust#rnbo52q2sh : Text
+        ↓
+    3.  fromJust#6gn1k53ie0 : Nat
         - 4.  ns1.b : Nat
         + 5.  ns2.b : Text
   
@@ -277,10 +277,10 @@
 
   Resolved name conflicts:
   
-    1.  ┌ fromJust#8vv2a5jnig : Text
-    2.  └ fromJust#rrsqv1ogaq : Nat
-        ↓
-    3.  fromJust#mkj3tehhkv : Nat
+    1.  ┌ fromJust#gjmq673r1v : Nat
+    2.  └ fromJust#rnbo52q2sh : Text
+        ↓
+    3.  fromJust#6gn1k53ie0 : Nat
         - 4.  ns1.b : Nat
         + 5.  ns2.b : Text
   
@@ -332,10 +332,10 @@
 
   Resolved name conflicts:
   
-    1.  ┌ fromJust#8vv2a5jnig : Text
-    2.  └ fromJust#rrsqv1ogaq : Nat
-        ↓
-    3.  fromJust#mkj3tehhkv : Nat
+    1.  ┌ fromJust#gjmq673r1v : Nat
+    2.  └ fromJust#rnbo52q2sh : Text
+        ↓
+    3.  fromJust#6gn1k53ie0 : Nat
         - 4.  ns1.b : Nat
         + 5.  ns2.b : Text
   
@@ -380,10 +380,10 @@
 
   Resolved name conflicts:
   
-    1.  ┌ fromJust#8vv2a5jnig : Text
-    2.  └ fromJust#rrsqv1ogaq : Nat
-        ↓
-    3.  fromJust#mkj3tehhkv : Nat
+    1.  ┌ fromJust#gjmq673r1v : Nat
+    2.  └ fromJust#rnbo52q2sh : Text
+        ↓
+    3.  fromJust#6gn1k53ie0 : Nat
         - 4.  ns1.b : Nat
         + 5.  ns2.b : Text
   
@@ -570,14 +570,14 @@
   
   New name conflicts:
   
-    1. a#er8q007v02 : Nat
+    1. a#mdl4vqtu00 : Nat
        ↓
-    2. ┌ a#75jrr0qj1c : Nat
-    3. └ a#er8q007v02 : Nat
-  
-  Updates:
-  
-    4. b#j6aq9c9k9v : Nat
+    2. ┌ a#mdl4vqtu00 : Nat
+    3. └ a#vrs8gtkl2t : Nat
+  
+  Updates:
+  
+    4. b#unkqhuu66p : Nat
   
     There were 1 auto-propagated updates.
   
@@ -597,10 +597,10 @@
 
   New name conflicts:
   
-    1. a#nfb8lmj46i : Nat
+    1. a#uiiiv8a86s : Nat
        ↓
-    2. ┌ a#75jrr0qj1c : Nat
-    3. └ a#er8q007v02 : Nat
+    2. ┌ a#mdl4vqtu00 : Nat
+    3. └ a#vrs8gtkl2t : Nat
   
   Updates:
   
@@ -612,21 +612,21 @@
 
 .nsw> view a b
 
-  a#75jrr0qj1c : Nat
-  a#75jrr0qj1c = 555
-  
-  a#er8q007v02 : Nat
-  a#er8q007v02 = 444
-  
-  b#j6aq9c9k9v : Nat
-  b#j6aq9c9k9v =
+  a#mdl4vqtu00 : Nat
+  a#mdl4vqtu00 = 444
+  
+  a#vrs8gtkl2t : Nat
+  a#vrs8gtkl2t = 555
+  
+  b#aapqletas7 : Nat
+  b#aapqletas7 =
     use Nat +
-    a#er8q007v02 + 1
-  
-  b#p50ctv8q17 : Nat
-  b#p50ctv8q17 =
+    a#vrs8gtkl2t + 1
+  
+  b#unkqhuu66p : Nat
+  b#unkqhuu66p =
     use Nat +
-    a#75jrr0qj1c + 1
+    a#mdl4vqtu00 + 1
 
 ```
 ```unison
@@ -662,21 +662,21 @@
 
 .nsw> view a b
 
-  a#75jrr0qj1c : Nat
-  a#75jrr0qj1c = 555
-  
-  a#er8q007v02 : Nat
-  a#er8q007v02 = 444
-  
-  b#j6aq9c9k9v : Nat
-  b#j6aq9c9k9v =
+  a#mdl4vqtu00 : Nat
+  a#mdl4vqtu00 = 444
+  
+  a#vrs8gtkl2t : Nat
+  a#vrs8gtkl2t = 555
+  
+  b#aapqletas7 : Nat
+  b#aapqletas7 =
     use Nat +
-    a#er8q007v02 + 1
-  
-  b#p50ctv8q17 : Nat
-  b#p50ctv8q17 =
+    a#vrs8gtkl2t + 1
+  
+  b#unkqhuu66p : Nat
+  b#unkqhuu66p =
     use Nat +
-    a#75jrr0qj1c + 1
+    a#mdl4vqtu00 + 1
 
 ```
 ## Should be able to diff a namespace hash from history.
@@ -733,27 +733,17 @@
   Note: The most recent namespace hash is immediately below this
         message.
   
-<<<<<<< HEAD
-  ⊙ #r0471p61ch
-=======
-  ⊙ 1. #is7tu6katt
->>>>>>> a9839676
+  ⊙ 1. #ru1hnjofdj
   
     + Adds / updates:
     
       y
   
-<<<<<<< HEAD
-  □ #q9cdigs0bo (start of history)
-
-.hashdiff> diff.namespace #r0471p61ch #q9cdigs0bo
-=======
-  □ 2. #hkrqt3tm05 (start of history)
+  □ 2. #i52j9fd57b (start of history)
 
 .hashdiff> diff.namespace 2 1
->>>>>>> a9839676
-
-  Removed definitions:
+
+  Added definitions:
   
     1. y : Nat
 
