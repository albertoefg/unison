The `alias.many` command can be used to copy definitions from the current namespace into your curated one.
The names that will be used in the target namespace are the names you specify, relative to the current namespace:

```
.> help alias.many

  alias.many (or copy)
  `alias.many <relative1> [relative2...] <namespace>` creates aliases `relative1`, `relative2`, ...
  in the namespace `namespace`.
  `alias.many foo.foo bar.bar .quux` creates aliases `.quux.foo.foo` and `.quux.bar.bar`.

```

Let's try it!

```ucm
.> cd .builtin

.builtin> find

  1.   builtin type Any
  2.   Any.Any : a -> Any
  3.   builtin type Boolean
  4.   Boolean.not : Boolean -> Boolean
<<<<<<< HEAD
  5.   bug : a -> b
  6.   builtin type Bytes
  7.   Bytes.++ : Bytes -> Bytes -> Bytes
  8.   Bytes.at : Nat -> Bytes -> Optional Nat
  9.   Bytes.drop : Nat -> Bytes -> Bytes
  10.  Bytes.empty : Bytes
  11.  Bytes.flatten : Bytes -> Bytes
  12.  Bytes.fromBase16 : Bytes -> Either Text Bytes
  13.  Bytes.fromBase32 : Bytes -> Either Text Bytes
  14.  Bytes.fromBase64 : Bytes -> Either Text Bytes
  15.  Bytes.fromBase64UrlUnpadded : Bytes -> Either Text Bytes
  16.  Bytes.fromList : [Nat] -> Bytes
  17.  Bytes.size : Bytes -> Nat
  18.  Bytes.take : Nat -> Bytes -> Bytes
  19.  Bytes.toBase16 : Bytes -> Bytes
  20.  Bytes.toBase32 : Bytes -> Bytes
  21.  Bytes.toBase64 : Bytes -> Bytes
  22.  Bytes.toBase64UrlUnpadded : Bytes -> Bytes
  23.  Bytes.toList : Bytes -> [Nat]
  24.  builtin type Char
  25.  Char.fromNat : Nat -> Char
  26.  Char.toNat : Char -> Nat
  27.  Char.toText : Char -> Text
  28.  builtin type Code
  29.  Code.cache_ : [(Term, Code)] ->{IO} [Term]
  30.  Code.dependencies : Code -> [Term]
  31.  Code.deserialize : Bytes -> Either Text Code
  32.  Code.isMissing : Term ->{IO} Boolean
  33.  Code.lookup : Term ->{IO} Optional Code
  34.  Code.serialize : Code -> Bytes
  35.  crypto.hash : HashAlgorithm -> a -> Bytes
  36.  builtin type crypto.HashAlgorithm
  37.  crypto.HashAlgorithm.Blake2b_256 : HashAlgorithm
  38.  crypto.HashAlgorithm.Blake2b_512 : HashAlgorithm
  39.  crypto.HashAlgorithm.Blake2s_256 : HashAlgorithm
  40.  crypto.HashAlgorithm.Sha2_256 : HashAlgorithm
  41.  crypto.HashAlgorithm.Sha2_512 : HashAlgorithm
  42.  crypto.HashAlgorithm.Sha3_256 : HashAlgorithm
  43.  crypto.HashAlgorithm.Sha3_512 : HashAlgorithm
  44.  crypto.hashBytes : HashAlgorithm -> Bytes -> Bytes
  45.  crypto.hmac : HashAlgorithm -> Bytes -> a -> Bytes
  46.  crypto.hmacBytes : HashAlgorithm
                          -> Bytes
                          -> Bytes
                          -> Bytes
  47.  Debug.watch : Text -> a -> a
  48.  unique type Doc
  49.  Doc.Blob : Text -> Doc
  50.  Doc.Evaluate : Term -> Doc
  51.  Doc.Join : [Doc] -> Doc
  52.  Doc.Link : Link -> Doc
  53.  Doc.Signature : Term -> Doc
  54.  Doc.Source : Link -> Doc
  55.  type Either a b
  56.  Either.Left : a -> Either a b
  57.  Either.Right : b -> Either a b
  58.  ability Exception
  59.  Exception.raise : Failure ->{Exception} x
  60.  builtin type Float
  61.  Float.* : Float -> Float -> Float
  62.  Float.+ : Float -> Float -> Float
  63.  Float.- : Float -> Float -> Float
  64.  Float./ : Float -> Float -> Float
  65.  Float.abs : Float -> Float
  66.  Float.acos : Float -> Float
  67.  Float.acosh : Float -> Float
  68.  Float.asin : Float -> Float
  69.  Float.asinh : Float -> Float
  70.  Float.atan : Float -> Float
  71.  Float.atan2 : Float -> Float -> Float
  72.  Float.atanh : Float -> Float
  73.  Float.ceiling : Float -> Int
  74.  Float.cos : Float -> Float
  75.  Float.cosh : Float -> Float
  76.  Float.eq : Float -> Float -> Boolean
  77.  Float.exp : Float -> Float
  78.  Float.floor : Float -> Int
  79.  Float.fromText : Text -> Optional Float
  80.  Float.gt : Float -> Float -> Boolean
  81.  Float.gteq : Float -> Float -> Boolean
  82.  Float.log : Float -> Float
  83.  Float.logBase : Float -> Float -> Float
  84.  Float.lt : Float -> Float -> Boolean
  85.  Float.lteq : Float -> Float -> Boolean
  86.  Float.max : Float -> Float -> Float
  87.  Float.min : Float -> Float -> Float
  88.  Float.pow : Float -> Float -> Float
  89.  Float.round : Float -> Int
  90.  Float.sin : Float -> Float
  91.  Float.sinh : Float -> Float
  92.  Float.sqrt : Float -> Float
  93.  Float.tan : Float -> Float
  94.  Float.tanh : Float -> Float
  95.  Float.toText : Float -> Text
  96.  Float.truncate : Float -> Int
  97.  builtin type Int
  98.  Int.* : Int -> Int -> Int
  99.  Int.+ : Int -> Int -> Int
  100. Int.- : Int -> Int -> Int
  101. Int./ : Int -> Int -> Int
  102. Int.and : Int -> Int -> Int
  103. Int.complement : Int -> Int
  104. Int.eq : Int -> Int -> Boolean
  105. Int.fromText : Text -> Optional Int
  106. Int.gt : Int -> Int -> Boolean
  107. Int.gteq : Int -> Int -> Boolean
  108. Int.increment : Int -> Int
  109. Int.isEven : Int -> Boolean
  110. Int.isOdd : Int -> Boolean
  111. Int.leadingZeros : Int -> Nat
  112. Int.lt : Int -> Int -> Boolean
  113. Int.lteq : Int -> Int -> Boolean
  114. Int.mod : Int -> Int -> Int
  115. Int.negate : Int -> Int
  116. Int.or : Int -> Int -> Int
  117. Int.popCount : Int -> Nat
  118. Int.pow : Int -> Nat -> Int
  119. Int.shiftLeft : Int -> Nat -> Int
  120. Int.shiftRight : Int -> Nat -> Int
  121. Int.signum : Int -> Int
  122. Int.toFloat : Int -> Float
  123. Int.toText : Int -> Text
  124. Int.trailingZeros : Int -> Nat
  125. Int.truncate0 : Int -> Nat
  126. Int.xor : Int -> Int -> Int
  127. unique type io2.BufferMode
  128. io2.BufferMode.BlockBuffering : BufferMode
  129. io2.BufferMode.LineBuffering : BufferMode
  130. io2.BufferMode.NoBuffering : BufferMode
  131. io2.BufferMode.SizedBlockBuffering : Nat -> BufferMode
  132. unique type io2.Failure
  133. io2.Failure.Failure : Type -> Text -> Any -> Failure
  134. unique type io2.FileMode
  135. io2.FileMode.Append : FileMode
  136. io2.FileMode.Read : FileMode
  137. io2.FileMode.ReadWrite : FileMode
  138. io2.FileMode.Write : FileMode
  139. builtin type io2.Handle
  140. builtin type io2.IO
  141. io2.IO.clientSocket.impl : Text
                                  -> Text
                                  ->{IO} Either Failure Socket
  142. io2.IO.closeFile.impl : Handle ->{IO} Either Failure ()
  143. io2.IO.closeSocket.impl : Socket ->{IO} Either Failure ()
  144. io2.IO.createDirectory.impl : Text
                                     ->{IO} Either Failure ()
  145. io2.IO.createTempDirectory.impl : Text
                                         ->{IO} Either
                                           Failure Text
  146. io2.IO.delay.impl : Nat ->{IO} Either Failure ()
  147. io2.IO.directoryContents.impl : Text
                                       ->{IO} Either
                                         Failure [Text]
  148. io2.IO.fileExists.impl : Text
                                ->{IO} Either Failure Boolean
  149. io2.IO.forkComp : '{IO} a ->{IO} ThreadId
  150. io2.IO.getBuffering.impl : Handle
                                  ->{IO} Either
                                    Failure BufferMode
  151. io2.IO.getBytes.impl : Handle
                              -> Nat
                              ->{IO} Either Failure Bytes
  152. io2.IO.getCurrentDirectory.impl : '{IO} Either
                                           Failure Text
  153. io2.IO.getEnv.impl : Text ->{IO} Either Failure Text
  154. io2.IO.getFileSize.impl : Text ->{IO} Either Failure Nat
  155. io2.IO.getFileTimestamp.impl : Text
                                      ->{IO} Either Failure Nat
  156. io2.IO.getLine.impl : Handle ->{IO} Either Failure Text
  157. io2.IO.getTempDirectory.impl : '{IO} Either Failure Text
  158. io2.IO.handlePosition.impl : Handle
                                    ->{IO} Either Failure Nat
  159. io2.IO.isDirectory.impl : Text
                                 ->{IO} Either Failure Boolean
  160. io2.IO.isFileEOF.impl : Handle
                               ->{IO} Either Failure Boolean
  161. io2.IO.isFileOpen.impl : Handle
                                ->{IO} Either Failure Boolean
  162. io2.IO.isSeekable.impl : Handle
                                ->{IO} Either Failure Boolean
  163. io2.IO.kill.impl : ThreadId ->{IO} Either Failure ()
  164. io2.IO.listen.impl : Socket ->{IO} Either Failure ()
  165. io2.IO.openFile.impl : Text
                              -> FileMode
                              ->{IO} Either Failure Handle
  166. io2.IO.putBytes.impl : Handle
                              -> Bytes
                              ->{IO} Either Failure ()
  167. io2.IO.removeDirectory.impl : Text
                                     ->{IO} Either Failure ()
  168. io2.IO.removeFile.impl : Text ->{IO} Either Failure ()
  169. io2.IO.renameDirectory.impl : Text
                                     -> Text
                                     ->{IO} Either Failure ()
  170. io2.IO.renameFile.impl : Text
                                -> Text
                                ->{IO} Either Failure ()
  171. io2.IO.seekHandle.impl : Handle
                                -> SeekMode
                                -> Int
                                ->{IO} Either Failure ()
  172. io2.IO.serverSocket.impl : Optional Text
                                  -> Text
                                  ->{IO} Either Failure Socket
  173. io2.IO.setBuffering.impl : Handle
                                  -> BufferMode
                                  ->{IO} Either Failure ()
  174. io2.IO.setCurrentDirectory.impl : Text
                                         ->{IO} Either
                                           Failure ()
  175. io2.IO.socketAccept.impl : Socket
                                  ->{IO} Either Failure Socket
  176. io2.IO.socketPort.impl : Socket ->{IO} Either Failure Nat
  177. io2.IO.socketReceive.impl : Socket
                                   -> Nat
                                   ->{IO} Either Failure Bytes
  178. io2.IO.socketSend.impl : Socket
                                -> Bytes
                                ->{IO} Either Failure ()
  179. io2.IO.stdHandle : StdHandle -> Handle
  180. io2.IO.systemTime.impl : '{IO} Either Failure Nat
  181. unique type io2.IOError
  182. io2.IOError.AlreadyExists : IOError
  183. io2.IOError.EOF : IOError
  184. io2.IOError.IllegalOperation : IOError
  185. io2.IOError.NoSuchThing : IOError
  186. io2.IOError.PermissionDenied : IOError
  187. io2.IOError.ResourceBusy : IOError
  188. io2.IOError.ResourceExhausted : IOError
  189. io2.IOError.UserError : IOError
  190. unique type io2.IOFailure
  191. builtin type io2.MVar
  192. io2.MVar.isEmpty : MVar a ->{IO} Boolean
  193. io2.MVar.new : a ->{IO} MVar a
  194. io2.MVar.newEmpty : '{IO} MVar a
  195. io2.MVar.put.impl : MVar a -> a ->{IO} Either Failure ()
  196. io2.MVar.read.impl : MVar a ->{IO} Either Failure a
  197. io2.MVar.swap.impl : MVar a -> a ->{IO} Either Failure a
  198. io2.MVar.take.impl : MVar a ->{IO} Either Failure a
  199. io2.MVar.tryPut.impl : MVar a
                              -> a
                              ->{IO} Either Failure Boolean
  200. io2.MVar.tryRead.impl : MVar a
                               ->{IO} Either
                                 Failure (Optional a)
  201. io2.MVar.tryTake : MVar a ->{IO} Optional a
  202. unique type io2.SeekMode
  203. io2.SeekMode.AbsoluteSeek : SeekMode
  204. io2.SeekMode.RelativeSeek : SeekMode
  205. io2.SeekMode.SeekFromEnd : SeekMode
  206. builtin type io2.Socket
  207. unique type io2.StdHandle
  208. io2.StdHandle.StdErr : StdHandle
  209. io2.StdHandle.StdIn : StdHandle
  210. io2.StdHandle.StdOut : StdHandle
  211. builtin type io2.STM
  212. io2.STM.atomically : '{STM} a ->{IO} a
  213. io2.STM.retry : '{STM} a
  214. builtin type io2.ThreadId
  215. builtin type io2.Tls
  216. builtin type io2.Tls.Cipher
  217. builtin type io2.Tls.ClientConfig
  218. io2.Tls.ClientConfig.certificates.set : [SignedCert]
                                               -> ClientConfig
                                               -> ClientConfig
  219. io2.TLS.ClientConfig.ciphers.set : [Cipher]
                                          -> ClientConfig
                                          -> ClientConfig
  220. io2.Tls.ClientConfig.default : Text
                                      -> Bytes
                                      -> ClientConfig
  221. io2.Tls.ClientConfig.versions.set : [Version]
                                           -> ClientConfig
                                           -> ClientConfig
  222. io2.Tls.decodeCert.impl : Bytes
                                 -> Either Failure SignedCert
  223. io2.Tls.decodePrivateKey : Bytes -> [PrivateKey]
  224. io2.Tls.encodeCert : SignedCert -> Bytes
  225. io2.Tls.encodePrivateKey : PrivateKey -> Bytes
  226. io2.Tls.handshake.impl : Tls ->{IO} Either Failure ()
  227. io2.Tls.newClient.impl : ClientConfig
                                -> Socket
                                ->{IO} Either Failure Tls
  228. io2.Tls.newServer.impl : ServerConfig
                                -> Socket
                                ->{IO} Either Failure Tls
  229. builtin type io2.Tls.PrivateKey
  230. io2.Tls.receive.impl : Tls ->{IO} Either Failure Bytes
  231. io2.Tls.send.impl : Tls -> Bytes ->{IO} Either Failure ()
  232. builtin type io2.Tls.ServerConfig
  233. io2.Tls.ServerConfig.certificates.set : [SignedCert]
                                               -> ServerConfig
                                               -> ServerConfig
  234. io2.Tls.ServerConfig.ciphers.set : [Cipher]
                                          -> ServerConfig
                                          -> ServerConfig
  235. io2.Tls.ServerConfig.default : [SignedCert]
                                      -> PrivateKey
                                      -> ServerConfig
  236. io2.Tls.ServerConfig.versions.set : [Version]
                                           -> ServerConfig
                                           -> ServerConfig
  237. builtin type io2.Tls.SignedCert
  238. io2.Tls.terminate.impl : Tls ->{IO} Either Failure ()
  239. builtin type io2.Tls.Version
  240. unique type io2.TlsFailure
  241. builtin type io2.TVar
  242. io2.TVar.new : a ->{STM} TVar a
  243. io2.TVar.newIO : a ->{IO} TVar a
  244. io2.TVar.read : TVar a ->{STM} a
  245. io2.TVar.readIO : TVar a ->{IO} a
  246. io2.TVar.swap : TVar a -> a ->{STM} a
  247. io2.TVar.write : TVar a -> a ->{STM} ()
  248. unique type IsPropagated
  249. IsPropagated.IsPropagated : IsPropagated
  250. unique type IsTest
  251. IsTest.IsTest : IsTest
  252. unique type Link
  253. builtin type Link.Term
  254. Link.Term : Term -> Link
  255. builtin type Link.Type
  256. Link.Type : Type -> Link
  257. builtin type List
  258. List.++ : [a] -> [a] -> [a]
  259. List.+: : a -> [a] -> [a]
  260. List.:+ : [a] -> a -> [a]
  261. List.at : Nat -> [a] -> Optional a
  262. List.cons : a -> [a] -> [a]
  263. List.drop : Nat -> [a] -> [a]
  264. List.empty : [a]
  265. List.size : [a] -> Nat
  266. List.snoc : [a] -> a -> [a]
  267. List.take : Nat -> [a] -> [a]
  268. metadata.isPropagated : IsPropagated
  269. metadata.isTest : IsTest
  270. builtin type Nat
  271. Nat.* : Nat -> Nat -> Nat
  272. Nat.+ : Nat -> Nat -> Nat
  273. Nat./ : Nat -> Nat -> Nat
  274. Nat.and : Nat -> Nat -> Nat
  275. Nat.complement : Nat -> Nat
  276. Nat.drop : Nat -> Nat -> Nat
  277. Nat.eq : Nat -> Nat -> Boolean
  278. Nat.fromText : Text -> Optional Nat
  279. Nat.gt : Nat -> Nat -> Boolean
  280. Nat.gteq : Nat -> Nat -> Boolean
  281. Nat.increment : Nat -> Nat
  282. Nat.isEven : Nat -> Boolean
  283. Nat.isOdd : Nat -> Boolean
  284. Nat.leadingZeros : Nat -> Nat
  285. Nat.lt : Nat -> Nat -> Boolean
  286. Nat.lteq : Nat -> Nat -> Boolean
  287. Nat.mod : Nat -> Nat -> Nat
  288. Nat.or : Nat -> Nat -> Nat
  289. Nat.popCount : Nat -> Nat
  290. Nat.pow : Nat -> Nat -> Nat
  291. Nat.shiftLeft : Nat -> Nat -> Nat
  292. Nat.shiftRight : Nat -> Nat -> Nat
  293. Nat.sub : Nat -> Nat -> Int
  294. Nat.toFloat : Nat -> Float
  295. Nat.toInt : Nat -> Int
  296. Nat.toText : Nat -> Text
  297. Nat.trailingZeros : Nat -> Nat
  298. Nat.xor : Nat -> Nat -> Nat
  299. type Optional a
  300. Optional.None : Optional a
  301. Optional.Some : a -> Optional a
  302. builtin type Request
  303. type SeqView a b
  304. SeqView.VElem : a -> b -> SeqView a b
  305. SeqView.VEmpty : SeqView a b
  306. unique type Test.Result
  307. Test.Result.Fail : Text -> Result
  308. Test.Result.Ok : Text -> Result
  309. builtin type Text
  310. Text.!= : Text -> Text -> Boolean
  311. Text.++ : Text -> Text -> Text
  312. Text.drop : Nat -> Text -> Text
  313. Text.empty : Text
  314. Text.eq : Text -> Text -> Boolean
  315. Text.fromCharList : [Char] -> Text
  316. Text.fromUtf8.impl : Bytes -> Either Failure Text
  317. Text.gt : Text -> Text -> Boolean
  318. Text.gteq : Text -> Text -> Boolean
  319. Text.lt : Text -> Text -> Boolean
  320. Text.lteq : Text -> Text -> Boolean
  321. Text.repeat : Nat -> Text -> Text
  322. Text.size : Text -> Nat
  323. Text.take : Nat -> Text -> Text
  324. Text.toCharList : Text -> [Char]
  325. Text.toUtf8 : Text -> Bytes
  326. Text.uncons : Text -> Optional (Char, Text)
  327. Text.unsnoc : Text -> Optional (Text, Char)
  328. todo : a -> b
  329. type Tuple a b
  330. Tuple.Cons : a -> b -> Tuple a b
  331. type Unit
  332. Unit.Unit : ()
  333. Universal.< : a -> a -> Boolean
  334. Universal.<= : a -> a -> Boolean
  335. Universal.== : a -> a -> Boolean
  336. Universal.> : a -> a -> Boolean
  337. Universal.>= : a -> a -> Boolean
  338. Universal.compare : a -> a -> Int
  339. builtin type Value
  340. Value.dependencies : Value -> [Term]
  341. Value.deserialize : Bytes -> Either Text Value
  342. Value.load : Value ->{IO} Either [Term] a
  343. Value.serialize : Value -> Bytes
  344. Value.value : a -> Value
=======
  5.   builtin type Bytes
  6.   Bytes.++ : Bytes -> Bytes -> Bytes
  7.   Bytes.at : Nat -> Bytes -> Optional Nat
  8.   Bytes.decodeNat16be : Bytes -> Optional (Nat, Bytes)
  9.   Bytes.decodeNat16le : Bytes -> Optional (Nat, Bytes)
  10.  Bytes.decodeNat32be : Bytes -> Optional (Nat, Bytes)
  11.  Bytes.decodeNat32le : Bytes -> Optional (Nat, Bytes)
  12.  Bytes.decodeNat64be : Bytes -> Optional (Nat, Bytes)
  13.  Bytes.decodeNat64le : Bytes -> Optional (Nat, Bytes)
  14.  Bytes.drop : Nat -> Bytes -> Bytes
  15.  Bytes.empty : Bytes
  16.  Bytes.encodeNat16be : Nat -> Bytes
  17.  Bytes.encodeNat16le : Nat -> Bytes
  18.  Bytes.encodeNat32be : Nat -> Bytes
  19.  Bytes.encodeNat32le : Nat -> Bytes
  20.  Bytes.encodeNat64be : Nat -> Bytes
  21.  Bytes.encodeNat64le : Nat -> Bytes
  22.  Bytes.flatten : Bytes -> Bytes
  23.  Bytes.fromBase16 : Bytes -> Either Text Bytes
  24.  Bytes.fromBase32 : Bytes -> Either Text Bytes
  25.  Bytes.fromBase64 : Bytes -> Either Text Bytes
  26.  Bytes.fromBase64UrlUnpadded : Bytes -> Either Text Bytes
  27.  Bytes.fromList : [Nat] -> Bytes
  28.  Bytes.size : Bytes -> Nat
  29.  Bytes.take : Nat -> Bytes -> Bytes
  30.  Bytes.toBase16 : Bytes -> Bytes
  31.  Bytes.toBase32 : Bytes -> Bytes
  32.  Bytes.toBase64 : Bytes -> Bytes
  33.  Bytes.toBase64UrlUnpadded : Bytes -> Bytes
  34.  Bytes.toList : Bytes -> [Nat]
  35.  builtin type Char
  36.  Char.fromNat : Nat -> Char
  37.  Char.toNat : Char -> Nat
  38.  Char.toText : Char -> Text
  39.  builtin type Code
  40.  Code.cache_ : [(Term, Code)] ->{IO} [Term]
  41.  Code.dependencies : Code -> [Term]
  42.  Code.deserialize : Bytes -> Either Text Code
  43.  Code.isMissing : Term ->{IO} Boolean
  44.  Code.lookup : Term ->{IO} Optional Code
  45.  Code.serialize : Code -> Bytes
  46.  Debug.watch : Text -> a -> a
  47.  unique type Doc
  48.  Doc.Blob : Text -> Doc
  49.  Doc.Evaluate : Term -> Doc
  50.  Doc.Join : [Doc] -> Doc
  51.  Doc.Link : Link -> Doc
  52.  Doc.Signature : Term -> Doc
  53.  Doc.Source : Link -> Doc
  54.  type Either a b
  55.  Either.Left : a -> Either a b
  56.  Either.Right : b -> Either a b
  57.  ability Exception
  58.  Exception.raise : Failure ->{Exception} x
  59.  builtin type Float
  60.  Float.* : Float -> Float -> Float
  61.  Float.+ : Float -> Float -> Float
  62.  Float.- : Float -> Float -> Float
  63.  Float./ : Float -> Float -> Float
  64.  Float.abs : Float -> Float
  65.  Float.acos : Float -> Float
  66.  Float.acosh : Float -> Float
  67.  Float.asin : Float -> Float
  68.  Float.asinh : Float -> Float
  69.  Float.atan : Float -> Float
  70.  Float.atan2 : Float -> Float -> Float
  71.  Float.atanh : Float -> Float
  72.  Float.ceiling : Float -> Int
  73.  Float.cos : Float -> Float
  74.  Float.cosh : Float -> Float
  75.  Float.eq : Float -> Float -> Boolean
  76.  Float.exp : Float -> Float
  77.  Float.floor : Float -> Int
  78.  Float.fromText : Text -> Optional Float
  79.  Float.gt : Float -> Float -> Boolean
  80.  Float.gteq : Float -> Float -> Boolean
  81.  Float.log : Float -> Float
  82.  Float.logBase : Float -> Float -> Float
  83.  Float.lt : Float -> Float -> Boolean
  84.  Float.lteq : Float -> Float -> Boolean
  85.  Float.max : Float -> Float -> Float
  86.  Float.min : Float -> Float -> Float
  87.  Float.pow : Float -> Float -> Float
  88.  Float.round : Float -> Int
  89.  Float.sin : Float -> Float
  90.  Float.sinh : Float -> Float
  91.  Float.sqrt : Float -> Float
  92.  Float.tan : Float -> Float
  93.  Float.tanh : Float -> Float
  94.  Float.toText : Float -> Text
  95.  Float.truncate : Float -> Int
  96.  builtin type Int
  97.  Int.* : Int -> Int -> Int
  98.  Int.+ : Int -> Int -> Int
  99.  Int.- : Int -> Int -> Int
  100. Int./ : Int -> Int -> Int
  101. Int.and : Int -> Int -> Int
  102. Int.complement : Int -> Int
  103. Int.eq : Int -> Int -> Boolean
  104. Int.fromText : Text -> Optional Int
  105. Int.gt : Int -> Int -> Boolean
  106. Int.gteq : Int -> Int -> Boolean
  107. Int.increment : Int -> Int
  108. Int.isEven : Int -> Boolean
  109. Int.isOdd : Int -> Boolean
  110. Int.leadingZeros : Int -> Nat
  111. Int.lt : Int -> Int -> Boolean
  112. Int.lteq : Int -> Int -> Boolean
  113. Int.mod : Int -> Int -> Int
  114. Int.negate : Int -> Int
  115. Int.or : Int -> Int -> Int
  116. Int.popCount : Int -> Nat
  117. Int.pow : Int -> Nat -> Int
  118. Int.shiftLeft : Int -> Nat -> Int
  119. Int.shiftRight : Int -> Nat -> Int
  120. Int.signum : Int -> Int
  121. Int.toFloat : Int -> Float
  122. Int.toText : Int -> Text
  123. Int.trailingZeros : Int -> Nat
  124. Int.truncate0 : Int -> Nat
  125. Int.xor : Int -> Int -> Int
  126. unique type IsPropagated
  127. IsPropagated.IsPropagated : IsPropagated
  128. unique type IsTest
  129. IsTest.IsTest : IsTest
  130. unique type Link
  131. builtin type Link.Term
  132. Link.Term : Term -> Link
  133. builtin type Link.Type
  134. Link.Type : Type -> Link
  135. builtin type List
  136. List.++ : [a] -> [a] -> [a]
  137. List.+: : a -> [a] -> [a]
  138. List.:+ : [a] -> a -> [a]
  139. List.at : Nat -> [a] -> Optional a
  140. List.cons : a -> [a] -> [a]
  141. List.drop : Nat -> [a] -> [a]
  142. List.empty : [a]
  143. List.size : [a] -> Nat
  144. List.snoc : [a] -> a -> [a]
  145. List.take : Nat -> [a] -> [a]
  146. builtin type Nat
  147. Nat.* : Nat -> Nat -> Nat
  148. Nat.+ : Nat -> Nat -> Nat
  149. Nat./ : Nat -> Nat -> Nat
  150. Nat.and : Nat -> Nat -> Nat
  151. Nat.complement : Nat -> Nat
  152. Nat.drop : Nat -> Nat -> Nat
  153. Nat.eq : Nat -> Nat -> Boolean
  154. Nat.fromText : Text -> Optional Nat
  155. Nat.gt : Nat -> Nat -> Boolean
  156. Nat.gteq : Nat -> Nat -> Boolean
  157. Nat.increment : Nat -> Nat
  158. Nat.isEven : Nat -> Boolean
  159. Nat.isOdd : Nat -> Boolean
  160. Nat.leadingZeros : Nat -> Nat
  161. Nat.lt : Nat -> Nat -> Boolean
  162. Nat.lteq : Nat -> Nat -> Boolean
  163. Nat.mod : Nat -> Nat -> Nat
  164. Nat.or : Nat -> Nat -> Nat
  165. Nat.popCount : Nat -> Nat
  166. Nat.pow : Nat -> Nat -> Nat
  167. Nat.shiftLeft : Nat -> Nat -> Nat
  168. Nat.shiftRight : Nat -> Nat -> Nat
  169. Nat.sub : Nat -> Nat -> Int
  170. Nat.toFloat : Nat -> Float
  171. Nat.toInt : Nat -> Int
  172. Nat.toText : Nat -> Text
  173. Nat.trailingZeros : Nat -> Nat
  174. Nat.xor : Nat -> Nat -> Nat
  175. type Optional a
  176. Optional.None : Optional a
  177. Optional.Some : a -> Optional a
  178. builtin type Request
  179. type SeqView a b
  180. SeqView.VElem : a -> b -> SeqView a b
  181. SeqView.VEmpty : SeqView a b
  182. unique type Test.Result
  183. Test.Result.Fail : Text -> Result
  184. Test.Result.Ok : Text -> Result
  185. builtin type Text
  186. Text.!= : Text -> Text -> Boolean
  187. Text.++ : Text -> Text -> Text
  188. Text.drop : Nat -> Text -> Text
  189. Text.empty : Text
  190. Text.eq : Text -> Text -> Boolean
  191. Text.fromCharList : [Char] -> Text
  192. Text.fromUtf8.impl : Bytes -> Either Failure Text
  193. Text.gt : Text -> Text -> Boolean
  194. Text.gteq : Text -> Text -> Boolean
  195. Text.lt : Text -> Text -> Boolean
  196. Text.lteq : Text -> Text -> Boolean
  197. Text.repeat : Nat -> Text -> Text
  198. Text.size : Text -> Nat
  199. Text.take : Nat -> Text -> Text
  200. Text.toCharList : Text -> [Char]
  201. Text.toUtf8 : Text -> Bytes
  202. Text.uncons : Text -> Optional (Char, Text)
  203. Text.unsnoc : Text -> Optional (Text, Char)
  204. type Tuple a b
  205. Tuple.Cons : a -> b -> Tuple a b
  206. type Unit
  207. Unit.Unit : ()
  208. Universal.< : a -> a -> Boolean
  209. Universal.<= : a -> a -> Boolean
  210. Universal.== : a -> a -> Boolean
  211. Universal.> : a -> a -> Boolean
  212. Universal.>= : a -> a -> Boolean
  213. Universal.compare : a -> a -> Int
  214. builtin type Value
  215. Value.dependencies : Value -> [Term]
  216. Value.deserialize : Bytes -> Either Text Value
  217. Value.load : Value ->{IO} Either [Term] a
  218. Value.serialize : Value -> Bytes
  219. Value.value : a -> Value
  220. bug : a -> b
  221. builtin type crypto.HashAlgorithm
  222. crypto.HashAlgorithm.Blake2b_256 : HashAlgorithm
  223. crypto.HashAlgorithm.Blake2b_512 : HashAlgorithm
  224. crypto.HashAlgorithm.Blake2s_256 : HashAlgorithm
  225. crypto.HashAlgorithm.Sha2_256 : HashAlgorithm
  226. crypto.HashAlgorithm.Sha2_512 : HashAlgorithm
  227. crypto.HashAlgorithm.Sha3_256 : HashAlgorithm
  228. crypto.HashAlgorithm.Sha3_512 : HashAlgorithm
  229. crypto.hash : HashAlgorithm -> a -> Bytes
  230. crypto.hashBytes : HashAlgorithm -> Bytes -> Bytes
  231. crypto.hmac : HashAlgorithm -> Bytes -> a -> Bytes
  232. crypto.hmacBytes : HashAlgorithm
                          -> Bytes
                          -> Bytes
                          -> Bytes
  233. unique type io2.BufferMode
  234. io2.BufferMode.BlockBuffering : BufferMode
  235. io2.BufferMode.LineBuffering : BufferMode
  236. io2.BufferMode.NoBuffering : BufferMode
  237. io2.BufferMode.SizedBlockBuffering : Nat -> BufferMode
  238. unique type io2.Failure
  239. io2.Failure.Failure : Type -> Text -> Any -> Failure
  240. unique type io2.FileMode
  241. io2.FileMode.Append : FileMode
  242. io2.FileMode.Read : FileMode
  243. io2.FileMode.ReadWrite : FileMode
  244. io2.FileMode.Write : FileMode
  245. builtin type io2.Handle
  246. builtin type io2.IO
  247. io2.IO.clientSocket.impl : Text
                                  -> Text
                                  ->{IO} Either Failure Socket
  248. io2.IO.closeFile.impl : Handle ->{IO} Either Failure ()
  249. io2.IO.closeSocket.impl : Socket ->{IO} Either Failure ()
  250. io2.IO.createDirectory.impl : Text
                                     ->{IO} Either Failure ()
  251. io2.IO.createTempDirectory.impl : Text
                                         ->{IO} Either
                                           Failure Text
  252. io2.IO.delay.impl : Nat ->{IO} Either Failure ()
  253. io2.IO.directoryContents.impl : Text
                                       ->{IO} Either
                                         Failure [Text]
  254. io2.IO.fileExists.impl : Text
                                ->{IO} Either Failure Boolean
  255. io2.IO.forkComp : '{IO} a ->{IO} ThreadId
  256. io2.IO.getBuffering.impl : Handle
                                  ->{IO} Either
                                    Failure BufferMode
  257. io2.IO.getBytes.impl : Handle
                              -> Nat
                              ->{IO} Either Failure Bytes
  258. io2.IO.getCurrentDirectory.impl : '{IO} Either
                                           Failure Text
  259. io2.IO.getEnv.impl : Text ->{IO} Either Failure Text
  260. io2.IO.getFileSize.impl : Text ->{IO} Either Failure Nat
  261. io2.IO.getFileTimestamp.impl : Text
                                      ->{IO} Either Failure Nat
  262. io2.IO.getLine.impl : Handle ->{IO} Either Failure Text
  263. io2.IO.getTempDirectory.impl : '{IO} Either Failure Text
  264. io2.IO.handlePosition.impl : Handle
                                    ->{IO} Either Failure Nat
  265. io2.IO.isDirectory.impl : Text
                                 ->{IO} Either Failure Boolean
  266. io2.IO.isFileEOF.impl : Handle
                               ->{IO} Either Failure Boolean
  267. io2.IO.isFileOpen.impl : Handle
                                ->{IO} Either Failure Boolean
  268. io2.IO.isSeekable.impl : Handle
                                ->{IO} Either Failure Boolean
  269. io2.IO.kill.impl : ThreadId ->{IO} Either Failure ()
  270. io2.IO.listen.impl : Socket ->{IO} Either Failure ()
  271. io2.IO.openFile.impl : Text
                              -> FileMode
                              ->{IO} Either Failure Handle
  272. io2.IO.putBytes.impl : Handle
                              -> Bytes
                              ->{IO} Either Failure ()
  273. io2.IO.removeDirectory.impl : Text
                                     ->{IO} Either Failure ()
  274. io2.IO.removeFile.impl : Text ->{IO} Either Failure ()
  275. io2.IO.renameDirectory.impl : Text
                                     -> Text
                                     ->{IO} Either Failure ()
  276. io2.IO.renameFile.impl : Text
                                -> Text
                                ->{IO} Either Failure ()
  277. io2.IO.seekHandle.impl : Handle
                                -> SeekMode
                                -> Int
                                ->{IO} Either Failure ()
  278. io2.IO.serverSocket.impl : Optional Text
                                  -> Text
                                  ->{IO} Either Failure Socket
  279. io2.IO.setBuffering.impl : Handle
                                  -> BufferMode
                                  ->{IO} Either Failure ()
  280. io2.IO.setCurrentDirectory.impl : Text
                                         ->{IO} Either
                                           Failure ()
  281. io2.IO.socketAccept.impl : Socket
                                  ->{IO} Either Failure Socket
  282. io2.IO.socketPort.impl : Socket ->{IO} Either Failure Nat
  283. io2.IO.socketReceive.impl : Socket
                                   -> Nat
                                   ->{IO} Either Failure Bytes
  284. io2.IO.socketSend.impl : Socket
                                -> Bytes
                                ->{IO} Either Failure ()
  285. io2.IO.stdHandle : StdHandle -> Handle
  286. io2.IO.systemTime.impl : '{IO} Either Failure Nat
  287. unique type io2.IOError
  288. io2.IOError.AlreadyExists : IOError
  289. io2.IOError.EOF : IOError
  290. io2.IOError.IllegalOperation : IOError
  291. io2.IOError.NoSuchThing : IOError
  292. io2.IOError.PermissionDenied : IOError
  293. io2.IOError.ResourceBusy : IOError
  294. io2.IOError.ResourceExhausted : IOError
  295. io2.IOError.UserError : IOError
  296. unique type io2.IOFailure
  297. builtin type io2.MVar
  298. io2.MVar.isEmpty : MVar a ->{IO} Boolean
  299. io2.MVar.new : a ->{IO} MVar a
  300. io2.MVar.newEmpty : '{IO} MVar a
  301. io2.MVar.put.impl : MVar a -> a ->{IO} Either Failure ()
  302. io2.MVar.read.impl : MVar a ->{IO} Either Failure a
  303. io2.MVar.swap.impl : MVar a -> a ->{IO} Either Failure a
  304. io2.MVar.take.impl : MVar a ->{IO} Either Failure a
  305. io2.MVar.tryPut.impl : MVar a
                              -> a
                              ->{IO} Either Failure Boolean
  306. io2.MVar.tryRead.impl : MVar a
                               ->{IO} Either
                                 Failure (Optional a)
  307. io2.MVar.tryTake : MVar a ->{IO} Optional a
  308. builtin type io2.STM
  309. io2.STM.atomically : '{STM} a ->{IO} a
  310. io2.STM.retry : '{STM} a
  311. unique type io2.SeekMode
  312. io2.SeekMode.AbsoluteSeek : SeekMode
  313. io2.SeekMode.RelativeSeek : SeekMode
  314. io2.SeekMode.SeekFromEnd : SeekMode
  315. builtin type io2.Socket
  316. unique type io2.StdHandle
  317. io2.StdHandle.StdErr : StdHandle
  318. io2.StdHandle.StdIn : StdHandle
  319. io2.StdHandle.StdOut : StdHandle
  320. io2.TLS.ClientConfig.ciphers.set : [Cipher]
                                          -> ClientConfig
                                          -> ClientConfig
  321. builtin type io2.TVar
  322. io2.TVar.new : a ->{STM} TVar a
  323. io2.TVar.newIO : a ->{IO} TVar a
  324. io2.TVar.read : TVar a ->{STM} a
  325. io2.TVar.readIO : TVar a ->{IO} a
  326. io2.TVar.swap : TVar a -> a ->{STM} a
  327. io2.TVar.write : TVar a -> a ->{STM} ()
  328. builtin type io2.ThreadId
  329. builtin type io2.Tls
  330. builtin type io2.Tls.Cipher
  331. builtin type io2.Tls.ClientConfig
  332. io2.Tls.ClientConfig.certificates.set : [SignedCert]
                                               -> ClientConfig
                                               -> ClientConfig
  333. io2.Tls.ClientConfig.default : Text
                                      -> Bytes
                                      -> ClientConfig
  334. io2.Tls.ClientConfig.versions.set : [Version]
                                           -> ClientConfig
                                           -> ClientConfig
  335. builtin type io2.Tls.PrivateKey
  336. builtin type io2.Tls.ServerConfig
  337. io2.Tls.ServerConfig.certificates.set : [SignedCert]
                                               -> ServerConfig
                                               -> ServerConfig
  338. io2.Tls.ServerConfig.ciphers.set : [Cipher]
                                          -> ServerConfig
                                          -> ServerConfig
  339. io2.Tls.ServerConfig.default : [SignedCert]
                                      -> PrivateKey
                                      -> ServerConfig
  340. io2.Tls.ServerConfig.versions.set : [Version]
                                           -> ServerConfig
                                           -> ServerConfig
  341. builtin type io2.Tls.SignedCert
  342. builtin type io2.Tls.Version
  343. io2.Tls.decodeCert.impl : Bytes
                                 -> Either Failure SignedCert
  344. io2.Tls.decodePrivateKey : Bytes -> [PrivateKey]
  345. io2.Tls.encodeCert : SignedCert -> Bytes
  346. io2.Tls.encodePrivateKey : PrivateKey -> Bytes
  347. io2.Tls.handshake.impl : Tls ->{IO} Either Failure ()
  348. io2.Tls.newClient.impl : ClientConfig
                                -> Socket
                                ->{IO} Either Failure Tls
  349. io2.Tls.newServer.impl : ServerConfig
                                -> Socket
                                ->{IO} Either Failure Tls
  350. io2.Tls.receive.impl : Tls ->{IO} Either Failure Bytes
  351. io2.Tls.send.impl : Tls -> Bytes ->{IO} Either Failure ()
  352. io2.Tls.terminate.impl : Tls ->{IO} Either Failure ()
  353. unique type io2.TlsFailure
  354. metadata.isPropagated : IsPropagated
  355. metadata.isTest : IsTest
  356. todo : a -> b
>>>>>>> a89fee98
  

.builtin> alias.many 94-104 .mylib

  Here's what changed in .mylib :
  
  Added definitions:
  
    1.  builtin type Int
<<<<<<< HEAD
    2.  Int.*          : Int -> Int -> Int
    3.  Int.+          : Int -> Int -> Int
    4.  Int.-          : Int -> Int -> Int
    5.  Int./          : Int -> Int -> Int
    6.  Int.and        : Int -> Int -> Int
    7.  Int.complement : Int -> Int
    8.  Int.eq         : Int -> Int -> Boolean
    9.  Float.tanh     : Float -> Float
    10. Float.toText   : Float -> Text
    11. Float.truncate : Float -> Int
=======
    2.  Float.toText   : Float -> Text
    3.  Float.truncate : Float -> Int
    4.  Int.*          : Int -> Int -> Int
    5.  Int.+          : Int -> Int -> Int
    6.  Int.-          : Int -> Int -> Int
    7.  Int./          : Int -> Int -> Int
    8.  Int.and        : Int -> Int -> Int
    9.  Int.complement : Int -> Int
    10. Int.eq         : Int -> Int -> Boolean
    11. Int.fromText   : Text -> Optional Int
>>>>>>> a89fee98
  
  Tip: You can use `undo` or `reflog` to undo this change.

```
I want to incorporate a few more from another namespace:
```ucm
.builtin> cd .runar

.runar> find

  1.  List.adjacentPairs : [a] -> [(a, a)]
  2.  List.all : (a ->{g} Boolean) -> [a] ->{g} Boolean
  3.  List.any : (a ->{g} Boolean) -> [a] ->{g} Boolean
  4.  List.chunk : Nat -> [a] -> [[a]]
  5.  List.chunksOf : Nat -> [a] -> [[a]]
  6.  List.dropWhile : (a ->{g} Boolean) -> [a] ->{g} [a]
  7.  List.first : [a] -> Optional a
  8.  List.init : [a] -> Optional [a]
  9.  List.intersperse : a -> [a] -> [a]
  10. List.isEmpty : [a] -> Boolean
  11. List.last : [a] -> Optional a
  12. List.replicate : Nat -> a -> [a]
  13. List.splitAt : Nat -> [a] -> ([a], [a])
  14. List.tail : [a] -> Optional [a]
  15. List.takeWhile : (a ->{𝕖} Boolean) -> [a] ->{𝕖} [a]
  

.runar> alias.many 1-15 .mylib

  Here's what changed in .mylib :
  
  Added definitions:
  
    1.  List.adjacentPairs : [a] -> [(a, a)]
    2.  List.all           : (a ->{g} Boolean)
                           -> [a]
                           ->{g} Boolean
    3.  List.any           : (a ->{g} Boolean)
                           -> [a]
                           ->{g} Boolean
    4.  List.chunk         : Nat -> [a] -> [[a]]
    5.  List.chunksOf      : Nat -> [a] -> [[a]]
    6.  List.dropWhile     : (a ->{g} Boolean) -> [a] ->{g} [a]
    7.  List.first         : [a] -> Optional a
    8.  List.init          : [a] -> Optional [a]
    9.  List.intersperse   : a -> [a] -> [a]
    10. List.isEmpty       : [a] -> Boolean
    11. List.last          : [a] -> Optional a
    12. List.replicate     : Nat -> a -> [a]
    13. List.splitAt       : Nat -> [a] -> ([a], [a])
    14. List.tail          : [a] -> Optional [a]
    15. List.takeWhile     : (a ->{𝕖} Boolean) -> [a] ->{𝕖} [a]
  
  Tip: You can use `undo` or `reflog` to undo this change.

.runar> cd .mylib

.mylib> find

<<<<<<< HEAD
  1.  Float.tanh : Float -> Float
  2.  Float.toText : Float -> Text
  3.  Float.truncate : Float -> Int
  4.  builtin type Int
  5.  Int.* : Int -> Int -> Int
  6.  Int.+ : Int -> Int -> Int
  7.  Int.- : Int -> Int -> Int
  8.  Int./ : Int -> Int -> Int
  9.  Int.and : Int -> Int -> Int
  10. Int.complement : Int -> Int
  11. Int.eq : Int -> Int -> Boolean
=======
  1.  Float.toText : Float -> Text
  2.  Float.truncate : Float -> Int
  3.  builtin type Int
  4.  Int.* : Int -> Int -> Int
  5.  Int.+ : Int -> Int -> Int
  6.  Int.- : Int -> Int -> Int
  7.  Int./ : Int -> Int -> Int
  8.  Int.and : Int -> Int -> Int
  9.  Int.complement : Int -> Int
  10. Int.eq : Int -> Int -> Boolean
  11. Int.fromText : Text -> Optional Int
>>>>>>> a89fee98
  12. List.adjacentPairs : [a] -> [(a, a)]
  13. List.all : (a ->{g} Boolean) -> [a] ->{g} Boolean
  14. List.any : (a ->{g} Boolean) -> [a] ->{g} Boolean
  15. List.chunk : Nat -> [a] -> [[a]]
  16. List.chunksOf : Nat -> [a] -> [[a]]
  17. List.dropWhile : (a ->{g} Boolean) -> [a] ->{g} [a]
  18. List.first : [a] -> Optional a
  19. List.init : [a] -> Optional [a]
  20. List.intersperse : a -> [a] -> [a]
  21. List.isEmpty : [a] -> Boolean
  22. List.last : [a] -> Optional a
  23. List.replicate : Nat -> a -> [a]
  24. List.splitAt : Nat -> [a] -> ([a], [a])
  25. List.tail : [a] -> Optional [a]
  26. List.takeWhile : (a ->{𝕖} Boolean) -> [a] ->{𝕖} [a]
  

```
Thanks, `alias.many!<|MERGE_RESOLUTION|>--- conflicted
+++ resolved
@@ -22,841 +22,428 @@
   2.   Any.Any : a -> Any
   3.   builtin type Boolean
   4.   Boolean.not : Boolean -> Boolean
-<<<<<<< HEAD
   5.   bug : a -> b
   6.   builtin type Bytes
   7.   Bytes.++ : Bytes -> Bytes -> Bytes
   8.   Bytes.at : Nat -> Bytes -> Optional Nat
-  9.   Bytes.drop : Nat -> Bytes -> Bytes
-  10.  Bytes.empty : Bytes
-  11.  Bytes.flatten : Bytes -> Bytes
-  12.  Bytes.fromBase16 : Bytes -> Either Text Bytes
-  13.  Bytes.fromBase32 : Bytes -> Either Text Bytes
-  14.  Bytes.fromBase64 : Bytes -> Either Text Bytes
-  15.  Bytes.fromBase64UrlUnpadded : Bytes -> Either Text Bytes
-  16.  Bytes.fromList : [Nat] -> Bytes
-  17.  Bytes.size : Bytes -> Nat
-  18.  Bytes.take : Nat -> Bytes -> Bytes
-  19.  Bytes.toBase16 : Bytes -> Bytes
-  20.  Bytes.toBase32 : Bytes -> Bytes
-  21.  Bytes.toBase64 : Bytes -> Bytes
-  22.  Bytes.toBase64UrlUnpadded : Bytes -> Bytes
-  23.  Bytes.toList : Bytes -> [Nat]
-  24.  builtin type Char
-  25.  Char.fromNat : Nat -> Char
-  26.  Char.toNat : Char -> Nat
-  27.  Char.toText : Char -> Text
-  28.  builtin type Code
-  29.  Code.cache_ : [(Term, Code)] ->{IO} [Term]
-  30.  Code.dependencies : Code -> [Term]
-  31.  Code.deserialize : Bytes -> Either Text Code
-  32.  Code.isMissing : Term ->{IO} Boolean
-  33.  Code.lookup : Term ->{IO} Optional Code
-  34.  Code.serialize : Code -> Bytes
-  35.  crypto.hash : HashAlgorithm -> a -> Bytes
-  36.  builtin type crypto.HashAlgorithm
-  37.  crypto.HashAlgorithm.Blake2b_256 : HashAlgorithm
-  38.  crypto.HashAlgorithm.Blake2b_512 : HashAlgorithm
-  39.  crypto.HashAlgorithm.Blake2s_256 : HashAlgorithm
-  40.  crypto.HashAlgorithm.Sha2_256 : HashAlgorithm
-  41.  crypto.HashAlgorithm.Sha2_512 : HashAlgorithm
-  42.  crypto.HashAlgorithm.Sha3_256 : HashAlgorithm
-  43.  crypto.HashAlgorithm.Sha3_512 : HashAlgorithm
-  44.  crypto.hashBytes : HashAlgorithm -> Bytes -> Bytes
-  45.  crypto.hmac : HashAlgorithm -> Bytes -> a -> Bytes
-  46.  crypto.hmacBytes : HashAlgorithm
+  9.   Bytes.decodeNat16be : Bytes -> Optional (Nat, Bytes)
+  10.  Bytes.decodeNat16le : Bytes -> Optional (Nat, Bytes)
+  11.  Bytes.decodeNat32be : Bytes -> Optional (Nat, Bytes)
+  12.  Bytes.decodeNat32le : Bytes -> Optional (Nat, Bytes)
+  13.  Bytes.decodeNat64be : Bytes -> Optional (Nat, Bytes)
+  14.  Bytes.decodeNat64le : Bytes -> Optional (Nat, Bytes)
+  15.  Bytes.drop : Nat -> Bytes -> Bytes
+  16.  Bytes.empty : Bytes
+  17.  Bytes.encodeNat16be : Nat -> Bytes
+  18.  Bytes.encodeNat16le : Nat -> Bytes
+  19.  Bytes.encodeNat32be : Nat -> Bytes
+  20.  Bytes.encodeNat32le : Nat -> Bytes
+  21.  Bytes.encodeNat64be : Nat -> Bytes
+  22.  Bytes.encodeNat64le : Nat -> Bytes
+  23.  Bytes.flatten : Bytes -> Bytes
+  24.  Bytes.fromBase16 : Bytes -> Either Text Bytes
+  25.  Bytes.fromBase32 : Bytes -> Either Text Bytes
+  26.  Bytes.fromBase64 : Bytes -> Either Text Bytes
+  27.  Bytes.fromBase64UrlUnpadded : Bytes -> Either Text Bytes
+  28.  Bytes.fromList : [Nat] -> Bytes
+  29.  Bytes.size : Bytes -> Nat
+  30.  Bytes.take : Nat -> Bytes -> Bytes
+  31.  Bytes.toBase16 : Bytes -> Bytes
+  32.  Bytes.toBase32 : Bytes -> Bytes
+  33.  Bytes.toBase64 : Bytes -> Bytes
+  34.  Bytes.toBase64UrlUnpadded : Bytes -> Bytes
+  35.  Bytes.toList : Bytes -> [Nat]
+  36.  builtin type Char
+  37.  Char.fromNat : Nat -> Char
+  38.  Char.toNat : Char -> Nat
+  39.  Char.toText : Char -> Text
+  40.  builtin type Code
+  41.  Code.cache_ : [(Term, Code)] ->{IO} [Term]
+  42.  Code.dependencies : Code -> [Term]
+  43.  Code.deserialize : Bytes -> Either Text Code
+  44.  Code.isMissing : Term ->{IO} Boolean
+  45.  Code.lookup : Term ->{IO} Optional Code
+  46.  Code.serialize : Code -> Bytes
+  47.  crypto.hash : HashAlgorithm -> a -> Bytes
+  48.  builtin type crypto.HashAlgorithm
+  49.  crypto.HashAlgorithm.Blake2b_256 : HashAlgorithm
+  50.  crypto.HashAlgorithm.Blake2b_512 : HashAlgorithm
+  51.  crypto.HashAlgorithm.Blake2s_256 : HashAlgorithm
+  52.  crypto.HashAlgorithm.Sha2_256 : HashAlgorithm
+  53.  crypto.HashAlgorithm.Sha2_512 : HashAlgorithm
+  54.  crypto.HashAlgorithm.Sha3_256 : HashAlgorithm
+  55.  crypto.HashAlgorithm.Sha3_512 : HashAlgorithm
+  56.  crypto.hashBytes : HashAlgorithm -> Bytes -> Bytes
+  57.  crypto.hmac : HashAlgorithm -> Bytes -> a -> Bytes
+  58.  crypto.hmacBytes : HashAlgorithm
                           -> Bytes
                           -> Bytes
                           -> Bytes
-  47.  Debug.watch : Text -> a -> a
-  48.  unique type Doc
-  49.  Doc.Blob : Text -> Doc
-  50.  Doc.Evaluate : Term -> Doc
-  51.  Doc.Join : [Doc] -> Doc
-  52.  Doc.Link : Link -> Doc
-  53.  Doc.Signature : Term -> Doc
-  54.  Doc.Source : Link -> Doc
-  55.  type Either a b
-  56.  Either.Left : a -> Either a b
-  57.  Either.Right : b -> Either a b
-  58.  ability Exception
-  59.  Exception.raise : Failure ->{Exception} x
-  60.  builtin type Float
-  61.  Float.* : Float -> Float -> Float
-  62.  Float.+ : Float -> Float -> Float
-  63.  Float.- : Float -> Float -> Float
-  64.  Float./ : Float -> Float -> Float
-  65.  Float.abs : Float -> Float
-  66.  Float.acos : Float -> Float
-  67.  Float.acosh : Float -> Float
-  68.  Float.asin : Float -> Float
-  69.  Float.asinh : Float -> Float
-  70.  Float.atan : Float -> Float
-  71.  Float.atan2 : Float -> Float -> Float
-  72.  Float.atanh : Float -> Float
-  73.  Float.ceiling : Float -> Int
-  74.  Float.cos : Float -> Float
-  75.  Float.cosh : Float -> Float
-  76.  Float.eq : Float -> Float -> Boolean
-  77.  Float.exp : Float -> Float
-  78.  Float.floor : Float -> Int
-  79.  Float.fromText : Text -> Optional Float
-  80.  Float.gt : Float -> Float -> Boolean
-  81.  Float.gteq : Float -> Float -> Boolean
-  82.  Float.log : Float -> Float
-  83.  Float.logBase : Float -> Float -> Float
-  84.  Float.lt : Float -> Float -> Boolean
-  85.  Float.lteq : Float -> Float -> Boolean
-  86.  Float.max : Float -> Float -> Float
-  87.  Float.min : Float -> Float -> Float
-  88.  Float.pow : Float -> Float -> Float
-  89.  Float.round : Float -> Int
-  90.  Float.sin : Float -> Float
-  91.  Float.sinh : Float -> Float
-  92.  Float.sqrt : Float -> Float
-  93.  Float.tan : Float -> Float
-  94.  Float.tanh : Float -> Float
-  95.  Float.toText : Float -> Text
-  96.  Float.truncate : Float -> Int
-  97.  builtin type Int
-  98.  Int.* : Int -> Int -> Int
-  99.  Int.+ : Int -> Int -> Int
-  100. Int.- : Int -> Int -> Int
-  101. Int./ : Int -> Int -> Int
-  102. Int.and : Int -> Int -> Int
-  103. Int.complement : Int -> Int
-  104. Int.eq : Int -> Int -> Boolean
-  105. Int.fromText : Text -> Optional Int
-  106. Int.gt : Int -> Int -> Boolean
-  107. Int.gteq : Int -> Int -> Boolean
-  108. Int.increment : Int -> Int
-  109. Int.isEven : Int -> Boolean
-  110. Int.isOdd : Int -> Boolean
-  111. Int.leadingZeros : Int -> Nat
-  112. Int.lt : Int -> Int -> Boolean
-  113. Int.lteq : Int -> Int -> Boolean
-  114. Int.mod : Int -> Int -> Int
-  115. Int.negate : Int -> Int
-  116. Int.or : Int -> Int -> Int
-  117. Int.popCount : Int -> Nat
-  118. Int.pow : Int -> Nat -> Int
-  119. Int.shiftLeft : Int -> Nat -> Int
-  120. Int.shiftRight : Int -> Nat -> Int
-  121. Int.signum : Int -> Int
-  122. Int.toFloat : Int -> Float
-  123. Int.toText : Int -> Text
-  124. Int.trailingZeros : Int -> Nat
-  125. Int.truncate0 : Int -> Nat
-  126. Int.xor : Int -> Int -> Int
-  127. unique type io2.BufferMode
-  128. io2.BufferMode.BlockBuffering : BufferMode
-  129. io2.BufferMode.LineBuffering : BufferMode
-  130. io2.BufferMode.NoBuffering : BufferMode
-  131. io2.BufferMode.SizedBlockBuffering : Nat -> BufferMode
-  132. unique type io2.Failure
-  133. io2.Failure.Failure : Type -> Text -> Any -> Failure
-  134. unique type io2.FileMode
-  135. io2.FileMode.Append : FileMode
-  136. io2.FileMode.Read : FileMode
-  137. io2.FileMode.ReadWrite : FileMode
-  138. io2.FileMode.Write : FileMode
-  139. builtin type io2.Handle
-  140. builtin type io2.IO
-  141. io2.IO.clientSocket.impl : Text
+  59.  Debug.watch : Text -> a -> a
+  60.  unique type Doc
+  61.  Doc.Blob : Text -> Doc
+  62.  Doc.Evaluate : Term -> Doc
+  63.  Doc.Join : [Doc] -> Doc
+  64.  Doc.Link : Link -> Doc
+  65.  Doc.Signature : Term -> Doc
+  66.  Doc.Source : Link -> Doc
+  67.  type Either a b
+  68.  Either.Left : a -> Either a b
+  69.  Either.Right : b -> Either a b
+  70.  ability Exception
+  71.  Exception.raise : Failure ->{Exception} x
+  72.  builtin type Float
+  73.  Float.* : Float -> Float -> Float
+  74.  Float.+ : Float -> Float -> Float
+  75.  Float.- : Float -> Float -> Float
+  76.  Float./ : Float -> Float -> Float
+  77.  Float.abs : Float -> Float
+  78.  Float.acos : Float -> Float
+  79.  Float.acosh : Float -> Float
+  80.  Float.asin : Float -> Float
+  81.  Float.asinh : Float -> Float
+  82.  Float.atan : Float -> Float
+  83.  Float.atan2 : Float -> Float -> Float
+  84.  Float.atanh : Float -> Float
+  85.  Float.ceiling : Float -> Int
+  86.  Float.cos : Float -> Float
+  87.  Float.cosh : Float -> Float
+  88.  Float.eq : Float -> Float -> Boolean
+  89.  Float.exp : Float -> Float
+  90.  Float.floor : Float -> Int
+  91.  Float.fromText : Text -> Optional Float
+  92.  Float.gt : Float -> Float -> Boolean
+  93.  Float.gteq : Float -> Float -> Boolean
+  94.  Float.log : Float -> Float
+  95.  Float.logBase : Float -> Float -> Float
+  96.  Float.lt : Float -> Float -> Boolean
+  97.  Float.lteq : Float -> Float -> Boolean
+  98.  Float.max : Float -> Float -> Float
+  99.  Float.min : Float -> Float -> Float
+  100. Float.pow : Float -> Float -> Float
+  101. Float.round : Float -> Int
+  102. Float.sin : Float -> Float
+  103. Float.sinh : Float -> Float
+  104. Float.sqrt : Float -> Float
+  105. Float.tan : Float -> Float
+  106. Float.tanh : Float -> Float
+  107. Float.toText : Float -> Text
+  108. Float.truncate : Float -> Int
+  109. builtin type Int
+  110. Int.* : Int -> Int -> Int
+  111. Int.+ : Int -> Int -> Int
+  112. Int.- : Int -> Int -> Int
+  113. Int./ : Int -> Int -> Int
+  114. Int.and : Int -> Int -> Int
+  115. Int.complement : Int -> Int
+  116. Int.eq : Int -> Int -> Boolean
+  117. Int.fromText : Text -> Optional Int
+  118. Int.gt : Int -> Int -> Boolean
+  119. Int.gteq : Int -> Int -> Boolean
+  120. Int.increment : Int -> Int
+  121. Int.isEven : Int -> Boolean
+  122. Int.isOdd : Int -> Boolean
+  123. Int.leadingZeros : Int -> Nat
+  124. Int.lt : Int -> Int -> Boolean
+  125. Int.lteq : Int -> Int -> Boolean
+  126. Int.mod : Int -> Int -> Int
+  127. Int.negate : Int -> Int
+  128. Int.or : Int -> Int -> Int
+  129. Int.popCount : Int -> Nat
+  130. Int.pow : Int -> Nat -> Int
+  131. Int.shiftLeft : Int -> Nat -> Int
+  132. Int.shiftRight : Int -> Nat -> Int
+  133. Int.signum : Int -> Int
+  134. Int.toFloat : Int -> Float
+  135. Int.toText : Int -> Text
+  136. Int.trailingZeros : Int -> Nat
+  137. Int.truncate0 : Int -> Nat
+  138. Int.xor : Int -> Int -> Int
+  139. unique type io2.BufferMode
+  140. io2.BufferMode.BlockBuffering : BufferMode
+  141. io2.BufferMode.LineBuffering : BufferMode
+  142. io2.BufferMode.NoBuffering : BufferMode
+  143. io2.BufferMode.SizedBlockBuffering : Nat -> BufferMode
+  144. unique type io2.Failure
+  145. io2.Failure.Failure : Type -> Text -> Any -> Failure
+  146. unique type io2.FileMode
+  147. io2.FileMode.Append : FileMode
+  148. io2.FileMode.Read : FileMode
+  149. io2.FileMode.ReadWrite : FileMode
+  150. io2.FileMode.Write : FileMode
+  151. builtin type io2.Handle
+  152. builtin type io2.IO
+  153. io2.IO.clientSocket.impl : Text
                                   -> Text
                                   ->{IO} Either Failure Socket
-  142. io2.IO.closeFile.impl : Handle ->{IO} Either Failure ()
-  143. io2.IO.closeSocket.impl : Socket ->{IO} Either Failure ()
-  144. io2.IO.createDirectory.impl : Text
+  154. io2.IO.closeFile.impl : Handle ->{IO} Either Failure ()
+  155. io2.IO.closeSocket.impl : Socket ->{IO} Either Failure ()
+  156. io2.IO.createDirectory.impl : Text
                                      ->{IO} Either Failure ()
-  145. io2.IO.createTempDirectory.impl : Text
+  157. io2.IO.createTempDirectory.impl : Text
                                          ->{IO} Either
                                            Failure Text
-  146. io2.IO.delay.impl : Nat ->{IO} Either Failure ()
-  147. io2.IO.directoryContents.impl : Text
+  158. io2.IO.delay.impl : Nat ->{IO} Either Failure ()
+  159. io2.IO.directoryContents.impl : Text
                                        ->{IO} Either
                                          Failure [Text]
-  148. io2.IO.fileExists.impl : Text
+  160. io2.IO.fileExists.impl : Text
                                 ->{IO} Either Failure Boolean
-  149. io2.IO.forkComp : '{IO} a ->{IO} ThreadId
-  150. io2.IO.getBuffering.impl : Handle
+  161. io2.IO.forkComp : '{IO} a ->{IO} ThreadId
+  162. io2.IO.getBuffering.impl : Handle
                                   ->{IO} Either
                                     Failure BufferMode
-  151. io2.IO.getBytes.impl : Handle
+  163. io2.IO.getBytes.impl : Handle
                               -> Nat
                               ->{IO} Either Failure Bytes
-  152. io2.IO.getCurrentDirectory.impl : '{IO} Either
+  164. io2.IO.getCurrentDirectory.impl : '{IO} Either
                                            Failure Text
-  153. io2.IO.getEnv.impl : Text ->{IO} Either Failure Text
-  154. io2.IO.getFileSize.impl : Text ->{IO} Either Failure Nat
-  155. io2.IO.getFileTimestamp.impl : Text
+  165. io2.IO.getEnv.impl : Text ->{IO} Either Failure Text
+  166. io2.IO.getFileSize.impl : Text ->{IO} Either Failure Nat
+  167. io2.IO.getFileTimestamp.impl : Text
                                       ->{IO} Either Failure Nat
-  156. io2.IO.getLine.impl : Handle ->{IO} Either Failure Text
-  157. io2.IO.getTempDirectory.impl : '{IO} Either Failure Text
-  158. io2.IO.handlePosition.impl : Handle
+  168. io2.IO.getLine.impl : Handle ->{IO} Either Failure Text
+  169. io2.IO.getTempDirectory.impl : '{IO} Either Failure Text
+  170. io2.IO.handlePosition.impl : Handle
                                     ->{IO} Either Failure Nat
-  159. io2.IO.isDirectory.impl : Text
+  171. io2.IO.isDirectory.impl : Text
                                  ->{IO} Either Failure Boolean
-  160. io2.IO.isFileEOF.impl : Handle
+  172. io2.IO.isFileEOF.impl : Handle
                                ->{IO} Either Failure Boolean
-  161. io2.IO.isFileOpen.impl : Handle
+  173. io2.IO.isFileOpen.impl : Handle
                                 ->{IO} Either Failure Boolean
-  162. io2.IO.isSeekable.impl : Handle
+  174. io2.IO.isSeekable.impl : Handle
                                 ->{IO} Either Failure Boolean
-  163. io2.IO.kill.impl : ThreadId ->{IO} Either Failure ()
-  164. io2.IO.listen.impl : Socket ->{IO} Either Failure ()
-  165. io2.IO.openFile.impl : Text
+  175. io2.IO.kill.impl : ThreadId ->{IO} Either Failure ()
+  176. io2.IO.listen.impl : Socket ->{IO} Either Failure ()
+  177. io2.IO.openFile.impl : Text
                               -> FileMode
                               ->{IO} Either Failure Handle
-  166. io2.IO.putBytes.impl : Handle
+  178. io2.IO.putBytes.impl : Handle
                               -> Bytes
                               ->{IO} Either Failure ()
-  167. io2.IO.removeDirectory.impl : Text
+  179. io2.IO.removeDirectory.impl : Text
                                      ->{IO} Either Failure ()
-  168. io2.IO.removeFile.impl : Text ->{IO} Either Failure ()
-  169. io2.IO.renameDirectory.impl : Text
+  180. io2.IO.removeFile.impl : Text ->{IO} Either Failure ()
+  181. io2.IO.renameDirectory.impl : Text
                                      -> Text
                                      ->{IO} Either Failure ()
-  170. io2.IO.renameFile.impl : Text
+  182. io2.IO.renameFile.impl : Text
                                 -> Text
                                 ->{IO} Either Failure ()
-  171. io2.IO.seekHandle.impl : Handle
+  183. io2.IO.seekHandle.impl : Handle
                                 -> SeekMode
                                 -> Int
                                 ->{IO} Either Failure ()
-  172. io2.IO.serverSocket.impl : Optional Text
+  184. io2.IO.serverSocket.impl : Optional Text
                                   -> Text
                                   ->{IO} Either Failure Socket
-  173. io2.IO.setBuffering.impl : Handle
+  185. io2.IO.setBuffering.impl : Handle
                                   -> BufferMode
                                   ->{IO} Either Failure ()
-  174. io2.IO.setCurrentDirectory.impl : Text
+  186. io2.IO.setCurrentDirectory.impl : Text
                                          ->{IO} Either
                                            Failure ()
-  175. io2.IO.socketAccept.impl : Socket
+  187. io2.IO.socketAccept.impl : Socket
                                   ->{IO} Either Failure Socket
-  176. io2.IO.socketPort.impl : Socket ->{IO} Either Failure Nat
-  177. io2.IO.socketReceive.impl : Socket
+  188. io2.IO.socketPort.impl : Socket ->{IO} Either Failure Nat
+  189. io2.IO.socketReceive.impl : Socket
                                    -> Nat
                                    ->{IO} Either Failure Bytes
-  178. io2.IO.socketSend.impl : Socket
+  190. io2.IO.socketSend.impl : Socket
                                 -> Bytes
                                 ->{IO} Either Failure ()
-  179. io2.IO.stdHandle : StdHandle -> Handle
-  180. io2.IO.systemTime.impl : '{IO} Either Failure Nat
-  181. unique type io2.IOError
-  182. io2.IOError.AlreadyExists : IOError
-  183. io2.IOError.EOF : IOError
-  184. io2.IOError.IllegalOperation : IOError
-  185. io2.IOError.NoSuchThing : IOError
-  186. io2.IOError.PermissionDenied : IOError
-  187. io2.IOError.ResourceBusy : IOError
-  188. io2.IOError.ResourceExhausted : IOError
-  189. io2.IOError.UserError : IOError
-  190. unique type io2.IOFailure
-  191. builtin type io2.MVar
-  192. io2.MVar.isEmpty : MVar a ->{IO} Boolean
-  193. io2.MVar.new : a ->{IO} MVar a
-  194. io2.MVar.newEmpty : '{IO} MVar a
-  195. io2.MVar.put.impl : MVar a -> a ->{IO} Either Failure ()
-  196. io2.MVar.read.impl : MVar a ->{IO} Either Failure a
-  197. io2.MVar.swap.impl : MVar a -> a ->{IO} Either Failure a
-  198. io2.MVar.take.impl : MVar a ->{IO} Either Failure a
-  199. io2.MVar.tryPut.impl : MVar a
+  191. io2.IO.stdHandle : StdHandle -> Handle
+  192. io2.IO.systemTime.impl : '{IO} Either Failure Nat
+  193. unique type io2.IOError
+  194. io2.IOError.AlreadyExists : IOError
+  195. io2.IOError.EOF : IOError
+  196. io2.IOError.IllegalOperation : IOError
+  197. io2.IOError.NoSuchThing : IOError
+  198. io2.IOError.PermissionDenied : IOError
+  199. io2.IOError.ResourceBusy : IOError
+  200. io2.IOError.ResourceExhausted : IOError
+  201. io2.IOError.UserError : IOError
+  202. unique type io2.IOFailure
+  203. builtin type io2.MVar
+  204. io2.MVar.isEmpty : MVar a ->{IO} Boolean
+  205. io2.MVar.new : a ->{IO} MVar a
+  206. io2.MVar.newEmpty : '{IO} MVar a
+  207. io2.MVar.put.impl : MVar a -> a ->{IO} Either Failure ()
+  208. io2.MVar.read.impl : MVar a ->{IO} Either Failure a
+  209. io2.MVar.swap.impl : MVar a -> a ->{IO} Either Failure a
+  210. io2.MVar.take.impl : MVar a ->{IO} Either Failure a
+  211. io2.MVar.tryPut.impl : MVar a
                               -> a
                               ->{IO} Either Failure Boolean
-  200. io2.MVar.tryRead.impl : MVar a
+  212. io2.MVar.tryRead.impl : MVar a
                                ->{IO} Either
                                  Failure (Optional a)
-  201. io2.MVar.tryTake : MVar a ->{IO} Optional a
-  202. unique type io2.SeekMode
-  203. io2.SeekMode.AbsoluteSeek : SeekMode
-  204. io2.SeekMode.RelativeSeek : SeekMode
-  205. io2.SeekMode.SeekFromEnd : SeekMode
-  206. builtin type io2.Socket
-  207. unique type io2.StdHandle
-  208. io2.StdHandle.StdErr : StdHandle
-  209. io2.StdHandle.StdIn : StdHandle
-  210. io2.StdHandle.StdOut : StdHandle
-  211. builtin type io2.STM
-  212. io2.STM.atomically : '{STM} a ->{IO} a
-  213. io2.STM.retry : '{STM} a
-  214. builtin type io2.ThreadId
-  215. builtin type io2.Tls
-  216. builtin type io2.Tls.Cipher
-  217. builtin type io2.Tls.ClientConfig
-  218. io2.Tls.ClientConfig.certificates.set : [SignedCert]
+  213. io2.MVar.tryTake : MVar a ->{IO} Optional a
+  214. unique type io2.SeekMode
+  215. io2.SeekMode.AbsoluteSeek : SeekMode
+  216. io2.SeekMode.RelativeSeek : SeekMode
+  217. io2.SeekMode.SeekFromEnd : SeekMode
+  218. builtin type io2.Socket
+  219. unique type io2.StdHandle
+  220. io2.StdHandle.StdErr : StdHandle
+  221. io2.StdHandle.StdIn : StdHandle
+  222. io2.StdHandle.StdOut : StdHandle
+  223. builtin type io2.STM
+  224. io2.STM.atomically : '{STM} a ->{IO} a
+  225. io2.STM.retry : '{STM} a
+  226. builtin type io2.ThreadId
+  227. builtin type io2.Tls
+  228. builtin type io2.Tls.Cipher
+  229. builtin type io2.Tls.ClientConfig
+  230. io2.Tls.ClientConfig.certificates.set : [SignedCert]
                                                -> ClientConfig
                                                -> ClientConfig
-  219. io2.TLS.ClientConfig.ciphers.set : [Cipher]
+  231. io2.TLS.ClientConfig.ciphers.set : [Cipher]
                                           -> ClientConfig
                                           -> ClientConfig
-  220. io2.Tls.ClientConfig.default : Text
+  232. io2.Tls.ClientConfig.default : Text
                                       -> Bytes
                                       -> ClientConfig
-  221. io2.Tls.ClientConfig.versions.set : [Version]
+  233. io2.Tls.ClientConfig.versions.set : [Version]
                                            -> ClientConfig
                                            -> ClientConfig
-  222. io2.Tls.decodeCert.impl : Bytes
+  234. io2.Tls.decodeCert.impl : Bytes
                                  -> Either Failure SignedCert
-  223. io2.Tls.decodePrivateKey : Bytes -> [PrivateKey]
-  224. io2.Tls.encodeCert : SignedCert -> Bytes
-  225. io2.Tls.encodePrivateKey : PrivateKey -> Bytes
-  226. io2.Tls.handshake.impl : Tls ->{IO} Either Failure ()
-  227. io2.Tls.newClient.impl : ClientConfig
+  235. io2.Tls.decodePrivateKey : Bytes -> [PrivateKey]
+  236. io2.Tls.encodeCert : SignedCert -> Bytes
+  237. io2.Tls.encodePrivateKey : PrivateKey -> Bytes
+  238. io2.Tls.handshake.impl : Tls ->{IO} Either Failure ()
+  239. io2.Tls.newClient.impl : ClientConfig
                                 -> Socket
                                 ->{IO} Either Failure Tls
-  228. io2.Tls.newServer.impl : ServerConfig
+  240. io2.Tls.newServer.impl : ServerConfig
                                 -> Socket
                                 ->{IO} Either Failure Tls
-  229. builtin type io2.Tls.PrivateKey
-  230. io2.Tls.receive.impl : Tls ->{IO} Either Failure Bytes
-  231. io2.Tls.send.impl : Tls -> Bytes ->{IO} Either Failure ()
-  232. builtin type io2.Tls.ServerConfig
-  233. io2.Tls.ServerConfig.certificates.set : [SignedCert]
+  241. builtin type io2.Tls.PrivateKey
+  242. io2.Tls.receive.impl : Tls ->{IO} Either Failure Bytes
+  243. io2.Tls.send.impl : Tls -> Bytes ->{IO} Either Failure ()
+  244. builtin type io2.Tls.ServerConfig
+  245. io2.Tls.ServerConfig.certificates.set : [SignedCert]
                                                -> ServerConfig
                                                -> ServerConfig
-  234. io2.Tls.ServerConfig.ciphers.set : [Cipher]
+  246. io2.Tls.ServerConfig.ciphers.set : [Cipher]
                                           -> ServerConfig
                                           -> ServerConfig
-  235. io2.Tls.ServerConfig.default : [SignedCert]
+  247. io2.Tls.ServerConfig.default : [SignedCert]
                                       -> PrivateKey
                                       -> ServerConfig
-  236. io2.Tls.ServerConfig.versions.set : [Version]
+  248. io2.Tls.ServerConfig.versions.set : [Version]
                                            -> ServerConfig
                                            -> ServerConfig
-  237. builtin type io2.Tls.SignedCert
-  238. io2.Tls.terminate.impl : Tls ->{IO} Either Failure ()
-  239. builtin type io2.Tls.Version
-  240. unique type io2.TlsFailure
-  241. builtin type io2.TVar
-  242. io2.TVar.new : a ->{STM} TVar a
-  243. io2.TVar.newIO : a ->{IO} TVar a
-  244. io2.TVar.read : TVar a ->{STM} a
-  245. io2.TVar.readIO : TVar a ->{IO} a
-  246. io2.TVar.swap : TVar a -> a ->{STM} a
-  247. io2.TVar.write : TVar a -> a ->{STM} ()
-  248. unique type IsPropagated
-  249. IsPropagated.IsPropagated : IsPropagated
-  250. unique type IsTest
-  251. IsTest.IsTest : IsTest
-  252. unique type Link
-  253. builtin type Link.Term
-  254. Link.Term : Term -> Link
-  255. builtin type Link.Type
-  256. Link.Type : Type -> Link
-  257. builtin type List
-  258. List.++ : [a] -> [a] -> [a]
-  259. List.+: : a -> [a] -> [a]
-  260. List.:+ : [a] -> a -> [a]
-  261. List.at : Nat -> [a] -> Optional a
-  262. List.cons : a -> [a] -> [a]
-  263. List.drop : Nat -> [a] -> [a]
-  264. List.empty : [a]
-  265. List.size : [a] -> Nat
-  266. List.snoc : [a] -> a -> [a]
-  267. List.take : Nat -> [a] -> [a]
-  268. metadata.isPropagated : IsPropagated
-  269. metadata.isTest : IsTest
-  270. builtin type Nat
-  271. Nat.* : Nat -> Nat -> Nat
-  272. Nat.+ : Nat -> Nat -> Nat
-  273. Nat./ : Nat -> Nat -> Nat
-  274. Nat.and : Nat -> Nat -> Nat
-  275. Nat.complement : Nat -> Nat
-  276. Nat.drop : Nat -> Nat -> Nat
-  277. Nat.eq : Nat -> Nat -> Boolean
-  278. Nat.fromText : Text -> Optional Nat
-  279. Nat.gt : Nat -> Nat -> Boolean
-  280. Nat.gteq : Nat -> Nat -> Boolean
-  281. Nat.increment : Nat -> Nat
-  282. Nat.isEven : Nat -> Boolean
-  283. Nat.isOdd : Nat -> Boolean
-  284. Nat.leadingZeros : Nat -> Nat
-  285. Nat.lt : Nat -> Nat -> Boolean
-  286. Nat.lteq : Nat -> Nat -> Boolean
-  287. Nat.mod : Nat -> Nat -> Nat
-  288. Nat.or : Nat -> Nat -> Nat
-  289. Nat.popCount : Nat -> Nat
-  290. Nat.pow : Nat -> Nat -> Nat
-  291. Nat.shiftLeft : Nat -> Nat -> Nat
-  292. Nat.shiftRight : Nat -> Nat -> Nat
-  293. Nat.sub : Nat -> Nat -> Int
-  294. Nat.toFloat : Nat -> Float
-  295. Nat.toInt : Nat -> Int
-  296. Nat.toText : Nat -> Text
-  297. Nat.trailingZeros : Nat -> Nat
-  298. Nat.xor : Nat -> Nat -> Nat
-  299. type Optional a
-  300. Optional.None : Optional a
-  301. Optional.Some : a -> Optional a
-  302. builtin type Request
-  303. type SeqView a b
-  304. SeqView.VElem : a -> b -> SeqView a b
-  305. SeqView.VEmpty : SeqView a b
-  306. unique type Test.Result
-  307. Test.Result.Fail : Text -> Result
-  308. Test.Result.Ok : Text -> Result
-  309. builtin type Text
-  310. Text.!= : Text -> Text -> Boolean
-  311. Text.++ : Text -> Text -> Text
-  312. Text.drop : Nat -> Text -> Text
-  313. Text.empty : Text
-  314. Text.eq : Text -> Text -> Boolean
-  315. Text.fromCharList : [Char] -> Text
-  316. Text.fromUtf8.impl : Bytes -> Either Failure Text
-  317. Text.gt : Text -> Text -> Boolean
-  318. Text.gteq : Text -> Text -> Boolean
-  319. Text.lt : Text -> Text -> Boolean
-  320. Text.lteq : Text -> Text -> Boolean
-  321. Text.repeat : Nat -> Text -> Text
-  322. Text.size : Text -> Nat
-  323. Text.take : Nat -> Text -> Text
-  324. Text.toCharList : Text -> [Char]
-  325. Text.toUtf8 : Text -> Bytes
-  326. Text.uncons : Text -> Optional (Char, Text)
-  327. Text.unsnoc : Text -> Optional (Text, Char)
-  328. todo : a -> b
-  329. type Tuple a b
-  330. Tuple.Cons : a -> b -> Tuple a b
-  331. type Unit
-  332. Unit.Unit : ()
-  333. Universal.< : a -> a -> Boolean
-  334. Universal.<= : a -> a -> Boolean
-  335. Universal.== : a -> a -> Boolean
-  336. Universal.> : a -> a -> Boolean
-  337. Universal.>= : a -> a -> Boolean
-  338. Universal.compare : a -> a -> Int
-  339. builtin type Value
-  340. Value.dependencies : Value -> [Term]
-  341. Value.deserialize : Bytes -> Either Text Value
-  342. Value.load : Value ->{IO} Either [Term] a
-  343. Value.serialize : Value -> Bytes
-  344. Value.value : a -> Value
-=======
-  5.   builtin type Bytes
-  6.   Bytes.++ : Bytes -> Bytes -> Bytes
-  7.   Bytes.at : Nat -> Bytes -> Optional Nat
-  8.   Bytes.decodeNat16be : Bytes -> Optional (Nat, Bytes)
-  9.   Bytes.decodeNat16le : Bytes -> Optional (Nat, Bytes)
-  10.  Bytes.decodeNat32be : Bytes -> Optional (Nat, Bytes)
-  11.  Bytes.decodeNat32le : Bytes -> Optional (Nat, Bytes)
-  12.  Bytes.decodeNat64be : Bytes -> Optional (Nat, Bytes)
-  13.  Bytes.decodeNat64le : Bytes -> Optional (Nat, Bytes)
-  14.  Bytes.drop : Nat -> Bytes -> Bytes
-  15.  Bytes.empty : Bytes
-  16.  Bytes.encodeNat16be : Nat -> Bytes
-  17.  Bytes.encodeNat16le : Nat -> Bytes
-  18.  Bytes.encodeNat32be : Nat -> Bytes
-  19.  Bytes.encodeNat32le : Nat -> Bytes
-  20.  Bytes.encodeNat64be : Nat -> Bytes
-  21.  Bytes.encodeNat64le : Nat -> Bytes
-  22.  Bytes.flatten : Bytes -> Bytes
-  23.  Bytes.fromBase16 : Bytes -> Either Text Bytes
-  24.  Bytes.fromBase32 : Bytes -> Either Text Bytes
-  25.  Bytes.fromBase64 : Bytes -> Either Text Bytes
-  26.  Bytes.fromBase64UrlUnpadded : Bytes -> Either Text Bytes
-  27.  Bytes.fromList : [Nat] -> Bytes
-  28.  Bytes.size : Bytes -> Nat
-  29.  Bytes.take : Nat -> Bytes -> Bytes
-  30.  Bytes.toBase16 : Bytes -> Bytes
-  31.  Bytes.toBase32 : Bytes -> Bytes
-  32.  Bytes.toBase64 : Bytes -> Bytes
-  33.  Bytes.toBase64UrlUnpadded : Bytes -> Bytes
-  34.  Bytes.toList : Bytes -> [Nat]
-  35.  builtin type Char
-  36.  Char.fromNat : Nat -> Char
-  37.  Char.toNat : Char -> Nat
-  38.  Char.toText : Char -> Text
-  39.  builtin type Code
-  40.  Code.cache_ : [(Term, Code)] ->{IO} [Term]
-  41.  Code.dependencies : Code -> [Term]
-  42.  Code.deserialize : Bytes -> Either Text Code
-  43.  Code.isMissing : Term ->{IO} Boolean
-  44.  Code.lookup : Term ->{IO} Optional Code
-  45.  Code.serialize : Code -> Bytes
-  46.  Debug.watch : Text -> a -> a
-  47.  unique type Doc
-  48.  Doc.Blob : Text -> Doc
-  49.  Doc.Evaluate : Term -> Doc
-  50.  Doc.Join : [Doc] -> Doc
-  51.  Doc.Link : Link -> Doc
-  52.  Doc.Signature : Term -> Doc
-  53.  Doc.Source : Link -> Doc
-  54.  type Either a b
-  55.  Either.Left : a -> Either a b
-  56.  Either.Right : b -> Either a b
-  57.  ability Exception
-  58.  Exception.raise : Failure ->{Exception} x
-  59.  builtin type Float
-  60.  Float.* : Float -> Float -> Float
-  61.  Float.+ : Float -> Float -> Float
-  62.  Float.- : Float -> Float -> Float
-  63.  Float./ : Float -> Float -> Float
-  64.  Float.abs : Float -> Float
-  65.  Float.acos : Float -> Float
-  66.  Float.acosh : Float -> Float
-  67.  Float.asin : Float -> Float
-  68.  Float.asinh : Float -> Float
-  69.  Float.atan : Float -> Float
-  70.  Float.atan2 : Float -> Float -> Float
-  71.  Float.atanh : Float -> Float
-  72.  Float.ceiling : Float -> Int
-  73.  Float.cos : Float -> Float
-  74.  Float.cosh : Float -> Float
-  75.  Float.eq : Float -> Float -> Boolean
-  76.  Float.exp : Float -> Float
-  77.  Float.floor : Float -> Int
-  78.  Float.fromText : Text -> Optional Float
-  79.  Float.gt : Float -> Float -> Boolean
-  80.  Float.gteq : Float -> Float -> Boolean
-  81.  Float.log : Float -> Float
-  82.  Float.logBase : Float -> Float -> Float
-  83.  Float.lt : Float -> Float -> Boolean
-  84.  Float.lteq : Float -> Float -> Boolean
-  85.  Float.max : Float -> Float -> Float
-  86.  Float.min : Float -> Float -> Float
-  87.  Float.pow : Float -> Float -> Float
-  88.  Float.round : Float -> Int
-  89.  Float.sin : Float -> Float
-  90.  Float.sinh : Float -> Float
-  91.  Float.sqrt : Float -> Float
-  92.  Float.tan : Float -> Float
-  93.  Float.tanh : Float -> Float
-  94.  Float.toText : Float -> Text
-  95.  Float.truncate : Float -> Int
-  96.  builtin type Int
-  97.  Int.* : Int -> Int -> Int
-  98.  Int.+ : Int -> Int -> Int
-  99.  Int.- : Int -> Int -> Int
-  100. Int./ : Int -> Int -> Int
-  101. Int.and : Int -> Int -> Int
-  102. Int.complement : Int -> Int
-  103. Int.eq : Int -> Int -> Boolean
-  104. Int.fromText : Text -> Optional Int
-  105. Int.gt : Int -> Int -> Boolean
-  106. Int.gteq : Int -> Int -> Boolean
-  107. Int.increment : Int -> Int
-  108. Int.isEven : Int -> Boolean
-  109. Int.isOdd : Int -> Boolean
-  110. Int.leadingZeros : Int -> Nat
-  111. Int.lt : Int -> Int -> Boolean
-  112. Int.lteq : Int -> Int -> Boolean
-  113. Int.mod : Int -> Int -> Int
-  114. Int.negate : Int -> Int
-  115. Int.or : Int -> Int -> Int
-  116. Int.popCount : Int -> Nat
-  117. Int.pow : Int -> Nat -> Int
-  118. Int.shiftLeft : Int -> Nat -> Int
-  119. Int.shiftRight : Int -> Nat -> Int
-  120. Int.signum : Int -> Int
-  121. Int.toFloat : Int -> Float
-  122. Int.toText : Int -> Text
-  123. Int.trailingZeros : Int -> Nat
-  124. Int.truncate0 : Int -> Nat
-  125. Int.xor : Int -> Int -> Int
-  126. unique type IsPropagated
-  127. IsPropagated.IsPropagated : IsPropagated
-  128. unique type IsTest
-  129. IsTest.IsTest : IsTest
-  130. unique type Link
-  131. builtin type Link.Term
-  132. Link.Term : Term -> Link
-  133. builtin type Link.Type
-  134. Link.Type : Type -> Link
-  135. builtin type List
-  136. List.++ : [a] -> [a] -> [a]
-  137. List.+: : a -> [a] -> [a]
-  138. List.:+ : [a] -> a -> [a]
-  139. List.at : Nat -> [a] -> Optional a
-  140. List.cons : a -> [a] -> [a]
-  141. List.drop : Nat -> [a] -> [a]
-  142. List.empty : [a]
-  143. List.size : [a] -> Nat
-  144. List.snoc : [a] -> a -> [a]
-  145. List.take : Nat -> [a] -> [a]
-  146. builtin type Nat
-  147. Nat.* : Nat -> Nat -> Nat
-  148. Nat.+ : Nat -> Nat -> Nat
-  149. Nat./ : Nat -> Nat -> Nat
-  150. Nat.and : Nat -> Nat -> Nat
-  151. Nat.complement : Nat -> Nat
-  152. Nat.drop : Nat -> Nat -> Nat
-  153. Nat.eq : Nat -> Nat -> Boolean
-  154. Nat.fromText : Text -> Optional Nat
-  155. Nat.gt : Nat -> Nat -> Boolean
-  156. Nat.gteq : Nat -> Nat -> Boolean
-  157. Nat.increment : Nat -> Nat
-  158. Nat.isEven : Nat -> Boolean
-  159. Nat.isOdd : Nat -> Boolean
-  160. Nat.leadingZeros : Nat -> Nat
-  161. Nat.lt : Nat -> Nat -> Boolean
-  162. Nat.lteq : Nat -> Nat -> Boolean
-  163. Nat.mod : Nat -> Nat -> Nat
-  164. Nat.or : Nat -> Nat -> Nat
-  165. Nat.popCount : Nat -> Nat
-  166. Nat.pow : Nat -> Nat -> Nat
-  167. Nat.shiftLeft : Nat -> Nat -> Nat
-  168. Nat.shiftRight : Nat -> Nat -> Nat
-  169. Nat.sub : Nat -> Nat -> Int
-  170. Nat.toFloat : Nat -> Float
-  171. Nat.toInt : Nat -> Int
-  172. Nat.toText : Nat -> Text
-  173. Nat.trailingZeros : Nat -> Nat
-  174. Nat.xor : Nat -> Nat -> Nat
-  175. type Optional a
-  176. Optional.None : Optional a
-  177. Optional.Some : a -> Optional a
-  178. builtin type Request
-  179. type SeqView a b
-  180. SeqView.VElem : a -> b -> SeqView a b
-  181. SeqView.VEmpty : SeqView a b
-  182. unique type Test.Result
-  183. Test.Result.Fail : Text -> Result
-  184. Test.Result.Ok : Text -> Result
-  185. builtin type Text
-  186. Text.!= : Text -> Text -> Boolean
-  187. Text.++ : Text -> Text -> Text
-  188. Text.drop : Nat -> Text -> Text
-  189. Text.empty : Text
-  190. Text.eq : Text -> Text -> Boolean
-  191. Text.fromCharList : [Char] -> Text
-  192. Text.fromUtf8.impl : Bytes -> Either Failure Text
-  193. Text.gt : Text -> Text -> Boolean
-  194. Text.gteq : Text -> Text -> Boolean
-  195. Text.lt : Text -> Text -> Boolean
-  196. Text.lteq : Text -> Text -> Boolean
-  197. Text.repeat : Nat -> Text -> Text
-  198. Text.size : Text -> Nat
-  199. Text.take : Nat -> Text -> Text
-  200. Text.toCharList : Text -> [Char]
-  201. Text.toUtf8 : Text -> Bytes
-  202. Text.uncons : Text -> Optional (Char, Text)
-  203. Text.unsnoc : Text -> Optional (Text, Char)
-  204. type Tuple a b
-  205. Tuple.Cons : a -> b -> Tuple a b
-  206. type Unit
-  207. Unit.Unit : ()
-  208. Universal.< : a -> a -> Boolean
-  209. Universal.<= : a -> a -> Boolean
-  210. Universal.== : a -> a -> Boolean
-  211. Universal.> : a -> a -> Boolean
-  212. Universal.>= : a -> a -> Boolean
-  213. Universal.compare : a -> a -> Int
-  214. builtin type Value
-  215. Value.dependencies : Value -> [Term]
-  216. Value.deserialize : Bytes -> Either Text Value
-  217. Value.load : Value ->{IO} Either [Term] a
-  218. Value.serialize : Value -> Bytes
-  219. Value.value : a -> Value
-  220. bug : a -> b
-  221. builtin type crypto.HashAlgorithm
-  222. crypto.HashAlgorithm.Blake2b_256 : HashAlgorithm
-  223. crypto.HashAlgorithm.Blake2b_512 : HashAlgorithm
-  224. crypto.HashAlgorithm.Blake2s_256 : HashAlgorithm
-  225. crypto.HashAlgorithm.Sha2_256 : HashAlgorithm
-  226. crypto.HashAlgorithm.Sha2_512 : HashAlgorithm
-  227. crypto.HashAlgorithm.Sha3_256 : HashAlgorithm
-  228. crypto.HashAlgorithm.Sha3_512 : HashAlgorithm
-  229. crypto.hash : HashAlgorithm -> a -> Bytes
-  230. crypto.hashBytes : HashAlgorithm -> Bytes -> Bytes
-  231. crypto.hmac : HashAlgorithm -> Bytes -> a -> Bytes
-  232. crypto.hmacBytes : HashAlgorithm
-                          -> Bytes
-                          -> Bytes
-                          -> Bytes
-  233. unique type io2.BufferMode
-  234. io2.BufferMode.BlockBuffering : BufferMode
-  235. io2.BufferMode.LineBuffering : BufferMode
-  236. io2.BufferMode.NoBuffering : BufferMode
-  237. io2.BufferMode.SizedBlockBuffering : Nat -> BufferMode
-  238. unique type io2.Failure
-  239. io2.Failure.Failure : Type -> Text -> Any -> Failure
-  240. unique type io2.FileMode
-  241. io2.FileMode.Append : FileMode
-  242. io2.FileMode.Read : FileMode
-  243. io2.FileMode.ReadWrite : FileMode
-  244. io2.FileMode.Write : FileMode
-  245. builtin type io2.Handle
-  246. builtin type io2.IO
-  247. io2.IO.clientSocket.impl : Text
-                                  -> Text
-                                  ->{IO} Either Failure Socket
-  248. io2.IO.closeFile.impl : Handle ->{IO} Either Failure ()
-  249. io2.IO.closeSocket.impl : Socket ->{IO} Either Failure ()
-  250. io2.IO.createDirectory.impl : Text
-                                     ->{IO} Either Failure ()
-  251. io2.IO.createTempDirectory.impl : Text
-                                         ->{IO} Either
-                                           Failure Text
-  252. io2.IO.delay.impl : Nat ->{IO} Either Failure ()
-  253. io2.IO.directoryContents.impl : Text
-                                       ->{IO} Either
-                                         Failure [Text]
-  254. io2.IO.fileExists.impl : Text
-                                ->{IO} Either Failure Boolean
-  255. io2.IO.forkComp : '{IO} a ->{IO} ThreadId
-  256. io2.IO.getBuffering.impl : Handle
-                                  ->{IO} Either
-                                    Failure BufferMode
-  257. io2.IO.getBytes.impl : Handle
-                              -> Nat
-                              ->{IO} Either Failure Bytes
-  258. io2.IO.getCurrentDirectory.impl : '{IO} Either
-                                           Failure Text
-  259. io2.IO.getEnv.impl : Text ->{IO} Either Failure Text
-  260. io2.IO.getFileSize.impl : Text ->{IO} Either Failure Nat
-  261. io2.IO.getFileTimestamp.impl : Text
-                                      ->{IO} Either Failure Nat
-  262. io2.IO.getLine.impl : Handle ->{IO} Either Failure Text
-  263. io2.IO.getTempDirectory.impl : '{IO} Either Failure Text
-  264. io2.IO.handlePosition.impl : Handle
-                                    ->{IO} Either Failure Nat
-  265. io2.IO.isDirectory.impl : Text
-                                 ->{IO} Either Failure Boolean
-  266. io2.IO.isFileEOF.impl : Handle
-                               ->{IO} Either Failure Boolean
-  267. io2.IO.isFileOpen.impl : Handle
-                                ->{IO} Either Failure Boolean
-  268. io2.IO.isSeekable.impl : Handle
-                                ->{IO} Either Failure Boolean
-  269. io2.IO.kill.impl : ThreadId ->{IO} Either Failure ()
-  270. io2.IO.listen.impl : Socket ->{IO} Either Failure ()
-  271. io2.IO.openFile.impl : Text
-                              -> FileMode
-                              ->{IO} Either Failure Handle
-  272. io2.IO.putBytes.impl : Handle
-                              -> Bytes
-                              ->{IO} Either Failure ()
-  273. io2.IO.removeDirectory.impl : Text
-                                     ->{IO} Either Failure ()
-  274. io2.IO.removeFile.impl : Text ->{IO} Either Failure ()
-  275. io2.IO.renameDirectory.impl : Text
-                                     -> Text
-                                     ->{IO} Either Failure ()
-  276. io2.IO.renameFile.impl : Text
-                                -> Text
-                                ->{IO} Either Failure ()
-  277. io2.IO.seekHandle.impl : Handle
-                                -> SeekMode
-                                -> Int
-                                ->{IO} Either Failure ()
-  278. io2.IO.serverSocket.impl : Optional Text
-                                  -> Text
-                                  ->{IO} Either Failure Socket
-  279. io2.IO.setBuffering.impl : Handle
-                                  -> BufferMode
-                                  ->{IO} Either Failure ()
-  280. io2.IO.setCurrentDirectory.impl : Text
-                                         ->{IO} Either
-                                           Failure ()
-  281. io2.IO.socketAccept.impl : Socket
-                                  ->{IO} Either Failure Socket
-  282. io2.IO.socketPort.impl : Socket ->{IO} Either Failure Nat
-  283. io2.IO.socketReceive.impl : Socket
-                                   -> Nat
-                                   ->{IO} Either Failure Bytes
-  284. io2.IO.socketSend.impl : Socket
-                                -> Bytes
-                                ->{IO} Either Failure ()
-  285. io2.IO.stdHandle : StdHandle -> Handle
-  286. io2.IO.systemTime.impl : '{IO} Either Failure Nat
-  287. unique type io2.IOError
-  288. io2.IOError.AlreadyExists : IOError
-  289. io2.IOError.EOF : IOError
-  290. io2.IOError.IllegalOperation : IOError
-  291. io2.IOError.NoSuchThing : IOError
-  292. io2.IOError.PermissionDenied : IOError
-  293. io2.IOError.ResourceBusy : IOError
-  294. io2.IOError.ResourceExhausted : IOError
-  295. io2.IOError.UserError : IOError
-  296. unique type io2.IOFailure
-  297. builtin type io2.MVar
-  298. io2.MVar.isEmpty : MVar a ->{IO} Boolean
-  299. io2.MVar.new : a ->{IO} MVar a
-  300. io2.MVar.newEmpty : '{IO} MVar a
-  301. io2.MVar.put.impl : MVar a -> a ->{IO} Either Failure ()
-  302. io2.MVar.read.impl : MVar a ->{IO} Either Failure a
-  303. io2.MVar.swap.impl : MVar a -> a ->{IO} Either Failure a
-  304. io2.MVar.take.impl : MVar a ->{IO} Either Failure a
-  305. io2.MVar.tryPut.impl : MVar a
-                              -> a
-                              ->{IO} Either Failure Boolean
-  306. io2.MVar.tryRead.impl : MVar a
-                               ->{IO} Either
-                                 Failure (Optional a)
-  307. io2.MVar.tryTake : MVar a ->{IO} Optional a
-  308. builtin type io2.STM
-  309. io2.STM.atomically : '{STM} a ->{IO} a
-  310. io2.STM.retry : '{STM} a
-  311. unique type io2.SeekMode
-  312. io2.SeekMode.AbsoluteSeek : SeekMode
-  313. io2.SeekMode.RelativeSeek : SeekMode
-  314. io2.SeekMode.SeekFromEnd : SeekMode
-  315. builtin type io2.Socket
-  316. unique type io2.StdHandle
-  317. io2.StdHandle.StdErr : StdHandle
-  318. io2.StdHandle.StdIn : StdHandle
-  319. io2.StdHandle.StdOut : StdHandle
-  320. io2.TLS.ClientConfig.ciphers.set : [Cipher]
-                                          -> ClientConfig
-                                          -> ClientConfig
-  321. builtin type io2.TVar
-  322. io2.TVar.new : a ->{STM} TVar a
-  323. io2.TVar.newIO : a ->{IO} TVar a
-  324. io2.TVar.read : TVar a ->{STM} a
-  325. io2.TVar.readIO : TVar a ->{IO} a
-  326. io2.TVar.swap : TVar a -> a ->{STM} a
-  327. io2.TVar.write : TVar a -> a ->{STM} ()
-  328. builtin type io2.ThreadId
-  329. builtin type io2.Tls
-  330. builtin type io2.Tls.Cipher
-  331. builtin type io2.Tls.ClientConfig
-  332. io2.Tls.ClientConfig.certificates.set : [SignedCert]
-                                               -> ClientConfig
-                                               -> ClientConfig
-  333. io2.Tls.ClientConfig.default : Text
-                                      -> Bytes
-                                      -> ClientConfig
-  334. io2.Tls.ClientConfig.versions.set : [Version]
-                                           -> ClientConfig
-                                           -> ClientConfig
-  335. builtin type io2.Tls.PrivateKey
-  336. builtin type io2.Tls.ServerConfig
-  337. io2.Tls.ServerConfig.certificates.set : [SignedCert]
-                                               -> ServerConfig
-                                               -> ServerConfig
-  338. io2.Tls.ServerConfig.ciphers.set : [Cipher]
-                                          -> ServerConfig
-                                          -> ServerConfig
-  339. io2.Tls.ServerConfig.default : [SignedCert]
-                                      -> PrivateKey
-                                      -> ServerConfig
-  340. io2.Tls.ServerConfig.versions.set : [Version]
-                                           -> ServerConfig
-                                           -> ServerConfig
-  341. builtin type io2.Tls.SignedCert
-  342. builtin type io2.Tls.Version
-  343. io2.Tls.decodeCert.impl : Bytes
-                                 -> Either Failure SignedCert
-  344. io2.Tls.decodePrivateKey : Bytes -> [PrivateKey]
-  345. io2.Tls.encodeCert : SignedCert -> Bytes
-  346. io2.Tls.encodePrivateKey : PrivateKey -> Bytes
-  347. io2.Tls.handshake.impl : Tls ->{IO} Either Failure ()
-  348. io2.Tls.newClient.impl : ClientConfig
-                                -> Socket
-                                ->{IO} Either Failure Tls
-  349. io2.Tls.newServer.impl : ServerConfig
-                                -> Socket
-                                ->{IO} Either Failure Tls
-  350. io2.Tls.receive.impl : Tls ->{IO} Either Failure Bytes
-  351. io2.Tls.send.impl : Tls -> Bytes ->{IO} Either Failure ()
-  352. io2.Tls.terminate.impl : Tls ->{IO} Either Failure ()
-  353. unique type io2.TlsFailure
-  354. metadata.isPropagated : IsPropagated
-  355. metadata.isTest : IsTest
-  356. todo : a -> b
->>>>>>> a89fee98
+  249. builtin type io2.Tls.SignedCert
+  250. io2.Tls.terminate.impl : Tls ->{IO} Either Failure ()
+  251. builtin type io2.Tls.Version
+  252. unique type io2.TlsFailure
+  253. builtin type io2.TVar
+  254. io2.TVar.new : a ->{STM} TVar a
+  255. io2.TVar.newIO : a ->{IO} TVar a
+  256. io2.TVar.read : TVar a ->{STM} a
+  257. io2.TVar.readIO : TVar a ->{IO} a
+  258. io2.TVar.swap : TVar a -> a ->{STM} a
+  259. io2.TVar.write : TVar a -> a ->{STM} ()
+  260. unique type IsPropagated
+  261. IsPropagated.IsPropagated : IsPropagated
+  262. unique type IsTest
+  263. IsTest.IsTest : IsTest
+  264. unique type Link
+  265. builtin type Link.Term
+  266. Link.Term : Term -> Link
+  267. builtin type Link.Type
+  268. Link.Type : Type -> Link
+  269. builtin type List
+  270. List.++ : [a] -> [a] -> [a]
+  271. List.+: : a -> [a] -> [a]
+  272. List.:+ : [a] -> a -> [a]
+  273. List.at : Nat -> [a] -> Optional a
+  274. List.cons : a -> [a] -> [a]
+  275. List.drop : Nat -> [a] -> [a]
+  276. List.empty : [a]
+  277. List.size : [a] -> Nat
+  278. List.snoc : [a] -> a -> [a]
+  279. List.take : Nat -> [a] -> [a]
+  280. metadata.isPropagated : IsPropagated
+  281. metadata.isTest : IsTest
+  282. builtin type Nat
+  283. Nat.* : Nat -> Nat -> Nat
+  284. Nat.+ : Nat -> Nat -> Nat
+  285. Nat./ : Nat -> Nat -> Nat
+  286. Nat.and : Nat -> Nat -> Nat
+  287. Nat.complement : Nat -> Nat
+  288. Nat.drop : Nat -> Nat -> Nat
+  289. Nat.eq : Nat -> Nat -> Boolean
+  290. Nat.fromText : Text -> Optional Nat
+  291. Nat.gt : Nat -> Nat -> Boolean
+  292. Nat.gteq : Nat -> Nat -> Boolean
+  293. Nat.increment : Nat -> Nat
+  294. Nat.isEven : Nat -> Boolean
+  295. Nat.isOdd : Nat -> Boolean
+  296. Nat.leadingZeros : Nat -> Nat
+  297. Nat.lt : Nat -> Nat -> Boolean
+  298. Nat.lteq : Nat -> Nat -> Boolean
+  299. Nat.mod : Nat -> Nat -> Nat
+  300. Nat.or : Nat -> Nat -> Nat
+  301. Nat.popCount : Nat -> Nat
+  302. Nat.pow : Nat -> Nat -> Nat
+  303. Nat.shiftLeft : Nat -> Nat -> Nat
+  304. Nat.shiftRight : Nat -> Nat -> Nat
+  305. Nat.sub : Nat -> Nat -> Int
+  306. Nat.toFloat : Nat -> Float
+  307. Nat.toInt : Nat -> Int
+  308. Nat.toText : Nat -> Text
+  309. Nat.trailingZeros : Nat -> Nat
+  310. Nat.xor : Nat -> Nat -> Nat
+  311. type Optional a
+  312. Optional.None : Optional a
+  313. Optional.Some : a -> Optional a
+  314. builtin type Request
+  315. type SeqView a b
+  316. SeqView.VElem : a -> b -> SeqView a b
+  317. SeqView.VEmpty : SeqView a b
+  318. unique type Test.Result
+  319. Test.Result.Fail : Text -> Result
+  320. Test.Result.Ok : Text -> Result
+  321. builtin type Text
+  322. Text.!= : Text -> Text -> Boolean
+  323. Text.++ : Text -> Text -> Text
+  324. Text.drop : Nat -> Text -> Text
+  325. Text.empty : Text
+  326. Text.eq : Text -> Text -> Boolean
+  327. Text.fromCharList : [Char] -> Text
+  328. Text.fromUtf8.impl : Bytes -> Either Failure Text
+  329. Text.gt : Text -> Text -> Boolean
+  330. Text.gteq : Text -> Text -> Boolean
+  331. Text.lt : Text -> Text -> Boolean
+  332. Text.lteq : Text -> Text -> Boolean
+  333. Text.repeat : Nat -> Text -> Text
+  334. Text.size : Text -> Nat
+  335. Text.take : Nat -> Text -> Text
+  336. Text.toCharList : Text -> [Char]
+  337. Text.toUtf8 : Text -> Bytes
+  338. Text.uncons : Text -> Optional (Char, Text)
+  339. Text.unsnoc : Text -> Optional (Text, Char)
+  340. todo : a -> b
+  341. type Tuple a b
+  342. Tuple.Cons : a -> b -> Tuple a b
+  343. type Unit
+  344. Unit.Unit : ()
+  345. Universal.< : a -> a -> Boolean
+  346. Universal.<= : a -> a -> Boolean
+  347. Universal.== : a -> a -> Boolean
+  348. Universal.> : a -> a -> Boolean
+  349. Universal.>= : a -> a -> Boolean
+  350. Universal.compare : a -> a -> Int
+  351. builtin type Value
+  352. Value.dependencies : Value -> [Term]
+  353. Value.deserialize : Bytes -> Either Text Value
+  354. Value.load : Value ->{IO} Either [Term] a
+  355. Value.serialize : Value -> Bytes
+  356. Value.value : a -> Value
   
 
 .builtin> alias.many 94-104 .mylib
@@ -865,30 +452,17 @@
   
   Added definitions:
   
-    1.  builtin type Int
-<<<<<<< HEAD
-    2.  Int.*          : Int -> Int -> Int
-    3.  Int.+          : Int -> Int -> Int
-    4.  Int.-          : Int -> Int -> Int
-    5.  Int./          : Int -> Int -> Int
-    6.  Int.and        : Int -> Int -> Int
-    7.  Int.complement : Int -> Int
-    8.  Int.eq         : Int -> Int -> Boolean
-    9.  Float.tanh     : Float -> Float
-    10. Float.toText   : Float -> Text
-    11. Float.truncate : Float -> Int
-=======
-    2.  Float.toText   : Float -> Text
-    3.  Float.truncate : Float -> Int
-    4.  Int.*          : Int -> Int -> Int
-    5.  Int.+          : Int -> Int -> Int
-    6.  Int.-          : Int -> Int -> Int
-    7.  Int./          : Int -> Int -> Int
-    8.  Int.and        : Int -> Int -> Int
-    9.  Int.complement : Int -> Int
-    10. Int.eq         : Int -> Int -> Boolean
-    11. Int.fromText   : Text -> Optional Int
->>>>>>> a89fee98
+    1.  Float.log     : Float -> Float
+    2.  Float.logBase : Float -> Float -> Float
+    3.  Float.lt      : Float -> Float -> Boolean
+    4.  Float.lteq    : Float -> Float -> Boolean
+    5.  Float.max     : Float -> Float -> Float
+    6.  Float.min     : Float -> Float -> Float
+    7.  Float.pow     : Float -> Float -> Float
+    8.  Float.round   : Float -> Int
+    9.  Float.sin     : Float -> Float
+    10. Float.sinh    : Float -> Float
+    11. Float.sqrt    : Float -> Float
   
   Tip: You can use `undo` or `reflog` to undo this change.
 
@@ -948,31 +522,17 @@
 
 .mylib> find
 
-<<<<<<< HEAD
-  1.  Float.tanh : Float -> Float
-  2.  Float.toText : Float -> Text
-  3.  Float.truncate : Float -> Int
-  4.  builtin type Int
-  5.  Int.* : Int -> Int -> Int
-  6.  Int.+ : Int -> Int -> Int
-  7.  Int.- : Int -> Int -> Int
-  8.  Int./ : Int -> Int -> Int
-  9.  Int.and : Int -> Int -> Int
-  10. Int.complement : Int -> Int
-  11. Int.eq : Int -> Int -> Boolean
-=======
-  1.  Float.toText : Float -> Text
-  2.  Float.truncate : Float -> Int
-  3.  builtin type Int
-  4.  Int.* : Int -> Int -> Int
-  5.  Int.+ : Int -> Int -> Int
-  6.  Int.- : Int -> Int -> Int
-  7.  Int./ : Int -> Int -> Int
-  8.  Int.and : Int -> Int -> Int
-  9.  Int.complement : Int -> Int
-  10. Int.eq : Int -> Int -> Boolean
-  11. Int.fromText : Text -> Optional Int
->>>>>>> a89fee98
+  1.  Float.log : Float -> Float
+  2.  Float.logBase : Float -> Float -> Float
+  3.  Float.lt : Float -> Float -> Boolean
+  4.  Float.lteq : Float -> Float -> Boolean
+  5.  Float.max : Float -> Float -> Float
+  6.  Float.min : Float -> Float -> Float
+  7.  Float.pow : Float -> Float -> Float
+  8.  Float.round : Float -> Int
+  9.  Float.sin : Float -> Float
+  10. Float.sinh : Float -> Float
+  11. Float.sqrt : Float -> Float
   12. List.adjacentPairs : [a] -> [(a, a)]
   13. List.all : (a ->{g} Boolean) -> [a] ->{g} Boolean
   14. List.any : (a ->{g} Boolean) -> [a] ->{g} Boolean
