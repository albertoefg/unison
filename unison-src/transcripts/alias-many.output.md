--- conflicted
+++ resolved
@@ -282,157 +282,154 @@
   246. io2.IO.getFileSize.impl : Text ->{IO} Either Failure Nat
   247. io2.IO.getFileTimestamp.impl : Text
                                       ->{IO} Either Failure Nat
-<<<<<<< HEAD
-  247. io2.IO.getLine.impl : Handle ->{IO} Either Failure Text
-=======
->>>>>>> c1d56dcf
-  248. io2.IO.getTempDirectory.impl : '{IO} Either Failure Text
-  249. io2.IO.handlePosition.impl : Handle
+  248. io2.IO.getLine.impl : Handle ->{IO} Either Failure Text
+  249. io2.IO.getTempDirectory.impl : '{IO} Either Failure Text
+  250. io2.IO.handlePosition.impl : Handle
                                     ->{IO} Either Failure Nat
-  250. io2.IO.isDirectory.impl : Text
+  251. io2.IO.isDirectory.impl : Text
                                  ->{IO} Either Failure Boolean
-  251. io2.IO.isFileEOF.impl : Handle
+  252. io2.IO.isFileEOF.impl : Handle
                                ->{IO} Either Failure Boolean
-  252. io2.IO.isFileOpen.impl : Handle
+  253. io2.IO.isFileOpen.impl : Handle
                                 ->{IO} Either Failure Boolean
-  253. io2.IO.isSeekable.impl : Handle
+  254. io2.IO.isSeekable.impl : Handle
                                 ->{IO} Either Failure Boolean
-  254. io2.IO.kill.impl : ThreadId ->{IO} Either Failure ()
-  255. io2.IO.listen.impl : Socket ->{IO} Either Failure ()
-  256. io2.IO.openFile.impl : Text
+  255. io2.IO.kill.impl : ThreadId ->{IO} Either Failure ()
+  256. io2.IO.listen.impl : Socket ->{IO} Either Failure ()
+  257. io2.IO.openFile.impl : Text
                               -> FileMode
                               ->{IO} Either Failure Handle
-  257. io2.IO.putBytes.impl : Handle
+  258. io2.IO.putBytes.impl : Handle
                               -> Bytes
                               ->{IO} Either Failure ()
-  258. io2.IO.removeDirectory.impl : Text
+  259. io2.IO.removeDirectory.impl : Text
                                      ->{IO} Either Failure ()
-  259. io2.IO.removeFile.impl : Text ->{IO} Either Failure ()
-  260. io2.IO.renameDirectory.impl : Text
+  260. io2.IO.removeFile.impl : Text ->{IO} Either Failure ()
+  261. io2.IO.renameDirectory.impl : Text
                                      -> Text
                                      ->{IO} Either Failure ()
-  261. io2.IO.renameFile.impl : Text
+  262. io2.IO.renameFile.impl : Text
                                 -> Text
                                 ->{IO} Either Failure ()
-  262. io2.IO.seekHandle.impl : Handle
+  263. io2.IO.seekHandle.impl : Handle
                                 -> SeekMode
                                 -> Int
                                 ->{IO} Either Failure ()
-  263. io2.IO.serverSocket.impl : Optional Text
+  264. io2.IO.serverSocket.impl : Optional Text
                                   -> Text
                                   ->{IO} Either Failure Socket
-  264. io2.IO.setBuffering.impl : Handle
+  265. io2.IO.setBuffering.impl : Handle
                                   -> BufferMode
                                   ->{IO} Either Failure ()
-  265. io2.IO.setCurrentDirectory.impl : Text
+  266. io2.IO.setCurrentDirectory.impl : Text
                                          ->{IO} Either
                                            Failure ()
-  266. io2.IO.socketAccept.impl : Socket
+  267. io2.IO.socketAccept.impl : Socket
                                   ->{IO} Either Failure Socket
-  267. io2.IO.socketPort.impl : Socket ->{IO} Either Failure Nat
-  268. io2.IO.socketReceive.impl : Socket
+  268. io2.IO.socketPort.impl : Socket ->{IO} Either Failure Nat
+  269. io2.IO.socketReceive.impl : Socket
                                    -> Nat
                                    ->{IO} Either Failure Bytes
-  269. io2.IO.socketSend.impl : Socket
+  270. io2.IO.socketSend.impl : Socket
                                 -> Bytes
                                 ->{IO} Either Failure ()
-  270. io2.IO.stdHandle : StdHandle -> Handle
-  271. io2.IO.systemTime.impl : '{IO} Either Failure Nat
-  272. unique type io2.IOError
-  273. io2.IOError.AlreadyExists : IOError
-  274. io2.IOError.EOF : IOError
-  275. io2.IOError.IllegalOperation : IOError
-  276. io2.IOError.NoSuchThing : IOError
-  277. io2.IOError.PermissionDenied : IOError
-  278. io2.IOError.ResourceBusy : IOError
-  279. io2.IOError.ResourceExhausted : IOError
-  280. io2.IOError.UserError : IOError
-  281. unique type io2.IOFailure
-  282. builtin type io2.MVar
-  283. io2.MVar.isEmpty : MVar a ->{IO} Boolean
-  284. io2.MVar.new : a ->{IO} MVar a
-  285. io2.MVar.newEmpty : '{IO} MVar a
-  286. io2.MVar.put.impl : MVar a -> a ->{IO} Either Failure ()
-  287. io2.MVar.read.impl : MVar a ->{IO} Either Failure a
-  288. io2.MVar.swap.impl : MVar a -> a ->{IO} Either Failure a
-  289. io2.MVar.take.impl : MVar a ->{IO} Either Failure a
-  290. io2.MVar.tryPut.impl : MVar a
+  271. io2.IO.stdHandle : StdHandle -> Handle
+  272. io2.IO.systemTime.impl : '{IO} Either Failure Nat
+  273. unique type io2.IOError
+  274. io2.IOError.AlreadyExists : IOError
+  275. io2.IOError.EOF : IOError
+  276. io2.IOError.IllegalOperation : IOError
+  277. io2.IOError.NoSuchThing : IOError
+  278. io2.IOError.PermissionDenied : IOError
+  279. io2.IOError.ResourceBusy : IOError
+  280. io2.IOError.ResourceExhausted : IOError
+  281. io2.IOError.UserError : IOError
+  282. unique type io2.IOFailure
+  283. builtin type io2.MVar
+  284. io2.MVar.isEmpty : MVar a ->{IO} Boolean
+  285. io2.MVar.new : a ->{IO} MVar a
+  286. io2.MVar.newEmpty : '{IO} MVar a
+  287. io2.MVar.put.impl : MVar a -> a ->{IO} Either Failure ()
+  288. io2.MVar.read.impl : MVar a ->{IO} Either Failure a
+  289. io2.MVar.swap.impl : MVar a -> a ->{IO} Either Failure a
+  290. io2.MVar.take.impl : MVar a ->{IO} Either Failure a
+  291. io2.MVar.tryPut.impl : MVar a
                               -> a
                               ->{IO} Either Failure Boolean
-  291. io2.MVar.tryRead.impl : MVar a
+  292. io2.MVar.tryRead.impl : MVar a
                                ->{IO} Either
                                  Failure (Optional a)
-  292. io2.MVar.tryTake : MVar a ->{IO} Optional a
-  293. builtin type io2.STM
-  294. io2.STM.atomically : '{STM} a ->{IO} a
-  295. io2.STM.retry : '{STM} a
-  296. unique type io2.SeekMode
-  297. io2.SeekMode.AbsoluteSeek : SeekMode
-  298. io2.SeekMode.RelativeSeek : SeekMode
-  299. io2.SeekMode.SeekFromEnd : SeekMode
-  300. builtin type io2.Socket
-  301. unique type io2.StdHandle
-  302. io2.StdHandle.StdErr : StdHandle
-  303. io2.StdHandle.StdIn : StdHandle
-  304. io2.StdHandle.StdOut : StdHandle
-  305. io2.TLS.ClientConfig.ciphers.set : [Cipher]
+  293. io2.MVar.tryTake : MVar a ->{IO} Optional a
+  294. builtin type io2.STM
+  295. io2.STM.atomically : '{STM} a ->{IO} a
+  296. io2.STM.retry : '{STM} a
+  297. unique type io2.SeekMode
+  298. io2.SeekMode.AbsoluteSeek : SeekMode
+  299. io2.SeekMode.RelativeSeek : SeekMode
+  300. io2.SeekMode.SeekFromEnd : SeekMode
+  301. builtin type io2.Socket
+  302. unique type io2.StdHandle
+  303. io2.StdHandle.StdErr : StdHandle
+  304. io2.StdHandle.StdIn : StdHandle
+  305. io2.StdHandle.StdOut : StdHandle
+  306. io2.TLS.ClientConfig.ciphers.set : [Cipher]
                                           -> ClientConfig
                                           -> ClientConfig
-  306. builtin type io2.TVar
-  307. io2.TVar.new : a ->{STM} TVar a
-  308. io2.TVar.newIO : a ->{IO} TVar a
-  309. io2.TVar.read : TVar a ->{STM} a
-  310. io2.TVar.readIO : TVar a ->{IO} a
-  311. io2.TVar.swap : TVar a -> a ->{STM} a
-  312. io2.TVar.write : TVar a -> a ->{STM} ()
-  313. builtin type io2.ThreadId
-  314. builtin type io2.Tls
-  315. builtin type io2.Tls.Cipher
-  316. builtin type io2.Tls.ClientConfig
-  317. io2.Tls.ClientConfig.certificates.set : [SignedCert]
+  307. builtin type io2.TVar
+  308. io2.TVar.new : a ->{STM} TVar a
+  309. io2.TVar.newIO : a ->{IO} TVar a
+  310. io2.TVar.read : TVar a ->{STM} a
+  311. io2.TVar.readIO : TVar a ->{IO} a
+  312. io2.TVar.swap : TVar a -> a ->{STM} a
+  313. io2.TVar.write : TVar a -> a ->{STM} ()
+  314. builtin type io2.ThreadId
+  315. builtin type io2.Tls
+  316. builtin type io2.Tls.Cipher
+  317. builtin type io2.Tls.ClientConfig
+  318. io2.Tls.ClientConfig.certificates.set : [SignedCert]
                                                -> ClientConfig
                                                -> ClientConfig
-  318. io2.Tls.ClientConfig.default : Text
+  319. io2.Tls.ClientConfig.default : Text
                                       -> Bytes
                                       -> ClientConfig
-  319. io2.Tls.ClientConfig.versions.set : [Version]
+  320. io2.Tls.ClientConfig.versions.set : [Version]
                                            -> ClientConfig
                                            -> ClientConfig
-  320. builtin type io2.Tls.PrivateKey
-  321. builtin type io2.Tls.ServerConfig
-  322. io2.Tls.ServerConfig.certificates.set : [SignedCert]
+  321. builtin type io2.Tls.PrivateKey
+  322. builtin type io2.Tls.ServerConfig
+  323. io2.Tls.ServerConfig.certificates.set : [SignedCert]
                                                -> ServerConfig
                                                -> ServerConfig
-  323. io2.Tls.ServerConfig.ciphers.set : [Cipher]
+  324. io2.Tls.ServerConfig.ciphers.set : [Cipher]
                                           -> ServerConfig
                                           -> ServerConfig
-  324. io2.Tls.ServerConfig.default : [SignedCert]
+  325. io2.Tls.ServerConfig.default : [SignedCert]
                                       -> PrivateKey
                                       -> ServerConfig
-  325. io2.Tls.ServerConfig.versions.set : [Version]
+  326. io2.Tls.ServerConfig.versions.set : [Version]
                                            -> ServerConfig
                                            -> ServerConfig
-  326. builtin type io2.Tls.SignedCert
-  327. builtin type io2.Tls.Version
-  328. io2.Tls.decodeCert.impl : Bytes
+  327. builtin type io2.Tls.SignedCert
+  328. builtin type io2.Tls.Version
+  329. io2.Tls.decodeCert.impl : Bytes
                                  -> Either Failure SignedCert
-  329. io2.Tls.decodePrivateKey : Bytes -> [PrivateKey]
-  330. io2.Tls.encodeCert : SignedCert -> Bytes
-  331. io2.Tls.encodePrivateKey : PrivateKey -> Bytes
-  332. io2.Tls.handshake.impl : Tls ->{IO} Either Failure ()
-  333. io2.Tls.newClient.impl : ClientConfig
+  330. io2.Tls.decodePrivateKey : Bytes -> [PrivateKey]
+  331. io2.Tls.encodeCert : SignedCert -> Bytes
+  332. io2.Tls.encodePrivateKey : PrivateKey -> Bytes
+  333. io2.Tls.handshake.impl : Tls ->{IO} Either Failure ()
+  334. io2.Tls.newClient.impl : ClientConfig
                                 -> Socket
                                 ->{IO} Either Failure Tls
-  334. io2.Tls.newServer.impl : ServerConfig
+  335. io2.Tls.newServer.impl : ServerConfig
                                 -> Socket
                                 ->{IO} Either Failure Tls
-  335. io2.Tls.receive.impl : Tls ->{IO} Either Failure Bytes
-  336. io2.Tls.send.impl : Tls -> Bytes ->{IO} Either Failure ()
-  337. io2.Tls.terminate.impl : Tls ->{IO} Either Failure ()
-  338. unique type io2.TlsFailure
-  339. metadata.isPropagated : IsPropagated
-  340. metadata.isTest : IsTest
-  341. todo : a -> b
+  336. io2.Tls.receive.impl : Tls ->{IO} Either Failure Bytes
+  337. io2.Tls.send.impl : Tls -> Bytes ->{IO} Either Failure ()
+  338. io2.Tls.terminate.impl : Tls ->{IO} Either Failure ()
+  339. unique type io2.TlsFailure
+  340. metadata.isPropagated : IsPropagated
+  341. metadata.isTest : IsTest
+  342. todo : a -> b
   
 
 .builtin> alias.many 94-104 .mylib
