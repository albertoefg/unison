The `alias.many` command can be used to copy definitions from the current namespace into your curated one.
The names that will be used in the target namespace are the names you specify, relative to the current namespace:

```
.> help alias.many

  alias.many (or copy)
  `alias.many <relative1> [relative2...] <namespace>` creates aliases `relative1`, `relative2`, ...
  in the namespace `namespace`.
  `alias.many foo.foo bar.bar .quux` creates aliases `.quux.foo.foo` and `.quux.bar.bar`.

```

Let's try it!

```ucm
.> cd .builtin

.builtin> find

  1.   builtin type Any
  2.   Any.Any : a -> Any
<<<<<<< HEAD
  3.   builtin type Boolean
  4.   Boolean.not : Boolean -> Boolean
  5.   bug : a -> b
  6.   builtin type Bytes
  7.   Bytes.++ : Bytes -> Bytes -> Bytes
  8.   Bytes.at : Nat -> Bytes -> Optional Nat
  9.   Bytes.decodeNat16be : Bytes -> Optional (Nat, Bytes)
  10.  Bytes.decodeNat16le : Bytes -> Optional (Nat, Bytes)
  11.  Bytes.decodeNat32be : Bytes -> Optional (Nat, Bytes)
  12.  Bytes.decodeNat32le : Bytes -> Optional (Nat, Bytes)
  13.  Bytes.decodeNat64be : Bytes -> Optional (Nat, Bytes)
  14.  Bytes.decodeNat64le : Bytes -> Optional (Nat, Bytes)
  15.  Bytes.drop : Nat -> Bytes -> Bytes
  16.  Bytes.empty : Bytes
  17.  Bytes.encodeNat16be : Nat -> Bytes
  18.  Bytes.encodeNat16le : Nat -> Bytes
  19.  Bytes.encodeNat32be : Nat -> Bytes
  20.  Bytes.encodeNat32le : Nat -> Bytes
  21.  Bytes.encodeNat64be : Nat -> Bytes
  22.  Bytes.encodeNat64le : Nat -> Bytes
  23.  Bytes.flatten : Bytes -> Bytes
  24.  Bytes.fromBase16 : Bytes -> Either Text Bytes
  25.  Bytes.fromBase32 : Bytes -> Either Text Bytes
  26.  Bytes.fromBase64 : Bytes -> Either Text Bytes
  27.  Bytes.fromBase64UrlUnpadded : Bytes -> Either Text Bytes
  28.  Bytes.fromList : [Nat] -> Bytes
  29.  Bytes.gzip.compress : Bytes -> Bytes
  30.  Bytes.gzip.decompress : Bytes -> Either Text Bytes
  31.  Bytes.size : Bytes -> Nat
  32.  Bytes.take : Nat -> Bytes -> Bytes
  33.  Bytes.toBase16 : Bytes -> Bytes
  34.  Bytes.toBase32 : Bytes -> Bytes
  35.  Bytes.toBase64 : Bytes -> Bytes
  36.  Bytes.toBase64UrlUnpadded : Bytes -> Bytes
  37.  Bytes.toList : Bytes -> [Nat]
  38.  Bytes.zlib.compress : Bytes -> Bytes
  39.  Bytes.zlib.decompress : Bytes -> Either Text Bytes
  40.  builtin type Char
  41.  Char.fromNat : Nat -> Char
  42.  Char.toNat : Char -> Nat
  43.  Char.toText : Char -> Text
  44.  builtin type Code
  45.  Code.cache_ : [(Term, Code)] ->{IO} [Term]
  46.  Code.dependencies : Code -> [Term]
  47.  Code.deserialize : Bytes -> Either Text Code
  48.  Code.isMissing : Term ->{IO} Boolean
  49.  Code.lookup : Term ->{IO} Optional Code
  50.  Code.serialize : Code -> Bytes
  51.  crypto.hash : HashAlgorithm -> a -> Bytes
  52.  builtin type crypto.HashAlgorithm
  53.  crypto.HashAlgorithm.Blake2b_256 : HashAlgorithm
  54.  crypto.HashAlgorithm.Blake2b_512 : HashAlgorithm
  55.  crypto.HashAlgorithm.Blake2s_256 : HashAlgorithm
  56.  crypto.HashAlgorithm.Sha2_256 : HashAlgorithm
  57.  crypto.HashAlgorithm.Sha2_512 : HashAlgorithm
  58.  crypto.HashAlgorithm.Sha3_256 : HashAlgorithm
  59.  crypto.HashAlgorithm.Sha3_512 : HashAlgorithm
  60.  crypto.hashBytes : HashAlgorithm -> Bytes -> Bytes
  61.  crypto.hmac : HashAlgorithm -> Bytes -> a -> Bytes
  62.  crypto.hmacBytes : HashAlgorithm
                          -> Bytes
                          -> Bytes
                          -> Bytes
  63.  Debug.watch : Text -> a -> a
  64.  unique type Doc
  65.  Doc.Blob : Text -> Doc
  66.  Doc.Evaluate : Term -> Doc
  67.  Doc.Join : [Doc] -> Doc
  68.  Doc.Link : Link -> Doc
  69.  Doc.Signature : Term -> Doc
  70.  Doc.Source : Link -> Doc
  71.  type Either a b
  72.  Either.Left : a -> Either a b
  73.  Either.Right : b -> Either a b
  74.  ability Exception
  75.  Exception.raise : Failure ->{Exception} x
  76.  builtin type Float
  77.  Float.* : Float -> Float -> Float
  78.  Float.+ : Float -> Float -> Float
  79.  Float.- : Float -> Float -> Float
  80.  Float./ : Float -> Float -> Float
  81.  Float.abs : Float -> Float
  82.  Float.acos : Float -> Float
  83.  Float.acosh : Float -> Float
  84.  Float.asin : Float -> Float
  85.  Float.asinh : Float -> Float
  86.  Float.atan : Float -> Float
  87.  Float.atan2 : Float -> Float -> Float
  88.  Float.atanh : Float -> Float
  89.  Float.ceiling : Float -> Int
  90.  Float.cos : Float -> Float
  91.  Float.cosh : Float -> Float
  92.  Float.eq : Float -> Float -> Boolean
  93.  Float.exp : Float -> Float
  94.  Float.floor : Float -> Int
  95.  Float.fromRepresentation : Nat -> Float
  96.  Float.fromText : Text -> Optional Float
  97.  Float.gt : Float -> Float -> Boolean
  98.  Float.gteq : Float -> Float -> Boolean
  99.  Float.log : Float -> Float
  100. Float.logBase : Float -> Float -> Float
  101. Float.lt : Float -> Float -> Boolean
  102. Float.lteq : Float -> Float -> Boolean
  103. Float.max : Float -> Float -> Float
  104. Float.min : Float -> Float -> Float
  105. Float.pow : Float -> Float -> Float
  106. Float.round : Float -> Int
  107. Float.sin : Float -> Float
  108. Float.sinh : Float -> Float
  109. Float.sqrt : Float -> Float
  110. Float.tan : Float -> Float
  111. Float.tanh : Float -> Float
  112. Float.toRepresentation : Float -> Nat
  113. Float.toText : Float -> Text
  114. Float.truncate : Float -> Int
  115. builtin type Int
  116. Int.* : Int -> Int -> Int
  117. Int.+ : Int -> Int -> Int
  118. Int.- : Int -> Int -> Int
  119. Int./ : Int -> Int -> Int
  120. Int.and : Int -> Int -> Int
  121. Int.complement : Int -> Int
  122. Int.eq : Int -> Int -> Boolean
  123. Int.fromRepresentation : Nat -> Int
  124. Int.fromText : Text -> Optional Int
  125. Int.gt : Int -> Int -> Boolean
  126. Int.gteq : Int -> Int -> Boolean
  127. Int.increment : Int -> Int
  128. Int.isEven : Int -> Boolean
  129. Int.isOdd : Int -> Boolean
  130. Int.leadingZeros : Int -> Nat
  131. Int.lt : Int -> Int -> Boolean
  132. Int.lteq : Int -> Int -> Boolean
  133. Int.mod : Int -> Int -> Int
  134. Int.negate : Int -> Int
  135. Int.or : Int -> Int -> Int
  136. Int.popCount : Int -> Nat
  137. Int.pow : Int -> Nat -> Int
  138. Int.shiftLeft : Int -> Nat -> Int
  139. Int.shiftRight : Int -> Nat -> Int
  140. Int.signum : Int -> Int
  141. Int.toFloat : Int -> Float
  142. Int.toRepresentation : Int -> Nat
  143. Int.toText : Int -> Text
  144. Int.trailingZeros : Int -> Nat
  145. Int.truncate0 : Int -> Nat
  146. Int.xor : Int -> Int -> Int
  147. unique type io2.BufferMode
  148. io2.BufferMode.BlockBuffering : BufferMode
  149. io2.BufferMode.LineBuffering : BufferMode
  150. io2.BufferMode.NoBuffering : BufferMode
  151. io2.BufferMode.SizedBlockBuffering : Nat -> BufferMode
  152. unique type io2.Failure
  153. io2.Failure.Failure : Type -> Text -> Any -> Failure
  154. unique type io2.FileMode
  155. io2.FileMode.Append : FileMode
  156. io2.FileMode.Read : FileMode
  157. io2.FileMode.ReadWrite : FileMode
  158. io2.FileMode.Write : FileMode
  159. builtin type io2.Handle
  160. builtin type io2.IO
  161. io2.IO.clientSocket.impl : Text
                                  -> Text
                                  ->{IO} Either Failure Socket
  162. io2.IO.closeFile.impl : Handle ->{IO} Either Failure ()
  163. io2.IO.closeSocket.impl : Socket ->{IO} Either Failure ()
  164. io2.IO.createDirectory.impl : Text
                                     ->{IO} Either Failure ()
  165. io2.IO.createTempDirectory.impl : Text
                                         ->{IO} Either
                                           Failure Text
  166. io2.IO.delay.impl : Nat ->{IO} Either Failure ()
  167. io2.IO.directoryContents.impl : Text
                                       ->{IO} Either
                                         Failure [Text]
  168. io2.IO.fileExists.impl : Text
                                ->{IO} Either Failure Boolean
  169. io2.IO.forkComp : '{IO} a ->{IO} ThreadId
  170. io2.IO.getBuffering.impl : Handle
                                  ->{IO} Either
                                    Failure BufferMode
  171. io2.IO.getBytes.impl : Handle
                              -> Nat
                              ->{IO} Either Failure Bytes
  172. io2.IO.getCurrentDirectory.impl : '{IO} Either
                                           Failure Text
  173. io2.IO.getEnv.impl : Text ->{IO} Either Failure Text
  174. io2.IO.getFileSize.impl : Text ->{IO} Either Failure Nat
  175. io2.IO.getFileTimestamp.impl : Text
                                      ->{IO} Either Failure Nat
  176. io2.IO.getLine.impl : Handle ->{IO} Either Failure Text
  177. io2.IO.getTempDirectory.impl : '{IO} Either Failure Text
  178. io2.IO.handlePosition.impl : Handle
                                    ->{IO} Either Failure Nat
  179. io2.IO.isDirectory.impl : Text
                                 ->{IO} Either Failure Boolean
  180. io2.IO.isFileEOF.impl : Handle
                               ->{IO} Either Failure Boolean
  181. io2.IO.isFileOpen.impl : Handle
                                ->{IO} Either Failure Boolean
  182. io2.IO.isSeekable.impl : Handle
                                ->{IO} Either Failure Boolean
  183. io2.IO.kill.impl : ThreadId ->{IO} Either Failure ()
  184. io2.IO.listen.impl : Socket ->{IO} Either Failure ()
  185. io2.IO.openFile.impl : Text
                              -> FileMode
                              ->{IO} Either Failure Handle
  186. io2.IO.putBytes.impl : Handle
                              -> Bytes
                              ->{IO} Either Failure ()
=======
  3.   Any.unsafeExtract : Any -> a
  4.   builtin type Boolean
  5.   Boolean.not : Boolean -> Boolean
  6.   bug : a -> b
  7.   builtin type Bytes
  8.   Bytes.++ : Bytes -> Bytes -> Bytes
  9.   Bytes.at : Nat -> Bytes -> Optional Nat
  10.  Bytes.decodeNat16be : Bytes -> Optional (Nat, Bytes)
  11.  Bytes.decodeNat16le : Bytes -> Optional (Nat, Bytes)
  12.  Bytes.decodeNat32be : Bytes -> Optional (Nat, Bytes)
  13.  Bytes.decodeNat32le : Bytes -> Optional (Nat, Bytes)
  14.  Bytes.decodeNat64be : Bytes -> Optional (Nat, Bytes)
  15.  Bytes.decodeNat64le : Bytes -> Optional (Nat, Bytes)
  16.  Bytes.drop : Nat -> Bytes -> Bytes
  17.  Bytes.empty : Bytes
  18.  Bytes.encodeNat16be : Nat -> Bytes
  19.  Bytes.encodeNat16le : Nat -> Bytes
  20.  Bytes.encodeNat32be : Nat -> Bytes
  21.  Bytes.encodeNat32le : Nat -> Bytes
  22.  Bytes.encodeNat64be : Nat -> Bytes
  23.  Bytes.encodeNat64le : Nat -> Bytes
  24.  Bytes.flatten : Bytes -> Bytes
  25.  Bytes.fromBase16 : Bytes -> Either Text Bytes
  26.  Bytes.fromBase32 : Bytes -> Either Text Bytes
  27.  Bytes.fromBase64 : Bytes -> Either Text Bytes
  28.  Bytes.fromBase64UrlUnpadded : Bytes -> Either Text Bytes
  29.  Bytes.fromList : [Nat] -> Bytes
  30.  Bytes.size : Bytes -> Nat
  31.  Bytes.take : Nat -> Bytes -> Bytes
  32.  Bytes.toBase16 : Bytes -> Bytes
  33.  Bytes.toBase32 : Bytes -> Bytes
  34.  Bytes.toBase64 : Bytes -> Bytes
  35.  Bytes.toBase64UrlUnpadded : Bytes -> Bytes
  36.  Bytes.toList : Bytes -> [Nat]
  37.  builtin type Char
  38.  Char.fromNat : Nat -> Char
  39.  Char.toNat : Char -> Nat
  40.  Char.toText : Char -> Text
  41.  builtin type Code
  42.  Code.cache_ : [(Term, Code)] ->{IO} [Term]
  43.  Code.dependencies : Code -> [Term]
  44.  Code.deserialize : Bytes -> Either Text Code
  45.  Code.display : Text -> Code -> Text
  46.  Code.isMissing : Term ->{IO} Boolean
  47.  Code.lookup : Term ->{IO} Optional Code
  48.  Code.serialize : Code -> Bytes
  49.  Code.validate : [(Term, Code)] ->{IO} Optional Failure
  50.  crypto.hash : HashAlgorithm -> a -> Bytes
  51.  builtin type crypto.HashAlgorithm
  52.  crypto.HashAlgorithm.Blake2b_256 : HashAlgorithm
  53.  crypto.HashAlgorithm.Blake2b_512 : HashAlgorithm
  54.  crypto.HashAlgorithm.Blake2s_256 : HashAlgorithm
  55.  crypto.HashAlgorithm.Sha2_256 : HashAlgorithm
  56.  crypto.HashAlgorithm.Sha2_512 : HashAlgorithm
  57.  crypto.HashAlgorithm.Sha3_256 : HashAlgorithm
  58.  crypto.HashAlgorithm.Sha3_512 : HashAlgorithm
  59.  crypto.hashBytes : HashAlgorithm -> Bytes -> Bytes
  60.  crypto.hmac : HashAlgorithm -> Bytes -> a -> Bytes
  61.  crypto.hmacBytes : HashAlgorithm
                          -> Bytes
                          -> Bytes
                          -> Bytes
  62.  Debug.watch : Text -> a -> a
  63.  unique type Doc
  64.  Doc.Blob : Text -> Doc
  65.  Doc.Evaluate : Term -> Doc
  66.  Doc.Join : [Doc] -> Doc
  67.  Doc.Link : Link -> Doc
  68.  Doc.Signature : Term -> Doc
  69.  Doc.Source : Link -> Doc
  70.  structural type Either a b
  71.  Either.Left : a -> Either a b
  72.  Either.Right : b -> Either a b
  73.  structural ability Exception
  74.  Exception.raise : Failure ->{Exception} x
  75.  builtin type Float
  76.  Float.* : Float -> Float -> Float
  77.  Float.+ : Float -> Float -> Float
  78.  Float.- : Float -> Float -> Float
  79.  Float./ : Float -> Float -> Float
  80.  Float.abs : Float -> Float
  81.  Float.acos : Float -> Float
  82.  Float.acosh : Float -> Float
  83.  Float.asin : Float -> Float
  84.  Float.asinh : Float -> Float
  85.  Float.atan : Float -> Float
  86.  Float.atan2 : Float -> Float -> Float
  87.  Float.atanh : Float -> Float
  88.  Float.ceiling : Float -> Int
  89.  Float.cos : Float -> Float
  90.  Float.cosh : Float -> Float
  91.  Float.eq : Float -> Float -> Boolean
  92.  Float.exp : Float -> Float
  93.  Float.floor : Float -> Int
  94.  Float.fromRepresentation : Nat -> Float
  95.  Float.fromText : Text -> Optional Float
  96.  Float.gt : Float -> Float -> Boolean
  97.  Float.gteq : Float -> Float -> Boolean
  98.  Float.log : Float -> Float
  99.  Float.logBase : Float -> Float -> Float
  100. Float.lt : Float -> Float -> Boolean
  101. Float.lteq : Float -> Float -> Boolean
  102. Float.max : Float -> Float -> Float
  103. Float.min : Float -> Float -> Float
  104. Float.pow : Float -> Float -> Float
  105. Float.round : Float -> Int
  106. Float.sin : Float -> Float
  107. Float.sinh : Float -> Float
  108. Float.sqrt : Float -> Float
  109. Float.tan : Float -> Float
  110. Float.tanh : Float -> Float
  111. Float.toRepresentation : Float -> Nat
  112. Float.toText : Float -> Text
  113. Float.truncate : Float -> Int
  114. builtin type Int
  115. Int.* : Int -> Int -> Int
  116. Int.+ : Int -> Int -> Int
  117. Int.- : Int -> Int -> Int
  118. Int./ : Int -> Int -> Int
  119. Int.and : Int -> Int -> Int
  120. Int.complement : Int -> Int
  121. Int.eq : Int -> Int -> Boolean
  122. Int.fromRepresentation : Nat -> Int
  123. Int.fromText : Text -> Optional Int
  124. Int.gt : Int -> Int -> Boolean
  125. Int.gteq : Int -> Int -> Boolean
  126. Int.increment : Int -> Int
  127. Int.isEven : Int -> Boolean
  128. Int.isOdd : Int -> Boolean
  129. Int.leadingZeros : Int -> Nat
  130. Int.lt : Int -> Int -> Boolean
  131. Int.lteq : Int -> Int -> Boolean
  132. Int.mod : Int -> Int -> Int
  133. Int.negate : Int -> Int
  134. Int.or : Int -> Int -> Int
  135. Int.popCount : Int -> Nat
  136. Int.pow : Int -> Nat -> Int
  137. Int.shiftLeft : Int -> Nat -> Int
  138. Int.shiftRight : Int -> Nat -> Int
  139. Int.signum : Int -> Int
  140. Int.toFloat : Int -> Float
  141. Int.toRepresentation : Int -> Nat
  142. Int.toText : Int -> Text
  143. Int.trailingZeros : Int -> Nat
  144. Int.truncate0 : Int -> Nat
  145. Int.xor : Int -> Int -> Int
  146. unique type io2.BufferMode
  147. io2.BufferMode.BlockBuffering : BufferMode
  148. io2.BufferMode.LineBuffering : BufferMode
  149. io2.BufferMode.NoBuffering : BufferMode
  150. io2.BufferMode.SizedBlockBuffering : Nat -> BufferMode
  151. unique type io2.Failure
  152. io2.Failure.Failure : Type -> Text -> Any -> Failure
  153. unique type io2.FileMode
  154. io2.FileMode.Append : FileMode
  155. io2.FileMode.Read : FileMode
  156. io2.FileMode.ReadWrite : FileMode
  157. io2.FileMode.Write : FileMode
  158. builtin type io2.Handle
  159. builtin type io2.IO
  160. io2.IO.clientSocket.impl : Text
                                  -> Text
                                  ->{IO} Either Failure Socket
  161. io2.IO.closeFile.impl : Handle ->{IO} Either Failure ()
  162. io2.IO.closeSocket.impl : Socket ->{IO} Either Failure ()
  163. io2.IO.createDirectory.impl : Text
                                     ->{IO} Either Failure ()
  164. io2.IO.createTempDirectory.impl : Text
                                         ->{IO} Either
                                           Failure Text
  165. io2.IO.delay.impl : Nat ->{IO} Either Failure ()
  166. io2.IO.directoryContents.impl : Text
                                       ->{IO} Either
                                         Failure [Text]
  167. io2.IO.fileExists.impl : Text
                                ->{IO} Either Failure Boolean
  168. io2.IO.forkComp : '{IO} a ->{IO} ThreadId
  169. io2.IO.getBuffering.impl : Handle
                                  ->{IO} Either
                                    Failure BufferMode
  170. io2.IO.getBytes.impl : Handle
                              -> Nat
                              ->{IO} Either Failure Bytes
  171. io2.IO.getCurrentDirectory.impl : '{IO} Either
                                           Failure Text
  172. io2.IO.getEnv.impl : Text ->{IO} Either Failure Text
  173. io2.IO.getFileSize.impl : Text ->{IO} Either Failure Nat
  174. io2.IO.getFileTimestamp.impl : Text
                                      ->{IO} Either Failure Nat
  175. io2.IO.getLine.impl : Handle ->{IO} Either Failure Text
  176. io2.IO.getTempDirectory.impl : '{IO} Either Failure Text
  177. io2.IO.handlePosition.impl : Handle
                                    ->{IO} Either Failure Nat
  178. io2.IO.isDirectory.impl : Text
                                 ->{IO} Either Failure Boolean
  179. io2.IO.isFileEOF.impl : Handle
                               ->{IO} Either Failure Boolean
  180. io2.IO.isFileOpen.impl : Handle
                                ->{IO} Either Failure Boolean
  181. io2.IO.isSeekable.impl : Handle
                                ->{IO} Either Failure Boolean
  182. io2.IO.kill.impl : ThreadId ->{IO} Either Failure ()
  183. io2.IO.listen.impl : Socket ->{IO} Either Failure ()
  184. io2.IO.openFile.impl : Text
                              -> FileMode
                              ->{IO} Either Failure Handle
  185. io2.IO.putBytes.impl : Handle
                              -> Bytes
                              ->{IO} Either Failure ()
  186. io2.IO.ref : a ->{IO} Ref {IO} a
>>>>>>> 5cef8f85
  187. io2.IO.removeDirectory.impl : Text
                                     ->{IO} Either Failure ()
  188. io2.IO.removeFile.impl : Text ->{IO} Either Failure ()
  189. io2.IO.renameDirectory.impl : Text
                                     -> Text
                                     ->{IO} Either Failure ()
  190. io2.IO.renameFile.impl : Text
                                -> Text
                                ->{IO} Either Failure ()
  191. io2.IO.seekHandle.impl : Handle
                                -> SeekMode
                                -> Int
                                ->{IO} Either Failure ()
  192. io2.IO.serverSocket.impl : Optional Text
                                  -> Text
                                  ->{IO} Either Failure Socket
  193. io2.IO.setBuffering.impl : Handle
                                  -> BufferMode
                                  ->{IO} Either Failure ()
  194. io2.IO.setCurrentDirectory.impl : Text
                                         ->{IO} Either
                                           Failure ()
  195. io2.IO.socketAccept.impl : Socket
                                  ->{IO} Either Failure Socket
  196. io2.IO.socketPort.impl : Socket ->{IO} Either Failure Nat
  197. io2.IO.socketReceive.impl : Socket
                                   -> Nat
                                   ->{IO} Either Failure Bytes
  198. io2.IO.socketSend.impl : Socket
                                -> Bytes
                                ->{IO} Either Failure ()
  199. io2.IO.stdHandle : StdHandle -> Handle
  200. io2.IO.systemTime.impl : '{IO} Either Failure Nat
<<<<<<< HEAD
  201. unique type io2.IOError
  202. io2.IOError.AlreadyExists : IOError
  203. io2.IOError.EOF : IOError
  204. io2.IOError.IllegalOperation : IOError
  205. io2.IOError.NoSuchThing : IOError
  206. io2.IOError.PermissionDenied : IOError
  207. io2.IOError.ResourceBusy : IOError
  208. io2.IOError.ResourceExhausted : IOError
  209. io2.IOError.UserError : IOError
  210. unique type io2.IOFailure
  211. builtin type io2.MVar
  212. io2.MVar.isEmpty : MVar a ->{IO} Boolean
  213. io2.MVar.new : a ->{IO} MVar a
  214. io2.MVar.newEmpty : '{IO} MVar a
  215. io2.MVar.put.impl : MVar a -> a ->{IO} Either Failure ()
  216. io2.MVar.read.impl : MVar a ->{IO} Either Failure a
  217. io2.MVar.swap.impl : MVar a -> a ->{IO} Either Failure a
  218. io2.MVar.take.impl : MVar a ->{IO} Either Failure a
  219. io2.MVar.tryPut.impl : MVar a
                              -> a
                              ->{IO} Either Failure Boolean
  220. io2.MVar.tryRead.impl : MVar a
                               ->{IO} Either
                                 Failure (Optional a)
  221. io2.MVar.tryTake : MVar a ->{IO} Optional a
  222. unique type io2.SeekMode
  223. io2.SeekMode.AbsoluteSeek : SeekMode
  224. io2.SeekMode.RelativeSeek : SeekMode
  225. io2.SeekMode.SeekFromEnd : SeekMode
  226. builtin type io2.Socket
  227. unique type io2.StdHandle
  228. io2.StdHandle.StdErr : StdHandle
  229. io2.StdHandle.StdIn : StdHandle
  230. io2.StdHandle.StdOut : StdHandle
  231. builtin type io2.STM
  232. io2.STM.atomically : '{STM} a ->{IO} a
  233. io2.STM.retry : '{STM} a
  234. builtin type io2.ThreadId
  235. builtin type io2.Tls
  236. builtin type io2.Tls.Cipher
  237. builtin type io2.Tls.ClientConfig
  238. io2.Tls.ClientConfig.certificates.set : [SignedCert]
                                               -> ClientConfig
                                               -> ClientConfig
  239. io2.TLS.ClientConfig.ciphers.set : [Cipher]
                                          -> ClientConfig
                                          -> ClientConfig
  240. io2.Tls.ClientConfig.default : Text
                                      -> Bytes
                                      -> ClientConfig
  241. io2.Tls.ClientConfig.versions.set : [Version]
                                           -> ClientConfig
                                           -> ClientConfig
  242. io2.Tls.decodeCert.impl : Bytes
                                 -> Either Failure SignedCert
  243. io2.Tls.decodePrivateKey : Bytes -> [PrivateKey]
  244. io2.Tls.encodeCert : SignedCert -> Bytes
  245. io2.Tls.encodePrivateKey : PrivateKey -> Bytes
  246. io2.Tls.handshake.impl : Tls ->{IO} Either Failure ()
  247. io2.Tls.newClient.impl : ClientConfig
                                -> Socket
                                ->{IO} Either Failure Tls
  248. io2.Tls.newServer.impl : ServerConfig
                                -> Socket
                                ->{IO} Either Failure Tls
  249. builtin type io2.Tls.PrivateKey
  250. io2.Tls.receive.impl : Tls ->{IO} Either Failure Bytes
  251. io2.Tls.send.impl : Tls -> Bytes ->{IO} Either Failure ()
  252. builtin type io2.Tls.ServerConfig
  253. io2.Tls.ServerConfig.certificates.set : [SignedCert]
                                               -> ServerConfig
                                               -> ServerConfig
  254. io2.Tls.ServerConfig.ciphers.set : [Cipher]
                                          -> ServerConfig
                                          -> ServerConfig
  255. io2.Tls.ServerConfig.default : [SignedCert]
                                      -> PrivateKey
                                      -> ServerConfig
  256. io2.Tls.ServerConfig.versions.set : [Version]
                                           -> ServerConfig
                                           -> ServerConfig
  257. builtin type io2.Tls.SignedCert
  258. io2.Tls.terminate.impl : Tls ->{IO} Either Failure ()
  259. builtin type io2.Tls.Version
  260. unique type io2.TlsFailure
  261. builtin type io2.TVar
  262. io2.TVar.new : a ->{STM} TVar a
  263. io2.TVar.newIO : a ->{IO} TVar a
  264. io2.TVar.read : TVar a ->{STM} a
  265. io2.TVar.readIO : TVar a ->{IO} a
  266. io2.TVar.swap : TVar a -> a ->{STM} a
  267. io2.TVar.write : TVar a -> a ->{STM} ()
  268. unique type IsPropagated
  269. IsPropagated.IsPropagated : IsPropagated
  270. unique type IsTest
  271. IsTest.IsTest : IsTest
  272. unique type Link
  273. builtin type Link.Term
  274. Link.Term : Term -> Link
  275. builtin type Link.Type
  276. Link.Type : Type -> Link
  277. builtin type List
  278. List.++ : [a] -> [a] -> [a]
  279. List.+: : a -> [a] -> [a]
  280. List.:+ : [a] -> a -> [a]
  281. List.at : Nat -> [a] -> Optional a
  282. List.cons : a -> [a] -> [a]
  283. List.drop : Nat -> [a] -> [a]
  284. List.empty : [a]
  285. List.size : [a] -> Nat
  286. List.snoc : [a] -> a -> [a]
  287. List.take : Nat -> [a] -> [a]
  288. metadata.isPropagated : IsPropagated
  289. metadata.isTest : IsTest
  290. builtin type Nat
  291. Nat.* : Nat -> Nat -> Nat
  292. Nat.+ : Nat -> Nat -> Nat
  293. Nat./ : Nat -> Nat -> Nat
  294. Nat.and : Nat -> Nat -> Nat
  295. Nat.complement : Nat -> Nat
  296. Nat.drop : Nat -> Nat -> Nat
  297. Nat.eq : Nat -> Nat -> Boolean
  298. Nat.fromText : Text -> Optional Nat
  299. Nat.gt : Nat -> Nat -> Boolean
  300. Nat.gteq : Nat -> Nat -> Boolean
  301. Nat.increment : Nat -> Nat
  302. Nat.isEven : Nat -> Boolean
  303. Nat.isOdd : Nat -> Boolean
  304. Nat.leadingZeros : Nat -> Nat
  305. Nat.lt : Nat -> Nat -> Boolean
  306. Nat.lteq : Nat -> Nat -> Boolean
  307. Nat.mod : Nat -> Nat -> Nat
  308. Nat.or : Nat -> Nat -> Nat
  309. Nat.popCount : Nat -> Nat
  310. Nat.pow : Nat -> Nat -> Nat
  311. Nat.shiftLeft : Nat -> Nat -> Nat
  312. Nat.shiftRight : Nat -> Nat -> Nat
  313. Nat.sub : Nat -> Nat -> Int
  314. Nat.toFloat : Nat -> Float
  315. Nat.toInt : Nat -> Int
  316. Nat.toText : Nat -> Text
  317. Nat.trailingZeros : Nat -> Nat
  318. Nat.xor : Nat -> Nat -> Nat
  319. type Optional a
  320. Optional.None : Optional a
  321. Optional.Some : a -> Optional a
  322. builtin type Request
  323. type SeqView a b
  324. SeqView.VElem : a -> b -> SeqView a b
  325. SeqView.VEmpty : SeqView a b
  326. unique type Test.Result
  327. Test.Result.Fail : Text -> Result
  328. Test.Result.Ok : Text -> Result
  329. builtin type Text
  330. Text.!= : Text -> Text -> Boolean
  331. Text.++ : Text -> Text -> Text
  332. Text.drop : Nat -> Text -> Text
  333. Text.empty : Text
  334. Text.eq : Text -> Text -> Boolean
  335. Text.fromCharList : [Char] -> Text
  336. Text.fromUtf8.impl : Bytes -> Either Failure Text
  337. Text.gt : Text -> Text -> Boolean
  338. Text.gteq : Text -> Text -> Boolean
  339. Text.lt : Text -> Text -> Boolean
  340. Text.lteq : Text -> Text -> Boolean
  341. Text.repeat : Nat -> Text -> Text
  342. Text.size : Text -> Nat
  343. Text.take : Nat -> Text -> Text
  344. Text.toCharList : Text -> [Char]
  345. Text.toUtf8 : Text -> Bytes
  346. Text.uncons : Text -> Optional (Char, Text)
  347. Text.unsnoc : Text -> Optional (Text, Char)
  348. todo : a -> b
  349. type Tuple a b
  350. Tuple.Cons : a -> b -> Tuple a b
  351. type Unit
  352. Unit.Unit : ()
  353. Universal.< : a -> a -> Boolean
  354. Universal.<= : a -> a -> Boolean
  355. Universal.== : a -> a -> Boolean
  356. Universal.> : a -> a -> Boolean
  357. Universal.>= : a -> a -> Boolean
  358. Universal.compare : a -> a -> Int
  359. unsafe.coerceAbilities : (a ->{e1} b) -> a ->{e2} b
  360. builtin type Value
  361. Value.dependencies : Value -> [Term]
  362. Value.deserialize : Bytes -> Either Text Value
  363. Value.load : Value ->{IO} Either [Term] a
  364. Value.serialize : Value -> Bytes
  365. Value.value : a -> Value
=======
  201. io2.IO.systemTimeMicroseconds : '{IO} Int
  202. unique type io2.IOError
  203. io2.IOError.AlreadyExists : IOError
  204. io2.IOError.EOF : IOError
  205. io2.IOError.IllegalOperation : IOError
  206. io2.IOError.NoSuchThing : IOError
  207. io2.IOError.PermissionDenied : IOError
  208. io2.IOError.ResourceBusy : IOError
  209. io2.IOError.ResourceExhausted : IOError
  210. io2.IOError.UserError : IOError
  211. unique type io2.IOFailure
  212. builtin type io2.MVar
  213. io2.MVar.isEmpty : MVar a ->{IO} Boolean
  214. io2.MVar.new : a ->{IO} MVar a
  215. io2.MVar.newEmpty : '{IO} MVar a
  216. io2.MVar.put.impl : MVar a -> a ->{IO} Either Failure ()
  217. io2.MVar.read.impl : MVar a ->{IO} Either Failure a
  218. io2.MVar.swap.impl : MVar a -> a ->{IO} Either Failure a
  219. io2.MVar.take.impl : MVar a ->{IO} Either Failure a
  220. io2.MVar.tryPut.impl : MVar a
                              -> a
                              ->{IO} Either Failure Boolean
  221. io2.MVar.tryRead.impl : MVar a
                               ->{IO} Either
                                 Failure (Optional a)
  222. io2.MVar.tryTake : MVar a ->{IO} Optional a
  223. unique type io2.SeekMode
  224. io2.SeekMode.AbsoluteSeek : SeekMode
  225. io2.SeekMode.RelativeSeek : SeekMode
  226. io2.SeekMode.SeekFromEnd : SeekMode
  227. builtin type io2.Socket
  228. unique type io2.StdHandle
  229. io2.StdHandle.StdErr : StdHandle
  230. io2.StdHandle.StdIn : StdHandle
  231. io2.StdHandle.StdOut : StdHandle
  232. builtin type io2.STM
  233. io2.STM.atomically : '{STM} a ->{IO} a
  234. io2.STM.retry : '{STM} a
  235. builtin type io2.ThreadId
  236. builtin type io2.Tls
  237. builtin type io2.Tls.Cipher
  238. builtin type io2.Tls.ClientConfig
  239. io2.Tls.ClientConfig.certificates.set : [SignedCert]
                                               -> ClientConfig
                                               -> ClientConfig
  240. io2.TLS.ClientConfig.ciphers.set : [Cipher]
                                          -> ClientConfig
                                          -> ClientConfig
  241. io2.Tls.ClientConfig.default : Text
                                      -> Bytes
                                      -> ClientConfig
  242. io2.Tls.ClientConfig.versions.set : [Version]
                                           -> ClientConfig
                                           -> ClientConfig
  243. io2.Tls.decodeCert.impl : Bytes
                                 -> Either Failure SignedCert
  244. io2.Tls.decodePrivateKey : Bytes -> [PrivateKey]
  245. io2.Tls.encodeCert : SignedCert -> Bytes
  246. io2.Tls.encodePrivateKey : PrivateKey -> Bytes
  247. io2.Tls.handshake.impl : Tls ->{IO} Either Failure ()
  248. io2.Tls.newClient.impl : ClientConfig
                                -> Socket
                                ->{IO} Either Failure Tls
  249. io2.Tls.newServer.impl : ServerConfig
                                -> Socket
                                ->{IO} Either Failure Tls
  250. builtin type io2.Tls.PrivateKey
  251. io2.Tls.receive.impl : Tls ->{IO} Either Failure Bytes
  252. io2.Tls.send.impl : Tls -> Bytes ->{IO} Either Failure ()
  253. builtin type io2.Tls.ServerConfig
  254. io2.Tls.ServerConfig.certificates.set : [SignedCert]
                                               -> ServerConfig
                                               -> ServerConfig
  255. io2.Tls.ServerConfig.ciphers.set : [Cipher]
                                          -> ServerConfig
                                          -> ServerConfig
  256. io2.Tls.ServerConfig.default : [SignedCert]
                                      -> PrivateKey
                                      -> ServerConfig
  257. io2.Tls.ServerConfig.versions.set : [Version]
                                           -> ServerConfig
                                           -> ServerConfig
  258. builtin type io2.Tls.SignedCert
  259. io2.Tls.terminate.impl : Tls ->{IO} Either Failure ()
  260. builtin type io2.Tls.Version
  261. unique type io2.TlsFailure
  262. builtin type io2.TVar
  263. io2.TVar.new : a ->{STM} TVar a
  264. io2.TVar.newIO : a ->{IO} TVar a
  265. io2.TVar.read : TVar a ->{STM} a
  266. io2.TVar.readIO : TVar a ->{IO} a
  267. io2.TVar.swap : TVar a -> a ->{STM} a
  268. io2.TVar.write : TVar a -> a ->{STM} ()
  269. unique type IsPropagated
  270. IsPropagated.IsPropagated : IsPropagated
  271. unique type IsTest
  272. IsTest.IsTest : IsTest
  273. unique type Link
  274. builtin type Link.Term
  275. Link.Term : Term -> Link
  276. Link.Term.toText : Term -> Text
  277. builtin type Link.Type
  278. Link.Type : Type -> Link
  279. builtin type List
  280. List.++ : [a] -> [a] -> [a]
  281. List.+: : a -> [a] -> [a]
  282. List.:+ : [a] -> a -> [a]
  283. List.at : Nat -> [a] -> Optional a
  284. List.cons : a -> [a] -> [a]
  285. List.drop : Nat -> [a] -> [a]
  286. List.empty : [a]
  287. List.size : [a] -> Nat
  288. List.snoc : [a] -> a -> [a]
  289. List.take : Nat -> [a] -> [a]
  290. metadata.isPropagated : IsPropagated
  291. metadata.isTest : IsTest
  292. builtin type Nat
  293. Nat.* : Nat -> Nat -> Nat
  294. Nat.+ : Nat -> Nat -> Nat
  295. Nat./ : Nat -> Nat -> Nat
  296. Nat.and : Nat -> Nat -> Nat
  297. Nat.complement : Nat -> Nat
  298. Nat.drop : Nat -> Nat -> Nat
  299. Nat.eq : Nat -> Nat -> Boolean
  300. Nat.fromText : Text -> Optional Nat
  301. Nat.gt : Nat -> Nat -> Boolean
  302. Nat.gteq : Nat -> Nat -> Boolean
  303. Nat.increment : Nat -> Nat
  304. Nat.isEven : Nat -> Boolean
  305. Nat.isOdd : Nat -> Boolean
  306. Nat.leadingZeros : Nat -> Nat
  307. Nat.lt : Nat -> Nat -> Boolean
  308. Nat.lteq : Nat -> Nat -> Boolean
  309. Nat.mod : Nat -> Nat -> Nat
  310. Nat.or : Nat -> Nat -> Nat
  311. Nat.popCount : Nat -> Nat
  312. Nat.pow : Nat -> Nat -> Nat
  313. Nat.shiftLeft : Nat -> Nat -> Nat
  314. Nat.shiftRight : Nat -> Nat -> Nat
  315. Nat.sub : Nat -> Nat -> Int
  316. Nat.toFloat : Nat -> Float
  317. Nat.toInt : Nat -> Int
  318. Nat.toText : Nat -> Text
  319. Nat.trailingZeros : Nat -> Nat
  320. Nat.xor : Nat -> Nat -> Nat
  321. structural type Optional a
  322. Optional.None : Optional a
  323. Optional.Some : a -> Optional a
  324. builtin type Ref
  325. Ref.read : Ref g a ->{g} a
  326. Ref.write : Ref g a -> a ->{g} ()
  327. builtin type Request
  328. builtin type Scope
  329. Scope.ref : a ->{Scope s} Ref {Scope s} a
  330. Scope.run : (∀ s. '{g, Scope s} r) ->{g} r
  331. structural type SeqView a b
  332. SeqView.VElem : a -> b -> SeqView a b
  333. SeqView.VEmpty : SeqView a b
  334. unique type Test.Result
  335. Test.Result.Fail : Text -> Result
  336. Test.Result.Ok : Text -> Result
  337. builtin type Text
  338. Text.!= : Text -> Text -> Boolean
  339. Text.++ : Text -> Text -> Text
  340. Text.drop : Nat -> Text -> Text
  341. Text.empty : Text
  342. Text.eq : Text -> Text -> Boolean
  343. Text.fromCharList : [Char] -> Text
  344. Text.fromUtf8.impl : Bytes -> Either Failure Text
  345. Text.gt : Text -> Text -> Boolean
  346. Text.gteq : Text -> Text -> Boolean
  347. Text.lt : Text -> Text -> Boolean
  348. Text.lteq : Text -> Text -> Boolean
  349. Text.repeat : Nat -> Text -> Text
  350. Text.size : Text -> Nat
  351. Text.take : Nat -> Text -> Text
  352. Text.toCharList : Text -> [Char]
  353. Text.toUtf8 : Text -> Bytes
  354. Text.uncons : Text -> Optional (Char, Text)
  355. Text.unsnoc : Text -> Optional (Text, Char)
  356. todo : a -> b
  357. structural type Tuple a b
  358. Tuple.Cons : a -> b -> Tuple a b
  359. structural type Unit
  360. Unit.Unit : ()
  361. Universal.< : a -> a -> Boolean
  362. Universal.<= : a -> a -> Boolean
  363. Universal.== : a -> a -> Boolean
  364. Universal.> : a -> a -> Boolean
  365. Universal.>= : a -> a -> Boolean
  366. Universal.compare : a -> a -> Int
  367. unsafe.coerceAbilities : (a ->{e1} b) -> a ->{e2} b
  368. builtin type Value
  369. Value.dependencies : Value -> [Term]
  370. Value.deserialize : Bytes -> Either Text Value
  371. Value.load : Value ->{IO} Either [Term] a
  372. Value.serialize : Value -> Bytes
  373. Value.value : a -> Value
>>>>>>> 5cef8f85
  

.builtin> alias.many 94-104 .mylib

  Here's what changed in .mylib :
  
  Added definitions:
  
<<<<<<< HEAD
    1.  Float.floor              : Float -> Int
    2.  Float.fromRepresentation : Nat -> Float
    3.  Float.fromText           : Text -> Optional Float
    4.  Float.gt                 : Float -> Float -> Boolean
    5.  Float.gteq               : Float -> Float -> Boolean
    6.  Float.log                : Float -> Float
    7.  Float.logBase            : Float -> Float -> Float
    8.  Float.lt                 : Float -> Float -> Boolean
    9.  Float.lteq               : Float -> Float -> Boolean
    10. Float.max                : Float -> Float -> Float
    11. Float.min                : Float -> Float -> Float
=======
    1.  Float.fromRepresentation : Nat -> Float
    2.  Float.fromText           : Text -> Optional Float
    3.  Float.gt                 : Float -> Float -> Boolean
    4.  Float.gteq               : Float -> Float -> Boolean
    5.  Float.log                : Float -> Float
    6.  Float.logBase            : Float -> Float -> Float
    7.  Float.lt                 : Float -> Float -> Boolean
    8.  Float.lteq               : Float -> Float -> Boolean
    9.  Float.max                : Float -> Float -> Float
    10. Float.min                : Float -> Float -> Float
    11. Float.pow                : Float -> Float -> Float
>>>>>>> 5cef8f85
  
  Tip: You can use `undo` or `reflog` to undo this change.

```
I want to incorporate a few more from another namespace:
```ucm
.builtin> cd .runar

.runar> find

  1.  List.adjacentPairs : [a] -> [(a, a)]
  2.  List.all : (a ->{g} Boolean) -> [a] ->{g} Boolean
  3.  List.any : (a ->{g} Boolean) -> [a] ->{g} Boolean
  4.  List.chunk : Nat -> [a] -> [[a]]
  5.  List.chunksOf : Nat -> [a] -> [[a]]
  6.  List.dropWhile : (a ->{g} Boolean) -> [a] ->{g} [a]
  7.  List.first : [a] -> Optional a
  8.  List.init : [a] -> Optional [a]
  9.  List.intersperse : a -> [a] -> [a]
  10. List.isEmpty : [a] -> Boolean
  11. List.last : [a] -> Optional a
  12. List.replicate : Nat -> a -> [a]
  13. List.splitAt : Nat -> [a] -> ([a], [a])
  14. List.tail : [a] -> Optional [a]
  15. List.takeWhile : (a ->{𝕖} Boolean) -> [a] ->{𝕖} [a]
  

.runar> alias.many 1-15 .mylib

  Here's what changed in .mylib :
  
  Added definitions:
  
    1.  List.adjacentPairs : [a] -> [(a, a)]
    2.  List.all           : (a ->{g} Boolean)
                           -> [a]
                           ->{g} Boolean
    3.  List.any           : (a ->{g} Boolean)
                           -> [a]
                           ->{g} Boolean
    4.  List.chunk         : Nat -> [a] -> [[a]]
    5.  List.chunksOf      : Nat -> [a] -> [[a]]
    6.  List.dropWhile     : (a ->{g} Boolean) -> [a] ->{g} [a]
    7.  List.first         : [a] -> Optional a
    8.  List.init          : [a] -> Optional [a]
    9.  List.intersperse   : a -> [a] -> [a]
    10. List.isEmpty       : [a] -> Boolean
    11. List.last          : [a] -> Optional a
    12. List.replicate     : Nat -> a -> [a]
    13. List.splitAt       : Nat -> [a] -> ([a], [a])
    14. List.tail          : [a] -> Optional [a]
    15. List.takeWhile     : (a ->{𝕖} Boolean) -> [a] ->{𝕖} [a]
  
  Tip: You can use `undo` or `reflog` to undo this change.

.runar> cd .mylib

.mylib> find

<<<<<<< HEAD
  1.  Float.floor : Float -> Int
  2.  Float.fromRepresentation : Nat -> Float
  3.  Float.fromText : Text -> Optional Float
  4.  Float.gt : Float -> Float -> Boolean
  5.  Float.gteq : Float -> Float -> Boolean
  6.  Float.log : Float -> Float
  7.  Float.logBase : Float -> Float -> Float
  8.  Float.lt : Float -> Float -> Boolean
  9.  Float.lteq : Float -> Float -> Boolean
  10. Float.max : Float -> Float -> Float
  11. Float.min : Float -> Float -> Float
=======
  1.  Float.fromRepresentation : Nat -> Float
  2.  Float.fromText : Text -> Optional Float
  3.  Float.gt : Float -> Float -> Boolean
  4.  Float.gteq : Float -> Float -> Boolean
  5.  Float.log : Float -> Float
  6.  Float.logBase : Float -> Float -> Float
  7.  Float.lt : Float -> Float -> Boolean
  8.  Float.lteq : Float -> Float -> Boolean
  9.  Float.max : Float -> Float -> Float
  10. Float.min : Float -> Float -> Float
  11. Float.pow : Float -> Float -> Float
>>>>>>> 5cef8f85
  12. List.adjacentPairs : [a] -> [(a, a)]
  13. List.all : (a ->{g} Boolean) -> [a] ->{g} Boolean
  14. List.any : (a ->{g} Boolean) -> [a] ->{g} Boolean
  15. List.chunk : Nat -> [a] -> [[a]]
  16. List.chunksOf : Nat -> [a] -> [[a]]
  17. List.dropWhile : (a ->{g} Boolean) -> [a] ->{g} [a]
  18. List.first : [a] -> Optional a
  19. List.init : [a] -> Optional [a]
  20. List.intersperse : a -> [a] -> [a]
  21. List.isEmpty : [a] -> Boolean
  22. List.last : [a] -> Optional a
  23. List.replicate : Nat -> a -> [a]
  24. List.splitAt : Nat -> [a] -> ([a], [a])
  25. List.tail : [a] -> Optional [a]
  26. List.takeWhile : (a ->{𝕖} Boolean) -> [a] ->{𝕖} [a]
  

```
Thanks, `alias.many!<|MERGE_RESOLUTION|>--- conflicted
+++ resolved
@@ -20,218 +20,6 @@
 
   1.   builtin type Any
   2.   Any.Any : a -> Any
-<<<<<<< HEAD
-  3.   builtin type Boolean
-  4.   Boolean.not : Boolean -> Boolean
-  5.   bug : a -> b
-  6.   builtin type Bytes
-  7.   Bytes.++ : Bytes -> Bytes -> Bytes
-  8.   Bytes.at : Nat -> Bytes -> Optional Nat
-  9.   Bytes.decodeNat16be : Bytes -> Optional (Nat, Bytes)
-  10.  Bytes.decodeNat16le : Bytes -> Optional (Nat, Bytes)
-  11.  Bytes.decodeNat32be : Bytes -> Optional (Nat, Bytes)
-  12.  Bytes.decodeNat32le : Bytes -> Optional (Nat, Bytes)
-  13.  Bytes.decodeNat64be : Bytes -> Optional (Nat, Bytes)
-  14.  Bytes.decodeNat64le : Bytes -> Optional (Nat, Bytes)
-  15.  Bytes.drop : Nat -> Bytes -> Bytes
-  16.  Bytes.empty : Bytes
-  17.  Bytes.encodeNat16be : Nat -> Bytes
-  18.  Bytes.encodeNat16le : Nat -> Bytes
-  19.  Bytes.encodeNat32be : Nat -> Bytes
-  20.  Bytes.encodeNat32le : Nat -> Bytes
-  21.  Bytes.encodeNat64be : Nat -> Bytes
-  22.  Bytes.encodeNat64le : Nat -> Bytes
-  23.  Bytes.flatten : Bytes -> Bytes
-  24.  Bytes.fromBase16 : Bytes -> Either Text Bytes
-  25.  Bytes.fromBase32 : Bytes -> Either Text Bytes
-  26.  Bytes.fromBase64 : Bytes -> Either Text Bytes
-  27.  Bytes.fromBase64UrlUnpadded : Bytes -> Either Text Bytes
-  28.  Bytes.fromList : [Nat] -> Bytes
-  29.  Bytes.gzip.compress : Bytes -> Bytes
-  30.  Bytes.gzip.decompress : Bytes -> Either Text Bytes
-  31.  Bytes.size : Bytes -> Nat
-  32.  Bytes.take : Nat -> Bytes -> Bytes
-  33.  Bytes.toBase16 : Bytes -> Bytes
-  34.  Bytes.toBase32 : Bytes -> Bytes
-  35.  Bytes.toBase64 : Bytes -> Bytes
-  36.  Bytes.toBase64UrlUnpadded : Bytes -> Bytes
-  37.  Bytes.toList : Bytes -> [Nat]
-  38.  Bytes.zlib.compress : Bytes -> Bytes
-  39.  Bytes.zlib.decompress : Bytes -> Either Text Bytes
-  40.  builtin type Char
-  41.  Char.fromNat : Nat -> Char
-  42.  Char.toNat : Char -> Nat
-  43.  Char.toText : Char -> Text
-  44.  builtin type Code
-  45.  Code.cache_ : [(Term, Code)] ->{IO} [Term]
-  46.  Code.dependencies : Code -> [Term]
-  47.  Code.deserialize : Bytes -> Either Text Code
-  48.  Code.isMissing : Term ->{IO} Boolean
-  49.  Code.lookup : Term ->{IO} Optional Code
-  50.  Code.serialize : Code -> Bytes
-  51.  crypto.hash : HashAlgorithm -> a -> Bytes
-  52.  builtin type crypto.HashAlgorithm
-  53.  crypto.HashAlgorithm.Blake2b_256 : HashAlgorithm
-  54.  crypto.HashAlgorithm.Blake2b_512 : HashAlgorithm
-  55.  crypto.HashAlgorithm.Blake2s_256 : HashAlgorithm
-  56.  crypto.HashAlgorithm.Sha2_256 : HashAlgorithm
-  57.  crypto.HashAlgorithm.Sha2_512 : HashAlgorithm
-  58.  crypto.HashAlgorithm.Sha3_256 : HashAlgorithm
-  59.  crypto.HashAlgorithm.Sha3_512 : HashAlgorithm
-  60.  crypto.hashBytes : HashAlgorithm -> Bytes -> Bytes
-  61.  crypto.hmac : HashAlgorithm -> Bytes -> a -> Bytes
-  62.  crypto.hmacBytes : HashAlgorithm
-                          -> Bytes
-                          -> Bytes
-                          -> Bytes
-  63.  Debug.watch : Text -> a -> a
-  64.  unique type Doc
-  65.  Doc.Blob : Text -> Doc
-  66.  Doc.Evaluate : Term -> Doc
-  67.  Doc.Join : [Doc] -> Doc
-  68.  Doc.Link : Link -> Doc
-  69.  Doc.Signature : Term -> Doc
-  70.  Doc.Source : Link -> Doc
-  71.  type Either a b
-  72.  Either.Left : a -> Either a b
-  73.  Either.Right : b -> Either a b
-  74.  ability Exception
-  75.  Exception.raise : Failure ->{Exception} x
-  76.  builtin type Float
-  77.  Float.* : Float -> Float -> Float
-  78.  Float.+ : Float -> Float -> Float
-  79.  Float.- : Float -> Float -> Float
-  80.  Float./ : Float -> Float -> Float
-  81.  Float.abs : Float -> Float
-  82.  Float.acos : Float -> Float
-  83.  Float.acosh : Float -> Float
-  84.  Float.asin : Float -> Float
-  85.  Float.asinh : Float -> Float
-  86.  Float.atan : Float -> Float
-  87.  Float.atan2 : Float -> Float -> Float
-  88.  Float.atanh : Float -> Float
-  89.  Float.ceiling : Float -> Int
-  90.  Float.cos : Float -> Float
-  91.  Float.cosh : Float -> Float
-  92.  Float.eq : Float -> Float -> Boolean
-  93.  Float.exp : Float -> Float
-  94.  Float.floor : Float -> Int
-  95.  Float.fromRepresentation : Nat -> Float
-  96.  Float.fromText : Text -> Optional Float
-  97.  Float.gt : Float -> Float -> Boolean
-  98.  Float.gteq : Float -> Float -> Boolean
-  99.  Float.log : Float -> Float
-  100. Float.logBase : Float -> Float -> Float
-  101. Float.lt : Float -> Float -> Boolean
-  102. Float.lteq : Float -> Float -> Boolean
-  103. Float.max : Float -> Float -> Float
-  104. Float.min : Float -> Float -> Float
-  105. Float.pow : Float -> Float -> Float
-  106. Float.round : Float -> Int
-  107. Float.sin : Float -> Float
-  108. Float.sinh : Float -> Float
-  109. Float.sqrt : Float -> Float
-  110. Float.tan : Float -> Float
-  111. Float.tanh : Float -> Float
-  112. Float.toRepresentation : Float -> Nat
-  113. Float.toText : Float -> Text
-  114. Float.truncate : Float -> Int
-  115. builtin type Int
-  116. Int.* : Int -> Int -> Int
-  117. Int.+ : Int -> Int -> Int
-  118. Int.- : Int -> Int -> Int
-  119. Int./ : Int -> Int -> Int
-  120. Int.and : Int -> Int -> Int
-  121. Int.complement : Int -> Int
-  122. Int.eq : Int -> Int -> Boolean
-  123. Int.fromRepresentation : Nat -> Int
-  124. Int.fromText : Text -> Optional Int
-  125. Int.gt : Int -> Int -> Boolean
-  126. Int.gteq : Int -> Int -> Boolean
-  127. Int.increment : Int -> Int
-  128. Int.isEven : Int -> Boolean
-  129. Int.isOdd : Int -> Boolean
-  130. Int.leadingZeros : Int -> Nat
-  131. Int.lt : Int -> Int -> Boolean
-  132. Int.lteq : Int -> Int -> Boolean
-  133. Int.mod : Int -> Int -> Int
-  134. Int.negate : Int -> Int
-  135. Int.or : Int -> Int -> Int
-  136. Int.popCount : Int -> Nat
-  137. Int.pow : Int -> Nat -> Int
-  138. Int.shiftLeft : Int -> Nat -> Int
-  139. Int.shiftRight : Int -> Nat -> Int
-  140. Int.signum : Int -> Int
-  141. Int.toFloat : Int -> Float
-  142. Int.toRepresentation : Int -> Nat
-  143. Int.toText : Int -> Text
-  144. Int.trailingZeros : Int -> Nat
-  145. Int.truncate0 : Int -> Nat
-  146. Int.xor : Int -> Int -> Int
-  147. unique type io2.BufferMode
-  148. io2.BufferMode.BlockBuffering : BufferMode
-  149. io2.BufferMode.LineBuffering : BufferMode
-  150. io2.BufferMode.NoBuffering : BufferMode
-  151. io2.BufferMode.SizedBlockBuffering : Nat -> BufferMode
-  152. unique type io2.Failure
-  153. io2.Failure.Failure : Type -> Text -> Any -> Failure
-  154. unique type io2.FileMode
-  155. io2.FileMode.Append : FileMode
-  156. io2.FileMode.Read : FileMode
-  157. io2.FileMode.ReadWrite : FileMode
-  158. io2.FileMode.Write : FileMode
-  159. builtin type io2.Handle
-  160. builtin type io2.IO
-  161. io2.IO.clientSocket.impl : Text
-                                  -> Text
-                                  ->{IO} Either Failure Socket
-  162. io2.IO.closeFile.impl : Handle ->{IO} Either Failure ()
-  163. io2.IO.closeSocket.impl : Socket ->{IO} Either Failure ()
-  164. io2.IO.createDirectory.impl : Text
-                                     ->{IO} Either Failure ()
-  165. io2.IO.createTempDirectory.impl : Text
-                                         ->{IO} Either
-                                           Failure Text
-  166. io2.IO.delay.impl : Nat ->{IO} Either Failure ()
-  167. io2.IO.directoryContents.impl : Text
-                                       ->{IO} Either
-                                         Failure [Text]
-  168. io2.IO.fileExists.impl : Text
-                                ->{IO} Either Failure Boolean
-  169. io2.IO.forkComp : '{IO} a ->{IO} ThreadId
-  170. io2.IO.getBuffering.impl : Handle
-                                  ->{IO} Either
-                                    Failure BufferMode
-  171. io2.IO.getBytes.impl : Handle
-                              -> Nat
-                              ->{IO} Either Failure Bytes
-  172. io2.IO.getCurrentDirectory.impl : '{IO} Either
-                                           Failure Text
-  173. io2.IO.getEnv.impl : Text ->{IO} Either Failure Text
-  174. io2.IO.getFileSize.impl : Text ->{IO} Either Failure Nat
-  175. io2.IO.getFileTimestamp.impl : Text
-                                      ->{IO} Either Failure Nat
-  176. io2.IO.getLine.impl : Handle ->{IO} Either Failure Text
-  177. io2.IO.getTempDirectory.impl : '{IO} Either Failure Text
-  178. io2.IO.handlePosition.impl : Handle
-                                    ->{IO} Either Failure Nat
-  179. io2.IO.isDirectory.impl : Text
-                                 ->{IO} Either Failure Boolean
-  180. io2.IO.isFileEOF.impl : Handle
-                               ->{IO} Either Failure Boolean
-  181. io2.IO.isFileOpen.impl : Handle
-                                ->{IO} Either Failure Boolean
-  182. io2.IO.isSeekable.impl : Handle
-                                ->{IO} Either Failure Boolean
-  183. io2.IO.kill.impl : ThreadId ->{IO} Either Failure ()
-  184. io2.IO.listen.impl : Socket ->{IO} Either Failure ()
-  185. io2.IO.openFile.impl : Text
-                              -> FileMode
-                              ->{IO} Either Failure Handle
-  186. io2.IO.putBytes.impl : Handle
-                              -> Bytes
-                              ->{IO} Either Failure ()
-=======
   3.   Any.unsafeExtract : Any -> a
   4.   builtin type Boolean
   5.   Boolean.not : Boolean -> Boolean
@@ -442,7 +230,6 @@
                               -> Bytes
                               ->{IO} Either Failure ()
   186. io2.IO.ref : a ->{IO} Ref {IO} a
->>>>>>> 5cef8f85
   187. io2.IO.removeDirectory.impl : Text
                                      ->{IO} Either Failure ()
   188. io2.IO.removeFile.impl : Text ->{IO} Either Failure ()
@@ -476,198 +263,6 @@
                                 ->{IO} Either Failure ()
   199. io2.IO.stdHandle : StdHandle -> Handle
   200. io2.IO.systemTime.impl : '{IO} Either Failure Nat
-<<<<<<< HEAD
-  201. unique type io2.IOError
-  202. io2.IOError.AlreadyExists : IOError
-  203. io2.IOError.EOF : IOError
-  204. io2.IOError.IllegalOperation : IOError
-  205. io2.IOError.NoSuchThing : IOError
-  206. io2.IOError.PermissionDenied : IOError
-  207. io2.IOError.ResourceBusy : IOError
-  208. io2.IOError.ResourceExhausted : IOError
-  209. io2.IOError.UserError : IOError
-  210. unique type io2.IOFailure
-  211. builtin type io2.MVar
-  212. io2.MVar.isEmpty : MVar a ->{IO} Boolean
-  213. io2.MVar.new : a ->{IO} MVar a
-  214. io2.MVar.newEmpty : '{IO} MVar a
-  215. io2.MVar.put.impl : MVar a -> a ->{IO} Either Failure ()
-  216. io2.MVar.read.impl : MVar a ->{IO} Either Failure a
-  217. io2.MVar.swap.impl : MVar a -> a ->{IO} Either Failure a
-  218. io2.MVar.take.impl : MVar a ->{IO} Either Failure a
-  219. io2.MVar.tryPut.impl : MVar a
-                              -> a
-                              ->{IO} Either Failure Boolean
-  220. io2.MVar.tryRead.impl : MVar a
-                               ->{IO} Either
-                                 Failure (Optional a)
-  221. io2.MVar.tryTake : MVar a ->{IO} Optional a
-  222. unique type io2.SeekMode
-  223. io2.SeekMode.AbsoluteSeek : SeekMode
-  224. io2.SeekMode.RelativeSeek : SeekMode
-  225. io2.SeekMode.SeekFromEnd : SeekMode
-  226. builtin type io2.Socket
-  227. unique type io2.StdHandle
-  228. io2.StdHandle.StdErr : StdHandle
-  229. io2.StdHandle.StdIn : StdHandle
-  230. io2.StdHandle.StdOut : StdHandle
-  231. builtin type io2.STM
-  232. io2.STM.atomically : '{STM} a ->{IO} a
-  233. io2.STM.retry : '{STM} a
-  234. builtin type io2.ThreadId
-  235. builtin type io2.Tls
-  236. builtin type io2.Tls.Cipher
-  237. builtin type io2.Tls.ClientConfig
-  238. io2.Tls.ClientConfig.certificates.set : [SignedCert]
-                                               -> ClientConfig
-                                               -> ClientConfig
-  239. io2.TLS.ClientConfig.ciphers.set : [Cipher]
-                                          -> ClientConfig
-                                          -> ClientConfig
-  240. io2.Tls.ClientConfig.default : Text
-                                      -> Bytes
-                                      -> ClientConfig
-  241. io2.Tls.ClientConfig.versions.set : [Version]
-                                           -> ClientConfig
-                                           -> ClientConfig
-  242. io2.Tls.decodeCert.impl : Bytes
-                                 -> Either Failure SignedCert
-  243. io2.Tls.decodePrivateKey : Bytes -> [PrivateKey]
-  244. io2.Tls.encodeCert : SignedCert -> Bytes
-  245. io2.Tls.encodePrivateKey : PrivateKey -> Bytes
-  246. io2.Tls.handshake.impl : Tls ->{IO} Either Failure ()
-  247. io2.Tls.newClient.impl : ClientConfig
-                                -> Socket
-                                ->{IO} Either Failure Tls
-  248. io2.Tls.newServer.impl : ServerConfig
-                                -> Socket
-                                ->{IO} Either Failure Tls
-  249. builtin type io2.Tls.PrivateKey
-  250. io2.Tls.receive.impl : Tls ->{IO} Either Failure Bytes
-  251. io2.Tls.send.impl : Tls -> Bytes ->{IO} Either Failure ()
-  252. builtin type io2.Tls.ServerConfig
-  253. io2.Tls.ServerConfig.certificates.set : [SignedCert]
-                                               -> ServerConfig
-                                               -> ServerConfig
-  254. io2.Tls.ServerConfig.ciphers.set : [Cipher]
-                                          -> ServerConfig
-                                          -> ServerConfig
-  255. io2.Tls.ServerConfig.default : [SignedCert]
-                                      -> PrivateKey
-                                      -> ServerConfig
-  256. io2.Tls.ServerConfig.versions.set : [Version]
-                                           -> ServerConfig
-                                           -> ServerConfig
-  257. builtin type io2.Tls.SignedCert
-  258. io2.Tls.terminate.impl : Tls ->{IO} Either Failure ()
-  259. builtin type io2.Tls.Version
-  260. unique type io2.TlsFailure
-  261. builtin type io2.TVar
-  262. io2.TVar.new : a ->{STM} TVar a
-  263. io2.TVar.newIO : a ->{IO} TVar a
-  264. io2.TVar.read : TVar a ->{STM} a
-  265. io2.TVar.readIO : TVar a ->{IO} a
-  266. io2.TVar.swap : TVar a -> a ->{STM} a
-  267. io2.TVar.write : TVar a -> a ->{STM} ()
-  268. unique type IsPropagated
-  269. IsPropagated.IsPropagated : IsPropagated
-  270. unique type IsTest
-  271. IsTest.IsTest : IsTest
-  272. unique type Link
-  273. builtin type Link.Term
-  274. Link.Term : Term -> Link
-  275. builtin type Link.Type
-  276. Link.Type : Type -> Link
-  277. builtin type List
-  278. List.++ : [a] -> [a] -> [a]
-  279. List.+: : a -> [a] -> [a]
-  280. List.:+ : [a] -> a -> [a]
-  281. List.at : Nat -> [a] -> Optional a
-  282. List.cons : a -> [a] -> [a]
-  283. List.drop : Nat -> [a] -> [a]
-  284. List.empty : [a]
-  285. List.size : [a] -> Nat
-  286. List.snoc : [a] -> a -> [a]
-  287. List.take : Nat -> [a] -> [a]
-  288. metadata.isPropagated : IsPropagated
-  289. metadata.isTest : IsTest
-  290. builtin type Nat
-  291. Nat.* : Nat -> Nat -> Nat
-  292. Nat.+ : Nat -> Nat -> Nat
-  293. Nat./ : Nat -> Nat -> Nat
-  294. Nat.and : Nat -> Nat -> Nat
-  295. Nat.complement : Nat -> Nat
-  296. Nat.drop : Nat -> Nat -> Nat
-  297. Nat.eq : Nat -> Nat -> Boolean
-  298. Nat.fromText : Text -> Optional Nat
-  299. Nat.gt : Nat -> Nat -> Boolean
-  300. Nat.gteq : Nat -> Nat -> Boolean
-  301. Nat.increment : Nat -> Nat
-  302. Nat.isEven : Nat -> Boolean
-  303. Nat.isOdd : Nat -> Boolean
-  304. Nat.leadingZeros : Nat -> Nat
-  305. Nat.lt : Nat -> Nat -> Boolean
-  306. Nat.lteq : Nat -> Nat -> Boolean
-  307. Nat.mod : Nat -> Nat -> Nat
-  308. Nat.or : Nat -> Nat -> Nat
-  309. Nat.popCount : Nat -> Nat
-  310. Nat.pow : Nat -> Nat -> Nat
-  311. Nat.shiftLeft : Nat -> Nat -> Nat
-  312. Nat.shiftRight : Nat -> Nat -> Nat
-  313. Nat.sub : Nat -> Nat -> Int
-  314. Nat.toFloat : Nat -> Float
-  315. Nat.toInt : Nat -> Int
-  316. Nat.toText : Nat -> Text
-  317. Nat.trailingZeros : Nat -> Nat
-  318. Nat.xor : Nat -> Nat -> Nat
-  319. type Optional a
-  320. Optional.None : Optional a
-  321. Optional.Some : a -> Optional a
-  322. builtin type Request
-  323. type SeqView a b
-  324. SeqView.VElem : a -> b -> SeqView a b
-  325. SeqView.VEmpty : SeqView a b
-  326. unique type Test.Result
-  327. Test.Result.Fail : Text -> Result
-  328. Test.Result.Ok : Text -> Result
-  329. builtin type Text
-  330. Text.!= : Text -> Text -> Boolean
-  331. Text.++ : Text -> Text -> Text
-  332. Text.drop : Nat -> Text -> Text
-  333. Text.empty : Text
-  334. Text.eq : Text -> Text -> Boolean
-  335. Text.fromCharList : [Char] -> Text
-  336. Text.fromUtf8.impl : Bytes -> Either Failure Text
-  337. Text.gt : Text -> Text -> Boolean
-  338. Text.gteq : Text -> Text -> Boolean
-  339. Text.lt : Text -> Text -> Boolean
-  340. Text.lteq : Text -> Text -> Boolean
-  341. Text.repeat : Nat -> Text -> Text
-  342. Text.size : Text -> Nat
-  343. Text.take : Nat -> Text -> Text
-  344. Text.toCharList : Text -> [Char]
-  345. Text.toUtf8 : Text -> Bytes
-  346. Text.uncons : Text -> Optional (Char, Text)
-  347. Text.unsnoc : Text -> Optional (Text, Char)
-  348. todo : a -> b
-  349. type Tuple a b
-  350. Tuple.Cons : a -> b -> Tuple a b
-  351. type Unit
-  352. Unit.Unit : ()
-  353. Universal.< : a -> a -> Boolean
-  354. Universal.<= : a -> a -> Boolean
-  355. Universal.== : a -> a -> Boolean
-  356. Universal.> : a -> a -> Boolean
-  357. Universal.>= : a -> a -> Boolean
-  358. Universal.compare : a -> a -> Int
-  359. unsafe.coerceAbilities : (a ->{e1} b) -> a ->{e2} b
-  360. builtin type Value
-  361. Value.dependencies : Value -> [Term]
-  362. Value.deserialize : Bytes -> Either Text Value
-  363. Value.load : Value ->{IO} Either [Term] a
-  364. Value.serialize : Value -> Bytes
-  365. Value.value : a -> Value
-=======
   201. io2.IO.systemTimeMicroseconds : '{IO} Int
   202. unique type io2.IOError
   203. io2.IOError.AlreadyExists : IOError
@@ -866,7 +461,6 @@
   371. Value.load : Value ->{IO} Either [Term] a
   372. Value.serialize : Value -> Bytes
   373. Value.value : a -> Value
->>>>>>> 5cef8f85
   
 
 .builtin> alias.many 94-104 .mylib
@@ -875,19 +469,6 @@
   
   Added definitions:
   
-<<<<<<< HEAD
-    1.  Float.floor              : Float -> Int
-    2.  Float.fromRepresentation : Nat -> Float
-    3.  Float.fromText           : Text -> Optional Float
-    4.  Float.gt                 : Float -> Float -> Boolean
-    5.  Float.gteq               : Float -> Float -> Boolean
-    6.  Float.log                : Float -> Float
-    7.  Float.logBase            : Float -> Float -> Float
-    8.  Float.lt                 : Float -> Float -> Boolean
-    9.  Float.lteq               : Float -> Float -> Boolean
-    10. Float.max                : Float -> Float -> Float
-    11. Float.min                : Float -> Float -> Float
-=======
     1.  Float.fromRepresentation : Nat -> Float
     2.  Float.fromText           : Text -> Optional Float
     3.  Float.gt                 : Float -> Float -> Boolean
@@ -899,7 +480,6 @@
     9.  Float.max                : Float -> Float -> Float
     10. Float.min                : Float -> Float -> Float
     11. Float.pow                : Float -> Float -> Float
->>>>>>> 5cef8f85
   
   Tip: You can use `undo` or `reflog` to undo this change.
 
@@ -959,19 +539,6 @@
 
 .mylib> find
 
-<<<<<<< HEAD
-  1.  Float.floor : Float -> Int
-  2.  Float.fromRepresentation : Nat -> Float
-  3.  Float.fromText : Text -> Optional Float
-  4.  Float.gt : Float -> Float -> Boolean
-  5.  Float.gteq : Float -> Float -> Boolean
-  6.  Float.log : Float -> Float
-  7.  Float.logBase : Float -> Float -> Float
-  8.  Float.lt : Float -> Float -> Boolean
-  9.  Float.lteq : Float -> Float -> Boolean
-  10. Float.max : Float -> Float -> Float
-  11. Float.min : Float -> Float -> Float
-=======
   1.  Float.fromRepresentation : Nat -> Float
   2.  Float.fromText : Text -> Optional Float
   3.  Float.gt : Float -> Float -> Boolean
@@ -983,7 +550,6 @@
   9.  Float.max : Float -> Float -> Float
   10. Float.min : Float -> Float -> Float
   11. Float.pow : Float -> Float -> Float
->>>>>>> 5cef8f85
   12. List.adjacentPairs : [a] -> [(a, a)]
   13. List.all : (a ->{g} Boolean) -> [a] ->{g} Boolean
   14. List.any : (a ->{g} Boolean) -> [a] ->{g} Boolean
