--- conflicted
+++ resolved
@@ -19,11 +19,7 @@
 First lets make sure we can load our cert and private key
 
 ```unison
-<<<<<<< HEAD
-test> loadCertAndKey = match (decodeCert (toUtf8 self_signed_cert_pem) with
-=======
 test> match (decodeCert.impl (toUtf8 self_signed_cert_pem) with
->>>>>>> 533511b8
   Left (Failure _ t _) -> [Fail t]
   Right _ -> [Ok "succesfully decoded self_signed_pem"]
 
