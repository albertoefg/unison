name: unison-cli
github: unisonweb/unison
copyright: Copyright (C) 2013-2018 Unison Computing, PBC and contributors

flags:
  optimized:
    manual: true
    default: false

ghc-options: -Wall

dependencies:
  - ListLike
  - aeson
  - async
  - base
  - bytes
  - bytestring
  - configurator
  - containers >= 0.6.3
  - cryptonite
  - directory
  - either
  - errors
  - extra
  - filepath
  - generic-lens
  - haskeline
  - http-client >= 0.7.6
  - http-client-tls
  - http-types
  - jwt
  - lens
  - lock-file
  - megaparsec >= 5.0.0 && < 7.0.0
  - memory
  - mtl
  - network-uri
  - nonempty-containers
  - open-browser
  - pretty-simple
  - random >= 1.2.0
  - regex-tdfa
  - semialign
  - servant
  - servant-client
  - stm
  - text
  - these
  - time
  - transformers
  - unison-codebase
  - unison-codebase-sqlite
  - unison-core1
  - unison-parser-typechecker
  - unison-prelude
  - unison-pretty-printer
  - unison-share-api
  - unison-sqlite
  - unison-util
  - unison-util-base32hex
  - unison-util-relation
  - unliftio
<<<<<<< HEAD
  - vector
=======
  - network-uri
  - aeson
  - aeson-pretty
  - http-client >= 0.7.6
  - http-client-tls
  - http-types
  - warp
>>>>>>> 29f46e75
  - wai
  - warp

library:
  source-dirs: src
  when:
    - condition: '!os(windows)'
      dependencies: unix

tests:
  cli-tests:
    dependencies:
      - code-page
      - easytest
      - here
      - shellmet
      - temporary
      - unison-cli
    main: Main.hs
    source-dirs: tests

executables:
  unison:
    source-dirs: unison
    main: Main.hs
    ghc-options: -threaded -rtsopts -with-rtsopts=-I0 -optP-Wno-nonportable-include-path
    dependencies:
      - code-page
      - optparse-applicative >= 0.16.1.0
      - shellmet
      - template-haskell
      - temporary
      - unison-cli

  transcripts:
    source-dirs: transcripts
    main: Transcripts.hs
    ghc-options: -threaded -rtsopts -with-rtsopts=-N -v0
    dependencies:
      - code-page
      - easytest
      - process
      - shellmet
      - unison-cli

  cli-integration-tests:
    source-dirs: integration-tests
    main: Suite.hs
    ghc-options: -W -threaded -rtsopts "-with-rtsopts=-N -T" -v0
    dependencies:
      - code-page
      - easytest
      - process
      - shellmet
      - time
    build-tools:
      - unison-cli:unison

when:
  - condition: flag(optimized)
    ghc-options: -O2 -funbox-strict-fields

default-extensions:
  - ApplicativeDo
  - BangPatterns
  - BlockArguments
  - DeriveFunctor
  - DeriveFoldable
  - DeriveTraversable
  - DeriveGeneric
  - DerivingStrategies
  - DoAndIfThenElse
  - DuplicateRecordFields
  - FlexibleContexts
  - FlexibleInstances
  - GeneralizedNewtypeDeriving
  - LambdaCase
  - MultiParamTypeClasses
  - NamedFieldPuns
  - OverloadedLabels
  - OverloadedStrings
  - PatternSynonyms
  - RankNTypes
  - ScopedTypeVariables
  - TupleSections
  - TypeApplications
  - ViewPatterns<|MERGE_RESOLUTION|>--- conflicted
+++ resolved
@@ -12,6 +12,7 @@
 dependencies:
   - ListLike
   - aeson
+  - aeson-pretty
   - async
   - base
   - bytes
@@ -61,17 +62,7 @@
   - unison-util-base32hex
   - unison-util-relation
   - unliftio
-<<<<<<< HEAD
   - vector
-=======
-  - network-uri
-  - aeson
-  - aeson-pretty
-  - http-client >= 0.7.6
-  - http-client-tls
-  - http-types
-  - warp
->>>>>>> 29f46e75
   - wai
   - warp
 
