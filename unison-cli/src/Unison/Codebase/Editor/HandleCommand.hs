{- ORMOLU_DISABLE -} -- Remove this when the file is ready to be auto-formatted
{-# OPTIONS_GHC -Wno-partial-type-signatures #-}

{-# LANGUAGE GADTs #-}
{-# LANGUAGE PartialTypeSignatures #-}
{-# LANGUAGE ViewPatterns #-}
{-# LANGUAGE OverloadedStrings #-}
{-# LANGUAGE FunctionalDependencies #-}

module Unison.Codebase.Editor.HandleCommand where

import Unison.Prelude

import Control.Monad.Except (runExceptT)
import qualified Crypto.Random as Random
import qualified Data.Configurator as Config
import Data.Configurator.Types (Config)
import qualified Data.Map as Map
import qualified Data.Text as Text
import qualified Unison.Builtin as B
import Unison.Codebase (Codebase)
import qualified Unison.Codebase as Codebase
import Unison.Codebase.Branch (Branch)
import qualified Unison.Codebase.Branch as Branch
import qualified Unison.Codebase.Branch.Merge as Branch
import qualified Unison.Codebase.Editor.AuthorInfo as AuthorInfo
import Unison.Codebase.Editor.Command (Command (..), LexedSource, LoadSourceResult, SourceName, TypecheckingResult, UseCache)
import Unison.Codebase.Editor.Output (NumberedArgs, NumberedOutput, Output (PrintMessage))
import Unison.Codebase.Runtime (Runtime)
import qualified Unison.Codebase.Runtime as Runtime
import Unison.FileParsers (parseAndSynthesizeFile, synthesizeFile')
import qualified Unison.Hashing.V2.Convert as Hashing
import qualified Unison.Parser as Parser
import Unison.Parser.Ann (Ann)
import qualified Unison.Parser.Ann as Ann
import qualified Unison.Parsers as Parsers
import qualified Unison.PrettyPrintEnv as PPE
import qualified Unison.Reference as Reference
import qualified Unison.Result as Result
import qualified Unison.Server.Backend as Backend
import qualified Unison.Server.CodebaseServer as Server
import Unison.Term (Term)
import qualified Unison.Term as Term
import Unison.Type (Type)
import qualified Unison.UnisonFile as UF
import Unison.Util.Free (Free)
import qualified Unison.Util.Free as Free
<<<<<<< HEAD
=======
import qualified Unison.Util.Pretty as P
import Unison.Var (Var)
>>>>>>> 25ca3816
import qualified Unison.WatchKind as WK
import Web.Browser (openBrowser)
import System.Environment (withArgs)
import qualified Unison.CommandLine.FuzzySelect as Fuzzy
import qualified Unison.Codebase.Path as Path
import Control.Monad.Reader (ReaderT (runReaderT), ask)
import qualified Control.Concurrent.STM as STM
import qualified UnliftIO
import Unison.Symbol (Symbol)

typecheck
  :: Monad m
  => [Type Symbol Ann]
  -> Codebase m Symbol Ann
  -> Parser.ParsingEnv
  -> SourceName
  -> LexedSource
  -> m (TypecheckingResult Symbol)
typecheck ambient codebase parsingEnv sourceName src =
  Result.getResult $ parseAndSynthesizeFile ambient
    (((<> B.typeLookup) <$>) . Codebase.typeLookupForDependencies codebase)
    parsingEnv
    (Text.unpack sourceName)
    (fst src)

typecheck'
  :: Monad m
  => [Type Symbol Ann]
  -> Codebase m Symbol Ann
  -> UF.UnisonFile Symbol Ann
  -> m (TypecheckingResult Symbol)
typecheck' ambient codebase file = do
  typeLookup <- (<> B.typeLookup)
    <$> Codebase.typeLookupForDependencies codebase (UF.dependencies file)
  pure . fmap Right $ synthesizeFile' ambient typeLookup file

commandLine
  :: forall i a gen
   . Random.DRG gen
  => Config
  -> IO i
  -> (Branch IO -> IO ())
  -> Runtime Symbol
  -> (Output Symbol -> IO ())
  -> (NumberedOutput Symbol -> IO NumberedArgs)
  -> (SourceName -> IO LoadSourceResult)
  -> Codebase IO Symbol Ann
  -> Maybe Server.BaseUrl
  -> (Int -> IO gen)
  -> Free (Command IO i Symbol) a
  -> IO a
commandLine config awaitInput setBranchRef rt notifyUser notifyNumbered loadSource codebase serverBaseUrl rngGen free = do
 rndSeed <- STM.newTVarIO 0
 flip runReaderT rndSeed . Free.fold go $ free
 where
  go :: forall x . Command IO i Symbol x -> ReaderT (STM.TVar Int) IO x
  go x = case x of
    -- Wait until we get either user input or a unison file update
    Eval m        -> lift m
    API           -> lift $ forM_ serverBaseUrl $ \baseUrl ->
      notifyUser $ PrintMessage $ P.lines
        ["The API information is as follows:" 
        , P.newline
        , P.indentN 2 (P.hiBlue ("UI: " <> fromString (Server.urlFor Server.UI baseUrl)))
        , P.newline
        , P.indentN 2 (P.hiBlue ("API: " <> fromString (Server.urlFor Server.Api baseUrl)))
        ]
    UI            ->
      case serverBaseUrl of
        Just url -> lift . void $ openBrowser (Server.urlFor Server.UI url)
        Nothing -> lift (return ())

    DocsToHtml root sourcePath destination ->
      liftIO $ Backend.docsInBranchToHtmlFiles rt codebase root sourcePath destination

    Input         -> lift awaitInput
    Notify output -> lift $ notifyUser output
    NotifyNumbered output -> lift $ notifyNumbered output
    ConfigLookup name ->
      lift $ Config.lookup config name
    LoadSource sourcePath -> lift $ loadSource sourcePath

    Typecheck ambient names sourceName source -> do
      -- todo: if guids are being shown to users,
      -- not ideal to generate new guid every time
      iVar <- ask
      i <- UnliftIO.atomically $ do
             i <- STM.readTVar iVar
             STM.writeTVar iVar (i + 1)
             pure i
      rng <- lift $ rngGen i
      let namegen = Parser.uniqueBase32Namegen rng
          env = Parser.ParsingEnv namegen names
      lift $ typecheck ambient codebase env sourceName source
    TypecheckFile file ambient     -> lift $ typecheck' ambient codebase file
    Evaluate ppe unisonFile        -> lift $ evalUnisonFile ppe unisonFile []
    Evaluate1 ppe useCache term    -> lift $ eval1 ppe useCache term
    LoadLocalRootBranch        -> lift $ either (const Branch.empty) id <$> Codebase.getRootBranch codebase
    LoadLocalBranch h          -> lift $ fromMaybe Branch.empty <$> Codebase.getBranchForHash codebase h
    Merge mode b1 b2 ->
      lift $ Branch.merge'' (Codebase.lca codebase) mode b1 b2
    SyncLocalRootBranch branch -> lift $ do
      setBranchRef branch
      Codebase.putRootBranch codebase branch
    ViewRemoteBranch ns action -> do
      -- TODO: We probably won'd need to unlift anything once we remove the Command
      -- abstraction.
      toIO <- UnliftIO.askRunInIO
      lift $ Codebase.viewRemoteBranch codebase ns (toIO . Free.fold go . action)
    ImportRemoteBranch ns syncMode preprocess ->
      lift $ Codebase.importRemoteBranch codebase ns syncMode preprocess
    SyncRemoteBranch branch repo opts ->
      lift $ Codebase.pushGitBranch codebase branch repo opts
    LoadTerm r -> lift $ Codebase.getTerm codebase r
    LoadType r -> lift $ Codebase.getTypeDeclaration codebase r
    LoadTypeOfTerm r -> lift $ Codebase.getTypeOfTerm codebase r
    PutTerm r tm tp -> lift $ Codebase.putTerm codebase r tm tp
    PutDecl r decl -> lift $ Codebase.putTypeDeclaration codebase r decl
    PutWatch kind r e -> lift $ Codebase.putWatch codebase kind r e
    LoadWatches kind rs -> lift $ catMaybes <$> traverse go (toList rs) where
      go (Reference.Builtin _) = pure Nothing
      go r@(Reference.DerivedId rid) =
        fmap (r,) <$> Codebase.getWatch codebase kind rid
    IsTerm r -> lift $ Codebase.isTerm codebase r
    IsType r -> lift $ Codebase.isType codebase r
    GetDependents r -> lift $ Codebase.dependents codebase r
    AddDefsToCodebase unisonFile -> lift $ Codebase.addDefsToCodebase codebase unisonFile
    GetTermsOfType ty -> lift $ Codebase.termsOfType codebase ty
    GetTermsMentioningType ty -> lift $ Codebase.termsMentioningType codebase ty
    CodebaseHashLength -> lift $ Codebase.hashLength codebase
    -- all builtin and derived type references
    TypeReferencesByShortHash sh ->
      lift $ Backend.typeReferencesByShortHash codebase sh
    -- all builtin and derived term references
    TermReferencesByShortHash sh ->
      lift $ Backend.termReferencesByShortHash codebase sh
    -- all builtin and derived term references & type constructors
    TermReferentsByShortHash sh ->
      lift $ Backend.termReferentsByShortHash codebase sh
    BranchHashLength ->
      lift $ Codebase.branchHashLength codebase
    BranchHashesByPrefix h ->
      lift $ Codebase.branchHashesByPrefix codebase h
    ParseType names (src, _) -> pure $
      Parsers.parseType (Text.unpack src) (Parser.ParsingEnv mempty names)
    RuntimeMain -> pure $ Runtime.mainType rt
    RuntimeTest -> pure $ Runtime.ioTestType rt

--    Todo b -> doTodo codebase (Branch.head b)
--    Propagate b -> do
--      b0 <- Codebase.propagate codebase (Branch.head b)
--      pure $ Branch.append b0 b

    Execute ppe uf args ->
      lift $ evalUnisonFile ppe uf args
    AppendToReflog reason old new -> lift $ Codebase.appendReflog codebase reason old new
    LoadReflog -> lift $ Codebase.getReflog codebase
    CreateAuthorInfo t -> AuthorInfo.createAuthorInfo Ann.External t
    HQNameQuery mayPath branch query -> do
      let namingScope = Backend.AllNames $ fromMaybe Path.empty mayPath
      lift $ Backend.hqNameQuery namingScope branch codebase query
    LoadSearchResults srs -> lift $ Backend.loadSearchResults codebase srs
    GetDefinitionsBySuffixes mayPath branch includeCycles query ->  do
      let namingScope = Backend.AllNames $ fromMaybe Path.empty mayPath
      lift (Backend.definitionsBySuffixes namingScope branch codebase includeCycles query)
    FindShallow path -> lift . runExceptT $ Backend.findShallow codebase path
    MakeStandalone ppe ref out -> lift $ do
      let cl = Codebase.toCodeLookup codebase
      Runtime.compileTo rt (() <$ cl) ppe ref (out <> ".uc")
    ClearWatchCache -> lift $ Codebase.clearWatches codebase
    FuzzySelect opts display choices -> liftIO $ Fuzzy.fuzzySelect opts display choices
    CmdUnliftIO -> do
      -- Get the unlifter for the ReaderT we're currently working in.
      unlifted <- UnliftIO.askUnliftIO
      -- Built an unliftIO for the Free monad
      let runF :: UnliftIO.UnliftIO (Free (Command IO i Symbol))
          runF = UnliftIO.UnliftIO $ case unlifted of
                   -- We need to case-match on the UnliftIO within this function
                   -- because `toIO` is existential and we need the right types
                   -- in-scope.
                   UnliftIO.UnliftIO toIO -> toIO . Free.fold go
      pure runF

  watchCache :: Reference.Id -> IO (Maybe (Term Symbol ()))
  watchCache h = do
    maybeTerm <- Codebase.lookupWatchCache codebase h
    pure (Term.amap (const ()) <$> maybeTerm)

  eval1 :: PPE.PrettyPrintEnv -> UseCache -> Term Symbol Ann -> _
  eval1 ppe useCache tm = do
    let codeLookup = Codebase.toCodeLookup codebase
        cache = if useCache then watchCache else Runtime.noCache
    r <- Runtime.evaluateTerm' codeLookup cache ppe rt tm
    when useCache $ case r of
      Right tmr -> Codebase.putWatch codebase WK.RegularWatch (Hashing.hashClosedTerm tm)
                                     (Term.amap (const Ann.External) tmr)
      Left _ -> pure ()
    pure $ r <&> Term.amap (const Ann.External)

  evalUnisonFile :: PPE.PrettyPrintEnv -> UF.TypecheckedUnisonFile Symbol Ann -> [String] -> _
  evalUnisonFile ppe unisonFile args = withArgs args do
    let codeLookup = Codebase.toCodeLookup codebase
    r <- Runtime.evaluateWatches codeLookup ppe watchCache rt unisonFile
    case r of
      Left e -> pure (Left e)
      Right rs@(_,map) -> do
        forM_ (Map.elems map) $ \(_loc, kind, hash, _src, value, isHit) ->
          if isHit then pure ()
          else do
            let value' = Term.amap (const Ann.External) value
            Codebase.putWatch codebase kind hash value'
        pure $ Right rs

-- doTodo :: Monad m => Codebase m v a -> Branch0 -> m (TodoOutput v a)
-- doTodo code b = do
--   -- traceM $ "edited terms: " ++ show (Branch.editedTerms b)
--   f <- Codebase.frontier code b
--   let dirty = R.dom f
--       frontier = R.ran f
--       ppe = Branch.prettyPrintEnv b
--   (frontierTerms, frontierTypes) <- loadDefinitions code frontier
--   (dirtyTerms, dirtyTypes) <- loadDefinitions code dirty
--   -- todo: something more intelligent here?
--   scoreFn <- pure $ const 1
--   remainingTransitive <- Codebase.frontierTransitiveDependents code b frontier
--   let
--     addTermNames terms = [(PPE.termName ppe (Referent.Ref r), r, t) | (r,t) <- terms ]
--     addTypeNames types = [(PPE.typeName ppe r, r, d) | (r,d) <- types ]
--     frontierTermsNamed = addTermNames frontierTerms
--     frontierTypesNamed = addTypeNames frontierTypes
--     dirtyTermsNamed = sortOn (\(s,_,_,_) -> s) $
--       [ (scoreFn r, n, r, t) | (n,r,t) <- addTermNames dirtyTerms ]
--     dirtyTypesNamed = sortOn (\(s,_,_,_) -> s) $
--       [ (scoreFn r, n, r, t) | (n,r,t) <- addTypeNames dirtyTypes ]
--   pure $
--     TodoOutput_
--       (Set.size remainingTransitive)
--       (frontierTermsNamed, frontierTypesNamed)
--       (dirtyTermsNamed, dirtyTypesNamed)
--       (Branch.conflicts' b)

-- loadDefinitions :: Monad m => Codebase m v a -> Set Reference
--                 -> m ( [(Reference, Maybe (Type v a))],
--                        [(Reference, DisplayObject (Decl v a))] )
-- loadDefinitions code refs = do
--   termRefs <- filterM (Codebase.isTerm code) (toList refs)
--   terms <- forM termRefs $ \r -> (r,) <$> Codebase.getTypeOfTerm code r
--   typeRefs <- filterM (Codebase.isType code) (toList refs)
--   types <- forM typeRefs $ \r -> do
--     case r of
--       Reference.Builtin _ -> pure (r, BuiltinThing)
--       Reference.DerivedId id -> do
--         decl <- Codebase.getTypeDeclaration code id
--         case decl of
--           Nothing -> pure (r, MissingThing id)
--           Just d -> pure (r, RegularThing d)
--   pure (terms, types)
--
-- -- | Write all of the builtins into the codebase
-- initializeCodebase :: forall m . Monad m => Codebase m Symbol Ann -> m ()
-- initializeCodebase c = do
--   traverse_ (go Right) B.builtinDataDecls
--   traverse_ (go Left)  B.builtinEffectDecls
--   void $ fileToBranch updateCollisionHandler c mempty IOSource.typecheckedFile
--  where
--   go :: (t -> Decl Symbol Ann) -> (a, (Reference.Reference, t)) -> m ()
--   go f (_, (ref, decl)) = case ref of
--     Reference.DerivedId id -> Codebase.putTypeDeclaration c id (f decl)
--     _                      -> pure ()
--
-- -- todo: probably don't use this anywhere
-- nameDistance :: Name -> Name -> Maybe Int
-- nameDistance (Name.toString -> q) (Name.toString -> n) =
--   if q == n                              then Just 0-- exact match is top choice
--   else if map toLower q == map toLower n then Just 1-- ignore case
--   else if q `isSuffixOf` n               then Just 2-- matching suffix is p.good
--   else if q `isPrefixOf` n               then Just 3-- matching prefix
--   else Nothing
<|MERGE_RESOLUTION|>--- conflicted
+++ resolved
@@ -45,11 +45,7 @@
 import qualified Unison.UnisonFile as UF
 import Unison.Util.Free (Free)
 import qualified Unison.Util.Free as Free
-<<<<<<< HEAD
-=======
 import qualified Unison.Util.Pretty as P
-import Unison.Var (Var)
->>>>>>> 25ca3816
 import qualified Unison.WatchKind as WK
 import Web.Browser (openBrowser)
 import System.Environment (withArgs)
