{-# LANGUAGE FunctionalDependencies #-}
{-# LANGUAGE GADTs #-}
{-# LANGUAGE OverloadedStrings #-}
{-# LANGUAGE PartialTypeSignatures #-}
{-# LANGUAGE ViewPatterns #-}
{-# OPTIONS_GHC -Wno-partial-type-signatures #-}

module Unison.Codebase.Editor.HandleCommand where

<<<<<<< HEAD
import Unison.Prelude

=======
import qualified Control.Concurrent.STM as STM
import Control.Monad.Except (runExceptT)
import Control.Monad.Reader (ReaderT (runReaderT), ask)
>>>>>>> 7163508b
import qualified Crypto.Random as Random
import qualified Data.Configurator as Config
import Data.Configurator.Types (Config)
import qualified Data.Map as Map
import qualified Data.Text as Text
import System.Environment (withArgs)
import qualified Unison.Builtin as B
import Unison.Codebase (Codebase)
import qualified Unison.Codebase as Codebase
import Unison.Codebase.Branch (Branch)
import qualified Unison.Codebase.Branch as Branch
import qualified Unison.Codebase.Branch.Merge as Branch
import qualified Unison.Codebase.Editor.AuthorInfo as AuthorInfo
import Unison.Codebase.Editor.Command (Command (..), LexedSource, LoadSourceResult, SourceName, TypecheckingResult, UseCache)
import Unison.Codebase.Editor.Output (NumberedArgs, NumberedOutput, Output (PrintMessage))
import qualified Unison.Codebase.Path as Path
import Unison.Codebase.Runtime (Runtime)
import qualified Unison.Codebase.Runtime as Runtime
import qualified Unison.CommandLine.FuzzySelect as Fuzzy
import Unison.FileParsers (parseAndSynthesizeFile, synthesizeFile')
import qualified Unison.Hashing.V2.Convert as Hashing
import qualified Unison.Parser as Parser
import Unison.Parser.Ann (Ann)
import qualified Unison.Parser.Ann as Ann
import qualified Unison.Parsers as Parsers
import Unison.Prelude
import qualified Unison.PrettyPrintEnv as PPE
import qualified Unison.Reference as Reference
import qualified Unison.Result as Result
import qualified Unison.Server.Backend as Backend
import qualified Unison.Server.CodebaseServer as Server
import Unison.Symbol (Symbol)
import Unison.Term (Term)
import qualified Unison.Term as Term
import Unison.Type (Type)
import qualified Unison.UnisonFile as UF
import Unison.Util.Free (Free)
import qualified Unison.Util.Free as Free
import qualified Unison.Util.Pretty as P
import qualified Unison.WatchKind as WK
import qualified UnliftIO
import Web.Browser (openBrowser)

typecheck ::
  Monad m =>
  [Type Symbol Ann] ->
  Codebase m Symbol Ann ->
  Parser.ParsingEnv ->
  SourceName ->
  LexedSource ->
  m (TypecheckingResult Symbol)
typecheck ambient codebase parsingEnv sourceName src =
  Result.getResult $
    parseAndSynthesizeFile
      ambient
      (((<> B.typeLookup) <$>) . Codebase.typeLookupForDependencies codebase)
      parsingEnv
      (Text.unpack sourceName)
      (fst src)

typecheck' ::
  Monad m =>
  [Type Symbol Ann] ->
  Codebase m Symbol Ann ->
  UF.UnisonFile Symbol Ann ->
  m (TypecheckingResult Symbol)
typecheck' ambient codebase file = do
  typeLookup <-
    (<> B.typeLookup)
      <$> Codebase.typeLookupForDependencies codebase (UF.dependencies file)
  pure . fmap Right $ synthesizeFile' ambient typeLookup file

commandLine ::
  forall i a gen.
  Random.DRG gen =>
  Config ->
  IO i ->
  (Branch IO -> IO ()) ->
  Runtime Symbol ->
  (Output Symbol -> IO ()) ->
  (NumberedOutput Symbol -> IO NumberedArgs) ->
  (SourceName -> IO LoadSourceResult) ->
  Codebase IO Symbol Ann ->
  Maybe Server.BaseUrl ->
  (Int -> IO gen) ->
  Free (Command IO i Symbol) a ->
  IO a
commandLine config awaitInput setBranchRef rt notifyUser notifyNumbered loadSource codebase serverBaseUrl rngGen free = do
<<<<<<< HEAD
 rndSeed <- STM.newTVarIO 0
 flip runReaderT rndSeed . Free.fold go $ free
 where
  go :: forall x . Command IO i v x -> ReaderT (STM.TVar Int) IO x
  go x = case x of
    -- Wait until we get either user input or a unison file update
    Eval m        -> lift m
    UI            ->
      case serverBaseUrl of
        Just url -> lift . void $ openBrowser (Server.urlFor Server.UI url)
        Nothing -> lift (return ())

    DocsToHtml root sourcePath destination ->
      liftIO $ Backend.docsInBranchToHtmlFiles rt codebase root sourcePath destination

    Input         -> lift awaitInput
    Notify output -> lift $ notifyUser output
    NotifyNumbered output -> lift $ notifyNumbered output
    ConfigLookup name ->
      lift $ Config.lookup config name
    LoadSource sourcePath -> lift $ loadSource sourcePath

    Typecheck ambient names sourceName source -> do
      -- todo: if guids are being shown to users,
      -- not ideal to generate new guid every time
      iVar <- ask
      i <- UnliftIO.atomically $ do
             i <- STM.readTVar iVar
             STM.writeTVar iVar (i + 1)
             pure i
      rng <- lift $ rngGen i
      let namegen = Parser.uniqueBase32Namegen rng
          env = Parser.ParsingEnv namegen names
      lift $ typecheck ambient codebase env sourceName source
    TypecheckFile file ambient     -> lift $ typecheck' ambient codebase file
    Evaluate ppe unisonFile        -> lift $ evalUnisonFile ppe unisonFile []
    Evaluate1 ppe useCache term    -> lift $ eval1 ppe useCache term
    LoadLocalRootBranch        -> lift $ Codebase.getRootBranch codebase
    LoadLocalBranch h          -> lift $ fromMaybe Branch.empty <$> Codebase.getBranchForHash codebase h
    Merge mode b1 b2 ->
      lift $ Branch.merge'' (Codebase.lca codebase) mode b1 b2
    SyncLocalRootBranch branch -> lift $ do
      setBranchRef branch
      Codebase.putRootBranch codebase branch
    ViewRemoteBranch ns action -> do
      -- TODO: We probably won'd need to unlift anything once we remove the Command
      -- abstraction.
      toIO <- UnliftIO.askRunInIO
      lift $ Codebase.viewRemoteBranch codebase ns (toIO . Free.fold go . action)
    ImportRemoteBranch ns syncMode preprocess ->
      lift $ Codebase.importRemoteBranch codebase ns syncMode preprocess
    SyncRemoteBranch branch repo opts ->
      lift $ Codebase.pushGitBranch codebase branch repo opts
    LoadTerm r -> lift $ Codebase.getTerm codebase r
    LoadType r -> lift $ Codebase.getTypeDeclaration codebase r
    LoadTypeOfTerm r -> lift $ Codebase.getTypeOfTerm codebase r
    PutTerm r tm tp -> lift $ Codebase.putTerm codebase r tm tp
    PutDecl r decl -> lift $ Codebase.putTypeDeclaration codebase r decl
    PutWatch kind r e -> lift $ Codebase.putWatch codebase kind r e
    LoadWatches kind rs -> lift $ catMaybes <$> traverse go (toList rs) where
      go (Reference.Builtin _) = pure Nothing
      go r@(Reference.DerivedId rid) =
        fmap (r,) <$> Codebase.getWatch codebase kind rid
    IsTerm r -> lift $ Codebase.isTerm codebase r
    IsType r -> lift $ Codebase.isType codebase r
    GetDependents r -> lift $ Codebase.dependents codebase r
    AddDefsToCodebase unisonFile -> lift $ Codebase.addDefsToCodebase codebase unisonFile
    GetTermsOfType ty -> lift $ Codebase.termsOfType codebase ty
    GetTermsMentioningType ty -> lift $ Codebase.termsMentioningType codebase ty
    CodebaseHashLength -> lift $ Codebase.hashLength codebase
    -- all builtin and derived type references
    TypeReferencesByShortHash sh ->
      lift $ Backend.typeReferencesByShortHash codebase sh
    -- all builtin and derived term references
    TermReferencesByShortHash sh ->
      lift $ Backend.termReferencesByShortHash codebase sh
    -- all builtin and derived term references & type constructors
    TermReferentsByShortHash sh ->
      lift $ Backend.termReferentsByShortHash codebase sh
    BranchHashLength ->
      lift $ Codebase.branchHashLength codebase
    BranchHashesByPrefix h ->
      lift $ Codebase.branchHashesByPrefix codebase h
    ParseType names (src, _) -> pure $
      Parsers.parseType (Text.unpack src) (Parser.ParsingEnv mempty names)
    RuntimeMain -> pure $ Runtime.mainType rt
    RuntimeTest -> pure $ Runtime.ioTestType rt

--    Todo b -> doTodo codebase (Branch.head b)
--    Propagate b -> do
--      b0 <- Codebase.propagate codebase (Branch.head b)
--      pure $ Branch.append b0 b

    Execute ppe uf args ->
      lift $ evalUnisonFile ppe uf args
    AppendToReflog reason old new -> lift $ Codebase.appendReflog codebase reason old new
    LoadReflog -> lift $ Codebase.getReflog codebase
    CreateAuthorInfo t -> AuthorInfo.createAuthorInfo Ann.External t
    HQNameQuery mayPath branch query -> do
      let namingScope = Backend.AllNames $ fromMaybe Path.empty mayPath
      lift $ Backend.hqNameQuery namingScope branch codebase query
    LoadSearchResults srs -> lift $ Backend.loadSearchResults codebase srs
    GetDefinitionsBySuffixes mayPath branch includeCycles query ->  do
      let namingScope = Backend.AllNames $ fromMaybe Path.empty mayPath
      lift (Backend.definitionsBySuffixes namingScope branch codebase includeCycles query)
    FindShallow path -> liftIO $ Backend.findShallow codebase path
    MakeStandalone ppe ref out -> lift $ do
      let cl = Codebase.toCodeLookup codebase
      Runtime.compileTo rt (() <$ cl) ppe ref (out <> ".uc")
    ClearWatchCache -> lift $ Codebase.clearWatches codebase
    FuzzySelect opts display choices -> liftIO $ Fuzzy.fuzzySelect opts display choices
    CmdUnliftIO -> do
      -- Get the unlifter for the ReaderT we're currently working in.
      unlifted <- UnliftIO.askUnliftIO
      -- Built an unliftIO for the Free monad
      let runF :: UnliftIO.UnliftIO (Free (Command IO i v))
          runF = UnliftIO.UnliftIO $ case unlifted of
                   -- We need to case-match on the UnliftIO within this function
                   -- because `toIO` is existential and we need the right types
                   -- in-scope.
                   UnliftIO.UnliftIO toIO -> toIO . Free.fold go
      pure runF
=======
  rndSeed <- STM.newTVarIO 0
  flip runReaderT rndSeed . Free.fold go $ free
  where
    go :: forall x. Command IO i Symbol x -> ReaderT (STM.TVar Int) IO x
    go x = case x of
      -- Wait until we get either user input or a unison file update
      Eval m -> lift m
      API -> lift $
        forM_ serverBaseUrl $ \baseUrl ->
          notifyUser $
            PrintMessage $
              P.lines
                [ "The API information is as follows:",
                  P.newline,
                  P.indentN 2 (P.hiBlue ("UI: " <> fromString (Server.urlFor Server.UI baseUrl))),
                  P.newline,
                  P.indentN 2 (P.hiBlue ("API: " <> fromString (Server.urlFor Server.Api baseUrl)))
                ]
      UI ->
        case serverBaseUrl of
          Just url -> lift . void $ openBrowser (Server.urlFor Server.UI url)
          Nothing -> lift (return ())
      DocsToHtml root sourcePath destination ->
        liftIO $ Backend.docsInBranchToHtmlFiles rt codebase root sourcePath destination
      Input -> lift awaitInput
      Notify output -> lift $ notifyUser output
      NotifyNumbered output -> lift $ notifyNumbered output
      ConfigLookup name ->
        lift $ Config.lookup config name
      LoadSource sourcePath -> lift $ loadSource sourcePath
      Typecheck ambient names sourceName source -> do
        -- todo: if guids are being shown to users,
        -- not ideal to generate new guid every time
        iVar <- ask
        i <- UnliftIO.atomically $ do
          i <- STM.readTVar iVar
          STM.writeTVar iVar (i + 1)
          pure i
        rng <- lift $ rngGen i
        let namegen = Parser.uniqueBase32Namegen rng
            env = Parser.ParsingEnv namegen names
        lift $ typecheck ambient codebase env sourceName source
      TypecheckFile file ambient -> lift $ typecheck' ambient codebase file
      Evaluate ppe unisonFile -> lift $ evalUnisonFile ppe unisonFile []
      Evaluate1 ppe useCache term -> lift $ eval1 ppe useCache term
      LoadLocalRootBranch -> lift $ either (const Branch.empty) id <$> Codebase.getRootBranch codebase
      LoadLocalBranch h -> lift $ fromMaybe Branch.empty <$> Codebase.getBranchForHash codebase h
      Merge mode b1 b2 ->
        lift $ Branch.merge'' (Codebase.lca codebase) mode b1 b2
      SyncLocalRootBranch branch -> lift $ do
        setBranchRef branch
        Codebase.putRootBranch codebase branch
      ViewRemoteBranch ns gitBranchBehavior action -> do
        -- TODO: We probably won'd need to unlift anything once we remove the Command
        -- abstraction.
        toIO <- UnliftIO.askRunInIO
        lift $ Codebase.viewRemoteBranch codebase ns gitBranchBehavior (toIO . Free.fold go . action)
      ImportRemoteBranch ns syncMode preprocess ->
        lift $ Codebase.importRemoteBranch codebase ns syncMode preprocess
      SyncRemoteBranch repo opts action ->
        lift $ Codebase.pushGitBranch codebase repo opts action
      LoadTerm r -> lift $ Codebase.getTerm codebase r
      LoadTypeOfTerm r -> lift $ Codebase.getTypeOfTerm codebase r
      LoadTermComponentWithTypes h -> lift $ Codebase.getTermComponentWithTypes codebase h
      LoadType r -> lift $ Codebase.getTypeDeclaration codebase r
      LoadDeclComponent r -> lift $ Codebase.getDeclComponent codebase r
      PutTerm r tm tp -> lift $ Codebase.putTerm codebase r tm tp
      PutDecl r decl -> lift $ Codebase.putTypeDeclaration codebase r decl
      PutWatch kind r e -> lift $ Codebase.putWatch codebase kind r e
      LoadWatches kind rs -> lift $ catMaybes <$> traverse go (toList rs)
        where
          go (Reference.Builtin _) = pure Nothing
          go r@(Reference.DerivedId rid) =
            fmap (r,) <$> Codebase.getWatch codebase kind rid
      IsTerm r -> lift $ Codebase.isTerm codebase r
      IsType r -> lift $ Codebase.isType codebase r
      GetDependents r -> lift $ Codebase.dependents codebase r
      GetDependentsOfComponent h -> lift $ Codebase.dependentsOfComponent codebase h
      AddDefsToCodebase unisonFile -> lift $ Codebase.addDefsToCodebase codebase unisonFile
      GetTermsOfType ty -> lift $ Codebase.termsOfType codebase ty
      GetTermsMentioningType ty -> lift $ Codebase.termsMentioningType codebase ty
      CodebaseHashLength -> lift $ Codebase.hashLength codebase
      -- all builtin and derived type references
      TypeReferencesByShortHash sh ->
        lift $ Backend.typeReferencesByShortHash codebase sh
      -- all builtin and derived term references
      TermReferencesByShortHash sh ->
        lift $ Backend.termReferencesByShortHash codebase sh
      -- all builtin and derived term references & type constructors
      TermReferentsByShortHash sh ->
        lift $ Backend.termReferentsByShortHash codebase sh
      BranchHashLength ->
        lift $ Codebase.branchHashLength codebase
      BranchHashesByPrefix h ->
        lift $ Codebase.branchHashesByPrefix codebase h
      ParseType names (src, _) ->
        pure $
          Parsers.parseType (Text.unpack src) (Parser.ParsingEnv mempty names)
      RuntimeMain -> pure $ Runtime.mainType rt
      RuntimeTest -> pure $ Runtime.ioTestType rt
      --    Todo b -> doTodo codebase (Branch.head b)
      --    Propagate b -> do
      --      b0 <- Codebase.propagate codebase (Branch.head b)
      --      pure $ Branch.append b0 b

      Execute ppe uf args ->
        lift $ evalUnisonFile ppe uf args
      AppendToReflog reason old new -> lift $ Codebase.appendReflog codebase reason old new
      LoadReflog -> lift $ Codebase.getReflog codebase
      CreateAuthorInfo t -> AuthorInfo.createAuthorInfo Ann.External t
      HQNameQuery mayPath branch query -> do
        let namingScope = Backend.AllNames $ fromMaybe Path.empty mayPath
        lift $ Backend.hqNameQuery namingScope branch codebase query
      LoadSearchResults srs -> lift $ Backend.loadSearchResults codebase srs
      GetDefinitionsBySuffixes mayPath branch includeCycles query -> do
        let namingScope = Backend.AllNames $ fromMaybe Path.empty mayPath
        lift (Backend.definitionsBySuffixes namingScope branch codebase includeCycles query)
      FindShallow path -> lift . runExceptT $ Backend.findShallow codebase path
      MakeStandalone ppe ref out -> lift $ do
        let cl = Codebase.toCodeLookup codebase
        Runtime.compileTo rt (() <$ cl) ppe ref (out <> ".uc")
      ClearWatchCache -> lift $ Codebase.clearWatches codebase
      FuzzySelect opts display choices -> liftIO $ Fuzzy.fuzzySelect opts display choices
      CmdUnliftIO -> do
        -- Get the unlifter for the ReaderT we're currently working in.
        unlifted <- UnliftIO.askUnliftIO
        -- Built an unliftIO for the Free monad
        let runF :: UnliftIO.UnliftIO (Free (Command IO i Symbol))
            runF = UnliftIO.UnliftIO $ case unlifted of
              -- We need to case-match on the UnliftIO within this function
              -- because `toIO` is existential and we need the right types
              -- in-scope.
              UnliftIO.UnliftIO toIO -> toIO . Free.fold go
        pure runF
>>>>>>> 7163508b

    watchCache :: Reference.Id -> IO (Maybe (Term Symbol ()))
    watchCache h = do
      maybeTerm <- Codebase.lookupWatchCache codebase h
      pure (Term.amap (const ()) <$> maybeTerm)

    eval1 :: PPE.PrettyPrintEnv -> UseCache -> Term Symbol Ann -> _
    eval1 ppe useCache tm = do
      let codeLookup = Codebase.toCodeLookup codebase
          cache = if useCache then watchCache else Runtime.noCache
      r <- Runtime.evaluateTerm' codeLookup cache ppe rt tm
      when useCache $ case r of
        Right tmr ->
          Codebase.putWatch
            codebase
            WK.RegularWatch
            (Hashing.hashClosedTerm tm)
            (Term.amap (const Ann.External) tmr)
        Left _ -> pure ()
      pure $ r <&> Term.amap (const Ann.External)

    evalUnisonFile :: PPE.PrettyPrintEnv -> UF.TypecheckedUnisonFile Symbol Ann -> [String] -> _
    evalUnisonFile ppe unisonFile args = withArgs args do
      let codeLookup = Codebase.toCodeLookup codebase
      r <- Runtime.evaluateWatches codeLookup ppe watchCache rt unisonFile
      case r of
        Left e -> pure (Left e)
        Right rs@(_, map) -> do
          forM_ (Map.elems map) $ \(_loc, kind, hash, _src, value, isHit) ->
            if isHit
              then pure ()
              else do
                let value' = Term.amap (const Ann.External) value
                Codebase.putWatch codebase kind hash value'
          pure $ Right rs

-- doTodo :: Monad m => Codebase m v a -> Branch0 -> m (TodoOutput v a)
-- doTodo code b = do
--   -- traceM $ "edited terms: " ++ show (Branch.editedTerms b)
--   f <- Codebase.frontier code b
--   let dirty = R.dom f
--       frontier = R.ran f
--       ppe = Branch.prettyPrintEnv b
--   (frontierTerms, frontierTypes) <- loadDefinitions code frontier
--   (dirtyTerms, dirtyTypes) <- loadDefinitions code dirty
--   -- todo: something more intelligent here?
--   scoreFn <- pure $ const 1
--   remainingTransitive <- Codebase.frontierTransitiveDependents code b frontier
--   let
--     addTermNames terms = [(PPE.termName ppe (Referent.Ref r), r, t) | (r,t) <- terms ]
--     addTypeNames types = [(PPE.typeName ppe r, r, d) | (r,d) <- types ]
--     frontierTermsNamed = addTermNames frontierTerms
--     frontierTypesNamed = addTypeNames frontierTypes
--     dirtyTermsNamed = sortOn (\(s,_,_,_) -> s) $
--       [ (scoreFn r, n, r, t) | (n,r,t) <- addTermNames dirtyTerms ]
--     dirtyTypesNamed = sortOn (\(s,_,_,_) -> s) $
--       [ (scoreFn r, n, r, t) | (n,r,t) <- addTypeNames dirtyTypes ]
--   pure $
--     TodoOutput_
--       (Set.size remainingTransitive)
--       (frontierTermsNamed, frontierTypesNamed)
--       (dirtyTermsNamed, dirtyTypesNamed)
--       (Branch.conflicts' b)

-- loadDefinitions :: Monad m => Codebase m v a -> Set Reference
--                 -> m ( [(Reference, Maybe (Type v a))],
--                        [(Reference, DisplayObject (Decl v a))] )
-- loadDefinitions code refs = do
--   termRefs <- filterM (Codebase.isTerm code) (toList refs)
--   terms <- forM termRefs $ \r -> (r,) <$> Codebase.getTypeOfTerm code r
--   typeRefs <- filterM (Codebase.isType code) (toList refs)
--   types <- forM typeRefs $ \r -> do
--     case r of
--       Reference.Builtin _ -> pure (r, BuiltinThing)
--       Reference.DerivedId id -> do
--         decl <- Codebase.getTypeDeclaration code id
--         case decl of
--           Nothing -> pure (r, MissingThing id)
--           Just d -> pure (r, RegularThing d)
--   pure (terms, types)
--
-- -- | Write all of the builtins into the codebase
-- initializeCodebase :: forall m . Monad m => Codebase m Symbol Ann -> m ()
-- initializeCodebase c = do
--   traverse_ (go Right) B.builtinDataDecls
--   traverse_ (go Left)  B.builtinEffectDecls
--   void $ fileToBranch updateCollisionHandler c mempty IOSource.typecheckedFile
--  where
--   go :: (t -> Decl Symbol Ann) -> (a, (Reference.Reference, t)) -> m ()
--   go f (_, (ref, decl)) = case ref of
--     Reference.DerivedId id -> Codebase.putTypeDeclaration c id (f decl)
--     _                      -> pure ()
--
-- -- todo: probably don't use this anywhere
-- nameDistance :: Name -> Name -> Maybe Int
-- nameDistance (Name.toString -> q) (Name.toString -> n) =
--   if q == n                              then Just 0-- exact match is top choice
--   else if map toLower q == map toLower n then Just 1-- ignore case
--   else if q `isSuffixOf` n               then Just 2-- matching suffix is p.good
--   else if q `isPrefixOf` n               then Just 3-- matching prefix
--   else Nothing<|MERGE_RESOLUTION|>--- conflicted
+++ resolved
@@ -7,14 +7,8 @@
 
 module Unison.Codebase.Editor.HandleCommand where
 
-<<<<<<< HEAD
-import Unison.Prelude
-
-=======
 import qualified Control.Concurrent.STM as STM
-import Control.Monad.Except (runExceptT)
 import Control.Monad.Reader (ReaderT (runReaderT), ask)
->>>>>>> 7163508b
 import qualified Crypto.Random as Random
 import qualified Data.Configurator as Config
 import Data.Configurator.Types (Config)
@@ -103,130 +97,6 @@
   Free (Command IO i Symbol) a ->
   IO a
 commandLine config awaitInput setBranchRef rt notifyUser notifyNumbered loadSource codebase serverBaseUrl rngGen free = do
-<<<<<<< HEAD
- rndSeed <- STM.newTVarIO 0
- flip runReaderT rndSeed . Free.fold go $ free
- where
-  go :: forall x . Command IO i v x -> ReaderT (STM.TVar Int) IO x
-  go x = case x of
-    -- Wait until we get either user input or a unison file update
-    Eval m        -> lift m
-    UI            ->
-      case serverBaseUrl of
-        Just url -> lift . void $ openBrowser (Server.urlFor Server.UI url)
-        Nothing -> lift (return ())
-
-    DocsToHtml root sourcePath destination ->
-      liftIO $ Backend.docsInBranchToHtmlFiles rt codebase root sourcePath destination
-
-    Input         -> lift awaitInput
-    Notify output -> lift $ notifyUser output
-    NotifyNumbered output -> lift $ notifyNumbered output
-    ConfigLookup name ->
-      lift $ Config.lookup config name
-    LoadSource sourcePath -> lift $ loadSource sourcePath
-
-    Typecheck ambient names sourceName source -> do
-      -- todo: if guids are being shown to users,
-      -- not ideal to generate new guid every time
-      iVar <- ask
-      i <- UnliftIO.atomically $ do
-             i <- STM.readTVar iVar
-             STM.writeTVar iVar (i + 1)
-             pure i
-      rng <- lift $ rngGen i
-      let namegen = Parser.uniqueBase32Namegen rng
-          env = Parser.ParsingEnv namegen names
-      lift $ typecheck ambient codebase env sourceName source
-    TypecheckFile file ambient     -> lift $ typecheck' ambient codebase file
-    Evaluate ppe unisonFile        -> lift $ evalUnisonFile ppe unisonFile []
-    Evaluate1 ppe useCache term    -> lift $ eval1 ppe useCache term
-    LoadLocalRootBranch        -> lift $ Codebase.getRootBranch codebase
-    LoadLocalBranch h          -> lift $ fromMaybe Branch.empty <$> Codebase.getBranchForHash codebase h
-    Merge mode b1 b2 ->
-      lift $ Branch.merge'' (Codebase.lca codebase) mode b1 b2
-    SyncLocalRootBranch branch -> lift $ do
-      setBranchRef branch
-      Codebase.putRootBranch codebase branch
-    ViewRemoteBranch ns action -> do
-      -- TODO: We probably won'd need to unlift anything once we remove the Command
-      -- abstraction.
-      toIO <- UnliftIO.askRunInIO
-      lift $ Codebase.viewRemoteBranch codebase ns (toIO . Free.fold go . action)
-    ImportRemoteBranch ns syncMode preprocess ->
-      lift $ Codebase.importRemoteBranch codebase ns syncMode preprocess
-    SyncRemoteBranch branch repo opts ->
-      lift $ Codebase.pushGitBranch codebase branch repo opts
-    LoadTerm r -> lift $ Codebase.getTerm codebase r
-    LoadType r -> lift $ Codebase.getTypeDeclaration codebase r
-    LoadTypeOfTerm r -> lift $ Codebase.getTypeOfTerm codebase r
-    PutTerm r tm tp -> lift $ Codebase.putTerm codebase r tm tp
-    PutDecl r decl -> lift $ Codebase.putTypeDeclaration codebase r decl
-    PutWatch kind r e -> lift $ Codebase.putWatch codebase kind r e
-    LoadWatches kind rs -> lift $ catMaybes <$> traverse go (toList rs) where
-      go (Reference.Builtin _) = pure Nothing
-      go r@(Reference.DerivedId rid) =
-        fmap (r,) <$> Codebase.getWatch codebase kind rid
-    IsTerm r -> lift $ Codebase.isTerm codebase r
-    IsType r -> lift $ Codebase.isType codebase r
-    GetDependents r -> lift $ Codebase.dependents codebase r
-    AddDefsToCodebase unisonFile -> lift $ Codebase.addDefsToCodebase codebase unisonFile
-    GetTermsOfType ty -> lift $ Codebase.termsOfType codebase ty
-    GetTermsMentioningType ty -> lift $ Codebase.termsMentioningType codebase ty
-    CodebaseHashLength -> lift $ Codebase.hashLength codebase
-    -- all builtin and derived type references
-    TypeReferencesByShortHash sh ->
-      lift $ Backend.typeReferencesByShortHash codebase sh
-    -- all builtin and derived term references
-    TermReferencesByShortHash sh ->
-      lift $ Backend.termReferencesByShortHash codebase sh
-    -- all builtin and derived term references & type constructors
-    TermReferentsByShortHash sh ->
-      lift $ Backend.termReferentsByShortHash codebase sh
-    BranchHashLength ->
-      lift $ Codebase.branchHashLength codebase
-    BranchHashesByPrefix h ->
-      lift $ Codebase.branchHashesByPrefix codebase h
-    ParseType names (src, _) -> pure $
-      Parsers.parseType (Text.unpack src) (Parser.ParsingEnv mempty names)
-    RuntimeMain -> pure $ Runtime.mainType rt
-    RuntimeTest -> pure $ Runtime.ioTestType rt
-
---    Todo b -> doTodo codebase (Branch.head b)
---    Propagate b -> do
---      b0 <- Codebase.propagate codebase (Branch.head b)
---      pure $ Branch.append b0 b
-
-    Execute ppe uf args ->
-      lift $ evalUnisonFile ppe uf args
-    AppendToReflog reason old new -> lift $ Codebase.appendReflog codebase reason old new
-    LoadReflog -> lift $ Codebase.getReflog codebase
-    CreateAuthorInfo t -> AuthorInfo.createAuthorInfo Ann.External t
-    HQNameQuery mayPath branch query -> do
-      let namingScope = Backend.AllNames $ fromMaybe Path.empty mayPath
-      lift $ Backend.hqNameQuery namingScope branch codebase query
-    LoadSearchResults srs -> lift $ Backend.loadSearchResults codebase srs
-    GetDefinitionsBySuffixes mayPath branch includeCycles query ->  do
-      let namingScope = Backend.AllNames $ fromMaybe Path.empty mayPath
-      lift (Backend.definitionsBySuffixes namingScope branch codebase includeCycles query)
-    FindShallow path -> liftIO $ Backend.findShallow codebase path
-    MakeStandalone ppe ref out -> lift $ do
-      let cl = Codebase.toCodeLookup codebase
-      Runtime.compileTo rt (() <$ cl) ppe ref (out <> ".uc")
-    ClearWatchCache -> lift $ Codebase.clearWatches codebase
-    FuzzySelect opts display choices -> liftIO $ Fuzzy.fuzzySelect opts display choices
-    CmdUnliftIO -> do
-      -- Get the unlifter for the ReaderT we're currently working in.
-      unlifted <- UnliftIO.askUnliftIO
-      -- Built an unliftIO for the Free monad
-      let runF :: UnliftIO.UnliftIO (Free (Command IO i v))
-          runF = UnliftIO.UnliftIO $ case unlifted of
-                   -- We need to case-match on the UnliftIO within this function
-                   -- because `toIO` is existential and we need the right types
-                   -- in-scope.
-                   UnliftIO.UnliftIO toIO -> toIO . Free.fold go
-      pure runF
-=======
   rndSeed <- STM.newTVarIO 0
   flip runReaderT rndSeed . Free.fold go $ free
   where
@@ -272,7 +142,7 @@
       TypecheckFile file ambient -> lift $ typecheck' ambient codebase file
       Evaluate ppe unisonFile -> lift $ evalUnisonFile ppe unisonFile []
       Evaluate1 ppe useCache term -> lift $ eval1 ppe useCache term
-      LoadLocalRootBranch -> lift $ either (const Branch.empty) id <$> Codebase.getRootBranch codebase
+      LoadLocalRootBranch -> lift $ Codebase.getRootBranch codebase
       LoadLocalBranch h -> lift $ fromMaybe Branch.empty <$> Codebase.getBranchForHash codebase h
       Merge mode b1 b2 ->
         lift $ Branch.merge'' (Codebase.lca codebase) mode b1 b2
@@ -344,7 +214,7 @@
       GetDefinitionsBySuffixes mayPath branch includeCycles query -> do
         let namingScope = Backend.AllNames $ fromMaybe Path.empty mayPath
         lift (Backend.definitionsBySuffixes namingScope branch codebase includeCycles query)
-      FindShallow path -> lift . runExceptT $ Backend.findShallow codebase path
+      FindShallow path -> liftIO $ Backend.findShallow codebase path
       MakeStandalone ppe ref out -> lift $ do
         let cl = Codebase.toCodeLookup codebase
         Runtime.compileTo rt (() <$ cl) ppe ref (out <> ".uc")
@@ -361,7 +231,6 @@
               -- in-scope.
               UnliftIO.UnliftIO toIO -> toIO . Free.fold go
         pure runF
->>>>>>> 7163508b
 
     watchCache :: Reference.Id -> IO (Maybe (Term Symbol ()))
     watchCache h = do
