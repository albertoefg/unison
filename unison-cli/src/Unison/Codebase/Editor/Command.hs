{-# LANGUAGE FlexibleInstances #-}
{-# LANGUAGE GADTs #-}

module Unison.Codebase.Editor.Command
  ( Command (..),
    AmbientAbilities,
    LexedSource,
    Source,
    SourceName,
    TypecheckingResult,
    LoadSourceResult (..),
    UseCache,
    EvalResult,
    commandName,
    lookupEvalResult,
  )
where

import Control.Lens (view, _5)
-- TODO: Don't import backend, but move dependencies to own modules
<<<<<<< HEAD
import           Unison.Server.Backend          ( DefinitionResults
                                                , ShallowListEntry
                                                , IncludeCycles
                                                )
import           Data.Configurator.Types        ( Configured )
import qualified Data.Map                      as Map
=======
>>>>>>> 7163508b

import Data.Configurator.Types (Configured)
import qualified Data.Map as Map
import Unison.Codebase (Preprocessing, PushGitBranchOpts)
import Unison.Codebase.Branch (Branch)
import qualified Unison.Codebase.Branch as Branch
import qualified Unison.Codebase.Branch.Merge as Branch
import Unison.Codebase.Editor.AuthorInfo (AuthorInfo)
import qualified Unison.Codebase.Editor.Git as Git
import Unison.Codebase.Editor.Output
import Unison.Codebase.Editor.RemoteRepo
import Unison.Codebase.Path (Path)
import qualified Unison.Codebase.Path as Path
import qualified Unison.Codebase.Reflog as Reflog
import qualified Unison.Codebase.Runtime as Runtime
import Unison.Codebase.ShortBranchHash
  ( ShortBranchHash,
  )
import Unison.Codebase.SyncMode (SyncMode)
import Unison.Codebase.Type (GitError)
import qualified Unison.CommandLine.FuzzySelect as Fuzzy
import Unison.DataDeclaration (Decl)
import qualified Unison.Hash as H
import qualified Unison.HashQualified as HQ
import qualified Unison.Lexer as L
import Unison.Name (Name)
import Unison.Names (Names)
import Unison.NamesWithHistory (NamesWithHistory)
import qualified Unison.Parser as Parser
import Unison.Parser.Ann (Ann)
import Unison.Prelude
import qualified Unison.PrettyPrintEnv as PPE
import Unison.Reference (Reference)
import qualified Unison.Reference as Reference
import Unison.Referent (Referent)
import Unison.Result
  ( Note,
    Result,
  )
import Unison.Server.Backend
  ( BackendError,
    DefinitionResults,
    IncludeCycles,
    ShallowListEntry,
  )
import Unison.Server.QueryResult (QueryResult)
import qualified Unison.Server.SearchResult as SR
import qualified Unison.Server.SearchResult' as SR'
import Unison.ShortHash (ShortHash)
import Unison.Term (Term)
import Unison.Type (Type)
import qualified Unison.UnisonFile as UF
import Unison.Util.Free (Free)
import qualified Unison.Util.Free as Free
import qualified Unison.WatchKind as WK
import UnliftIO (MonadUnliftIO (..), UnliftIO)
import qualified UnliftIO

type AmbientAbilities v = [Type v Ann]

type SourceName = Text

type Source = Text

type LexedSource = (Text, [L.Token L.Lexeme])

data LoadSourceResult
  = InvalidSourceNameError
  | LoadError
  | LoadSuccess Text

type TypecheckingResult v =
  Result
    (Seq (Note v Ann))
    (Either Names (UF.TypecheckedUnisonFile v Ann))

data
  Command
    m -- Command monad
    i -- Input type
    v -- Type of variables in the codebase
    a -- Result of running the command
  where
  -- Escape hatch.
  Eval :: m a -> Command m i v a
  UI :: Command m i v ()
<<<<<<< HEAD

  DocsToHtml
    :: Branch m -- Root branch
    -> Path -- ^ namespace source
    -> FilePath -- ^ file destination
    -> Command m i v ()

  HQNameQuery
    :: Maybe Path
    -> Branch m
    -> [HQ.HashQualified Name]
    -> Command m i v QueryResult

  LoadSearchResults
    :: [SR.SearchResult] -> Command m i v [SR'.SearchResult' v Ann]

  GetDefinitionsBySuffixes
    :: Maybe Path
    -> Branch m
    -> IncludeCycles
    -> [HQ.HashQualified Name]
    -> Command m i v (DefinitionResults v)

  FindShallow
    :: Path.Absolute
    -> Command m i v [ShallowListEntry v Ann]

=======
  API :: Command m i v ()
  DocsToHtml ::
    Branch m -> -- Root branch

    -- | namespace source
    Path ->
    -- | file destination
    FilePath ->
    Command m i v ()
  HQNameQuery ::
    Maybe Path ->
    Branch m ->
    [HQ.HashQualified Name] ->
    Command m i v QueryResult
  LoadSearchResults ::
    [SR.SearchResult] ->
    Command m i v [SR'.SearchResult' v Ann]
  GetDefinitionsBySuffixes ::
    Maybe Path ->
    Branch m ->
    IncludeCycles ->
    [HQ.HashQualified Name] ->
    Command m i v (DefinitionResults v)
  FindShallow ::
    Path.Absolute ->
    Command m i v (Either BackendError [ShallowListEntry v Ann])
>>>>>>> 7163508b
  ConfigLookup :: Configured a => Text -> Command m i v (Maybe a)
  Input :: Command m i v i
  -- Presents some output to the user
  Notify :: Output v -> Command m i v ()
  NotifyNumbered :: NumberedOutput v -> Command m i v NumberedArgs
  -- literally just write some terms and types .unison/{terms,types}
  AddDefsToCodebase :: UF.TypecheckedUnisonFile v Ann -> Command m i v ()
  -- the hash length needed to disambiguate any definition in the codebase
  CodebaseHashLength :: Command m i v Int
  TypeReferencesByShortHash :: ShortHash -> Command m i v (Set Reference)
  TermReferencesByShortHash :: ShortHash -> Command m i v (Set Reference)
  TermReferentsByShortHash :: ShortHash -> Command m i v (Set Referent)
  -- the hash length needed to disambiguate any branch in the codebase
  BranchHashLength :: Command m i v Int
  BranchHashesByPrefix :: ShortBranchHash -> Command m i v (Set Branch.Hash)
  ParseType ::
    NamesWithHistory ->
    LexedSource ->
    Command m i v (Either (Parser.Err v) (Type v Ann))
  LoadSource :: SourceName -> Command m i v LoadSourceResult
  Typecheck ::
    AmbientAbilities v ->
    NamesWithHistory ->
    SourceName ->
    LexedSource ->
    Command m i v (TypecheckingResult v)
  TypecheckFile ::
    UF.UnisonFile v Ann ->
    [Type v Ann] ->
    Command m i v (TypecheckingResult v)
  -- Evaluate all watched expressions in a UnisonFile and return
  -- their results, keyed by the name of the watch variable. The tuple returned
  -- has the form:
  --   (hash, (ann, sourceTerm, evaluatedTerm, isCacheHit))
  --
  -- where
  --   `hash` is the hash of the original watch expression definition
  --   `ann` gives the location of the watch expression
  --   `sourceTerm` is a closed term (no free vars) for the watch expression
  --   `evaluatedTerm` is the result of evaluating that `sourceTerm`
  --   `isCacheHit` is True if the result was computed by just looking up
  --   in a cache
  --
  -- It's expected that the user of this action might add the
  -- `(hash, evaluatedTerm)` mapping to a cache to make future evaluations
  -- of the same watches instantaneous.

  Evaluate ::
    PPE.PrettyPrintEnv ->
    UF.TypecheckedUnisonFile v Ann ->
    Command m i v (Either Runtime.Error (EvalResult v))
  -- Evaluate a single closed definition
  Evaluate1 :: PPE.PrettyPrintEnv -> UseCache -> Term v Ann -> Command m i v (Either Runtime.Error (Term v Ann))
  -- Add a cached watch to the codebase
  PutWatch :: WK.WatchKind -> Reference.Id -> Term v Ann -> Command m i v ()
  -- Loads any cached watches of the given kind
  LoadWatches :: WK.WatchKind -> Set Reference -> Command m i v [(Reference, Term v Ann)]
  -- Loads a root branch from some codebase, returning `Nothing` if not found.
  -- Any definitions in the head of the requested root that aren't in the local
  -- codebase are copied there.
  LoadLocalRootBranch :: Command m i v (Branch m)
  -- Like `LoadLocalRootBranch`.
  LoadLocalBranch :: Branch.Hash -> Command m i v (Branch m)
  -- Merge two branches, using the codebase for the LCA calculation where possible.
  Merge :: Branch.MergeMode -> Branch m -> Branch m -> Command m i v (Branch m)
  ViewRemoteBranch ::
    ReadRemoteNamespace ->
    Git.GitBranchBehavior ->
    (Branch m -> (Free (Command m i v) r)) ->
    Command m i v (Either GitError r)
  -- we want to import as little as possible, so we pass the SBH/path as part
  -- of the `RemoteNamespace`.  The Branch that's returned should be fully
  -- imported and not retain any resources from the remote codebase
  ImportRemoteBranch ::
    ReadRemoteNamespace ->
    SyncMode ->
    -- | A preprocessing step to perform on the branch before it's imported.
    -- This is sometimes useful for minimizing the number of definitions to sync.
    -- Simply pass 'pure' if you don't need to do any pre-processing.
    Preprocessing m ->
    Command m i v (Either GitError (Branch m))
  -- Syncs the Branch to some codebase and updates the head to the head of this causal.
  -- Any definitions in the head of the supplied branch that aren't in the target
  -- codebase are copied there.
  SyncLocalRootBranch :: Branch m -> Command m i v ()
  SyncRemoteBranch :: WriteRepo -> PushGitBranchOpts -> (Branch m -> m (Either e (Branch m))) -> Command m i v (Either GitError (Either e (Branch m)))
  AppendToReflog :: Text -> Branch m -> Branch m -> Command m i v ()
  -- load the reflog in file (chronological) order
  LoadReflog :: Command m i v [Reflog.Entry Branch.Hash]
  LoadTerm :: Reference.Id -> Command m i v (Maybe (Term v Ann))
  -- LoadTermComponent :: H.Hash -> Command m i v (Maybe [Term v Ann])
  LoadTermComponentWithTypes :: H.Hash -> Command m i v (Maybe [(Term v Ann, Type v Ann)])
  -- todo: change this to take Reference and return DeclOrBuiltin
  -- todo: change this to LoadDecl
  LoadType :: Reference.Id -> Command m i v (Maybe (Decl v Ann))
  LoadDeclComponent :: H.Hash -> Command m i v (Maybe [Decl v Ann])
  LoadTypeOfTerm :: Reference -> Command m i v (Maybe (Type v Ann))
  PutTerm :: Reference.Id -> Term v Ann -> Type v Ann -> Command m i v ()
  PutDecl :: Reference.Id -> Decl v Ann -> Command m i v ()
  -- todo: eliminate these hopefully
  -- (why, again? because we can know from the Reference?)
  IsTerm :: Reference -> Command m i v Bool
  IsType :: Reference -> Command m i v Bool
  -- IsDerivedTerm :: H.Hash -> Command m i v Bool
  -- IsDerivedType :: H.Hash -> Command m i v Bool

  -- | Get the immediate (not transitive) dependents of the given reference
  -- This might include historical definitions not in any current path; these
  -- should be filtered by the caller of this command if that's not desired.
  GetDependents :: Reference -> Command m i v (Set Reference)
  GetDependentsOfComponent :: H.Hash -> Command m i v (Set Reference)
  GetTermsOfType :: Type v Ann -> Command m i v (Set Referent)
  GetTermsMentioningType :: Type v Ann -> Command m i v (Set Referent)
  -- Execute a UnisonFile for its IO effects
  -- todo: Execute should do some evaluation?
  Execute :: PPE.PrettyPrintEnv -> UF.TypecheckedUnisonFile v Ann -> [String] -> Command m i v (Runtime.WatchResults v Ann)
  CreateAuthorInfo :: Text -> Command m i v (AuthorInfo v Ann)
  RuntimeMain :: Command m i v (Type v Ann)
  RuntimeTest :: Command m i v (Type v Ann)
  ClearWatchCache :: Command m i v ()
  MakeStandalone :: PPE.PrettyPrintEnv -> Reference -> String -> Command m i v (Maybe Runtime.Error)
  -- | Trigger an interactive fuzzy search over the provided options and return all
  -- selected results.
  FuzzySelect ::
    -- | Configure the selection.
    Fuzzy.Options ->
    -- | Select the text to fuzzy find on
    (a -> Text) ->
    -- | The elements to select from
    [a] ->
    -- | The selected results, or Nothing if a failure occurred.
    Command m i v (Maybe [a])
  -- | This allows us to implement MonadUnliftIO for (Free (Command m i v)).
  -- Ideally we will eventually remove the Command type entirely and won't need
  -- this anymore.
  CmdUnliftIO :: Command m i v (UnliftIO (Free (Command m i v)))

instance MonadIO m => MonadIO (Free (Command m i v)) where
  liftIO io = Free.eval $ Eval (liftIO io)

instance MonadIO m => MonadUnliftIO (Free (Command m i v)) where
  withRunInIO f = do
    UnliftIO.UnliftIO toIO <- Free.eval CmdUnliftIO
    liftIO $ f toIO

type UseCache = Bool

type EvalResult v =
  ( [(v, Term v ())],
    Map v (Ann, WK.WatchKind, Reference.Id, Term v (), Term v (), Runtime.IsCacheHit)
  )

lookupEvalResult :: Ord v => v -> EvalResult v -> Maybe (Term v ())
lookupEvalResult v (_, m) = view _5 <$> Map.lookup v m

commandName :: Command m i v a -> String
commandName = \case
  Eval {} -> "Eval"
  API -> "API"
  UI -> "UI"
  DocsToHtml {} -> "DocsToHtml"
  ConfigLookup {} -> "ConfigLookup"
  Input -> "Input"
  Notify {} -> "Notify"
  NotifyNumbered {} -> "NotifyNumbered"
  AddDefsToCodebase {} -> "AddDefsToCodebase"
  CodebaseHashLength -> "CodebaseHashLength"
  TypeReferencesByShortHash {} -> "TypeReferencesByShortHash"
  TermReferencesByShortHash {} -> "TermReferencesByShortHash"
  TermReferentsByShortHash {} -> "TermReferentsByShortHash"
  BranchHashLength -> "BranchHashLength"
  BranchHashesByPrefix {} -> "BranchHashesByPrefix"
  ParseType {} -> "ParseType"
  LoadSource {} -> "LoadSource"
  Typecheck {} -> "Typecheck"
  TypecheckFile {} -> "TypecheckFile"
  Evaluate {} -> "Evaluate"
  Evaluate1 {} -> "Evaluate1"
  PutWatch {} -> "PutWatch"
  LoadWatches {} -> "LoadWatches"
  LoadLocalRootBranch -> "LoadLocalRootBranch"
  LoadLocalBranch {} -> "LoadLocalBranch"
  Merge {} -> "Merge"
  ViewRemoteBranch {} -> "ViewRemoteBranch"
  ImportRemoteBranch {} -> "ImportRemoteBranch"
  SyncLocalRootBranch {} -> "SyncLocalRootBranch"
  SyncRemoteBranch {} -> "SyncRemoteBranch"
  AppendToReflog {} -> "AppendToReflog"
  LoadReflog -> "LoadReflog"
  LoadTerm {} -> "LoadTerm"
  LoadTermComponentWithTypes {} -> "LoadTermComponentWithTypes"
  LoadType {} -> "LoadType"
  LoadTypeOfTerm {} -> "LoadTypeOfTerm"
  LoadDeclComponent {} -> "LoadDeclComponent"
  PutTerm {} -> "PutTerm"
  PutDecl {} -> "PutDecl"
  IsTerm {} -> "IsTerm"
  IsType {} -> "IsType"
  GetDependents {} -> "GetDependents"
  GetDependentsOfComponent {} -> "GetDependentsOfComponent"
  GetTermsOfType {} -> "GetTermsOfType"
  GetTermsMentioningType {} -> "GetTermsMentioningType"
  Execute {} -> "Execute"
  CreateAuthorInfo {} -> "CreateAuthorInfo"
  RuntimeMain -> "RuntimeMain"
  RuntimeTest -> "RuntimeTest"
  HQNameQuery {} -> "HQNameQuery"
  LoadSearchResults {} -> "LoadSearchResults"
  GetDefinitionsBySuffixes {} -> "GetDefinitionsBySuffixes"
  FindShallow {} -> "FindShallow"
  ClearWatchCache {} -> "ClearWatchCache"
  MakeStandalone {} -> "MakeStandalone"
  FuzzySelect {} -> "FuzzySelect"
  CmdUnliftIO {} -> "UnliftIO"<|MERGE_RESOLUTION|>--- conflicted
+++ resolved
@@ -18,15 +18,6 @@
 
 import Control.Lens (view, _5)
 -- TODO: Don't import backend, but move dependencies to own modules
-<<<<<<< HEAD
-import           Unison.Server.Backend          ( DefinitionResults
-                                                , ShallowListEntry
-                                                , IncludeCycles
-                                                )
-import           Data.Configurator.Types        ( Configured )
-import qualified Data.Map                      as Map
-=======
->>>>>>> 7163508b
 
 import Data.Configurator.Types (Configured)
 import qualified Data.Map as Map
@@ -67,8 +58,7 @@
     Result,
   )
 import Unison.Server.Backend
-  ( BackendError,
-    DefinitionResults,
+  ( DefinitionResults,
     IncludeCycles,
     ShallowListEntry,
   )
@@ -113,35 +103,6 @@
   -- Escape hatch.
   Eval :: m a -> Command m i v a
   UI :: Command m i v ()
-<<<<<<< HEAD
-
-  DocsToHtml
-    :: Branch m -- Root branch
-    -> Path -- ^ namespace source
-    -> FilePath -- ^ file destination
-    -> Command m i v ()
-
-  HQNameQuery
-    :: Maybe Path
-    -> Branch m
-    -> [HQ.HashQualified Name]
-    -> Command m i v QueryResult
-
-  LoadSearchResults
-    :: [SR.SearchResult] -> Command m i v [SR'.SearchResult' v Ann]
-
-  GetDefinitionsBySuffixes
-    :: Maybe Path
-    -> Branch m
-    -> IncludeCycles
-    -> [HQ.HashQualified Name]
-    -> Command m i v (DefinitionResults v)
-
-  FindShallow
-    :: Path.Absolute
-    -> Command m i v [ShallowListEntry v Ann]
-
-=======
   API :: Command m i v ()
   DocsToHtml ::
     Branch m -> -- Root branch
@@ -167,8 +128,7 @@
     Command m i v (DefinitionResults v)
   FindShallow ::
     Path.Absolute ->
-    Command m i v (Either BackendError [ShallowListEntry v Ann])
->>>>>>> 7163508b
+    Command m i v [ShallowListEntry v Ann]
   ConfigLookup :: Configured a => Text -> Command m i v (Maybe a)
   Input :: Command m i v i
   -- Presents some output to the user
