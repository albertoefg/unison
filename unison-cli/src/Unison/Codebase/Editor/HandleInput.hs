{-# LANGUAGE TemplateHaskell #-}

module Unison.Codebase.Editor.HandleInput
  ( loop,
    parseSearchType,
  )
where

-- TODO: Don't import backend

import qualified Control.Error.Util as ErrorUtil
import Control.Lens
import Control.Monad.Except (ExceptT (..), runExceptT, throwError, withExceptT)
import Control.Monad.State (StateT)
import qualified Control.Monad.State as State
import Data.Bifunctor (first, second)
import Data.Configurator ()
import qualified Data.Foldable as Foldable
import qualified Data.List as List
import Data.List.Extra (nubOrd)
import qualified Data.List.NonEmpty as Nel
import qualified Data.Map as Map
import Data.Sequence (Seq (..))
import qualified Data.Set as Set
import Data.Set.NonEmpty (NESet)
import qualified Data.Set.NonEmpty as NESet
import qualified Data.Text as Text
import Data.Tuple.Extra (uncurry3)
import qualified Text.Megaparsec as P
import U.Util.Timing (unsafeTime)
import qualified Unison.ABT as ABT
import Unison.Auth.Types (Host (Host))
import qualified Unison.Builtin as Builtin
import qualified Unison.Builtin.Decls as DD
import qualified Unison.Builtin.Terms as Builtin
import Unison.Codebase (Preprocessing (..), PushGitBranchOpts (..))
import Unison.Codebase.Branch (Branch (..), Branch0 (..))
import qualified Unison.Codebase.Branch as Branch
import qualified Unison.Codebase.Branch.Merge as Branch
import qualified Unison.Codebase.Branch.Names as Branch
import qualified Unison.Codebase.BranchDiff as BranchDiff
import qualified Unison.Codebase.BranchUtil as BranchUtil
import qualified Unison.Codebase.Causal as Causal
import Unison.Codebase.Editor.AuthorInfo (AuthorInfo (..))
import Unison.Codebase.Editor.Command as Command
import Unison.Codebase.Editor.DisplayObject
import qualified Unison.Codebase.Editor.Git as Git
import Unison.Codebase.Editor.HandleInput.AuthLogin (authLogin)
import Unison.Codebase.Editor.HandleInput.LoopState (Action, Action', MonadCommand (..), eval, liftF, respond, respondNumbered)
import qualified Unison.Codebase.Editor.HandleInput.LoopState as LoopState
import qualified Unison.Codebase.Editor.HandleInput.NamespaceDependencies as NamespaceDependencies
import Unison.Codebase.Editor.Input
import qualified Unison.Codebase.Editor.Input as Input
import Unison.Codebase.Editor.Output
import qualified Unison.Codebase.Editor.Output as Output
import qualified Unison.Codebase.Editor.Output.BranchDiff as OBranchDiff
import qualified Unison.Codebase.Editor.Output.DumpNamespace as Output.DN
import qualified Unison.Codebase.Editor.Propagate as Propagate
import Unison.Codebase.Editor.RemoteRepo (ReadRemoteNamespace, WriteRemotePath, WriteRepo, printNamespace, writePathToRead)
import qualified Unison.Codebase.Editor.Slurp as Slurp
import Unison.Codebase.Editor.SlurpComponent (SlurpComponent (..))
import qualified Unison.Codebase.Editor.SlurpComponent as SC
import Unison.Codebase.Editor.SlurpResult (SlurpResult (..))
import qualified Unison.Codebase.Editor.SlurpResult as Slurp
import qualified Unison.Codebase.Editor.SlurpResult as SlurpResult
import qualified Unison.Codebase.Editor.TodoOutput as TO
import qualified Unison.Codebase.Editor.UriParser as UriParser
import qualified Unison.Codebase.MainTerm as MainTerm
import qualified Unison.Codebase.Metadata as Metadata
import Unison.Codebase.Patch (Patch (..))
import qualified Unison.Codebase.Patch as Patch
import Unison.Codebase.Path (Path, Path' (..))
import qualified Unison.Codebase.Path as Path
import qualified Unison.Codebase.Path.Parse as Path
import Unison.Codebase.PushBehavior (PushBehavior)
import qualified Unison.Codebase.PushBehavior as PushBehavior
import qualified Unison.Codebase.Reflog as Reflog
import Unison.Codebase.ShortBranchHash (ShortBranchHash)
import qualified Unison.Codebase.ShortBranchHash as SBH
import qualified Unison.Codebase.SyncMode as SyncMode
import Unison.Codebase.TermEdit (TermEdit (..))
import qualified Unison.Codebase.TermEdit as TermEdit
import qualified Unison.Codebase.TermEdit.Typing as TermEdit
import Unison.Codebase.Type (GitError)
import qualified Unison.Codebase.TypeEdit as TypeEdit
import qualified Unison.Codebase.Verbosity as Verbosity
import qualified Unison.CommandLine.DisplayValues as DisplayValues
import qualified Unison.CommandLine.FuzzySelect as Fuzzy
import qualified Unison.CommandLine.InputPattern as InputPattern
import qualified Unison.CommandLine.InputPatterns as InputPatterns
import Unison.ConstructorReference (GConstructorReference (..))
import qualified Unison.DataDeclaration as DD
import qualified Unison.HashQualified as HQ
import qualified Unison.HashQualified' as HQ'
import qualified Unison.Hashing.V2.Convert as Hashing
import Unison.LabeledDependency (LabeledDependency)
import qualified Unison.LabeledDependency as LD
import qualified Unison.Lexer as L
import Unison.Name (Name)
import qualified Unison.Name as Name
import Unison.NameSegment (NameSegment (..))
import qualified Unison.NameSegment as NameSegment
import Unison.Names (Names (Names))
import qualified Unison.Names as Names
import Unison.NamesWithHistory (NamesWithHistory (..))
import qualified Unison.NamesWithHistory as NamesWithHistory
import Unison.Parser.Ann (Ann (..))
import Unison.Position (Position (..))
import Unison.Prelude
import qualified Unison.PrettyPrintEnv as PPE
import qualified Unison.PrettyPrintEnv.Names as PPE
import qualified Unison.PrettyPrintEnvDecl as PPE
import qualified Unison.PrettyPrintEnvDecl.Names as PPE
import Unison.Reference (Reference (..))
import qualified Unison.Reference as Reference
import Unison.Referent (Referent)
import qualified Unison.Referent as Referent
import Unison.Result (pattern Result)
import qualified Unison.Result as Result
import Unison.Runtime.IOSource (isTest)
import qualified Unison.Runtime.IOSource as DD
import qualified Unison.Runtime.IOSource as IOSource
import Unison.Server.Backend (ShallowListEntry (..), TermEntry (..), TypeEntry (..))
import qualified Unison.Server.Backend as Backend
import Unison.Server.QueryResult
import Unison.Server.SearchResult (SearchResult)
import qualified Unison.Server.SearchResult as SR
import qualified Unison.Server.SearchResult' as SR'
import qualified Unison.ShortHash as SH
import Unison.Symbol (Symbol)
import Unison.Term (Term)
import qualified Unison.Term as Term
import Unison.Type (Type)
import qualified Unison.Type as Type
import qualified Unison.Type.Names as Type
import qualified Unison.Typechecker as Typechecker
import Unison.UnisonFile (TypecheckedUnisonFile)
import qualified Unison.UnisonFile as UF
import qualified Unison.UnisonFile.Names as UF
import qualified Unison.Util.Find as Find
import Unison.Util.Free (Free)
import Unison.Util.List (uniqueBy)
import Unison.Util.Monoid (intercalateMap)
import qualified Unison.Util.Monoid as Monoid
import qualified Unison.Util.Pretty as P
import qualified Unison.Util.Relation as R
import qualified Unison.Util.Relation as Relation
import qualified Unison.Util.Relation4 as R4
import qualified Unison.Util.Star3 as Star3
import Unison.Util.TransitiveClosure (transitiveClosure)
import Unison.Var (Var)
import qualified Unison.Var as Var
import qualified Unison.WatchKind as WK

defaultPatchNameSegment :: NameSegment
defaultPatchNameSegment = "patch"

prettyPrintEnvDecl :: MonadCommand n m i v => NamesWithHistory -> n PPE.PrettyPrintEnvDecl
prettyPrintEnvDecl ns = eval CodebaseHashLength <&> (`PPE.fromNamesDecl` ns)

-- | Get a pretty print env decl for the current names at the current path.
currentPrettyPrintEnvDecl :: (Path -> Backend.NameScoping) -> Action' m v PPE.PrettyPrintEnvDecl
currentPrettyPrintEnvDecl scoping = do
  root' <- use LoopState.root
  currentPath' <- Path.unabsolute <$> use LoopState.currentPath
  prettyPrintEnvDecl (Backend.getCurrentPrettyNames (scoping currentPath') root')

loop :: forall m. MonadUnliftIO m => Action m (Either Event Input) Symbol ()
loop = do
  uf <- use LoopState.latestTypecheckedFile
  root' <- use LoopState.root
  currentPath' <- use LoopState.currentPath
  latestFile' <- use LoopState.latestFile
  currentBranch' <- getAt currentPath'
  e <- eval Input
  hqLength <- eval CodebaseHashLength
  sbhLength <- eval BranchHashLength
  let currentPath'' = Path.unabsolute currentPath'
      hqNameQuery q = eval $ HQNameQuery (Just currentPath'') root' q
      root0 = Branch.head root'
      currentBranch0 = Branch.head currentBranch'
      defaultPatchPath :: PatchPath
      defaultPatchPath = (Path' $ Left currentPath', defaultPatchNameSegment)
      resolveSplit' :: (Path', a) -> (Path, a)
      resolveSplit' = Path.fromAbsoluteSplit . Path.toAbsoluteSplit currentPath'
      resolveToAbsolute :: Path' -> Path.Absolute
      resolveToAbsolute = Path.resolve currentPath'
      getAtSplit :: Path.Split -> Maybe (Branch m)
      getAtSplit p = BranchUtil.getBranch p root0
      getAtSplit' :: Path.Split' -> Maybe (Branch m)
      getAtSplit' = getAtSplit . resolveSplit'
      getPatchAtSplit' :: Path.Split' -> Action' m v (Maybe Patch)
      getPatchAtSplit' s = do
        let (p, seg) = Path.toAbsoluteSplit currentPath' s
        b <- getAt p
        eval . Eval $ Branch.getMaybePatch seg (Branch.head b)
      getHQ'TermsIncludingHistorical p =
        getTermsIncludingHistorical (resolveSplit' p) root0

      getHQ'Terms :: Path.HQSplit' -> Set Referent
      getHQ'Terms p = BranchUtil.getTerm (resolveSplit' p) root0
      getHQ'Types :: Path.HQSplit' -> Set Reference
      getHQ'Types p = BranchUtil.getType (resolveSplit' p) root0

      basicPrettyPrintNames :: Names
      basicPrettyPrintNames =
        Backend.basicPrettyPrintNames root' (Backend.AllNames $ Path.unabsolute currentPath')

      resolveHHQS'Types :: HashOrHQSplit' -> Action' m v (Set Reference)
      resolveHHQS'Types =
        either
          (eval . TypeReferencesByShortHash)
          (pure . getHQ'Types)
      -- Term Refs and Cons
      resolveHHQS'Referents =
        either
          (eval . TermReferentsByShortHash)
          (pure . getHQ'Terms)
      getTypes :: Path.Split' -> Set Reference
      getTypes = getHQ'Types . fmap HQ'.NameOnly
      getTerms :: Path.Split' -> Set Referent
      getTerms = getHQ'Terms . fmap HQ'.NameOnly
      getPatchAt :: Path.Split' -> Action' m v Patch
      getPatchAt patchPath' = do
        let (p, seg) = Path.toAbsoluteSplit currentPath' patchPath'
        b <- getAt p
        eval . Eval $ Branch.getPatch seg (Branch.head b)
      withFile ambient sourceName lexed@(text, tokens) k = do
        let getHQ = \case
              L.WordyId s (Just sh) ->
                Just (HQ.HashQualified (Name.unsafeFromString s) sh)
              L.SymbolyId s (Just sh) ->
                Just (HQ.HashQualified (Name.unsafeFromString s) sh)
              L.Hash sh -> Just (HQ.HashOnly sh)
              _ -> Nothing
            hqs = Set.fromList . mapMaybe (getHQ . L.payload) $ tokens
        let parseNames = Backend.getCurrentParseNames (Backend.Within currentPath'') root'
        LoopState.latestFile .= Just (Text.unpack sourceName, False)
        LoopState.latestTypecheckedFile .= Nothing
        Result notes r <- eval $ Typecheck ambient parseNames sourceName lexed
        case r of
          -- Parsing failed
          Nothing ->
            respond $
              ParseErrors text [err | Result.Parsing err <- toList notes]
          Just (Left errNames) -> do
            ns <- makeShadowedPrintNamesFromHQ hqs errNames
            ppe <- suffixifiedPPE ns
            let tes = [err | Result.TypeError err <- toList notes]
                cbs =
                  [ bug
                    | Result.CompilerBug (Result.TypecheckerBug bug) <-
                        toList notes
                  ]
            when (not $ null tes) . respond $ TypeErrors text ppe tes
            when (not $ null cbs) . respond $ CompilerBugs text ppe cbs
          Just (Right uf) -> k uf
      loadUnisonFile sourceName text = do
        let lexed = L.lexer (Text.unpack sourceName) (Text.unpack text)
        withFile [] sourceName (text, lexed) $ \unisonFile -> do
          currentNames <- currentPathNames
          let sr = Slurp.slurpFile unisonFile mempty Slurp.CheckOp currentNames
          names <- displayNames unisonFile
          pped <- prettyPrintEnvDecl names
          let ppe = PPE.suffixifiedPPE pped
          respond $ Typechecked sourceName ppe sr unisonFile
          unlessError' EvaluationFailure do
            (bindings, e) <- ExceptT . eval . Evaluate ppe $ unisonFile
            lift do
              let e' = Map.map go e
                  go (ann, kind, _hash, _uneval, eval, isHit) = (ann, kind, eval, isHit)
              unless (null e') $
                respond $ Evaluated text ppe bindings e'
              LoopState.latestTypecheckedFile .= Just unisonFile

  case e of
    Left (IncomingRootBranch hashes) ->
      eval . Notify $
        WarnIncomingRootBranch
          (SBH.fromHash sbhLength $ Branch.headHash root')
          (Set.map (SBH.fromHash sbhLength) hashes)
    Left (UnisonFileChanged sourceName text) ->
      -- We skip this update if it was programmatically generated
      if maybe False snd latestFile'
        then modifying LoopState.latestFile (fmap (const False) <$>)
        else loadUnisonFile sourceName text
    Right input ->
      let branchNotFound = respond . BranchNotFound
          branchNotFound' = respond . BranchNotFound . Path.unsplit'
          patchNotFound :: Path.Split' -> Action' m v ()
          patchNotFound s = respond $ PatchNotFound s
          patchExists :: Path.Split' -> Action' m v ()
          patchExists s = respond $ PatchAlreadyExists s
          typeNotFound = respond . TypeNotFound
          typeNotFound' = respond . TypeNotFound'
          termNotFound = respond . TermNotFound
          termNotFound' = respond . TermNotFound'
          nameConflicted src tms tys = respond (DeleteNameAmbiguous hqLength src tms tys)
          typeConflicted src = nameConflicted src Set.empty
          termConflicted src tms = nameConflicted src tms Set.empty
          hashConflicted src = respond . HashAmbiguous src
          typeReferences :: [SearchResult] -> [Reference]
          typeReferences rs =
            [r | SR.Tp (SR.TypeResult _ r _) <- rs]
          termReferences :: [SearchResult] -> [Reference]
          termReferences rs =
            [r | SR.Tm (SR.TermResult _ (Referent.Ref r) _) <- rs]
          termResults rs = [r | SR.Tm r <- rs]
          typeResults rs = [r | SR.Tp r <- rs]
          doRemoveReplacement ::
            HQ.HashQualified Name ->
            Maybe PatchPath ->
            Bool ->
            Action' m Symbol ()
          doRemoveReplacement from patchPath isTerm = do
            let patchPath' = fromMaybe defaultPatchPath patchPath
            patch <- getPatchAt patchPath'
            QueryResult misses' hits <- hqNameQuery [from]
            let tpRefs = Set.fromList $ typeReferences hits
                tmRefs = Set.fromList $ termReferences hits
                misses =
                  Set.difference
                    (Set.fromList misses')
                    if isTerm
                      then Set.fromList $ SR.termName <$> termResults hits
                      else Set.fromList $ SR.typeName <$> typeResults hits
                go :: Reference -> Action m (Either Event Input) Symbol ()
                go fr = do
                  let termPatch =
                        over Patch.termEdits (R.deleteDom fr) patch
                      typePatch =
                        over Patch.typeEdits (R.deleteDom fr) patch
                      (patchPath'', patchName) = resolveSplit' patchPath'
                  -- Save the modified patch
                  stepAtM
                    Branch.CompressHistory
                    inputDescription
                    ( patchPath'',
                      Branch.modifyPatches
                        patchName
                        (const (if isTerm then termPatch else typePatch))
                    )
                  -- Say something
                  success
            unless (Set.null misses) $
              respond $ SearchTermsNotFound (Set.toList misses)
            traverse_ go (if isTerm then tmRefs else tpRefs)
          typeExists dest = respond . TypeAlreadyExists dest
          termExists dest = respond . TermAlreadyExists dest
          inputDescription :: LoopState.InputDescription
          inputDescription = case input of
            ForkLocalBranchI src dest -> "fork " <> hp' src <> " " <> p' dest
            MergeLocalBranchI src dest mode -> case mode of
              Branch.RegularMerge -> "merge " <> p' src <> " " <> p' dest
              Branch.SquashMerge -> "merge.squash " <> p' src <> " " <> p' dest
            ResetRootI src -> "reset-root " <> hp' src
            AliasTermI src dest -> "alias.term " <> hhqs' src <> " " <> ps' dest
            AliasTypeI src dest -> "alias.type " <> hhqs' src <> " " <> ps' dest
            AliasManyI srcs dest ->
              "alias.many " <> intercalateMap " " hqs srcs <> " " <> p' dest
            MoveTermI src dest -> "move.term " <> hqs' src <> " " <> ps' dest
            MoveTypeI src dest -> "move.type " <> hqs' src <> " " <> ps' dest
            MoveBranchI src dest -> "move.namespace " <> ops' src <> " " <> ps' dest
            MovePatchI src dest -> "move.patch " <> ps' src <> " " <> ps' dest
            CopyPatchI src dest -> "copy.patch " <> ps' src <> " " <> ps' dest
            DeleteI thing -> "delete " <> hqs' thing
            DeleteTermI def -> "delete.term " <> hqs' def
            DeleteTypeI def -> "delete.type " <> hqs' def
            DeleteBranchI Try opath -> "delete.namespace " <> ops' opath
            DeleteBranchI Force opath -> "delete.namespace.force " <> ops' opath
            DeletePatchI path -> "delete.patch " <> ps' path
            ReplaceI src target p ->
              "replace " <> HQ.toText src <> " "
                <> HQ.toText target
                <> " "
                <> opatch p
            ResolveTermNameI path -> "resolve.termName " <> hqs' path
            ResolveTypeNameI path -> "resolve.typeName " <> hqs' path
            AddI _selection -> "add"
            UpdateI p _selection ->
              "update"
                <> ( case p of
                       NoPatch -> ".nopatch"
                       DefaultPatch -> " " <> ps' defaultPatchPath
                       UsePatch p -> " " <> ps' p
                   )
            PropagatePatchI p scope -> "patch " <> ps' p <> " " <> p' scope
            UndoI {} -> "undo"
            ApiI -> "api"
            UiI -> "ui"
            DocsToHtmlI path dir -> "docs.to-html " <> Path.toText' path <> " " <> Text.pack dir
            ExecuteI s args -> "execute " <> (Text.unwords . fmap Text.pack $ (s : args))
            IOTestI hq -> "io.test " <> HQ.toText hq
            LinkI md defs ->
              "link " <> HQ.toText md <> " " <> intercalateMap " " hqs' defs
            UnlinkI md defs ->
              "unlink " <> HQ.toText md <> " " <> intercalateMap " " hqs' defs
            UpdateBuiltinsI -> "builtins.update"
            MergeBuiltinsI -> "builtins.merge"
            MergeIOBuiltinsI -> "builtins.mergeio"
            MakeStandaloneI out nm ->
              "compile " <> Text.pack out <> " " <> HQ.toText nm
            PullRemoteBranchI orepo dest _syncMode pullMode _ ->
              ( Text.pack . InputPattern.patternName $
                  case pullMode of
                    PullWithoutHistory -> InputPatterns.pullWithoutHistory
                    PullWithHistory -> InputPatterns.pull
              )
                <> " "
                -- todo: show the actual config-loaded namespace
                <> maybe
                  "(remote namespace from .unisonConfig)"
                  (uncurry3 printNamespace)
                  orepo
                <> " "
                <> p' dest
            CreateMessage {} -> wat
            LoadI {} -> wat
            PreviewAddI {} -> wat
            PreviewUpdateI {} -> wat
            CreateAuthorI (NameSegment id) name -> "create.author " <> id <> " " <> name
            CreatePullRequestI {} -> wat
            LoadPullRequestI base head dest ->
              "pr.load "
                <> uncurry3 printNamespace base
                <> " "
                <> uncurry3 printNamespace head
                <> " "
                <> p' dest
            PushRemoteBranchI {} -> wat
            PreviewMergeLocalBranchI {} -> wat
            DiffNamespaceI {} -> wat
            SwitchBranchI {} -> wat
            UpI {} -> wat
            PopBranchI {} -> wat
            NamesI {} -> wat
            TodoI {} -> wat
            ListEditsI {} -> wat
            ListDependenciesI {} -> wat
            ListDependentsI {} -> wat
            NamespaceDependenciesI {} -> wat
            HistoryI {} -> wat
            TestI {} -> wat
            LinksI {} -> wat
            FindI {} -> wat
            FindShallowI {} -> wat
            FindPatchI {} -> wat
            ShowDefinitionI {} -> wat
            DisplayI {} -> wat
            DocsI {} -> wat
            ShowDefinitionByPrefixI {} -> wat
            ShowReflogI {} -> wat
            DebugNumberedArgsI {} -> wat
            DebugTypecheckedUnisonFileI {} -> wat
            DebugDumpNamespacesI {} -> wat
            DebugDumpNamespaceSimpleI {} -> wat
            DebugClearWatchI {} -> wat
            QuitI {} -> wat
            DeprecateTermI {} -> undefined
            DeprecateTypeI {} -> undefined
            GistI {} -> wat
            AuthLoginI {} -> wat
            RemoveTermReplacementI src p ->
              "delete.term-replacement" <> HQ.toText src <> " " <> opatch p
            RemoveTypeReplacementI src p ->
              "delete.type-replacement" <> HQ.toText src <> " " <> opatch p
            where
              hp' = either (Text.pack . show) p'
              p' = Text.pack . show . resolveToAbsolute
              ops' = maybe "." ps'
              opatch = ps' . fromMaybe defaultPatchPath
              wat = error $ show input ++ " is not expected to alter the branch"
              hhqs' (Left sh) = SH.toText sh
              hhqs' (Right x) = hqs' x
              hqs' (p, hq) =
                Monoid.unlessM (Path.isRoot' p) (p' p) <> "." <> Text.pack (show hq)
              hqs (p, hq) = hqs' (Path' . Right . Path.Relative $ p, hq)
              ps' = p' . Path.unsplit'
          stepAt = Unison.Codebase.Editor.HandleInput.stepAt inputDescription
          stepManyAt = Unison.Codebase.Editor.HandleInput.stepManyAt inputDescription
          updateRoot = flip Unison.Codebase.Editor.HandleInput.updateRoot inputDescription
          syncRoot = use LoopState.root >>= updateRoot
          updateAtM ::
            Path.Absolute ->
            (Branch m -> Action m i v1 (Branch m)) ->
            Action m i v1 Bool
          updateAtM = Unison.Codebase.Editor.HandleInput.updateAtM inputDescription
          unlessGitError = unlessError' Output.GitError
          importRemoteBranch ns mode preprocess =
            ExceptT . eval $ ImportRemoteBranch ns mode preprocess
          loadSearchResults = eval . LoadSearchResults
          saveAndApplyPatch patchPath'' patchName patch' = do
            stepAtM
              Branch.CompressHistory
              (inputDescription <> " (1/2)")
              ( patchPath'',
                Branch.modifyPatches patchName (const patch')
              )
            -- Apply the modified patch to the current path
            -- since we might be able to propagate further.
            void $ propagatePatch inputDescription patch' currentPath'
            -- Say something
            success
          previewResponse sourceName sr uf = do
            names <- displayNames uf
            ppe <- PPE.suffixifiedPPE <$> prettyPrintEnvDecl names
            respond $ Typechecked (Text.pack sourceName) ppe sr uf

          delete ::
            (Path.HQSplit' -> Set Referent) -> -- compute matching terms
            (Path.HQSplit' -> Set Reference) -> -- compute matching types
            Path.HQSplit' ->
            Action' m v ()
          delete getHQ'Terms getHQ'Types hq = do
            let matchingTerms = toList (getHQ'Terms hq)
            let matchingTypes = toList (getHQ'Types hq)
            case (matchingTerms, matchingTypes) of
              ([], []) -> respond (NameNotFound hq)
              (Set.fromList -> tms, Set.fromList -> tys) -> goMany tms tys
            where
              resolvedPath = resolveSplit' (HQ'.toName <$> hq)
              goMany tms tys = do
                let rootNames = Branch.toNames root0
                    name = Path.toName (Path.unsplit resolvedPath)
                    toRel :: Ord ref => Set ref -> R.Relation Name ref
                    toRel = R.fromList . fmap (name,) . toList
                    -- these names are relative to the root
                    toDelete = Names (toRel tms) (toRel tys)
                endangerments <-
                  getEndangeredDependents (eval . GetDependents) toDelete rootNames
                if null endangerments
                  then do
                    let makeDeleteTermNames = fmap (BranchUtil.makeDeleteTermName resolvedPath) . toList $ tms
                    let makeDeleteTypeNames = fmap (BranchUtil.makeDeleteTypeName resolvedPath) . toList $ tys
                    stepManyAt Branch.CompressHistory (makeDeleteTermNames ++ makeDeleteTypeNames)
                    root'' <- use LoopState.root
                    diffHelper (Branch.head root') (Branch.head root'')
                      >>= respondNumbered . uncurry ShowDiffAfterDeleteDefinitions
                  else do
                    ppeDecl <- currentPrettyPrintEnvDecl Backend.Within
                    respondNumbered $ CantDeleteDefinitions ppeDecl endangerments
       in case input of
            ApiI -> eval API
            CreateMessage pretty ->
              respond $ PrintMessage pretty
            ShowReflogI -> do
              entries <- convertEntries Nothing [] <$> eval LoadReflog
              LoopState.numberedArgs .= fmap (('#' :) . SBH.toString . Output.hash) entries
              respond $ ShowReflog entries
              where
                -- reverses & formats entries, adds synthetic entries when there is a
                -- discontinuity in the reflog.
                convertEntries ::
                  Maybe Branch.Hash ->
                  [Output.ReflogEntry] ->
                  [Reflog.Entry Branch.Hash] ->
                  [Output.ReflogEntry]
                convertEntries _ acc [] = acc
                convertEntries Nothing acc entries@(Reflog.Entry old _ _ : _) =
                  convertEntries
                    (Just old)
                    (Output.ReflogEntry (SBH.fromHash sbhLength old) "(initial reflogged namespace)" : acc)
                    entries
                convertEntries (Just lastHash) acc entries@(Reflog.Entry old new reason : rest) =
                  if lastHash /= old
                    then
                      convertEntries
                        (Just old)
                        (Output.ReflogEntry (SBH.fromHash sbhLength old) "(external change)" : acc)
                        entries
                    else
                      convertEntries
                        (Just new)
                        (Output.ReflogEntry (SBH.fromHash sbhLength new) reason : acc)
                        rest
            ResetRootI src0 ->
              case src0 of
                Left hash -> unlessError do
                  newRoot <- resolveShortBranchHash hash
                  lift do
                    updateRoot newRoot
                    success
                Right path' -> do
                  newRoot <- getAt $ resolveToAbsolute path'
                  if Branch.isEmpty newRoot
                    then respond $ BranchNotFound path'
                    else do
                      updateRoot newRoot
                      success
            ForkLocalBranchI src0 dest0 -> do
              let tryUpdateDest srcb dest0 = do
                    let dest = resolveToAbsolute dest0
                    -- if dest isn't empty: leave dest unchanged, and complain.
                    destb <- getAt dest
                    if Branch.isEmpty0 (Branch.head destb)
                      then do
                        ok <- updateAtM dest (const $ pure srcb)
                        if ok then success else respond $ BranchEmpty src0
                      else respond $ BranchAlreadyExists dest0
              case src0 of
                Left hash -> unlessError do
                  srcb <- resolveShortBranchHash hash
                  lift $ tryUpdateDest srcb dest0
                Right path' -> do
                  srcb <- getAt $ resolveToAbsolute path'
                  if Branch.isEmpty srcb
                    then respond $ BranchNotFound path'
                    else tryUpdateDest srcb dest0
            MergeLocalBranchI src0 dest0 mergeMode -> do
              let [src, dest] = resolveToAbsolute <$> [src0, dest0]
              srcb <- getAt src
              if Branch.isEmpty srcb
                then branchNotFound src0
                else do
                  let err = Just $ MergeAlreadyUpToDate src0 dest0
                  mergeBranchAndPropagateDefaultPatch mergeMode inputDescription err srcb (Just dest0) dest
            PreviewMergeLocalBranchI src0 dest0 -> do
              let [src, dest] = resolveToAbsolute <$> [src0, dest0]
              srcb <- getAt src
              if Branch.isEmpty srcb
                then branchNotFound src0
                else do
                  destb <- getAt dest
                  merged <- eval $ Merge Branch.RegularMerge srcb destb
                  if merged == destb
                    then respond (PreviewMergeAlreadyUpToDate src0 dest0)
                    else
                      diffHelper (Branch.head destb) (Branch.head merged)
                        >>= respondNumbered . uncurry (ShowDiffAfterMergePreview dest0 dest)
            DiffNamespaceI before after -> unlessError do
              let (absBefore, absAfter) = (resolveToAbsolute <$> before, resolveToAbsolute <$> after)
              beforeBranch0 <- Branch.head <$> branchForBranchId absBefore
              afterBranch0 <- Branch.head <$> branchForBranchId absAfter
              lift $ case (Branch.isEmpty0 beforeBranch0, Branch.isEmpty0 afterBranch0) of
                (True, True) -> respond . NamespaceEmpty $ (absBefore Nel.:| [absAfter])
                (True, False) -> respond . NamespaceEmpty $ (absBefore Nel.:| [])
                (False, True) -> respond . NamespaceEmpty $ (absAfter Nel.:| [])
                _ -> do
                  (ppe, outputDiff) <- diffHelper beforeBranch0 afterBranch0
                  respondNumbered $
                    ShowDiffNamespace
                      (resolveToAbsolute <$> before)
                      (resolveToAbsolute <$> after)
                      ppe
                      outputDiff
            CreatePullRequestI baseRepo headRepo -> do
              result <-
                join @(Either GitError) <$> viewRemoteBranch baseRepo Git.RequireExistingBranch \baseBranch -> do
                  viewRemoteBranch headRepo Git.RequireExistingBranch \headBranch -> do
                    merged <- eval $ Merge Branch.RegularMerge baseBranch headBranch
                    (ppe, diff) <- diffHelperCmd root' currentPath' (Branch.head baseBranch) (Branch.head merged)
                    pure $ ShowDiffAfterCreatePR baseRepo headRepo ppe diff
              case result of
                Left gitErr -> respond (Output.GitError gitErr)
                Right diff -> respondNumbered diff
            LoadPullRequestI baseRepo headRepo dest0 -> do
              let desta = resolveToAbsolute dest0
              let dest = Path.unabsolute desta
              destb <- getAt desta
              if Branch.isEmpty0 (Branch.head destb)
                then unlessGitError do
                  baseb <- importRemoteBranch baseRepo SyncMode.ShortCircuit Unmodified
                  headb <- importRemoteBranch headRepo SyncMode.ShortCircuit Unmodified
                  lift $ do
                    mergedb <- eval $ Merge Branch.RegularMerge baseb headb
                    squashedb <- eval $ Merge Branch.SquashMerge headb baseb
                    stepManyAt
                      Branch.AllowRewritingHistory
                      [ BranchUtil.makeSetBranch (dest, "base") baseb,
                        BranchUtil.makeSetBranch (dest, "head") headb,
                        BranchUtil.makeSetBranch (dest, "merged") mergedb,
                        BranchUtil.makeSetBranch (dest, "squashed") squashedb
                      ]
                    let base = snoc dest0 "base"
                        head = snoc dest0 "head"
                        merged = snoc dest0 "merged"
                        squashed = snoc dest0 "squashed"
                    respond $ LoadPullRequest baseRepo headRepo base head merged squashed
                    loadPropagateDiffDefaultPatch
                      inputDescription
                      (Just merged)
                      (snoc desta "merged")
                else respond . BranchNotEmpty . Path.Path' . Left $ currentPath'

            -- move the LoopState.root to a sub-branch
            MoveBranchI Nothing dest -> do
              b <- use LoopState.root
              -- Overwrite history at destination.
              stepManyAt
                Branch.AllowRewritingHistory
                [ (Path.empty, const Branch.empty0),
                  BranchUtil.makeSetBranch (resolveSplit' dest) b
                ]
              success
            MoveBranchI (Just src) dest -> unlessError $ do
              srcBranch <- case getAtSplit' src of
                Just existingSrc | not (Branch.isEmpty0 (Branch.head existingSrc)) -> do
                  pure existingSrc
                _ -> throwError $ BranchNotFound (Path.unsplit' src)
              case getAtSplit' dest of
                Just existingDest
                  | not (Branch.isEmpty0 (Branch.head existingDest)) -> do
                      -- Branch exists and isn't empty, print an error
                      throwError (BranchAlreadyExists (Path.unsplit' dest))
                _ -> pure ()
              -- allow rewriting history to ensure we move the branch's history too.
              lift $
                stepManyAt
                  Branch.AllowRewritingHistory
                  [ BranchUtil.makeDeleteBranch (resolveSplit' src),
                    BranchUtil.makeSetBranch (resolveSplit' dest) srcBranch
                  ]
              lift $ success -- could give rando stats about new defns
            MovePatchI src dest -> do
              psrc <- getPatchAtSplit' src
              pdest <- getPatchAtSplit' dest
              case (psrc, pdest) of
                (Nothing, _) -> patchNotFound src
                (_, Just _) -> patchExists dest
                (Just p, Nothing) -> do
                  stepManyAt
                    Branch.CompressHistory
                    [ BranchUtil.makeDeletePatch (resolveSplit' src),
                      BranchUtil.makeReplacePatch (resolveSplit' dest) p
                    ]
                  success
            CopyPatchI src dest -> do
              psrc <- getPatchAtSplit' src
              pdest <- getPatchAtSplit' dest
              case (psrc, pdest) of
                (Nothing, _) -> patchNotFound src
                (_, Just _) -> patchExists dest
                (Just p, Nothing) -> do
                  stepAt
                    Branch.CompressHistory
                    (BranchUtil.makeReplacePatch (resolveSplit' dest) p)
                  success
            DeletePatchI src -> do
              psrc <- getPatchAtSplit' src
              case psrc of
                Nothing -> patchNotFound src
                Just _ -> do
                  stepAt
                    Branch.CompressHistory
                    (BranchUtil.makeDeletePatch (resolveSplit' src))
                  success
            DeleteBranchI insistence Nothing -> do
              hasConfirmed <- confirmedCommand input
              if (hasConfirmed || insistence == Force)
                then do
                  stepAt
                    Branch.CompressHistory -- Wipe out all definitions, but keep root branch history.
                    (Path.empty, const Branch.empty0)
                  respond DeletedEverything
                else respond DeleteEverythingConfirmation
            DeleteBranchI insistence (Just p) -> do
              case getAtSplit' p of
                Nothing -> branchNotFound' p
                Just (Branch.head -> b0) -> do
                  endangerments <- computeEndangerments b0
                  if null endangerments
                    then doDelete b0
                    else case insistence of
                      Force -> do
                        ppeDecl <- currentPrettyPrintEnvDecl Backend.Within
                        doDelete b0
                        respondNumbered $ DeletedDespiteDependents ppeDecl endangerments
                      Try -> do
                        ppeDecl <- currentPrettyPrintEnvDecl Backend.Within
                        respondNumbered $ CantDeleteNamespace ppeDecl endangerments
              where
                doDelete b0 = do
                  stepAt Branch.CompressHistory $ BranchUtil.makeDeleteBranch (resolveSplit' p)
                  -- Looks similar to the 'toDelete' above... investigate me! ;)
                  diffHelper b0 Branch.empty0
                    >>= respondNumbered
                      . uncurry
                        ( ShowDiffAfterDeleteBranch $
                            resolveToAbsolute (Path.unsplit' p)
                        )
                computeEndangerments :: Branch0 m1 -> Action' m v (Map LabeledDependency (NESet LabeledDependency))
                computeEndangerments b0 = do
                  let rootNames = Branch.toNames root0
                      toDelete =
                        Names.prefix0
                          (Path.toName . Path.unsplit . resolveSplit' $ p) -- resolveSplit' incorporates currentPath
                          (Branch.toNames b0)
                  getEndangeredDependents (eval . GetDependents) toDelete rootNames
            SwitchBranchI maybePath' -> do
              mpath' <- case maybePath' of
                Nothing ->
                  fuzzySelectNamespace Absolute root0 >>= \case
                    -- Shouldn't be possible to get multiple paths here, we can just take
                    -- the first.
                    Just (p : _) -> pure $ Just p
                    _ -> respond (HelpMessage InputPatterns.cd) $> Nothing
                Just p -> pure $ Just p
              case mpath' of
                Nothing -> pure ()
                Just path' -> do
                  let path = resolveToAbsolute path'
                  LoopState.currentPathStack %= Nel.cons path
                  branch' <- getAt path
                  when (Branch.isEmpty0 $ Branch.head branch') (respond $ CreatedNewBranch path)
            UpI ->
              use LoopState.currentPath >>= \p -> case Path.unsnoc (Path.unabsolute p) of
                Nothing -> pure ()
                Just (path, _) -> LoopState.currentPathStack %= Nel.cons (Path.Absolute path)
            PopBranchI ->
              use (LoopState.currentPathStack . to Nel.uncons) >>= \case
                (_, Nothing) -> respond StartOfCurrentPathHistory
                (_, Just t) -> LoopState.currentPathStack .= t
            HistoryI resultsCap diffCap from -> case from of
              Left hash -> unlessError do
                b <- resolveShortBranchHash hash
                lift $ doHistory 0 b []
              Right path' -> do
                let path = resolveToAbsolute path'
                branch' <- getAt path
                if Branch.isEmpty branch'
                  then respond $ CreatedNewBranch path
                  else doHistory 0 branch' []
              where
                doHistory !n b acc =
                  if maybe False (n >=) resultsCap
                    then respondNumbered $ History diffCap sbhLength acc (PageEnd (Branch.headHash b) n)
                    else case Branch._history b of
                      Causal.One {} ->
                        respondNumbered $ History diffCap sbhLength acc (EndOfLog $ Branch.headHash b)
                      Causal.Merge _ _ tails ->
                        respondNumbered $ History diffCap sbhLength acc (MergeTail (Branch.headHash b) $ Map.keys tails)
                      Causal.Cons _ _ tail -> do
                        b' <- fmap Branch.Branch . eval . Eval $ snd tail
                        let elem = (Branch.headHash b, Branch.namesDiff b' b)
                        doHistory (n + 1) b' (elem : acc)
            UndoI -> do
              prev <- eval . Eval $ Branch.uncons root'
              case prev of
                Nothing ->
                  respond . CantUndo $
                    if Branch.isOne root'
                      then CantUndoPastStart
                      else CantUndoPastMerge
                Just (_, prev) -> do
                  updateRoot prev
                  diffHelper (Branch.head prev) (Branch.head root')
                    >>= respondNumbered . uncurry Output.ShowDiffAfterUndo
            UiI -> eval UI
            DocsToHtmlI namespacePath' sourceDirectory -> do
              let absPath = Path.unabsolute $ resolveToAbsolute namespacePath'
              eval (DocsToHtml root' absPath sourceDirectory)
            AliasTermI src dest -> do
              referents <- resolveHHQS'Referents src
              case (toList referents, toList (getTerms dest)) of
                ([r], []) -> do
                  stepAt Branch.CompressHistory (BranchUtil.makeAddTermName (resolveSplit' dest) r (oldMD r))
                  success
                ([_], rs@(_ : _)) -> termExists dest (Set.fromList rs)
                ([], _) -> either termNotFound' termNotFound src
                (rs, _) ->
                  either hashConflicted termConflicted src (Set.fromList rs)
              where
                oldMD r =
                  either
                    (const mempty)
                    ( \src ->
                        let p = resolveSplit' src
                         in BranchUtil.getTermMetadataAt p r root0
                    )
                    src
            AliasTypeI src dest -> do
              refs <- resolveHHQS'Types src
              case (toList refs, toList (getTypes dest)) of
                ([r], []) -> do
                  stepAt Branch.CompressHistory (BranchUtil.makeAddTypeName (resolveSplit' dest) r (oldMD r))
                  success
                ([_], rs@(_ : _)) -> typeExists dest (Set.fromList rs)
                ([], _) -> either typeNotFound' typeNotFound src
                (rs, _) ->
                  either
                    (\src -> hashConflicted src . Set.map Referent.Ref)
                    typeConflicted
                    src
                    (Set.fromList rs)
              where
                oldMD r =
                  either
                    (const mempty)
                    ( \src ->
                        let p = resolveSplit' src
                         in BranchUtil.getTypeMetadataAt p r root0
                    )
                    src

            -- this implementation will happily produce name conflicts,
            -- but will surface them in a normal diff at the end of the operation.
            AliasManyI srcs dest' -> do
              let destAbs = resolveToAbsolute dest'
              old <- getAt destAbs
              let (unknown, actions) = foldl' go mempty srcs
              stepManyAt Branch.CompressHistory actions
              new <- getAt destAbs
              diffHelper (Branch.head old) (Branch.head new)
                >>= respondNumbered . uncurry (ShowDiffAfterModifyBranch dest' destAbs)
              unless (null unknown) $
                respond . SearchTermsNotFound . fmap fixupOutput $ unknown
              where
                -- a list of missing sources (if any) and the actions that do the work
                go ::
                  ([Path.HQSplit], [(Path, Branch0 m -> Branch0 m)]) ->
                  Path.HQSplit ->
                  ([Path.HQSplit], [(Path, Branch0 m -> Branch0 m)])
                go (missingSrcs, actions) hqsrc =
                  let src :: Path.Split
                      src = second HQ'.toName hqsrc
                      proposedDest :: Path.Split
                      proposedDest = second HQ'.toName hqProposedDest
                      hqProposedDest :: Path.HQSplit
                      hqProposedDest =
                        first Path.unabsolute $
                          Path.resolve (resolveToAbsolute dest') hqsrc
                      -- `Nothing` if src doesn't exist
                      doType :: Maybe [(Path, Branch0 m -> Branch0 m)]
                      doType = case ( BranchUtil.getType hqsrc currentBranch0,
                                      BranchUtil.getType hqProposedDest root0
                                    ) of
                        (null -> True, _) -> Nothing -- missing src
                        (rsrcs, existing) ->
                          -- happy path
                          Just . map addAlias . toList $ Set.difference rsrcs existing
                          where
                            addAlias r = BranchUtil.makeAddTypeName proposedDest r (oldMD r)
                            oldMD r = BranchUtil.getTypeMetadataAt src r currentBranch0
                      doTerm :: Maybe [(Path, Branch0 m -> Branch0 m)]
                      doTerm = case ( BranchUtil.getTerm hqsrc currentBranch0,
                                      BranchUtil.getTerm hqProposedDest root0
                                    ) of
                        (null -> True, _) -> Nothing -- missing src
                        (rsrcs, existing) ->
                          Just . map addAlias . toList $ Set.difference rsrcs existing
                          where
                            addAlias r = BranchUtil.makeAddTermName proposedDest r (oldMD r)
                            oldMD r = BranchUtil.getTermMetadataAt src r currentBranch0
                   in case (doType, doTerm) of
                        (Nothing, Nothing) -> (missingSrcs :> hqsrc, actions)
                        (Just as, Nothing) -> (missingSrcs, actions ++ as)
                        (Nothing, Just as) -> (missingSrcs, actions ++ as)
                        (Just as1, Just as2) -> (missingSrcs, actions ++ as1 ++ as2)

                fixupOutput :: Path.HQSplit -> HQ.HashQualified Name
                fixupOutput = fmap Path.toName . HQ'.toHQ . Path.unsplitHQ
            NamesI global thing -> do
              ns0 <- if global then pure basicPrettyPrintNames else basicParseNames
              let ns = NamesWithHistory ns0 mempty
                  terms = NamesWithHistory.lookupHQTerm thing ns
                  types = NamesWithHistory.lookupHQType thing ns
                  printNames = NamesWithHistory basicPrettyPrintNames mempty
                  terms' :: Set (Referent, Set (HQ'.HashQualified Name))
                  terms' = Set.map go terms
                    where
                      go r = (r, NamesWithHistory.termName hqLength r printNames)
                  types' :: Set (Reference, Set (HQ'.HashQualified Name))
                  types' = Set.map go types
                    where
                      go r = (r, NamesWithHistory.typeName hqLength r printNames)
              respond $ ListNames global hqLength (toList types') (toList terms')
            LinkI mdValue srcs -> do
              manageLinks False srcs [mdValue] Metadata.insert
              syncRoot
            UnlinkI mdValue srcs -> do
              manageLinks False srcs [mdValue] Metadata.delete
              syncRoot

            -- > links List.map (.Docs .English)
            -- > links List.map -- give me all the
            -- > links Optional License
            LinksI src mdTypeStr -> unlessError do
              (ppe, out) <- getLinks (show input) src (Right mdTypeStr)
              lift do
                LoopState.numberedArgs .= fmap (HQ.toString . view _1) out
                respond $ ListOfLinks ppe out
            DocsI srcs -> do
              srcs' <- case srcs of
                [] ->
                  fuzzySelectDefinition Absolute root0 >>= \case
                    Nothing -> do
                      respond (HelpMessage InputPatterns.docs)
                      pure []
                    Just defs -> do
                      -- HQ names should always parse as a valid split, so we just discard any
                      -- that don't to satisfy the type-checker.
                      pure . mapMaybe (eitherToMaybe . Path.parseHQSplit' . HQ.toString) $ defs
                xs -> pure xs
              for_ srcs' (docsI (show input) basicPrettyPrintNames)
            CreateAuthorI authorNameSegment authorFullName -> do
              initialBranch <- getAt currentPath'
              AuthorInfo
                guid@(guidRef, _, _)
                author@(authorRef, _, _)
                copyrightHolder@(copyrightHolderRef, _, _) <-
                eval $ CreateAuthorInfo authorFullName
              -- add the new definitions to the codebase and to the namespace
              traverse_ (eval . uncurry3 PutTerm) [guid, author, copyrightHolder]
              stepManyAt
                Branch.CompressHistory
                [ BranchUtil.makeAddTermName (resolveSplit' authorPath) (d authorRef) mempty,
                  BranchUtil.makeAddTermName (resolveSplit' copyrightHolderPath) (d copyrightHolderRef) mempty,
                  BranchUtil.makeAddTermName (resolveSplit' guidPath) (d guidRef) mempty
                ]
              finalBranch <- getAt currentPath'
              -- print some output
              diffHelper (Branch.head initialBranch) (Branch.head finalBranch)
                >>= respondNumbered
                  . uncurry
                    ( ShowDiffAfterCreateAuthor
                        authorNameSegment
                        (Path.unsplit' base)
                        currentPath'
                    )
              where
                d :: Reference.Id -> Referent
                d = Referent.Ref . Reference.DerivedId
                base :: Path.Split' = (Path.relativeEmpty', "metadata")
                authorPath = base |> "authors" |> authorNameSegment
                copyrightHolderPath = base |> "copyrightHolders" |> authorNameSegment
                guidPath = authorPath |> "guid"
            MoveTermI src dest ->
              case (toList (getHQ'Terms src), toList (getTerms dest)) of
                ([r], []) -> do
                  stepManyAt
                    Branch.CompressHistory
                    [ BranchUtil.makeDeleteTermName p r,
                      BranchUtil.makeAddTermName (resolveSplit' dest) r (mdSrc r)
                    ]
                  success
                ([_], rs) -> termExists dest (Set.fromList rs)
                ([], _) -> termNotFound src
                (rs, _) -> termConflicted src (Set.fromList rs)
              where
                p = resolveSplit' (HQ'.toName <$> src)
                mdSrc r = BranchUtil.getTermMetadataAt p r root0
            MoveTypeI src dest ->
              case (toList (getHQ'Types src), toList (getTypes dest)) of
                ([r], []) -> do
                  stepManyAt
                    Branch.CompressHistory
                    [ BranchUtil.makeDeleteTypeName p r,
                      BranchUtil.makeAddTypeName (resolveSplit' dest) r (mdSrc r)
                    ]
                  success
                ([_], rs) -> typeExists dest (Set.fromList rs)
                ([], _) -> typeNotFound src
                (rs, _) -> typeConflicted src (Set.fromList rs)
              where
                p = resolveSplit' (HQ'.toName <$> src)
                mdSrc r = BranchUtil.getTypeMetadataAt p r root0
            DeleteI hq -> delete getHQ'Terms getHQ'Types hq
            DeleteTypeI hq -> delete (const Set.empty) getHQ'Types hq
            DeleteTermI hq -> delete getHQ'Terms (const Set.empty) hq
            DisplayI outputLoc names' -> do
              names <- case names' of
                [] ->
                  fuzzySelectDefinition Absolute root0 >>= \case
                    Nothing -> respond (HelpMessage InputPatterns.display) $> []
                    Just defs -> pure defs
                ns -> pure ns
              traverse_ (displayI basicPrettyPrintNames outputLoc) names
            ShowDefinitionI outputLoc query -> handleShowDefinition outputLoc query
            FindPatchI -> do
              let patches =
                    [ Path.toName $ Path.snoc p seg
                      | (p, b) <- Branch.toList0 currentBranch0,
                        (seg, _) <- Map.toList (Branch._edits b)
                    ]
              respond $ ListOfPatches $ Set.fromList patches
              LoopState.numberedArgs .= fmap Name.toString patches
            FindShallowI pathArg -> do
              let pathArgAbs = resolveToAbsolute pathArg
                  ppe =
                    Backend.basicSuffixifiedNames
                      sbhLength
                      root'
                      (Backend.AllNames $ Path.fromPath' pathArg)
              entries <- eval $ FindShallow pathArgAbs
              -- caching the result as an absolute path, for easier jumping around
              LoopState.numberedArgs .= fmap entryToHQString entries
              respond $ ListShallow ppe entries
              where
                entryToHQString :: ShallowListEntry v Ann -> String
                entryToHQString e =
                  fixup $ case e of
                    ShallowTypeEntry (TypeEntry _ hq _) -> HQ'.toString hq
                    ShallowTermEntry (TermEntry _ hq _ _) -> HQ'.toString hq
                    ShallowBranchEntry ns _ _ -> NameSegment.toString ns
                    ShallowPatchEntry ns -> NameSegment.toString ns
                  where
<<<<<<< HEAD
                    fixup s = case pathArgStr of
                      "" -> s
                      p | last p == '.' -> p ++ s
                      p -> p ++ "." ++ s
                    pathArgStr = show pathArg
            SearchByNameI isVerbose _showAll ws -> do
=======
                    entryToHQString :: ShallowListEntry v Ann -> String
                    entryToHQString e =
                      fixup $ case e of
                        ShallowTypeEntry (TypeEntry _ hq _) -> HQ'.toString hq
                        ShallowTermEntry (TermEntry _ hq _ _) -> HQ'.toString hq
                        ShallowBranchEntry ns _ _ -> NameSegment.toString ns
                        ShallowPatchEntry ns -> NameSegment.toString ns
                      where
                        fixup s = case pathArgStr of
                          "" -> s
                          p | last p == '.' -> p ++ s
                          p -> p ++ "." ++ s
                        pathArgStr = show pathArg
            FindI isVerbose global ws -> do
>>>>>>> 49d4f295
              let prettyPrintNames = basicPrettyPrintNames
              unlessError do
                results <- case ws of
                  -- no query, list everything
                  [] -> pure . listBranch $ Branch.head currentBranch'
                  -- type query
                  ":" : ws ->
                    ExceptT (parseSearchType (show input) (unwords ws)) >>= \typ ->
                      ExceptT $ do
                        let named = Branch.deepReferents root0
                        matches <-
                          fmap (filter (`Set.member` named) . toList) $
                            eval $ GetTermsOfType typ
                        matches <-
                          if null matches
                            then do
                              respond NoExactTypeMatches
                              fmap (filter (`Set.member` named) . toList) $
                                eval $ GetTermsMentioningType typ
                            else pure matches
                        let results =
                              -- in verbose mode, aliases are shown, so we collapse all
                              -- aliases to a single search result; in non-verbose mode,
                              -- a separate result may be shown for each alias
                              (if isVerbose then uniqueBy SR.toReferent else id) $
                                searchResultsFor prettyPrintNames matches []
                        pure . pure $ results

                  -- name query
                  (map HQ.unsafeFromString -> qs) -> do
                    ns <- lift $
                      if not global then basicParseNames
                      else fst <$> basicNames' Backend.AllNames
                    let srs = searchBranchScored ns fuzzyNameDistance qs
                    pure $ uniqueBy SR.toReferent srs
                lift do
                  LoopState.numberedArgs .= fmap searchResultToHQString results
                  results' <- loadSearchResults results
                  ppe <-
                    suffixifiedPPE
                      =<< makePrintNamesFromLabeled'
                        (foldMap SR'.labeledDependencies results')
                  respond $ ListOfDefinitions ppe isVerbose results'
            ResolveTypeNameI hq ->
              zeroOneOrMore (getHQ'Types hq) (typeNotFound hq) go (typeConflicted hq)
              where
                conflicted = getHQ'Types (fmap HQ'.toNameOnly hq)
                makeDelete =
                  BranchUtil.makeDeleteTypeName (resolveSplit' (HQ'.toName <$> hq))
                go r = stepManyAt Branch.CompressHistory . fmap makeDelete . toList . Set.delete r $ conflicted
            ResolveTermNameI hq -> do
              refs <- getHQ'TermsIncludingHistorical hq
              zeroOneOrMore refs (termNotFound hq) go (termConflicted hq)
              where
                conflicted = getHQ'Terms (fmap HQ'.toNameOnly hq)
                makeDelete =
                  BranchUtil.makeDeleteTermName (resolveSplit' (HQ'.toName <$> hq))
                go r = stepManyAt Branch.CompressHistory . fmap makeDelete . toList . Set.delete r $ conflicted
            ReplaceI from to patchPath -> do
              let patchPath' = fromMaybe defaultPatchPath patchPath
              patch <- getPatchAt patchPath'
              QueryResult fromMisses' fromHits <- hqNameQuery [from]
              QueryResult toMisses' toHits <- hqNameQuery [to]
              let termsFromRefs = termReferences fromHits
                  termsToRefs = termReferences toHits
                  typesFromRefs = typeReferences fromHits
                  typesToRefs = typeReferences toHits
                  --- Here are all the kinds of misses
                  --- [X] [X]
                  --- [Type] [Term]
                  --- [Term] [Type]
                  --- [Type] [X]
                  --- [Term] [X]
                  --- [X] [Type]
                  --- [X] [Term]
                  -- Type hits are term misses
                  termFromMisses =
                    fromMisses'
                      <> (SR.typeName <$> typeResults fromHits)
                  termToMisses =
                    toMisses'
                      <> (SR.typeName <$> typeResults toHits)
                  -- Term hits are type misses
                  typeFromMisses =
                    fromMisses'
                      <> (SR.termName <$> termResults fromHits)
                  typeToMisses =
                    toMisses'
                      <> (SR.termName <$> termResults toHits)

                  termMisses = termFromMisses <> termToMisses
                  typeMisses = typeFromMisses <> typeToMisses

                  replaceTerms ::
                    Reference ->
                    Reference ->
                    Action m (Either Event Input) Symbol ()
                  replaceTerms fr tr = do
                    mft <- eval $ LoadTypeOfTerm fr
                    mtt <- eval $ LoadTypeOfTerm tr
                    let termNotFound =
                          respond . TermNotFound'
                            . SH.take hqLength
                            . Reference.toShortHash
                    case (mft, mtt) of
                      (Nothing, _) -> termNotFound fr
                      (_, Nothing) -> termNotFound tr
                      (Just ft, Just tt) -> do
                        let patch' =
                              -- The modified patch
                              over
                                Patch.termEdits
                                ( R.insert fr (Replace tr (TermEdit.typing tt ft))
                                    . R.deleteDom fr
                                )
                                patch
                            (patchPath'', patchName) = resolveSplit' patchPath'
                        saveAndApplyPatch patchPath'' patchName patch'

                  replaceTypes ::
                    Reference ->
                    Reference ->
                    Action m (Either Event Input) Symbol ()
                  replaceTypes fr tr = do
                    let patch' =
                          -- The modified patch
                          over
                            Patch.typeEdits
                            (R.insert fr (TypeEdit.Replace tr) . R.deleteDom fr)
                            patch
                        (patchPath'', patchName) = resolveSplit' patchPath'
                    saveAndApplyPatch patchPath'' patchName patch'

                  ambiguous t rs =
                    let rs' = Set.map Referent.Ref $ Set.fromList rs
                     in case t of
                          HQ.HashOnly h ->
                            hashConflicted h rs'
                          (Path.parseHQSplit' . HQ.toString -> Right n) ->
                            termConflicted n rs'
                          _ -> respond . BadName $ HQ.toString t

                  mismatch typeName termName = respond $ TypeTermMismatch typeName termName

              case (termsFromRefs, termsToRefs, typesFromRefs, typesToRefs) of
                ([], [], [], []) -> respond $ SearchTermsNotFound termMisses
                ([_], [], [], [_]) -> mismatch to from
                ([], [_], [_], []) -> mismatch from to
                ([_], [], _, _) -> respond $ SearchTermsNotFound termMisses
                ([], [_], _, _) -> respond $ SearchTermsNotFound termMisses
                (_, _, [_], []) -> respond $ SearchTermsNotFound typeMisses
                (_, _, [], [_]) -> respond $ SearchTermsNotFound typeMisses
                ([fr], [tr], [], []) -> replaceTerms fr tr
                ([], [], [fr], [tr]) -> replaceTypes fr tr
                (froms, [_], [], []) -> ambiguous from froms
                ([], [], froms, [_]) -> ambiguous from froms
                ([_], tos, [], []) -> ambiguous to tos
                ([], [], [_], tos) -> ambiguous to tos
                (_, _, _, _) -> error "unpossible"
            LoadI maybePath ->
              case maybePath <|> (fst <$> latestFile') of
                Nothing -> respond NoUnisonFile
                Just path -> do
                  res <- eval . LoadSource . Text.pack $ path
                  case res of
                    InvalidSourceNameError -> respond $ InvalidSourceName path
                    LoadError -> respond $ SourceLoadFailed path
                    LoadSuccess contents -> loadUnisonFile (Text.pack path) contents
            AddI requestedNames -> do
              let vars = Set.map Name.toVar requestedNames
              case uf of
                Nothing -> respond NoUnisonFile
                Just uf -> do
                  currentNames <- currentPathNames
                  let sr = Slurp.slurpFile uf vars Slurp.AddOp currentNames
                  let adds = SlurpResult.adds sr
                  stepAtNoSync Branch.CompressHistory (Path.unabsolute currentPath', doSlurpAdds adds uf)
                  eval . AddDefsToCodebase . filterBySlurpResult sr $ uf
                  ppe <- prettyPrintEnvDecl =<< displayNames uf
                  respond $ SlurpOutput input (PPE.suffixifiedPPE ppe) sr
                  addDefaultMetadata adds
                  syncRoot
            PreviewAddI requestedNames -> case (latestFile', uf) of
              (Just (sourceName, _), Just uf) -> do
                let vars = Set.map Name.toVar requestedNames
                currentNames <- currentPathNames
                let sr = Slurp.slurpFile uf vars Slurp.AddOp currentNames
                previewResponse sourceName sr uf
              _ -> respond NoUnisonFile
            UpdateI optionalPatch requestedNames ->
              handleUpdate input optionalPatch requestedNames
            PreviewUpdateI requestedNames -> case (latestFile', uf) of
              (Just (sourceName, _), Just uf) -> do
                let vars = Set.map Name.toVar requestedNames
                currentNames <- currentPathNames
                let sr = Slurp.slurpFile uf vars Slurp.UpdateOp currentNames
                previewResponse sourceName sr uf
              _ -> respond NoUnisonFile
            TodoI patchPath branchPath' -> do
              patch <- getPatchAt (fromMaybe defaultPatchPath patchPath)
              doShowTodoOutput patch $ resolveToAbsolute branchPath'
            TestI showOk showFail -> do
              let testTerms =
                    Map.keys . R4.d1 . uncurry R4.selectD34 isTest
                      . Branch.deepTermMetadata
                      $ currentBranch0
                  testRefs = Set.fromList [r | Referent.Ref r <- toList testTerms]
                  oks results =
                    [ (r, msg)
                      | (r, Term.List' ts) <- Map.toList results,
                        Term.App' (Term.Constructor' (ConstructorReference ref cid)) (Term.Text' msg) <- toList ts,
                        cid == DD.okConstructorId && ref == DD.testResultRef
                    ]
                  fails results =
                    [ (r, msg)
                      | (r, Term.List' ts) <- Map.toList results,
                        Term.App' (Term.Constructor' (ConstructorReference ref cid)) (Term.Text' msg) <- toList ts,
                        cid == DD.failConstructorId && ref == DD.testResultRef
                    ]
              cachedTests <- fmap Map.fromList . eval $ LoadWatches WK.TestWatch testRefs
              let stats = Output.CachedTests (Set.size testRefs) (Map.size cachedTests)
              names <-
                makePrintNamesFromLabeled' $
                  LD.referents testTerms
                    <> LD.referents [DD.okConstructorReferent, DD.failConstructorReferent]
              ppe <- fqnPPE names
              respond $
                TestResults
                  stats
                  ppe
                  showOk
                  showFail
                  (oks cachedTests)
                  (fails cachedTests)
              let toCompute = Set.difference testRefs (Map.keysSet cachedTests)
              unless (Set.null toCompute) $ do
                let total = Set.size toCompute
                computedTests <- fmap join . for (toList toCompute `zip` [1 ..]) $ \(r, n) ->
                  case r of
                    Reference.DerivedId rid -> do
                      tm <- eval $ LoadTerm rid
                      case tm of
                        Nothing -> [] <$ respond (TermNotFound' . SH.take hqLength . Reference.toShortHash $ Reference.DerivedId rid)
                        Just tm -> do
                          respond $ TestIncrementalOutputStart ppe (n, total) r tm
                          --                          v don't cache; test cache populated below
                          tm' <- eval $ Evaluate1 ppe False tm
                          case tm' of
                            Left e -> respond (EvaluationFailure e) $> []
                            Right tm' -> do
                              -- After evaluation, cache the result of the test
                              eval $ PutWatch WK.TestWatch rid tm'
                              respond $ TestIncrementalOutputEnd ppe (n, total) r tm'
                              pure [(r, tm')]
                    r -> error $ "unpossible, tests can't be builtins: " <> show r

                let m = Map.fromList computedTests
                respond $ TestResults Output.NewlyComputed ppe showOk showFail (oks m) (fails m)
            PropagatePatchI patchPath scopePath -> do
              patch <- getPatchAt patchPath
              updated <- propagatePatch inputDescription patch (resolveToAbsolute scopePath)
              unless updated (respond $ NothingToPatch patchPath scopePath)
            ExecuteI main args ->
              addRunMain main uf >>= \case
                NoTermWithThatName -> do
                  ppe <- suffixifiedPPE (NamesWithHistory.NamesWithHistory basicPrettyPrintNames mempty)
                  mainType <- eval RuntimeMain
                  respond $ NoMainFunction main ppe [mainType]
                TermHasBadType ty -> do
                  ppe <- suffixifiedPPE (NamesWithHistory.NamesWithHistory basicPrettyPrintNames mempty)
                  mainType <- eval RuntimeMain
                  respond $ BadMainFunction main ty ppe [mainType]
                RunMainSuccess unisonFile -> do
                  ppe <- executePPE unisonFile
                  e <- eval $ Execute ppe unisonFile args

                  case e of
                    Left e -> respond $ EvaluationFailure e
                    Right _ -> pure () -- TODO
            MakeStandaloneI output main -> do
              mainType <- eval RuntimeMain
              parseNames <-
                flip NamesWithHistory.NamesWithHistory mempty <$> basicPrettyPrintNamesA
              ppe <- suffixifiedPPE parseNames
              let resolved = toList $ NamesWithHistory.lookupHQTerm main parseNames
                  smain = HQ.toString main
              filtered <-
                catMaybes
                  <$> traverse (\r -> fmap (r,) <$> loadTypeOfTerm r) resolved
              case filtered of
                [(Referent.Ref ref, ty)]
                  | Typechecker.isSubtype ty mainType ->
                      eval (MakeStandalone ppe ref output) >>= \case
                        Just err -> respond $ EvaluationFailure err
                        Nothing -> pure ()
                  | otherwise ->
                      respond $ BadMainFunction smain ty ppe [mainType]
                _ -> respond $ NoMainFunction smain ppe [mainType]
            IOTestI main -> do
              -- todo - allow this to run tests from scratch file, using addRunMain
              testType <- eval RuntimeTest
              parseNames <- (`NamesWithHistory.NamesWithHistory` mempty) <$> basicParseNames
              ppe <- suffixifiedPPE parseNames
              -- use suffixed names for resolving the argument to display
              let oks results =
                    [ (r, msg)
                      | (r, Term.List' ts) <- results,
                        Term.App' (Term.Constructor' (ConstructorReference ref cid)) (Term.Text' msg) <- toList ts,
                        cid == DD.okConstructorId && ref == DD.testResultRef
                    ]
                  fails results =
                    [ (r, msg)
                      | (r, Term.List' ts) <- results,
                        Term.App' (Term.Constructor' (ConstructorReference ref cid)) (Term.Text' msg) <- toList ts,
                        cid == DD.failConstructorId && ref == DD.testResultRef
                    ]

                  results = NamesWithHistory.lookupHQTerm main parseNames
               in case toList results of
                    [Referent.Ref ref] -> do
                      typ <- loadTypeOfTerm (Referent.Ref ref)
                      case typ of
                        Just typ | Typechecker.isSubtype typ testType -> do
                          let a = ABT.annotation tm
                              tm = DD.forceTerm a a (Term.ref a ref)
                           in do
                                --                          v Don't cache IO tests
                                tm' <- eval $ Evaluate1 ppe False tm
                                case tm' of
                                  Left e -> respond (EvaluationFailure e)
                                  Right tm' ->
                                    respond $ TestResults Output.NewlyComputed ppe True True (oks [(ref, tm')]) (fails [(ref, tm')])
                        _ -> respond $ NoMainFunction (HQ.toString main) ppe [testType]
                    _ -> respond $ NoMainFunction (HQ.toString main) ppe [testType]

            -- UpdateBuiltinsI -> do
            --   stepAt updateBuiltins
            --   checkTodo

            MergeBuiltinsI -> do
              -- these were added once, but maybe they've changed and need to be
              -- added again.
              let uf =
                    UF.typecheckedUnisonFile
                      (Map.fromList Builtin.builtinDataDecls)
                      (Map.fromList Builtin.builtinEffectDecls)
                      [Builtin.builtinTermsSrc Intrinsic]
                      mempty
              eval $ AddDefsToCodebase uf
              -- add the names; note, there are more names than definitions
              -- due to builtin terms; so we don't just reuse `uf` above.
              let srcb = BranchUtil.fromNames Builtin.names0
              _ <- updateAtM (currentPath' `snoc` "builtin") $ \destb ->
                eval $ Merge Branch.RegularMerge srcb destb
              success
            MergeIOBuiltinsI -> do
              -- these were added once, but maybe they've changed and need to be
              -- added again.
              let uf =
                    UF.typecheckedUnisonFile
                      (Map.fromList Builtin.builtinDataDecls)
                      (Map.fromList Builtin.builtinEffectDecls)
                      [Builtin.builtinTermsSrc Intrinsic]
                      mempty
              eval $ AddDefsToCodebase uf
              -- these have not necessarily been added yet
              eval $ AddDefsToCodebase IOSource.typecheckedFile'

              -- add the names; note, there are more names than definitions
              -- due to builtin terms; so we don't just reuse `uf` above.
              let names0 =
                    Builtin.names0
                      <> UF.typecheckedToNames IOSource.typecheckedFile'
              let srcb = BranchUtil.fromNames names0
              _ <- updateAtM (currentPath' `snoc` "builtin") $ \destb ->
                eval $ Merge Branch.RegularMerge srcb destb
              success
            ListEditsI maybePath -> do
              let (p, seg) =
                    maybe
                      (Path.toAbsoluteSplit currentPath' defaultPatchPath)
                      (Path.toAbsoluteSplit currentPath')
                      maybePath
              patch <- eval . Eval . Branch.getPatch seg . Branch.head =<< getAt p
              ppe <-
                suffixifiedPPE
                  =<< makePrintNamesFromLabeled' (Patch.labeledDependencies patch)
              respondNumbered $ ListEdits patch ppe
            PullRemoteBranchI mayRepo path syncMode pullMode verbosity -> unlessError do
              let preprocess = case pullMode of
                    Input.PullWithHistory -> Unmodified
                    Input.PullWithoutHistory -> Preprocessed $ pure . Branch.discardHistory
              ns <- maybe (writePathToRead <$> resolveConfiguredGitUrl Pull path) pure mayRepo
              lift $ unlessGitError do
                remoteBranch <- importRemoteBranch ns syncMode preprocess
                let unchangedMsg = PullAlreadyUpToDate ns path
                let destAbs = resolveToAbsolute path
                let printDiffPath = if Verbosity.isSilent verbosity then Nothing else Just path
                lift $ case pullMode of
                  Input.PullWithHistory -> do
                    destBranch <- getAt destAbs
                    if Branch.isEmpty0 (Branch.head destBranch)
                      then do
                        void $ updateAtM destAbs (const $ pure remoteBranch)
                        respond $ MergeOverEmpty path
                      else
                        mergeBranchAndPropagateDefaultPatch
                          Branch.RegularMerge
                          inputDescription
                          (Just unchangedMsg)
                          remoteBranch
                          printDiffPath
                          destAbs
                  Input.PullWithoutHistory -> do
                    didUpdate <-
                      updateAtM
                        destAbs
                        (\destBranch -> pure $ remoteBranch `Branch.consBranchSnapshot` destBranch)
                    if didUpdate
                      then respond $ PullSuccessful ns path
                      else respond unchangedMsg
            PushRemoteBranchI mayRepo path pushBehavior syncMode -> handlePushRemoteBranch mayRepo path pushBehavior syncMode
            ListDependentsI hq -> handleDependents hq
            ListDependenciesI hq ->
              -- todo: add flag to handle transitive efficiently
              resolveHQToLabeledDependencies hq >>= \lds ->
                if null lds
                  then respond $ LabeledReferenceNotFound hq
                  else for_ lds $ \ld -> do
                    dependencies :: Set Reference <-
                      let tp r@(Reference.DerivedId i) =
                            eval (LoadType i) <&> \case
                              Nothing -> error $ "What happened to " ++ show i ++ "?"
                              Just decl -> Set.delete r . DD.dependencies $ DD.asDataDecl decl
                          tp _ = pure mempty
                          tm (Referent.Ref r@(Reference.DerivedId i)) =
                            eval (LoadTerm i) <&> \case
                              Nothing -> error $ "What happened to " ++ show i ++ "?"
                              Just tm -> Set.delete r $ Term.dependencies tm
                          tm con@(Referent.Con (ConstructorReference (Reference.DerivedId i) cid) _ct) =
                            eval (LoadType i) <&> \case
                              Nothing -> error $ "What happened to " ++ show i ++ "?"
                              Just decl -> case DD.typeOfConstructor (DD.asDataDecl decl) cid of
                                Nothing -> error $ "What happened to " ++ show con ++ "?"
                                Just tp -> Type.dependencies tp
                          tm _ = pure mempty
                       in LD.fold tp tm ld
                    (missing, names0) <- eval . Eval $ Branch.findHistoricalRefs' dependencies root'
                    let types = R.toList $ Names.types names0
                    let terms = fmap (second Referent.toReference) $ R.toList $ Names.terms names0
                    let names = types <> terms
                    LoopState.numberedArgs .= fmap (Text.unpack . Reference.toText) ((fmap snd names) <> toList missing)
                    respond $ ListDependencies hqLength ld names missing
            NamespaceDependenciesI namespacePath' -> do
              let path = maybe currentPath' resolveToAbsolute namespacePath'
              case (Branch.getAt (Path.unabsolute path) root') of
                Nothing -> respond $ BranchEmpty (Right (Path.absoluteToPath' path))
                Just b -> do
                  externalDependencies <- NamespaceDependencies.namespaceDependencies (Branch.head b)
                  ppe <- PPE.unsuffixifiedPPE <$> currentPrettyPrintEnvDecl Backend.Within
                  respond $ ListNamespaceDependencies ppe path externalDependencies
            DebugNumberedArgsI -> use LoopState.numberedArgs >>= respond . DumpNumberedArgs
            DebugTypecheckedUnisonFileI -> case uf of
              Nothing -> respond NoUnisonFile
              Just uf ->
                let datas, effects, terms :: [(Name, Reference.Id)]
                    datas = [(Name.unsafeFromVar v, r) | (v, (r, _d)) <- Map.toList $ UF.dataDeclarationsId' uf]
                    effects = [(Name.unsafeFromVar v, r) | (v, (r, _e)) <- Map.toList $ UF.effectDeclarationsId' uf]
                    terms = [(Name.unsafeFromVar v, r) | (v, (r, _wk, _tm, _tp)) <- Map.toList $ UF.hashTermsId uf]
                 in eval . Notify $ DumpUnisonFileHashes hqLength datas effects terms
            DebugDumpNamespacesI -> do
              let seen h = State.gets (Set.member h)
                  set h = State.modify (Set.insert h)
                  getCausal b = (Branch.headHash b, pure $ Branch._history b)
                  goCausal :: forall m. Monad m => [(Branch.Hash, m (Branch.UnwrappedBranch m))] -> StateT (Set Branch.Hash) m ()
                  goCausal [] = pure ()
                  goCausal ((h, mc) : queue) = do
                    ifM (seen h) (goCausal queue) do
                      lift mc >>= \case
                        Causal.One h b -> goBranch h b mempty queue
                        Causal.Cons h b tail -> goBranch h b [fst tail] (tail : queue)
                        Causal.Merge h b (Map.toList -> tails) -> goBranch h b (map fst tails) (tails ++ queue)
                  goBranch :: forall m. Monad m => Branch.Hash -> Branch0 m -> [Branch.Hash] -> [(Branch.Hash, m (Branch.UnwrappedBranch m))] -> StateT (Set Branch.Hash) m ()
                  goBranch h b (Set.fromList -> causalParents) queue = case b of
                    Branch0 terms0 types0 children0 patches0 _ _ _ _ _ _ ->
                      let wrangleMetadata :: (Ord r, Ord n) => Metadata.Star r n -> r -> (r, (Set n, Set Metadata.Value))
                          wrangleMetadata s r =
                            (r, (R.lookupDom r $ Star3.d1 s, Set.map snd . R.lookupDom r $ Star3.d3 s))
                          terms = Map.fromList . map (wrangleMetadata terms0) . Foldable.toList $ Star3.fact terms0
                          types = Map.fromList . map (wrangleMetadata types0) . Foldable.toList $ Star3.fact types0
                          patches = fmap fst patches0
                          children = fmap Branch.headHash children0
                       in do
                            let d = Output.DN.DumpNamespace terms types patches children causalParents
                            -- the alternate implementation that doesn't rely on `traceM` blows up
                            traceM $ P.toPlain 200 (prettyDump (h, d))
                            set h
                            goCausal (map getCausal (Foldable.toList children0) ++ queue)
                  prettyDump (h, Output.DN.DumpNamespace terms types patches children causalParents) =
                    P.lit "Namespace " <> P.shown h <> P.newline
                      <> ( P.indentN 2 $
                             P.linesNonEmpty
                               [ Monoid.unlessM (null causalParents) $ P.lit "Causal Parents:" <> P.newline <> P.indentN 2 (P.lines (map P.shown $ Set.toList causalParents)),
                                 Monoid.unlessM (null terms) $ P.lit "Terms:" <> P.newline <> P.indentN 2 (P.lines (map (prettyDefn Referent.toText) $ Map.toList terms)),
                                 Monoid.unlessM (null types) $ P.lit "Types:" <> P.newline <> P.indentN 2 (P.lines (map (prettyDefn Reference.toText) $ Map.toList types)),
                                 Monoid.unlessM (null patches) $ P.lit "Patches:" <> P.newline <> P.indentN 2 (P.column2 (map (bimap P.shown P.shown) $ Map.toList patches)),
                                 Monoid.unlessM (null children) $ P.lit "Children:" <> P.newline <> P.indentN 2 (P.column2 (map (bimap P.shown P.shown) $ Map.toList children))
                               ]
                         )
                    where
                      prettyLinks renderR r [] = P.indentN 2 $ P.text (renderR r)
                      prettyLinks renderR r links = P.indentN 2 (P.lines (P.text (renderR r) : (links <&> \r -> "+ " <> P.text (Reference.toText r))))
                      prettyDefn renderR (r, (Foldable.toList -> names, Foldable.toList -> links)) =
                        P.lines (P.shown <$> if null names then [NameSegment "<unnamed>"] else names) <> P.newline <> prettyLinks renderR r links
              void . eval . Eval . flip State.execStateT mempty $ goCausal [getCausal root']
            DebugDumpNamespaceSimpleI -> do
              for_ (Relation.toList . Branch.deepTypes . Branch.head $ root') \(r, name) ->
                traceM $ show name ++ ",Type," ++ Text.unpack (Reference.toText r)
              for_ (Relation.toList . Branch.deepTerms . Branch.head $ root') \(r, name) ->
                traceM $ show name ++ ",Term," ++ Text.unpack (Referent.toText r)
            DebugClearWatchI {} -> eval ClearWatchCache
            DeprecateTermI {} -> notImplemented
            DeprecateTypeI {} -> notImplemented
            RemoveTermReplacementI from patchPath ->
              doRemoveReplacement from patchPath True
            RemoveTypeReplacementI from patchPath ->
              doRemoveReplacement from patchPath False
            ShowDefinitionByPrefixI {} -> notImplemented
            UpdateBuiltinsI -> notImplemented
            QuitI -> empty
            GistI input -> handleGist input
            AuthLoginI mayCodebaseServer -> do
              case mayCodebaseServer of
                Nothing -> authLogin Nothing
                Just codeServer -> do
                  mayHost <- eval $ ConfigLookup ("CodeServers." <> codeServer)
                  case mayHost of
                    Nothing -> respond (UnknownCodeServer codeServer)
                    Just host -> authLogin (Just $ Host host)
      where
        notImplemented = eval $ Notify NotImplemented
        success = respond Success

  case e of
    Right input -> LoopState.lastInput .= Just input
    _ -> pure ()

handleDependents :: Monad m => HQ.HashQualified Name -> Action' m v ()
handleDependents hq = do
  hqLength <- eval CodebaseHashLength
  -- todo: add flag to handle transitive efficiently
  resolveHQToLabeledDependencies hq >>= \lds ->
    if null lds
      then respond $ LabeledReferenceNotFound hq
      else for_ lds \ld -> do
        -- The full set of dependent references, any number of which may not have names in the current namespace.
        dependents <-
          let tp r = eval $ GetDependents r
              tm (Referent.Ref r) = eval $ GetDependents r
              tm (Referent.Con (ConstructorReference r _cid) _ct) = eval $ GetDependents r
           in LD.fold tp tm ld
        -- Use an unsuffixified PPE here, so we display full names (relative to the current path), rather than the shortest possible
        -- unambiguous name.
        ppe <- PPE.unsuffixifiedPPE <$> currentPrettyPrintEnvDecl Backend.Within
        let results :: [(Reference, Maybe Name)]
            results =
              -- Currently we only retain dependents that are named in the current namespace (hence `mapMaybe`). In the future, we could
              -- take a flag to control whether we want to show all dependents
              mapMaybe f (Set.toList dependents)
              where
                f :: Reference -> Maybe (Reference, Maybe Name)
                f reference =
                  asum
                    [ g <$> PPE.terms ppe (Referent.Ref reference),
                      g <$> PPE.types ppe reference
                    ]
                  where
                    g :: HQ'.HashQualified Name -> (Reference, Maybe Name)
                    g hqName =
                      (reference, Just (HQ'.toName hqName))
        LoopState.numberedArgs .= map (Text.unpack . Reference.toText . fst) results
        respond (ListDependents hqLength ld results)

-- | Handle a @gist@ command.
handleGist :: MonadUnliftIO m => GistInput -> Action' m v ()
handleGist (GistInput repo) =
  doPushRemoteBranch repo Path.relativeEmpty' SyncMode.ShortCircuit Nothing

-- | Handle a @push@ command.
handlePushRemoteBranch ::
  forall m v.
  MonadUnliftIO m =>
  -- | The repo to push to. If missing, it is looked up in `.unisonConfig`.
  Maybe WriteRemotePath ->
  -- | The local path to push. If relative, it's resolved relative to the current path (`cd`).
  Path' ->
  -- | The push behavior (whether the remote branch is required to be empty or non-empty).
  PushBehavior ->
  SyncMode.SyncMode ->
  Action' m v ()
handlePushRemoteBranch mayRepo path pushBehavior syncMode = do
  unlessError do
    (repo, remotePath) <- maybe (resolveConfiguredGitUrl Push path) pure mayRepo
    lift (doPushRemoteBranch repo path syncMode (Just (remotePath, pushBehavior)))

-- Internal helper that implements pushing to a remote repo, which generalizes @gist@ and @push@.
doPushRemoteBranch ::
  forall m v.
  MonadUnliftIO m =>
  -- | The repo to push to.
  WriteRepo ->
  -- | The local path to push. If relative, it's resolved relative to the current path (`cd`).
  Path' ->
  SyncMode.SyncMode ->
  -- | The remote target. If missing, the given branch contents should be pushed to the remote repo without updating the
  -- root namespace.
  Maybe (Path, PushBehavior) ->
  Action' m v ()
doPushRemoteBranch repo localPath syncMode remoteTarget = do
  sourceBranch <- do
    currentPath' <- use LoopState.currentPath
    getAt (Path.resolve currentPath' localPath)

  unlessError do
    withExceptT Output.GitError $ do
      case remoteTarget of
        Nothing -> do
          let opts = PushGitBranchOpts {setRoot = False, syncMode}
          syncRemoteBranch repo opts (\_remoteRoot -> pure (Right sourceBranch))
          sbhLength <- (eval BranchHashLength)
          respond (GistCreated sbhLength repo (Branch.headHash sourceBranch))
        Just (remotePath, pushBehavior) -> do
          let withRemoteRoot :: Branch m -> m (Either (Output v) (Branch m))
              withRemoteRoot remoteRoot = do
                let -- We don't merge `sourceBranch` with `remoteBranch`, we just replace it. This push will be rejected if this
                    -- rewinds time or misses any new updates in the remote branch that aren't in `sourceBranch` already.
                    f remoteBranch = if shouldPushTo pushBehavior remoteBranch then Just sourceBranch else Nothing
                Branch.modifyAtM remotePath f remoteRoot & \case
                  Nothing -> pure (Left $ RefusedToPush pushBehavior)
                  Just newRemoteRoot -> pure (Right newRemoteRoot)
          let opts = PushGitBranchOpts {setRoot = True, syncMode}
          runExceptT (syncRemoteBranch repo opts withRemoteRoot) >>= \case
            Left gitErr -> respond (Output.GitError gitErr)
            Right (Left output) -> respond output
            Right (Right _branch) -> respond Success
  where
    -- Per `pushBehavior`, we are either:
    --
    --   (1) updating an empty branch, which fails if the branch isn't empty (`push.create`)
    --   (2) updating a non-empty branch, which fails if the branch is empty (`push`)
    shouldPushTo :: PushBehavior -> Branch m -> Bool
    shouldPushTo pushBehavior remoteBranch =
      case pushBehavior of
        PushBehavior.RequireEmpty -> Branch.isEmpty0 (Branch.head remoteBranch)
        PushBehavior.RequireNonEmpty -> not (Branch.isEmpty0 (Branch.head remoteBranch))

-- | Handle a @ShowDefinitionI@ input command, i.e. `view` or `edit`.
handleShowDefinition ::
  forall m v.
  Functor m =>
  OutputLocation ->
  [HQ.HashQualified Name] ->
  Action' m v ()
handleShowDefinition outputLoc inputQuery = do
  -- If the query is empty, run a fuzzy search.
  query <-
    if null inputQuery
      then do
        branch <- fuzzyBranch
        fuzzySelectDefinition Relative branch >>= \case
          Nothing -> case outputLoc of
            ConsoleLocation -> respond (HelpMessage InputPatterns.view) $> []
            _ -> respond (HelpMessage InputPatterns.edit) $> []
          Just defs -> pure defs
      else pure inputQuery
  currentPath' <- Path.unabsolute <$> use LoopState.currentPath
  root' <- use LoopState.root
  hqLength <- eval CodebaseHashLength
  Backend.DefinitionResults terms types misses <-
    eval (GetDefinitionsBySuffixes (Just currentPath') root' includeCycles query)
  outputPath <- getOutputPath
  when (not (null types && null terms)) do
    let printNames = Backend.getCurrentPrettyNames (Backend.AllNames currentPath') root'
    let ppe = PPE.fromNamesDecl hqLength printNames
    respond (DisplayDefinitions outputPath ppe types terms)
  when (not (null misses)) (respond (SearchTermsNotFound misses))
  -- We set latestFile to be programmatically generated, if we
  -- are viewing these definitions to a file - this will skip the
  -- next update for that file (which will happen immediately)
  LoopState.latestFile .= ((,True) <$> outputPath)
  where
    -- `view`: fuzzy find globally; `edit`: fuzzy find local to current branch
    fuzzyBranch :: Action' m v (Branch0 m)
    fuzzyBranch =
      case outputLoc of
        ConsoleLocation {} -> Branch.head <$> use LoopState.root
        -- fuzzy finding for 'edit's are local to the current branch
        LatestFileLocation {} -> currentBranch0
        FileLocation {} -> currentBranch0
      where
        currentBranch0 = do
          currentPath' <- use LoopState.currentPath
          currentBranch <- getAt currentPath'
          pure (Branch.head currentBranch)
    -- `view`: don't include cycles; `edit`: include cycles
    includeCycles =
      case outputLoc of
        ConsoleLocation -> Backend.DontIncludeCycles
        FileLocation _ -> Backend.IncludeCycles
        LatestFileLocation -> Backend.IncludeCycles

    -- Get the file path to send the definition(s) to. `Nothing` means the terminal.
    getOutputPath :: Action' m v (Maybe FilePath)
    getOutputPath =
      case outputLoc of
        ConsoleLocation -> pure Nothing
        FileLocation path -> pure (Just path)
        LatestFileLocation ->
          use LoopState.latestFile <&> \case
            Nothing -> Just "scratch.u"
            Just (path, _) -> Just path

-- | Handle an @update@ command.
handleUpdate :: forall m v. (Monad m, Var v) => Input -> OptionalPatch -> Set Name -> Action' m v ()
handleUpdate input optionalPatch requestedNames = do
  let requestedVars = Set.map Name.toVar requestedNames
  use LoopState.latestTypecheckedFile >>= \case
    Nothing -> respond NoUnisonFile
    Just uf -> do
      currentPath' <- use LoopState.currentPath
      let defaultPatchPath :: PatchPath
          defaultPatchPath = (Path' $ Left currentPath', defaultPatchNameSegment)
          getPatchAt :: Path.Split' -> Action' m v Patch
          getPatchAt patchPath' = do
            let (p, seg) = Path.toAbsoluteSplit currentPath' patchPath'
            b <- getAt p
            eval . Eval $ Branch.getPatch seg (Branch.head b)
      let patchPath = case optionalPatch of
            NoPatch -> Nothing
            DefaultPatch -> Just defaultPatchPath
            UsePatch p -> Just p
      slurpCheckNames <- slurpResultNames
      let currentPathNames = slurpCheckNames
      let sr = Slurp.slurpFile uf requestedVars Slurp.UpdateOp slurpCheckNames
          addsAndUpdates :: SlurpComponent v
          addsAndUpdates = Slurp.updates sr <> Slurp.adds sr
          fileNames :: Names
          fileNames = UF.typecheckedToNames uf
          -- todo: display some error if typeEdits or termEdits itself contains a loop
          typeEdits :: Map Name (Reference, Reference)
          typeEdits = Map.fromList $ map f (toList $ SC.types (updates sr))
            where
              f v = case ( toList (Names.typesNamed slurpCheckNames n),
                           toList (Names.typesNamed fileNames n)
                         ) of
                ([old], [new]) -> (n, (old, new))
                actual ->
                  error $
                    "Expected unique matches for var \""
                      ++ Var.nameStr v
                      ++ "\" but got: "
                      ++ show actual
                where
                  n = Name.unsafeFromVar v
          hashTerms :: Map Reference (Type v Ann)
          hashTerms = Map.fromList (toList hashTerms0)
            where
              hashTerms0 = (\(r, _wk, _tm, typ) -> (r, typ)) <$> UF.hashTerms uf
          termEdits :: Map Name (Reference, Reference)
          termEdits = Map.fromList $ map g (toList $ SC.terms (updates sr))
            where
              g v = case ( toList (Names.refTermsNamed slurpCheckNames n),
                           toList (Names.refTermsNamed fileNames n)
                         ) of
                ([old], [new]) -> (n, (old, new))
                actual ->
                  error $
                    "Expected unique matches for var \""
                      ++ Var.nameStr v
                      ++ "\" but got: "
                      ++ show actual
                where
                  n = Name.unsafeFromVar v
          termDeprecations :: [(Name, Referent)]
          termDeprecations =
            [ (n, r)
              | (oldTypeRef, _) <- Map.elems typeEdits,
                (n, r) <- Names.constructorsForType oldTypeRef currentPathNames
            ]
      patchOps <- for patchPath $ \patchPath -> do
        ye'ol'Patch <- getPatchAt patchPath
        -- If `uf` updates a -> a', we want to replace all (a0 -> a) in patch
        -- with (a0 -> a') in patch'.
        -- So for all (a0 -> a) in patch, for all (a -> a') in `uf`,
        -- we must know the type of a0, a, a'.
        let -- we need:
            -- all of the `old` references from the `new` edits,
            -- plus all of the `old` references for edits from patch we're replacing
            collectOldForTyping :: [(Reference, Reference)] -> Patch -> Set Reference
            collectOldForTyping new old = foldl' f mempty (new ++ fromOld)
              where
                f acc (r, _r') = Set.insert r acc
                newLHS = Set.fromList . fmap fst $ new
                fromOld :: [(Reference, Reference)]
                fromOld =
                  [ (r, r') | (r, TermEdit.Replace r' _) <- R.toList . Patch._termEdits $ old, Set.member r' newLHS
                  ]
            neededTypes = collectOldForTyping (toList termEdits) ye'ol'Patch

        allTypes :: Map Reference (Type v Ann) <-
          fmap Map.fromList . for (toList neededTypes) $ \r ->
            (r,) . fromMaybe (Type.builtin External "unknown type")
              <$> (eval . LoadTypeOfTerm) r

        let typing r1 r2 = case (Map.lookup r1 allTypes, Map.lookup r2 hashTerms) of
              (Just t1, Just t2)
                | Typechecker.isEqual t1 t2 -> TermEdit.Same
                | Typechecker.isSubtype t1 t2 -> TermEdit.Subtype
                | otherwise -> TermEdit.Different
              e ->
                error $
                  "compiler bug: typing map not constructed properly\n"
                    <> "typing "
                    <> show r1
                    <> " "
                    <> show r2
                    <> " : "
                    <> show e

            updatePatch :: Patch -> Patch
            updatePatch p = foldl' step2 p' termEdits
              where
                p' = foldl' step1 p typeEdits
                step1 p (r, r') = Patch.updateType r (TypeEdit.Replace r') p
                step2 p (r, r') = Patch.updateTerm typing r (TermEdit.Replace r' (typing r r')) p
            (p, seg) = Path.toAbsoluteSplit currentPath' patchPath
            updatePatches :: Branch0 m -> m (Branch0 m)
            updatePatches = Branch.modifyPatches seg updatePatch
        pure (updatePatch ye'ol'Patch, updatePatches, p)

      when (Slurp.hasAddsOrUpdates sr) $ do
        -- take a look at the `updates` from the SlurpResult
        -- and make a patch diff to record a replacement from the old to new references
        stepManyAtMNoSync
          Branch.CompressHistory
          ( [ ( Path.unabsolute currentPath',
                pure . doSlurpUpdates typeEdits termEdits termDeprecations
              ),
              ( Path.unabsolute currentPath',
                pure . doSlurpAdds addsAndUpdates uf
              )
            ]
              ++ case patchOps of
                Nothing -> []
                Just (_, update, p) -> [(Path.unabsolute p, update)]
          )
        eval . AddDefsToCodebase . filterBySlurpResult sr $ uf
      ppe <- prettyPrintEnvDecl =<< displayNames uf
      respond $ SlurpOutput input (PPE.suffixifiedPPE ppe) sr
      -- propagatePatch prints TodoOutput
      for_ patchOps $ \case
        (updatedPatch, _, _) -> void $ propagatePatchNoSync updatedPatch currentPath'
      addDefaultMetadata addsAndUpdates
      syncRoot $ case patchPath of
        Nothing -> "update.nopatch"
        Just p ->
          p & Path.unsplit'
            & Path.resolve @_ @_ @Path.Absolute currentPath'
            & tShow

-- Add default metadata to all added types and terms in a slurp component.
--
-- No-op if the slurp component is empty.
addDefaultMetadata :: (Monad m, Var v) => SlurpComponent v -> Action m (Either Event Input) v ()
addDefaultMetadata adds =
  when (not (SC.isEmpty adds)) do
    currentPath' <- use LoopState.currentPath

    let addedVs = Set.toList $ SC.types adds <> SC.terms adds
        addedNs = traverse (Path.hqSplitFromName' . Name.unsafeFromVar) addedVs
    case addedNs of
      Nothing ->
        error $
          "I couldn't parse a name I just added to the codebase! "
            <> "-- Added names: "
            <> show addedVs
      Just addedNames -> do
        dm <- resolveDefaultMetadata currentPath'
        case toList dm of
          [] -> pure ()
          dm' -> do
            let hqs = traverse InputPatterns.parseHashQualifiedName dm'
            case hqs of
              Left e ->
                respond $
                  ConfiguredMetadataParseError
                    (Path.absoluteToPath' currentPath')
                    (show dm')
                    e
              Right defaultMeta ->
                manageLinks True addedNames defaultMeta Metadata.insert

resolveDefaultMetadata :: Path.Absolute -> Action' m v [String]
resolveDefaultMetadata path = do
  let superpaths = Path.ancestors path
  xs <-
    for
      superpaths
      ( \path -> do
          mayNames <-
            eval . ConfigLookup @[String] $ configKey "DefaultMetadata" path
          pure . join $ toList mayNames
      )
  pure . join $ toList xs

-- Add/remove links between definitions and metadata.
-- `silent` controls whether this produces any output to the user.
-- `srcs` is (names of the) definitions to pass to `op`
-- `mdValues` is (names of the) metadata to pass to `op`
-- `op` is the operation to add/remove/alter metadata mappings.
--   e.g. `Metadata.insert` is passed to add metadata links.
manageLinks ::
  forall m v.
  (Monad m, Var v) =>
  Bool ->
  [(Path', HQ'.HQSegment)] ->
  [HQ.HashQualified Name] ->
  ( forall r.
    Ord r =>
    (r, Metadata.Type, Metadata.Value) ->
    Branch.Star r NameSegment ->
    Branch.Star r NameSegment
  ) ->
  Action m (Either Event Input) v ()
manageLinks silent srcs mdValues op = do
  runExceptT (for mdValues \val -> ExceptT (getMetadataFromName val)) >>= \case
    Left output -> respond output
    Right metadata -> do
      before <- Branch.head <$> use LoopState.root
      traverse_ go metadata
      if silent
        then respond DefaultMetadataNotification
        else do
          after <- Branch.head <$> use LoopState.root
          (ppe, outputDiff) <- diffHelper before after
          if OBranchDiff.isEmpty outputDiff
            then respond NoOp
            else
              respondNumbered $
                ShowDiffNamespace
                  (Right Path.absoluteEmpty)
                  (Right Path.absoluteEmpty)
                  ppe
                  outputDiff
  where
    go :: (Metadata.Type, Metadata.Value) -> Action m (Either Event Input) v ()
    go (mdType, mdValue) = do
      newRoot <- use LoopState.root
      currentPath' <- use LoopState.currentPath
      let resolveToAbsolute :: Path' -> Path.Absolute
          resolveToAbsolute = Path.resolve currentPath'
          resolveSplit' :: (Path', a) -> (Path, a)
          resolveSplit' = Path.fromAbsoluteSplit . Path.toAbsoluteSplit currentPath'
          r0 = Branch.head newRoot
          getTerms p = BranchUtil.getTerm (resolveSplit' p) r0
          getTypes p = BranchUtil.getType (resolveSplit' p) r0
          !srcle = toList . getTerms =<< srcs
          !srclt = toList . getTypes =<< srcs
      let step b0 =
            let tmUpdates terms = foldl' go terms srcle
                  where
                    go terms src = op (src, mdType, mdValue) terms
                tyUpdates types = foldl' go types srclt
                  where
                    go types src = op (src, mdType, mdValue) types
             in over Branch.terms tmUpdates . over Branch.types tyUpdates $ b0
          steps = srcs <&> \(path, _hq) -> (Path.unabsolute (resolveToAbsolute path), step)
      stepManyAtNoSync Branch.CompressHistory steps

-- Takes a maybe (namespace address triple); returns it as-is if `Just`;
-- otherwise, tries to load a value from .unisonConfig, and complains
-- if needed.
resolveConfiguredGitUrl ::
  PushPull ->
  Path' ->
  ExceptT (Output v) (Action m i v) WriteRemotePath
resolveConfiguredGitUrl pushPull destPath' = ExceptT do
  currentPath' <- use LoopState.currentPath
  let destPath = Path.resolve currentPath' destPath'
  let configKey = gitUrlKey destPath
  (eval . ConfigLookup) configKey >>= \case
    Just url ->
      case P.parse UriParser.writeRepoPath (Text.unpack configKey) url of
        Left e ->
          pure . Left $
            ConfiguredGitUrlParseError pushPull destPath' url (show e)
        Right ns ->
          pure . Right $ ns
    Nothing ->
      pure . Left $ NoConfiguredGitUrl pushPull destPath'

gitUrlKey :: Path.Absolute -> Text
gitUrlKey = configKey "GitUrl"

configKey :: Text -> Path.Absolute -> Text
configKey k p =
  Text.intercalate "." . toList $
    k
      :<| fmap
        NameSegment.toText
        (Path.toSeq $ Path.unabsolute p)

viewRemoteBranch ::
  (MonadCommand n m i v, MonadUnliftIO m) =>
  ReadRemoteNamespace ->
  Git.GitBranchBehavior ->
  (Branch m -> Free (Command m i v) r) ->
  n (Either GitError r)
viewRemoteBranch ns gitBranchBehavior action = do
  eval $ ViewRemoteBranch ns gitBranchBehavior action

-- | Given the current root branch of a remote
-- (or an empty branch if no root branch exists)
-- compute a new branch, which will then be synced and pushed.
syncRemoteBranch ::
  MonadCommand n m i v =>
  WriteRepo ->
  PushGitBranchOpts ->
  (Branch m -> m (Either e (Branch m))) ->
  ExceptT GitError n (Either e (Branch m))
syncRemoteBranch repo opts action =
  ExceptT . eval $ SyncRemoteBranch repo opts action

-- todo: compare to `getHQTerms` / `getHQTypes`.  Is one universally better?
resolveHQToLabeledDependencies :: Functor m => HQ.HashQualified Name -> Action' m v (Set LabeledDependency)
resolveHQToLabeledDependencies = \case
  HQ.NameOnly n -> do
    parseNames <- basicParseNames
    let terms, types :: Set LabeledDependency
        terms = Set.map LD.referent . Name.searchBySuffix n $ Names.terms parseNames
        types = Set.map LD.typeRef . Name.searchBySuffix n $ Names.types parseNames
    pure $ terms <> types
  -- rationale: the hash should be unique enough that the name never helps
  HQ.HashQualified _n sh -> resolveHashOnly sh
  HQ.HashOnly sh -> resolveHashOnly sh
  where
    resolveHashOnly sh = do
      terms <- eval $ TermReferentsByShortHash sh
      types <- eval $ TypeReferencesByShortHash sh
      pure $ Set.map LD.referent terms <> Set.map LD.typeRef types

doDisplay :: OutputLocation -> NamesWithHistory -> Term Symbol () -> Action' m Symbol ()
doDisplay outputLoc names tm = do
  ppe <- prettyPrintEnvDecl names
  tf <- use LoopState.latestTypecheckedFile
  let (tms, typs) = maybe mempty UF.indexByReference tf
  latestFile' <- use LoopState.latestFile
  let loc = case outputLoc of
        ConsoleLocation -> Nothing
        FileLocation path -> Just path
        LatestFileLocation -> fmap fst latestFile' <|> Just "scratch.u"
      useCache = True
      evalTerm tm =
        fmap ErrorUtil.hush . fmap (fmap Term.unannotate) . eval $
          Evaluate1 (PPE.suffixifiedPPE ppe) useCache (Term.amap (const External) tm)
      loadTerm (Reference.DerivedId r) = case Map.lookup r tms of
        Nothing -> fmap (fmap Term.unannotate) . eval $ LoadTerm r
        Just (tm, _) -> pure (Just $ Term.unannotate tm)
      loadTerm _ = pure Nothing
      loadDecl (Reference.DerivedId r) = case Map.lookup r typs of
        Nothing -> fmap (fmap $ DD.amap (const ())) . eval $ LoadType r
        Just decl -> pure (Just $ DD.amap (const ()) decl)
      loadDecl _ = pure Nothing
      loadTypeOfTerm' (Referent.Ref (Reference.DerivedId r))
        | Just (_, ty) <- Map.lookup r tms = pure $ Just (void ty)
      loadTypeOfTerm' r = fmap (fmap void) . loadTypeOfTerm $ r
  rendered <- DisplayValues.displayTerm ppe loadTerm loadTypeOfTerm' evalTerm loadDecl tm
  respond $ DisplayRendered loc rendered

getLinks ::
  (Var v, Monad m) =>
  SrcLoc ->
  Path.HQSplit' ->
  Either (Set Reference) (Maybe String) ->
  ExceptT
    (Output v)
    (Action' m v)
    ( PPE.PrettyPrintEnv,
      --  e.g. ("Foo.doc", #foodoc, Just (#builtin.Doc)
      [(HQ.HashQualified Name, Reference, Maybe (Type v Ann))]
    )
getLinks srcLoc src mdTypeStr = ExceptT $ do
  let go = fmap Right . getLinks' src
  case mdTypeStr of
    Left s -> go (Just s)
    Right Nothing -> go Nothing
    Right (Just mdTypeStr) ->
      parseType srcLoc mdTypeStr >>= \case
        Left e -> pure $ Left e
        Right typ -> go . Just . Set.singleton $ Hashing.typeToReference typ

getLinks' ::
  (Var v, Monad m) =>
  Path.HQSplit' -> -- definition to print metadata of
  Maybe (Set Reference) -> -- return all metadata if empty
  Action'
    m
    v
    ( PPE.PrettyPrintEnv,
      --  e.g. ("Foo.doc", #foodoc, Just (#builtin.Doc)
      [(HQ.HashQualified Name, Reference, Maybe (Type v Ann))]
    )
getLinks' src selection0 = do
  root0 <- Branch.head <$> use LoopState.root
  currentPath' <- use LoopState.currentPath
  let resolveSplit' = Path.fromAbsoluteSplit . Path.toAbsoluteSplit currentPath'
      p = resolveSplit' src -- ex: the (parent,hqsegment) of `List.map` - `List`
      -- all metadata (type+value) associated with name `src`
      allMd =
        R4.d34 (BranchUtil.getTermMetadataHQNamed p root0)
          <> R4.d34 (BranchUtil.getTypeMetadataHQNamed p root0)
      allMd' = maybe allMd (`R.restrictDom` allMd) selection0
      -- then list the values after filtering by type
      allRefs :: Set Reference = R.ran allMd'
  sigs <- for (toList allRefs) (loadTypeOfTerm . Referent.Ref)
  let deps =
        Set.map LD.termRef allRefs
          <> Set.unions [Set.map LD.typeRef . Type.dependencies $ t | Just t <- sigs]
  ppe <- prettyPrintEnvDecl =<< makePrintNamesFromLabeled' deps
  let ppeDecl = PPE.unsuffixifiedPPE ppe
  let sortedSigs = sortOn snd (toList allRefs `zip` sigs)
  let out = [(PPE.termName ppeDecl (Referent.Ref r), r, t) | (r, t) <- sortedSigs]
  pure (PPE.suffixifiedPPE ppe, out)

resolveShortBranchHash ::
  ShortBranchHash -> ExceptT (Output v) (Action' m v) (Branch m)
resolveShortBranchHash hash = ExceptT do
  hashSet <- eval $ BranchHashesByPrefix hash
  len <- eval BranchHashLength
  case Set.toList hashSet of
    [] -> pure . Left $ NoBranchWithHash hash
    [h] -> fmap Right . eval $ LoadLocalBranch h
    _ -> pure . Left $ BranchHashAmbiguous hash (Set.map (SBH.fromHash len) hashSet)

-- Returns True if the operation changed the namespace, False otherwise.
propagatePatchNoSync ::
  (Monad m, Var v) =>
  Patch ->
  Path.Absolute ->
  Action' m v Bool
propagatePatchNoSync patch scopePath = do
  r <- use LoopState.root
  let nroot = Branch.toNames (Branch.head r)
  stepAtMNoSync'
    Branch.CompressHistory
    ( Path.unabsolute scopePath,
      liftF . Propagate.propagateAndApply nroot patch
    )

-- Returns True if the operation changed the namespace, False otherwise.
propagatePatch ::
  (Monad m, Var v) =>
  LoopState.InputDescription ->
  Patch ->
  Path.Absolute ->
  Action' m v Bool
propagatePatch inputDescription patch scopePath = do
  r <- use LoopState.root
  let nroot = Branch.toNames (Branch.head r)
  stepAtM'
    Branch.CompressHistory
    (inputDescription <> " (applying patch)")
    ( Path.unabsolute scopePath,
      liftF . Propagate.propagateAndApply nroot patch
    )

-- | Create the args needed for showTodoOutput and call it
doShowTodoOutput :: Monad m => Patch -> Path.Absolute -> Action' m v ()
doShowTodoOutput patch scopePath = do
  scope <- getAt scopePath
  let names0 = Branch.toNames (Branch.head scope)
  -- only needs the local references to check for obsolete defs
  let getPpe = do
        names <- makePrintNamesFromLabeled' (Patch.labeledDependencies patch)
        prettyPrintEnvDecl names
  showTodoOutput getPpe patch names0

-- | Show todo output if there are any conflicts or edits.
showTodoOutput ::
  -- | Action that fetches the pretty print env. It's expensive because it
  -- involves looking up historical names, so only call it if necessary.
  Action' m v PPE.PrettyPrintEnvDecl ->
  Patch ->
  Names ->
  Action' m v ()
showTodoOutput getPpe patch names0 = do
  todo <- checkTodo patch names0
  if TO.noConflicts todo && TO.noEdits todo
    then respond NoConflictsOrEdits
    else do
      LoopState.numberedArgs
        .= ( Text.unpack . Reference.toText . view _2
               <$> fst (TO.todoFrontierDependents todo)
           )
      ppe <- getPpe
      respondNumbered $ TodoOutput ppe todo

checkTodo :: Patch -> Names -> Action m i v (TO.TodoOutput v Ann)
checkTodo patch names0 = do
  let shouldUpdate = Names.contains names0
  f <- Propagate.computeFrontier (eval . GetDependents) patch shouldUpdate
  let dirty = R.dom f
      frontier = R.ran f
  (frontierTerms, frontierTypes) <- loadDisplayInfo frontier
  (dirtyTerms, dirtyTypes) <- loadDisplayInfo dirty
  -- todo: something more intelligent here?
  let scoreFn = const 1
  remainingTransitive <-
    frontierTransitiveDependents (eval . GetDependents) names0 frontier
  let scoredDirtyTerms =
        List.sortOn (view _1) [(scoreFn r, r, t) | (r, t) <- dirtyTerms]
      scoredDirtyTypes =
        List.sortOn (view _1) [(scoreFn r, r, t) | (r, t) <- dirtyTypes]
  pure $
    TO.TodoOutput
      (Set.size remainingTransitive)
      (frontierTerms, frontierTypes)
      (scoredDirtyTerms, scoredDirtyTypes)
      (Names.conflicts names0)
      (Patch.conflicts patch)
  where
    frontierTransitiveDependents ::
      Monad m => (Reference -> m (Set Reference)) -> Names -> Set Reference -> m (Set Reference)
    frontierTransitiveDependents dependents names0 rs = do
      let branchDependents r = Set.filter (Names.contains names0) <$> dependents r
      tdeps <- transitiveClosure branchDependents rs
      -- we don't want the frontier in the result
      pure $ tdeps `Set.difference` rs

confirmedCommand :: Input -> Action m i v Bool
confirmedCommand i = do
  i0 <- use LoopState.lastInput
  pure $ Just i == i0

listBranch :: Branch0 m -> [SearchResult]
listBranch (Branch.toNames -> b) =
  List.sortOn (\s -> (SR.name s, s)) (SR.fromNames b)

-- | restores the full hash to these search results, for _numberedArgs purposes
searchResultToHQString :: SearchResult -> String
searchResultToHQString = \case
  SR.Tm' n r _ -> HQ.toString $ HQ.requalify n r
  SR.Tp' n r _ -> HQ.toString $ HQ.requalify n (Referent.Ref r)
  _ -> error "impossible match failure"

-- Return a list of definitions whose names fuzzy match the given queries.
fuzzyNameDistance :: Name -> Name -> Maybe Int
fuzzyNameDistance (Name.toString -> q) (Name.toString -> n) =
  Find.simpleFuzzyScore q n

-- return `name` and `name.<everything>...`
_searchBranchPrefix :: Branch m -> Name -> [SearchResult]
_searchBranchPrefix b n = case Path.unsnoc (Path.fromName n) of
  Nothing -> []
  Just (init, last) -> case Branch.getAt init b of
    Nothing -> []
    Just b -> SR.fromNames . Names.prefix0 n $ names0
      where
        lastName = Path.toName (Path.singleton last)
        subnames =
          Branch.toNames . Branch.head $
            Branch.getAt' (Path.singleton last) b
        rootnames =
          Names.filter (== lastName)
            . Branch.toNames
            . set Branch.children mempty
            $ Branch.head b
        names0 = rootnames <> Names.prefix0 lastName subnames

searchResultsFor :: Names -> [Referent] -> [Reference] -> [SearchResult]
searchResultsFor ns terms types =
  [ SR.termSearchResult ns name ref
    | ref <- terms,
      name <- toList (Names.namesForReferent ns ref)
  ]
    <> [ SR.typeSearchResult ns name ref
         | ref <- types,
           name <- toList (Names.namesForReference ns ref)
       ]

searchBranchScored ::
  forall score.
  (Ord score) =>
  Names ->
  (Name -> Name -> Maybe score) ->
  [HQ.HashQualified Name] ->
  [SearchResult]
searchBranchScored names0 score queries =
  nubOrd . fmap snd . toList $ searchTermNamespace <> searchTypeNamespace
  where
    searchTermNamespace = foldMap do1query queries
      where
        do1query :: HQ.HashQualified Name -> Set (Maybe score, SearchResult)
        do1query q = foldMap (score1hq q) (R.toList . Names.terms $ names0)
        score1hq :: HQ.HashQualified Name -> (Name, Referent) -> Set (Maybe score, SearchResult)
        score1hq query (name, ref) = case query of
          HQ.NameOnly qn ->
            pair qn
          HQ.HashQualified qn h
            | h `SH.isPrefixOf` Referent.toShortHash ref ->
                pair qn
          HQ.HashOnly h
            | h `SH.isPrefixOf` Referent.toShortHash ref ->
                Set.singleton (Nothing, result)
          _ -> mempty
          where
            result = SR.termSearchResult names0 name ref
            pair qn = case score qn name of
              Just score -> Set.singleton (Just score, result)
              Nothing -> mempty
    searchTypeNamespace = foldMap do1query queries
      where
        do1query :: HQ.HashQualified Name -> Set (Maybe score, SearchResult)
        do1query q = foldMap (score1hq q) (R.toList . Names.types $ names0)
        score1hq :: HQ.HashQualified Name -> (Name, Reference) -> Set (Maybe score, SearchResult)
        score1hq query (name, ref) = case query of
          HQ.NameOnly qn ->
            pair qn
          HQ.HashQualified qn h
            | h `SH.isPrefixOf` Reference.toShortHash ref ->
                pair qn
          HQ.HashOnly h
            | h `SH.isPrefixOf` Reference.toShortHash ref ->
                Set.singleton (Nothing, result)
          _ -> mempty
          where
            result = SR.typeSearchResult names0 name ref
            pair qn = case score qn name of
              Just score -> Set.singleton (Just score, result)
              Nothing -> mempty

unlessError :: ExceptT (Output v) (Action' m v) () -> Action' m v ()
unlessError ma = runExceptT ma >>= either respond pure

unlessError' :: (e -> Output v) -> ExceptT e (Action' m v) () -> Action' m v ()
unlessError' f ma = unlessError $ withExceptT f ma

-- | supply `dest0` if you want to print diff messages
--   supply unchangedMessage if you want to display it if merge had no effect
mergeBranchAndPropagateDefaultPatch ::
  (Monad m, Var v) =>
  Branch.MergeMode ->
  LoopState.InputDescription ->
  Maybe (Output v) ->
  Branch m ->
  Maybe Path.Path' ->
  Path.Absolute ->
  Action' m v ()
mergeBranchAndPropagateDefaultPatch mode inputDescription unchangedMessage srcb dest0 dest =
  ifM
    (mergeBranch mode inputDescription srcb dest0 dest)
    (loadPropagateDiffDefaultPatch inputDescription dest0 dest)
    (for_ unchangedMessage respond)
  where
    mergeBranch ::
      (Monad m, Var v) =>
      Branch.MergeMode ->
      LoopState.InputDescription ->
      Branch m ->
      Maybe Path.Path' ->
      Path.Absolute ->
      Action' m v Bool
    mergeBranch mode inputDescription srcb dest0 dest = unsafeTime "Merge Branch" $ do
      destb <- getAt dest
      merged <- eval $ Merge mode srcb destb
      b <- updateAtM inputDescription dest (const $ pure merged)
      for_ dest0 $ \dest0 ->
        diffHelper (Branch.head destb) (Branch.head merged)
          >>= respondNumbered . uncurry (ShowDiffAfterMerge dest0 dest)
      pure b

loadPropagateDiffDefaultPatch ::
  (Monad m, Var v) =>
  LoopState.InputDescription ->
  Maybe Path.Path' ->
  Path.Absolute ->
  Action' m v ()
loadPropagateDiffDefaultPatch inputDescription dest0 dest = unsafeTime "Propagate Default Patch" $ do
  original <- getAt dest
  patch <- eval . Eval $ Branch.getPatch defaultPatchNameSegment (Branch.head original)
  patchDidChange <- propagatePatch inputDescription patch dest
  when patchDidChange . for_ dest0 $ \dest0 -> do
    patched <- getAt dest
    let patchPath = snoc dest0 defaultPatchNameSegment
    diffHelper (Branch.head original) (Branch.head patched)
      >>= respondNumbered . uncurry (ShowDiffAfterMergePropagate dest0 dest patchPath)

-- | Get metadata type/value from a name.
--
-- May fail with either:
--
--   * 'MetadataMissingType', if the given name is associated with a single reference, but that reference doesn't have a
--     type.
--   * 'MetadataAmbiguous', if the given name is associated with more than one reference.
getMetadataFromName ::
  Var v =>
  HQ.HashQualified Name ->
  Action m (Either Event Input) v (Either (Output v) (Metadata.Type, Metadata.Value))
getMetadataFromName name = do
  (Set.toList <$> getHQTerms name) >>= \case
    [ref@(Referent.Ref val)] ->
      eval (LoadTypeOfTerm val) >>= \case
        Nothing -> do
          ppe <- getPPE
          pure (Left (MetadataMissingType ppe ref))
        Just ty -> pure (Right (Hashing.typeToReference ty, val))
    -- FIXME: we want a different error message if the given name is associated with a data constructor (`Con`).
    refs -> do
      ppe <- getPPE
      pure (Left (MetadataAmbiguous name ppe refs))
  where
    getPPE :: Action m (Either Event Input) v PPE.PrettyPrintEnv
    getPPE = do
      currentPath' <- use LoopState.currentPath
      sbhLength <- eval BranchHashLength
      Backend.basicSuffixifiedNames sbhLength <$> use LoopState.root <*> pure (Backend.Within $ Path.unabsolute currentPath')

-- | Get the set of terms related to a hash-qualified name.
getHQTerms :: HQ.HashQualified Name -> Action' m v (Set Referent)
getHQTerms = \case
  HQ.NameOnly n -> do
    root0 <- Branch.head <$> use LoopState.root
    currentPath' <- use LoopState.currentPath
    -- absolute-ify the name, then lookup in deepTerms of root
    let path =
          n
            & Path.fromName'
            & Path.resolve currentPath'
            & Path.unabsolute
            & Path.toName
    pure $ R.lookupRan path (Branch.deepTerms root0)
  HQ.HashOnly sh -> hashOnly sh
  HQ.HashQualified _ sh -> hashOnly sh
  where
    hashOnly sh = eval $ TermReferentsByShortHash sh

getAt :: Functor m => Path.Absolute -> Action m i v (Branch m)
getAt (Path.Absolute p) =
  use LoopState.root <&> fromMaybe Branch.empty . Branch.getAt p

-- Update a branch at the given path, returning `True` if
-- an update occurred and false otherwise
updateAtM ::
  Applicative m =>
  LoopState.InputDescription ->
  Path.Absolute ->
  (Branch m -> Action m i v (Branch m)) ->
  Action m i v Bool
updateAtM reason (Path.Absolute p) f = do
  b <- use LoopState.lastSavedRoot
  b' <- Branch.modifyAtM p f b
  updateRoot b' reason
  pure $ b /= b'

stepAt ::
  forall m i v.
  Monad m =>
  LoopState.InputDescription ->
  Branch.UpdateStrategy ->
  (Path, Branch0 m -> Branch0 m) ->
  Action m i v ()
stepAt cause strat = stepManyAt @m @[] cause strat . pure

stepAtNoSync ::
  forall m i v.
  Monad m =>
  Branch.UpdateStrategy ->
  (Path, Branch0 m -> Branch0 m) ->
  Action m i v ()
stepAtNoSync strat = stepManyAtNoSync @m @[] strat . pure

stepAtM ::
  forall m i v.
  Monad m =>
  Branch.UpdateStrategy ->
  LoopState.InputDescription ->
  (Path, Branch0 m -> m (Branch0 m)) ->
  Action m i v ()
stepAtM cause strat = stepManyAtM @m @[] cause strat . pure

stepAtM' ::
  forall m i v.
  Monad m =>
  Branch.UpdateStrategy ->
  LoopState.InputDescription ->
  (Path, Branch0 m -> Action m i v (Branch0 m)) ->
  Action m i v Bool
stepAtM' cause strat = stepManyAtM' @m @[] cause strat . pure

stepAtMNoSync' ::
  forall m i v.
  Monad m =>
  Branch.UpdateStrategy ->
  (Path, Branch0 m -> Action m i v (Branch0 m)) ->
  Action m i v Bool
stepAtMNoSync' strat = stepManyAtMNoSync' @m @[] strat . pure

stepManyAt ::
  (Monad m, Foldable f) =>
  LoopState.InputDescription ->
  Branch.UpdateStrategy ->
  f (Path, Branch0 m -> Branch0 m) ->
  Action m i v ()
stepManyAt reason strat actions = do
  stepManyAtNoSync strat actions
  b <- use LoopState.root
  updateRoot b reason

-- Like stepManyAt, but doesn't update the LoopState.root
stepManyAtNoSync ::
  (Monad m, Foldable f) =>
  Branch.UpdateStrategy ->
  f (Path, Branch0 m -> Branch0 m) ->
  Action m i v ()
stepManyAtNoSync strat actions = do
  b <- use LoopState.root
  let new = Branch.stepManyAt strat actions b
  LoopState.root .= new

stepManyAtM ::
  (Monad m, Foldable f) =>
  Branch.UpdateStrategy ->
  LoopState.InputDescription ->
  f (Path, Branch0 m -> m (Branch0 m)) ->
  Action m i v ()
stepManyAtM strat reason actions = do
  stepManyAtMNoSync strat actions
  b <- use LoopState.root
  updateRoot b reason

stepManyAtMNoSync ::
  (Monad m, Foldable f) =>
  Branch.UpdateStrategy ->
  f (Path, Branch0 m -> m (Branch0 m)) ->
  Action m i v ()
stepManyAtMNoSync strat actions = do
  b <- use LoopState.root
  b' <- eval . Eval $ Branch.stepManyAtM strat actions b
  LoopState.root .= b'

stepManyAtM' ::
  (Monad m, Foldable f) =>
  Branch.UpdateStrategy ->
  LoopState.InputDescription ->
  f (Path, Branch0 m -> Action m i v (Branch0 m)) ->
  Action m i v Bool
stepManyAtM' strat reason actions = do
  b <- use LoopState.root
  b' <- Branch.stepManyAtM strat actions b
  updateRoot b' reason
  pure (b /= b')

stepManyAtMNoSync' ::
  (Monad m, Foldable f) =>
  Branch.UpdateStrategy ->
  f (Path, Branch0 m -> Action m i v (Branch0 m)) ->
  Action m i v Bool
stepManyAtMNoSync' strat actions = do
  b <- use LoopState.root
  b' <- Branch.stepManyAtM strat actions b
  LoopState.root .= b'
  pure (b /= b')

-- | Sync the in-memory root branch.
syncRoot :: LoopState.InputDescription -> Action m i v ()
syncRoot description = do
  root' <- use LoopState.root
  Unison.Codebase.Editor.HandleInput.updateRoot root' description

updateRoot :: Branch m -> LoopState.InputDescription -> Action m i v ()
updateRoot new reason = do
  old <- use LoopState.lastSavedRoot
  when (old /= new) $ do
    LoopState.root .= new
    eval $ SyncLocalRootBranch new
    eval $ AppendToReflog reason old new
    LoopState.lastSavedRoot .= new

-- cata for 0, 1, or more elements of a Foldable
-- tries to match as lazily as possible
zeroOneOrMore :: Foldable f => f a -> b -> (a -> b) -> (f a -> b) -> b
zeroOneOrMore f zero one more = case toList f of
  _ : _ : _ -> more f
  a : _ -> one a
  _ -> zero

-- | Goal: When deleting, we might be removing the last name of a given definition (i.e. the
-- definition is going "extinct"). In this case we may wish to take some action or warn the
-- user about these "endangered" definitions which would now contain unnamed references.
getEndangeredDependents ::
  forall m.
  Monad m =>
  -- | Function to acquire dependencies
  (Reference -> m (Set Reference)) ->
  -- | Which names we want to delete
  Names ->
  -- | All names from the root branch
  Names ->
  -- | map from references going extinct to the set of endangered dependents
  m (Map LabeledDependency (NESet LabeledDependency))
getEndangeredDependents getDependents namesToDelete rootNames = do
  let remainingNames :: Names
      remainingNames = rootNames `Names.difference` namesToDelete
      refsToDelete, remainingRefs, extinct :: Set LabeledDependency
      refsToDelete = Names.labeledReferences namesToDelete
      remainingRefs = Names.labeledReferences remainingNames -- left over after delete
      extinct = refsToDelete `Set.difference` remainingRefs -- deleting and not left over
      accumulateDependents :: LabeledDependency -> m (Map LabeledDependency (Set LabeledDependency))
      accumulateDependents ld =
        let ref = LD.fold id Referent.toReference ld
         in Map.singleton ld . Set.map LD.termRef <$> getDependents ref
  -- All dependents of extinct, including terms which might themselves be in the process of being deleted.
  allDependentsOfExtinct :: Map LabeledDependency (Set LabeledDependency) <-
    Map.unionsWith (<>) <$> for (Set.toList extinct) accumulateDependents

  -- Filtered to only include dependencies which are not being deleted, but depend one which
  -- is going extinct.
  let extinctToEndangered :: Map LabeledDependency (NESet LabeledDependency)
      extinctToEndangered =
        allDependentsOfExtinct & Map.mapMaybe \endangeredDeps ->
          let remainingEndangered = endangeredDeps `Set.intersection` remainingRefs
           in NESet.nonEmptySet remainingEndangered
  pure extinctToEndangered

displayI ::
  Monad m =>
  Names ->
  OutputLocation ->
  HQ.HashQualified Name ->
  Action m (Either Event Input) Symbol ()
displayI prettyPrintNames outputLoc hq = do
  uf <- use LoopState.latestTypecheckedFile >>= addWatch (HQ.toString hq)
  case uf of
    Nothing -> do
      let parseNames = (`NamesWithHistory.NamesWithHistory` mempty) prettyPrintNames
          results = NamesWithHistory.lookupHQTerm hq parseNames
      if Set.null results
        then respond $ SearchTermsNotFound [hq]
        else
          if Set.size results > 1
            then respond $ TermAmbiguous hq results
            else -- ... but use the unsuffixed names for display
            do
              let tm = Term.fromReferent External $ Set.findMin results
              pped <- prettyPrintEnvDecl parseNames
              tm <- eval $ Evaluate1 (PPE.suffixifiedPPE pped) True tm
              case tm of
                Left e -> respond (EvaluationFailure e)
                Right tm -> doDisplay outputLoc parseNames (Term.unannotate tm)
    Just (toDisplay, unisonFile) -> do
      ppe <- executePPE unisonFile
      unlessError' EvaluationFailure do
        evalResult <- ExceptT . eval . Evaluate ppe $ unisonFile
        case Command.lookupEvalResult toDisplay evalResult of
          Nothing -> error $ "Evaluation dropped a watch expression: " <> HQ.toString hq
          Just tm -> lift do
            ns <- displayNames unisonFile
            doDisplay outputLoc ns tm

docsI ::
  Monad m =>
  SrcLoc ->
  Names ->
  Path.HQSplit' ->
  Action m (Either Event Input) Symbol ()
docsI srcLoc prettyPrintNames src = do
  fileByName
  where
    {- Given `docs foo`, we look for docs in 3 places, in this order:
       (fileByName) First check the file for `foo.doc`, and if found do `display foo.doc`
       (codebaseByMetadata) Next check for doc metadata linked to `foo` in the codebase
       (codebaseByName) Lastly check for `foo.doc` in the codebase and if found do `display foo.doc`
    -}
    hq :: HQ.HashQualified Name
    hq =
      let hq' :: HQ'.HashQualified Name
          hq' = Name.convert @Path.Path' @Name <$> Name.convert src
       in Name.convert hq'

    dotDoc :: HQ.HashQualified Name
    dotDoc = hq <&> \n -> Name.joinDot n "doc"

    fileByName = do
      ns <- maybe mempty UF.typecheckedToNames <$> use LoopState.latestTypecheckedFile
      fnames <- pure $ NamesWithHistory.NamesWithHistory ns mempty
      case NamesWithHistory.lookupHQTerm dotDoc fnames of
        s | Set.size s == 1 -> do
          -- the displayI command expects full term names, so we resolve
          -- the hash back to its full name in the file
          fname' <- pure $ NamesWithHistory.longestTermName 10 (Set.findMin s) fnames
          displayI prettyPrintNames ConsoleLocation fname'
        _ -> codebaseByMetadata

    codebaseByMetadata = unlessError do
      (ppe, out) <- getLinks srcLoc src (Left $ Set.fromList [DD.docRef, DD.doc2Ref])
      lift case out of
        [] -> codebaseByName
        [(_name, ref, _tm)] -> do
          len <- eval BranchHashLength
          let names = NamesWithHistory.NamesWithHistory prettyPrintNames mempty
          let tm = Term.ref External ref
          tm <- eval $ Evaluate1 (PPE.fromNames len names) True tm
          case tm of
            Left e -> respond (EvaluationFailure e)
            Right tm -> doDisplay ConsoleLocation names (Term.unannotate tm)
        out -> do
          LoopState.numberedArgs .= fmap (HQ.toString . view _1) out
          respond $ ListOfLinks ppe out

    codebaseByName = do
      parseNames <- basicParseNames
      case NamesWithHistory.lookupHQTerm dotDoc (NamesWithHistory.NamesWithHistory parseNames mempty) of
        s
          | Set.size s == 1 -> displayI prettyPrintNames ConsoleLocation dotDoc
          | Set.size s == 0 -> respond $ ListOfLinks mempty []
          | otherwise -> -- todo: return a list of links here too
              respond $ ListOfLinks mempty []

filterBySlurpResult ::
  Ord v =>
  SlurpResult v ->
  UF.TypecheckedUnisonFile v Ann ->
  UF.TypecheckedUnisonFile v Ann
filterBySlurpResult
  SlurpResult {adds, updates}
  ( UF.TypecheckedUnisonFileId
      dataDeclarations'
      effectDeclarations'
      topLevelComponents'
      watchComponents
      hashTerms
    ) =
    UF.TypecheckedUnisonFileId datas effects tlcs watches hashTerms'
    where
      keep = updates <> adds
      keepTerms = SC.terms keep
      keepTypes = SC.types keep
      hashTerms' = Map.restrictKeys hashTerms keepTerms
      datas = Map.restrictKeys dataDeclarations' keepTypes
      effects = Map.restrictKeys effectDeclarations' keepTypes
      tlcs = filter (not . null) $ fmap (List.filter filterTLC) topLevelComponents'
      watches = filter (not . null . snd) $ fmap (second (List.filter filterTLC)) watchComponents
      filterTLC (v, _, _) = Set.member v keepTerms

-- updates the namespace for adding `slurp`
doSlurpAdds ::
  forall m v.
  (Monad m, Var v) =>
  SlurpComponent v ->
  UF.TypecheckedUnisonFile v Ann ->
  (Branch0 m -> Branch0 m)
doSlurpAdds slurp uf = Branch.batchUpdates (typeActions <> termActions)
  where
    typeActions = map doType . toList $ SC.types slurp
    termActions =
      map doTerm . toList $
        SC.terms slurp <> UF.constructorsForDecls (SC.types slurp) uf
    names = UF.typecheckedToNames uf
    tests = Set.fromList $ fst <$> UF.watchesOfKind WK.TestWatch (UF.discardTypes uf)
    (isTestType, isTestValue) = isTest
    md v =
      if Set.member v tests
        then Metadata.singleton isTestType isTestValue
        else Metadata.empty
    doTerm :: v -> (Path, Branch0 m -> Branch0 m)
    doTerm v = case toList (Names.termsNamed names (Name.unsafeFromVar v)) of
      [] -> errorMissingVar v
      [r] -> case Path.splitFromName (Name.unsafeFromVar v) of
        Nothing -> errorEmptyVar
        Just split -> BranchUtil.makeAddTermName split r (md v)
      wha ->
        error $
          "Unison bug, typechecked file w/ multiple terms named "
            <> Var.nameStr v
            <> ": "
            <> show wha
    doType :: v -> (Path, Branch0 m -> Branch0 m)
    doType v = case toList (Names.typesNamed names (Name.unsafeFromVar v)) of
      [] -> errorMissingVar v
      [r] -> case Path.splitFromName (Name.unsafeFromVar v) of
        Nothing -> errorEmptyVar
        Just split -> BranchUtil.makeAddTypeName split r Metadata.empty
      wha ->
        error $
          "Unison bug, typechecked file w/ multiple types named "
            <> Var.nameStr v
            <> ": "
            <> show wha
    errorEmptyVar = error "encountered an empty var name"
    errorMissingVar v = error $ "expected to find " ++ show v ++ " in " ++ show uf

doSlurpUpdates ::
  Monad m =>
  Map Name (Reference, Reference) ->
  Map Name (Reference, Reference) ->
  [(Name, Referent)] ->
  (Branch0 m -> Branch0 m)
doSlurpUpdates typeEdits termEdits deprecated b0 =
  Branch.batchUpdates (typeActions <> termActions <> deprecateActions) b0
  where
    typeActions = join . map doType . Map.toList $ typeEdits
    termActions = join . map doTerm . Map.toList $ termEdits
    deprecateActions = join . map doDeprecate $ deprecated
      where
        doDeprecate (n, r) = case Path.splitFromName n of
          Nothing -> errorEmptyVar
          Just split -> [BranchUtil.makeDeleteTermName split r]

    -- we copy over the metadata on the old thing
    -- todo: if the thing being updated, m, is metadata for something x in b0
    -- update x's md to reference `m`
    doType,
      doTerm ::
        (Name, (Reference, Reference)) -> [(Path, Branch0 m -> Branch0 m)]
    doType (n, (old, new)) = case Path.splitFromName n of
      Nothing -> errorEmptyVar
      Just split ->
        [ BranchUtil.makeDeleteTypeName split old,
          BranchUtil.makeAddTypeName split new oldMd
        ]
        where
          oldMd = BranchUtil.getTypeMetadataAt split old b0
    doTerm (n, (old, new)) = case Path.splitFromName n of
      Nothing -> errorEmptyVar
      Just split ->
        [ BranchUtil.makeDeleteTermName split (Referent.Ref old),
          BranchUtil.makeAddTermName split (Referent.Ref new) oldMd
        ]
        where
          -- oldMd is the metadata linked to the old definition
          -- we relink it to the new definition
          oldMd = BranchUtil.getTermMetadataAt split (Referent.Ref old) b0
    errorEmptyVar = error "encountered an empty var name"

loadDisplayInfo ::
  Set Reference ->
  Action
    m
    i
    v
    ( [(Reference, Maybe (Type v Ann))],
      [(Reference, DisplayObject () (DD.Decl v Ann))]
    )
loadDisplayInfo refs = do
  termRefs <- filterM (eval . IsTerm) (toList refs)
  typeRefs <- filterM (eval . IsType) (toList refs)
  terms <- forM termRefs $ \r -> (r,) <$> eval (LoadTypeOfTerm r)
  types <- forM typeRefs $ \r -> (r,) <$> loadTypeDisplayObject r
  pure (terms, types)

-- Any absolute names in the input which have `currentPath` as a prefix
-- are converted to names relative to current path. all other names are
-- converted to absolute names. For example:
--
-- e.g. if LoopState.currentPath = .foo.bar
--      then name foo.bar.baz becomes baz
--           name cat.dog     becomes .cat.dog
fixupNamesRelative :: Path.Absolute -> Names -> Names
fixupNamesRelative currentPath' = Names.map fixName
  where
    prefix = Path.toName (Path.unabsolute currentPath')
    fixName n =
      if currentPath' == Path.absoluteEmpty
        then n
        else fromMaybe (Name.makeAbsolute n) (Name.stripNamePrefix prefix n)

makeHistoricalParsingNames ::
  Monad m => Set (HQ.HashQualified Name) -> Action' m v NamesWithHistory
makeHistoricalParsingNames lexedHQs = do
  rawHistoricalNames <- findHistoricalHQs lexedHQs
  basicNames <- basicParseNames
  curPath <- use LoopState.currentPath
  pure $
    NamesWithHistory
      basicNames
      ( Names.makeAbsolute rawHistoricalNames
          <> fixupNamesRelative curPath rawHistoricalNames
      )

loadTypeDisplayObject ::
  Reference -> Action m i v (DisplayObject () (DD.Decl v Ann))
loadTypeDisplayObject = \case
  Reference.Builtin _ -> pure (BuiltinObject ())
  Reference.DerivedId id ->
    maybe (MissingObject $ Reference.idToShortHash id) UserObject
      <$> eval (LoadType id)

lexedSource :: Monad m => SourceName -> Source -> Action' m v (NamesWithHistory, LexedSource)
lexedSource name src = do
  let tokens = L.lexer (Text.unpack name) (Text.unpack src)
      getHQ = \case
        L.WordyId s (Just sh) -> Just (HQ.HashQualified (Name.unsafeFromString s) sh)
        L.SymbolyId s (Just sh) -> Just (HQ.HashQualified (Name.unsafeFromString s) sh)
        L.Hash sh -> Just (HQ.HashOnly sh)
        _ -> Nothing
      hqs = Set.fromList . mapMaybe (getHQ . L.payload) $ tokens
  parseNames <- makeHistoricalParsingNames hqs
  pure (parseNames, (src, tokens))

suffixifiedPPE :: NamesWithHistory -> Action' m v PPE.PrettyPrintEnv
suffixifiedPPE ns = eval CodebaseHashLength <&> (`PPE.fromSuffixNames` ns)

fqnPPE :: NamesWithHistory -> Action' m v PPE.PrettyPrintEnv
fqnPPE ns = eval CodebaseHashLength <&> (`PPE.fromNames` ns)

parseSearchType ::
  (Monad m, Var v) =>
  SrcLoc ->
  String ->
  Action' m v (Either (Output v) (Type v Ann))
parseSearchType srcLoc typ = fmap Type.removeAllEffectVars <$> parseType srcLoc typ

-- | A description of where the given parse was triggered from, for error messaging purposes.
type SrcLoc = String

parseType ::
  (Monad m, Var v) =>
  SrcLoc ->
  String ->
  Action' m v (Either (Output v) (Type v Ann))
parseType input src = do
  -- `show Input` is the name of the "file" being lexed
  (names0, lexed) <- lexedSource (Text.pack input) (Text.pack src)
  parseNames <- basicParseNames
  let names =
        NamesWithHistory.push
          (NamesWithHistory.currentNames names0)
          (NamesWithHistory.NamesWithHistory parseNames (NamesWithHistory.oldNames names0))
  e <- eval $ ParseType names lexed
  pure $ case e of
    Left err -> Left $ TypeParseError src err
    Right typ -> case Type.bindNames mempty (NamesWithHistory.currentNames names) $
      Type.generalizeLowercase mempty typ of
      Left es -> Left $ ParseResolutionFailures src (toList es)
      Right typ -> Right typ

makeShadowedPrintNamesFromLabeled ::
  Monad m => Set LabeledDependency -> Names -> Action' m v NamesWithHistory
makeShadowedPrintNamesFromLabeled deps shadowing =
  NamesWithHistory.shadowing shadowing <$> makePrintNamesFromLabeled' deps

makePrintNamesFromLabeled' ::
  Monad m => Set LabeledDependency -> Action' m v NamesWithHistory
makePrintNamesFromLabeled' deps = do
  root' <- use LoopState.root
  curPath <- use LoopState.currentPath
  (_missing, rawHistoricalNames) <-
    eval . Eval $
      Branch.findHistoricalRefs
        deps
        root'
  basicNames <- basicPrettyPrintNamesA
  pure $ NamesWithHistory basicNames (fixupNamesRelative curPath rawHistoricalNames)

getTermsIncludingHistorical ::
  Monad m => Path.HQSplit -> Branch0 m -> Action' m v (Set Referent)
getTermsIncludingHistorical (p, hq) b = case Set.toList refs of
  [] -> case hq of
    HQ'.HashQualified n hs -> do
      names <-
        findHistoricalHQs $
          Set.fromList [HQ.HashQualified (Name.unsafeFromText (NameSegment.toText n)) hs]
      pure . R.ran $ Names.terms names
    _ -> pure Set.empty
  _ -> pure refs
  where
    refs = BranchUtil.getTerm (p, hq) b

-- discards inputs that aren't hashqualified;
-- I'd enforce it with finer-grained types if we had them.
findHistoricalHQs :: Monad m => Set (HQ.HashQualified Name) -> Action' m v Names
findHistoricalHQs lexedHQs0 = do
  root' <- use LoopState.root
  curPath <- use LoopState.currentPath
  let -- omg this nightmare name-to-path parsing code is littered everywhere.
      -- We need to refactor so that the absolute-ness of a name isn't represented
      -- by magical text combinations.
      -- Anyway, this function takes a name, tries to determine whether it is
      -- relative or absolute, and tries to return the corresponding name that is
      -- /relative/ to the LoopState.root.
      preprocess n = case Name.toString n of
        -- some absolute name that isn't just "."
        '.' : t@(_ : _) -> Name.unsafeFromString t
        -- something in current path
        _ ->
          if Path.isRoot curPath
            then n
            else Name.joinDot (Path.toName . Path.unabsolute $ curPath) n

      lexedHQs = Set.map (fmap preprocess) . Set.filter HQ.hasHash $ lexedHQs0
  (_missing, rawHistoricalNames) <- eval . Eval $ Branch.findHistoricalHQs lexedHQs root'
  pure rawHistoricalNames

basicPrettyPrintNamesA :: Functor m => Action' m v Names
basicPrettyPrintNamesA = snd <$> basicNames' Backend.AllNames

makeShadowedPrintNamesFromHQ :: Monad m => Set (HQ.HashQualified Name) -> Names -> Action' m v NamesWithHistory
makeShadowedPrintNamesFromHQ lexedHQs shadowing = do
  rawHistoricalNames <- findHistoricalHQs lexedHQs
  basicNames <- basicPrettyPrintNamesA
  curPath <- use LoopState.currentPath
  -- The basic names go into "current", but are shadowed by "shadowing".
  -- They go again into "historical" as a hack that makes them available HQ-ed.
  pure $
    NamesWithHistory.shadowing
      shadowing
      (NamesWithHistory basicNames (fixupNamesRelative curPath rawHistoricalNames))

basicParseNames, slurpResultNames :: Functor m => Action' m v Names
basicParseNames = fst <$> basicNames' Backend.Within
-- we check the file against everything in the current path
slurpResultNames = currentPathNames

currentPathNames :: Functor m => Action' m v Names
currentPathNames = do
  currentPath' <- use LoopState.currentPath
  currentBranch' <- getAt currentPath'
  pure $ Branch.toNames (Branch.head currentBranch')

-- implementation detail of basicParseNames and basicPrettyPrintNames
basicNames' :: (Functor m) => (Path -> Backend.NameScoping) -> Action m i v (Names, Names)
basicNames' nameScoping = do
  root' <- use LoopState.root
  currentPath' <- use LoopState.currentPath
  pure $ Backend.basicNames' root' (nameScoping $ Path.unabsolute currentPath')

data AddRunMainResult v
  = NoTermWithThatName
  | TermHasBadType (Type v Ann)
  | RunMainSuccess (TypecheckedUnisonFile v Ann)

-- Adds a watch expression of the given name to the file, if
-- it would resolve to a TLD in the file. Returns the freshened
-- variable name and the new typechecked file.
--
-- Otherwise, returns `Nothing`.
addWatch ::
  (Monad m, Var v) =>
  String ->
  Maybe (TypecheckedUnisonFile v Ann) ->
  Action' m v (Maybe (v, TypecheckedUnisonFile v Ann))
addWatch _watchName Nothing = pure Nothing
addWatch watchName (Just uf) = do
  let components = join $ UF.topLevelComponents uf
  let mainComponent = filter ((\v -> Var.nameStr v == watchName) . view _1) components
  case mainComponent of
    [(v, tm, ty)] ->
      pure . pure $
        let v2 = Var.freshIn (Set.fromList [v]) v
            a = ABT.annotation tm
         in ( v2,
              UF.typecheckedUnisonFile
                (UF.dataDeclarationsId' uf)
                (UF.effectDeclarationsId' uf)
                (UF.topLevelComponents' uf)
                (UF.watchComponents uf <> [(WK.RegularWatch, [(v2, Term.var a v, ty)])])
            )
    _ -> addWatch watchName Nothing

-- Given a typechecked file with a main function called `mainName`
-- of the type `'{IO} ()`, adds an extra binding which
-- forces the `main` function.
--
-- If that function doesn't exist in the typechecked file, the
-- codebase is consulted.
addRunMain ::
  (Monad m, Var v) =>
  String ->
  Maybe (TypecheckedUnisonFile v Ann) ->
  Action' m v (AddRunMainResult v)
addRunMain mainName Nothing = do
  parseNames <- basicParseNames
  let loadTypeOfTerm ref = eval $ LoadTypeOfTerm ref
  mainType <- eval RuntimeMain
  mainToFile
    <$> MainTerm.getMainTerm loadTypeOfTerm parseNames mainName mainType
  where
    mainToFile (MainTerm.NotAFunctionName _) = NoTermWithThatName
    mainToFile (MainTerm.NotFound _) = NoTermWithThatName
    mainToFile (MainTerm.BadType _ ty) = maybe NoTermWithThatName TermHasBadType ty
    mainToFile (MainTerm.Success hq tm typ) =
      RunMainSuccess $
        let v = Var.named (HQ.toText hq)
         in UF.typecheckedUnisonFile mempty mempty mempty [("main", [(v, tm, typ)])] -- mempty
addRunMain mainName (Just uf) = do
  let components = join $ UF.topLevelComponents uf
  let mainComponent = filter ((\v -> Var.nameStr v == mainName) . view _1) components
  mainType <- eval RuntimeMain
  case mainComponent of
    [(v, tm, ty)] ->
      pure $
        let v2 = Var.freshIn (Set.fromList [v]) v
            a = ABT.annotation tm
         in if Typechecker.isSubtype ty mainType
              then
                RunMainSuccess $
                  let runMain = DD.forceTerm a a (Term.var a v)
                   in UF.typecheckedUnisonFile
                        (UF.dataDeclarationsId' uf)
                        (UF.effectDeclarationsId' uf)
                        (UF.topLevelComponents' uf)
                        (UF.watchComponents uf <> [("main", [(v2, runMain, mainType)])])
              else TermHasBadType ty
    _ -> addRunMain mainName Nothing

executePPE ::
  (Var v, Monad m) =>
  TypecheckedUnisonFile v a ->
  Action' m v PPE.PrettyPrintEnv
executePPE unisonFile =
  suffixifiedPPE =<< displayNames unisonFile

-- Produce a `Names` needed to display all the hashes used in the given file.
displayNames ::
  (Var v, Monad m) =>
  TypecheckedUnisonFile v a ->
  Action' m v NamesWithHistory
displayNames unisonFile =
  -- voodoo
  makeShadowedPrintNamesFromLabeled
    (UF.termSignatureExternalLabeledDependencies unisonFile)
    (UF.typecheckedToNames unisonFile)

diffHelper ::
  (Monad m) =>
  Branch0 m ->
  Branch0 m ->
  Action' m v (PPE.PrettyPrintEnv, OBranchDiff.BranchDiffOutput v Ann)
diffHelper before after = do
  currentRoot <- use LoopState.root
  currentPath <- use LoopState.currentPath
  diffHelperCmd currentRoot currentPath before after

-- | A version of diffHelper that only requires a MonadCommand constraint
diffHelperCmd ::
  (Monad m, MonadCommand n m i v) =>
  Branch m ->
  Path.Absolute ->
  Branch0 m ->
  Branch0 m ->
  n (PPE.PrettyPrintEnv, OBranchDiff.BranchDiffOutput v Ann)
diffHelperCmd currentRoot currentPath before after = do
  hqLength <- eval CodebaseHashLength
  diff <- eval . Eval $ BranchDiff.diff0 before after
  let (_parseNames, prettyNames0) = Backend.basicNames' currentRoot (Backend.AllNames $ Path.unabsolute currentPath)
  ppe <- PPE.suffixifiedPPE <$> prettyPrintEnvDecl (NamesWithHistory prettyNames0 mempty)
  (ppe,)
    <$> OBranchDiff.toOutput
      loadTypeOfTerm
      declOrBuiltin
      hqLength
      (Branch.toNames before)
      (Branch.toNames after)
      ppe
      diff

loadTypeOfTerm :: MonadCommand n m i v => Referent -> n (Maybe (Type v Ann))
loadTypeOfTerm (Referent.Ref r) = eval $ LoadTypeOfTerm r
loadTypeOfTerm (Referent.Con (ConstructorReference (Reference.DerivedId r) cid) _) = do
  decl <- eval $ LoadType r
  case decl of
    Just (either DD.toDataDecl id -> dd) -> pure $ DD.typeOfConstructor dd cid
    Nothing -> pure Nothing
loadTypeOfTerm Referent.Con {} =
  error $
    reportBug "924628772" "Attempt to load a type declaration which is a builtin!"

declOrBuiltin :: MonadCommand n m i v => Reference -> n (Maybe (DD.DeclOrBuiltin v Ann))
declOrBuiltin r = case r of
  Reference.Builtin {} ->
    pure . fmap DD.Builtin $ Map.lookup r Builtin.builtinConstructorType
  Reference.DerivedId id ->
    fmap DD.Decl <$> eval (LoadType id)

-- | Select a definition from the given branch.
-- Returned names will match the provided 'Position' type.
fuzzySelectDefinition :: Position -> Branch0 m -> Action m (Either Event Input) v (Maybe [HQ.HashQualified Name])
fuzzySelectDefinition pos searchBranch0 = do
  let termsAndTypes =
        Relation.dom (Names.hashQualifyTermsRelation (Relation.swap $ Branch.deepTerms searchBranch0))
          <> Relation.dom (Names.hashQualifyTypesRelation (Relation.swap $ Branch.deepTypes searchBranch0))
  let inputs :: [HQ.HashQualified Name]
      inputs =
        termsAndTypes
          & Set.toList
          & map (fmap (Name.setPosition pos))
  eval (FuzzySelect Fuzzy.defaultOptions HQ.toText inputs)

-- | Select a namespace from the given branch.
-- Returned Path's will match the provided 'Position' type.
fuzzySelectNamespace :: Position -> Branch0 m -> Action m (Either Event Input) v (Maybe [Path'])
fuzzySelectNamespace pos searchBranch0 = do
  let intoPath' :: Path -> Path'
      intoPath' = case pos of
        Relative -> Path' . Right . Path.Relative
        Absolute -> Path' . Left . Path.Absolute
  let inputs :: [Path']
      inputs =
        searchBranch0
          & Branch.deepPaths
          & Set.toList
          & map intoPath'
  eval
    ( FuzzySelect
        Fuzzy.defaultOptions {Fuzzy.allowMultiSelect = False}
        tShow
        inputs
    )

-- | Get a branch from a BranchId, returning an empty one if missing, or failing with an
-- appropriate error message if a hash cannot be found.
branchForBranchId :: Functor m => AbsBranchId -> ExceptT (Output v) (Action' m v) (Branch m)
branchForBranchId = \case
  Left hash -> do
    resolveShortBranchHash hash
  Right path -> do
    lift $ getAt path<|MERGE_RESOLUTION|>--- conflicted
+++ resolved
@@ -700,8 +700,8 @@
               case getAtSplit' dest of
                 Just existingDest
                   | not (Branch.isEmpty0 (Branch.head existingDest)) -> do
-                      -- Branch exists and isn't empty, print an error
-                      throwError (BranchAlreadyExists (Path.unsplit' dest))
+                    -- Branch exists and isn't empty, print an error
+                    throwError (BranchAlreadyExists (Path.unsplit' dest))
                 _ -> pure ()
               -- allow rewriting history to ensure we move the branch's history too.
               lift $
@@ -1094,29 +1094,12 @@
                     ShallowBranchEntry ns _ _ -> NameSegment.toString ns
                     ShallowPatchEntry ns -> NameSegment.toString ns
                   where
-<<<<<<< HEAD
                     fixup s = case pathArgStr of
                       "" -> s
                       p | last p == '.' -> p ++ s
                       p -> p ++ "." ++ s
                     pathArgStr = show pathArg
-            SearchByNameI isVerbose _showAll ws -> do
-=======
-                    entryToHQString :: ShallowListEntry v Ann -> String
-                    entryToHQString e =
-                      fixup $ case e of
-                        ShallowTypeEntry (TypeEntry _ hq _) -> HQ'.toString hq
-                        ShallowTermEntry (TermEntry _ hq _ _) -> HQ'.toString hq
-                        ShallowBranchEntry ns _ _ -> NameSegment.toString ns
-                        ShallowPatchEntry ns -> NameSegment.toString ns
-                      where
-                        fixup s = case pathArgStr of
-                          "" -> s
-                          p | last p == '.' -> p ++ s
-                          p -> p ++ "." ++ s
-                        pathArgStr = show pathArg
             FindI isVerbose global ws -> do
->>>>>>> 49d4f295
               let prettyPrintNames = basicPrettyPrintNames
               unlessError do
                 results <- case ws of
@@ -1147,9 +1130,11 @@
 
                   -- name query
                   (map HQ.unsafeFromString -> qs) -> do
-                    ns <- lift $
-                      if not global then basicParseNames
-                      else fst <$> basicNames' Backend.AllNames
+                    ns <-
+                      lift $
+                        if not global
+                          then basicParseNames
+                          else fst <$> basicNames' Backend.AllNames
                     let srs = searchBranchScored ns fuzzyNameDistance qs
                     pure $ uniqueBy SR.toReferent srs
                 lift do
@@ -1409,11 +1394,11 @@
               case filtered of
                 [(Referent.Ref ref, ty)]
                   | Typechecker.isSubtype ty mainType ->
-                      eval (MakeStandalone ppe ref output) >>= \case
-                        Just err -> respond $ EvaluationFailure err
-                        Nothing -> pure ()
+                    eval (MakeStandalone ppe ref output) >>= \case
+                      Just err -> respond $ EvaluationFailure err
+                      Nothing -> pure ()
                   | otherwise ->
-                      respond $ BadMainFunction smain ty ppe [mainType]
+                    respond $ BadMainFunction smain ty ppe [mainType]
                 _ -> respond $ NoMainFunction smain ppe [mainType]
             IOTestI main -> do
               -- todo - allow this to run tests from scratch file, using addRunMain
@@ -2427,10 +2412,10 @@
             pair qn
           HQ.HashQualified qn h
             | h `SH.isPrefixOf` Referent.toShortHash ref ->
-                pair qn
+              pair qn
           HQ.HashOnly h
             | h `SH.isPrefixOf` Referent.toShortHash ref ->
-                Set.singleton (Nothing, result)
+              Set.singleton (Nothing, result)
           _ -> mempty
           where
             result = SR.termSearchResult names0 name ref
@@ -2447,10 +2432,10 @@
             pair qn
           HQ.HashQualified qn h
             | h `SH.isPrefixOf` Reference.toShortHash ref ->
-                pair qn
+              pair qn
           HQ.HashOnly h
             | h `SH.isPrefixOf` Reference.toShortHash ref ->
-                Set.singleton (Nothing, result)
+              Set.singleton (Nothing, result)
           _ -> mempty
           where
             result = SR.typeSearchResult names0 name ref
@@ -2843,7 +2828,7 @@
           | Set.size s == 1 -> displayI prettyPrintNames ConsoleLocation dotDoc
           | Set.size s == 0 -> respond $ ListOfLinks mempty []
           | otherwise -> -- todo: return a list of links here too
-              respond $ ListOfLinks mempty []
+            respond $ ListOfLinks mempty []
 
 filterBySlurpResult ::
   Ord v =>
