--- conflicted
+++ resolved
@@ -2007,13 +2007,8 @@
             else
               respondNumbered $
                 ShowDiffNamespace
-<<<<<<< HEAD
                   Path.absoluteEmpty
                   Path.absoluteEmpty
-=======
-                  (Right Path.absoluteEmpty)
-                  (Right Path.absoluteEmpty)
->>>>>>> 03a3877b
                   ppe
                   outputDiff
   where
