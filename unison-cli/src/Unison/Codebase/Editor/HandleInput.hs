--- conflicted
+++ resolved
@@ -11,7 +11,7 @@
 
 import qualified Control.Error.Util as ErrorUtil
 import Control.Lens
-import Control.Monad.Except (ExceptT (..), runExceptT, throwError, withExceptT)
+import Control.Monad.Except (ExceptT (..), runExceptT, withExceptT)
 import Control.Monad.State (StateT)
 import qualified Control.Monad.State as State
 import Data.Bifunctor (first, second)
@@ -43,7 +43,7 @@
 import Unison.Codebase.Editor.AuthorInfo (AuthorInfo (..))
 import Unison.Codebase.Editor.Command as Command
 import Unison.Codebase.Editor.DisplayObject
-import Unison.Codebase.Editor.HandleInput.LoopState (Action, Action', eval)
+import Unison.Codebase.Editor.HandleInput.LoopState (Action, Action')
 import qualified Unison.Codebase.Editor.HandleInput.LoopState as LoopState
 import qualified Unison.Codebase.Editor.HandleInput.NamespaceDependencies as NamespaceDependencies
 import Unison.Codebase.Editor.Input
@@ -142,16 +142,11 @@
 import Unison.Var (Var)
 import qualified Unison.Var as Var
 import qualified Unison.WatchKind as WK
-<<<<<<< HEAD
-import qualified Unison.Codebase.Editor.HandleInput.LoopState as LoopState
-import Unison.Codebase.Editor.HandleInput.LoopState (Action, Action', eval, MonadCommand(..))
-import qualified Unison.Codebase.Editor.HandleInput.NamespaceDependencies as NamespaceDependencies
+import Unison.Codebase.Editor.HandleInput.LoopState (eval, MonadCommand(..))
 import Unison.Util.Free (Free)
 import UnliftIO (MonadUnliftIO)
-=======
 import qualified Data.Set.NonEmpty as NESet
 import Data.Set.NonEmpty (NESet)
->>>>>>> dcff649f
 
 defaultPatchNameSegment :: NameSegment
 defaultPatchNameSegment = "patch"
@@ -1825,20 +1820,15 @@
         respond (ListDependents hqLength ld results)
 
 -- | Handle a @gist@ command.
-handleGist :: Applicative m => GistInput -> Action' m v ()
+handleGist :: MonadUnliftIO m => GistInput -> Action' m v ()
 handleGist (GistInput repo) =
   doPushRemoteBranch repo Path.relativeEmpty' SyncMode.ShortCircuit Nothing
 
 -- | Handle a @push@ command.
 handlePushRemoteBranch ::
   forall m v.
-<<<<<<< HEAD
   MonadUnliftIO m =>
-  -- | The URL to push to. If missing, it is looked up in `.unisonConfig`.
-=======
-  Applicative m =>
   -- | The repo to push to. If missing, it is looked up in `.unisonConfig`.
->>>>>>> dcff649f
   Maybe WriteRemotePath ->
   -- | The local path to push. If relative, it's resolved relative to the current path (`cd`).
   Path' ->
@@ -1846,27 +1836,27 @@
   PushBehavior ->
   SyncMode.SyncMode ->
   Action' m v ()
-<<<<<<< HEAD
-handlePushRemoteBranch mayRepo path pushBehavior syncMode = unlessError $ do
-  srcb <- lift $ do
-    currentPath' <- use LoopState.currentPath
-    getAt (Path.resolve currentPath' path)
-  (repo, remotePath) <- case mayRepo of
-      Nothing -> resolveConfiguredGitUrl Push path
-      Just r -> pure r
-  withExceptT Output.GitError . ExceptT $ unsafeTime "Push viewRemoteBranch" do
-    viewRemoteBranch (writeToRead repo, Nothing, Path.empty) $ \remoteRoot -> do
-            -- We don't merge `srcb` with the remote branch, we just replace it. This push will be rejected if this rewinds time or misses any new
-            -- updates in the remote branch that aren't in `srcb` already.
-      case Branch.modifyAtM remotePath (\remoteBranch -> if shouldPushTo remoteBranch then Just srcb else Nothing) remoteRoot of
-        Nothing -> do
-          respond (RefusedToPush pushBehavior)
-        Just newRemoteRoot -> do
-          unsafeTime "Push syncRemoteRootBranch" do
-            runExceptT (syncRemoteRootBranch repo newRemoteRoot syncMode) >>= \case
-              Left err -> respond (Output.GitError err)
-              Right _ -> respond Success
-=======
+-- <<<<<<< HEAD
+-- handlePushRemoteBranch mayRepo path pushBehavior syncMode = unlessError $ do
+--   srcb <- lift $ do
+--     currentPath' <- use LoopState.currentPath
+--     getAt (Path.resolve currentPath' path)
+--   (repo, remotePath) <- case mayRepo of
+--       Nothing -> resolveConfiguredGitUrl Push path
+--       Just r -> pure r
+--   withExceptT Output.GitError . ExceptT $ unsafeTime "Push viewRemoteBranch" do
+--     viewRemoteBranch (writeToRead repo, Nothing, Path.empty) $ \remoteRoot -> do
+--             -- We don't merge `srcb` with the remote branch, we just replace it. This push will be rejected if this rewinds time or misses any new
+--             -- updates in the remote branch that aren't in `srcb` already.
+--       case Branch.modifyAtM remotePath (\remoteBranch -> if shouldPushTo remoteBranch then Just srcb else Nothing) remoteRoot of
+--         Nothing -> do
+--           respond (RefusedToPush pushBehavior)
+--         Just newRemoteRoot -> do
+--           unsafeTime "Push syncRemoteRootBranch" do
+--             runExceptT (syncRemoteRootBranch repo newRemoteRoot syncMode) >>= \case
+--               Left err -> respond (Output.GitError err)
+--               Right _ -> respond Success
+-- =======
 handlePushRemoteBranch mayRepo path pushBehavior syncMode = do
   unlessError do
     (repo, remotePath) <- maybe (resolveConfiguredGitUrl Push path) pure mayRepo
@@ -1875,7 +1865,7 @@
 -- Internal helper that implements pushing to a remote repo, which generalizes @gist@ and @push@.
 doPushRemoteBranch ::
   forall m v.
-  Applicative m =>
+  MonadUnliftIO m =>
   -- | The repo to push to.
   WriteRepo ->
   -- | The local path to push. If relative, it's resolved relative to the current path (`cd`).
@@ -1891,24 +1881,25 @@
     getAt (Path.resolve currentPath' localPath)
 
   unlessError do
-    (cleanup, remoteRoot) <- viewRemoteBranch (writeToRead repo, Nothing, Path.empty) & withExceptT Output.GitError
-    (`finallyE` lift (eval (Eval cleanup))) do
+    withExceptT Output.GitError $ do
       case remoteTarget of
         Nothing -> do
           let opts = PushGitBranchOpts {setRoot = False, syncMode}
-          syncRemoteBranch sourceBranch repo opts & withExceptT Output.GitError
-          sbhLength <- lift (eval BranchHashLength)
-          lift (respond (GistCreated sbhLength repo (Branch.headHash sourceBranch)))
+          syncRemoteBranch sourceBranch repo opts
+          sbhLength <- (eval BranchHashLength)
+          respond (GistCreated sbhLength repo (Branch.headHash sourceBranch))
         Just (remotePath, pushBehavior) -> do
-          let -- We don't merge `sourceBranch` with `remoteBranch`, we just replace it. This push will be rejected if this
-              -- rewinds time or misses any new updates in the remote branch that aren't in `sourceBranch` already.
-              f remoteBranch = if shouldPushTo pushBehavior remoteBranch then Just sourceBranch else Nothing
-          newRemoteRoot <-
-            Branch.modifyAtM remotePath f remoteRoot & onNothing (throwError (RefusedToPush (pushBehavior)))
-          let opts = PushGitBranchOpts {setRoot = True, syncMode}
-          syncRemoteBranch newRemoteRoot repo opts & withExceptT Output.GitError
-          lift (respond Success)
->>>>>>> dcff649f
+          ExceptT . viewRemoteBranch (writeToRead repo, Nothing, Path.empty) $ \remoteRoot -> do
+            let -- We don't merge `sourceBranch` with `remoteBranch`, we just replace it. This push will be rejected if this
+                -- rewinds time or misses any new updates in the remote branch that aren't in `sourceBranch` already.
+                f remoteBranch = if shouldPushTo pushBehavior remoteBranch then Just sourceBranch else Nothing
+            Branch.modifyAtM remotePath f remoteRoot & \case
+              Nothing -> respond (RefusedToPush pushBehavior)
+              Just newRemoteRoot -> do
+                let opts = PushGitBranchOpts {setRoot = True, syncMode}
+                runExceptT (syncRemoteBranch newRemoteRoot repo opts) >>= \case
+                  Left gitErr -> respond (Output.GitError gitErr)
+                  Right () -> respond Success
   where
     -- Per `pushBehavior`, we are either:
     --
@@ -1919,15 +1910,6 @@
       case pushBehavior of
         PushBehavior.RequireEmpty -> Branch.isEmpty remoteBranch
         PushBehavior.RequireNonEmpty -> not (Branch.isEmpty remoteBranch)
-
--- This is defined in transformers-0.6
-finallyE :: Monad m => ExceptT e m a -> ExceptT e m () -> ExceptT e m a
-finallyE (ExceptT action) cleanup =
-  ExceptT do
-    result <- action
-    runExceptT cleanup <&> \case
-      Left err -> Left err
-      Right () -> result
 
 -- | Handle a @ShowDefinitionI@ input command, i.e. `view` or `edit`.
 handleShowDefinition :: forall m v. Functor m => OutputLocation -> [HQ.HashQualified Name] -> Action' m v ()
@@ -2023,15 +2005,9 @@
 viewRemoteBranch ns action = do
   eval $ ViewRemoteBranch ns action
 
-<<<<<<< HEAD
-syncRemoteRootBranch :: MonadCommand n m i v => WriteRepo -> Branch m -> SyncMode.SyncMode -> ExceptT GitError n ()
-syncRemoteRootBranch repo b mode =
-  ExceptT . eval $ SyncRemoteRootBranch repo b mode
-=======
-syncRemoteBranch :: Branch m -> WriteRepo -> PushGitBranchOpts -> ExceptT GitError (Action' m v) ()
+syncRemoteBranch :: MonadCommand n m i v => Branch m -> WriteRepo -> PushGitBranchOpts -> ExceptT GitError n ()
 syncRemoteBranch b repo opts =
   ExceptT . eval $ SyncRemoteBranch b repo opts
->>>>>>> dcff649f
 
 -- todo: compare to `getHQTerms` / `getHQTypes`.  Is one universally better?
 resolveHQToLabeledDependencies :: Functor m => HQ.HashQualified Name -> Action' m v (Set LabeledDependency)
