{- ORMOLU_DISABLE -} -- Remove this when the file is ready to be auto-formatted
{-# LANGUAGE TemplateHaskell #-}

module Unison.Codebase.Editor.HandleInput
  ( loop,
    parseSearchType,
  )
where

-- TODO: Don't import backend

import qualified Control.Error.Util as ErrorUtil
import Control.Lens
import Control.Monad.Except (ExceptT (..), runExceptT, withExceptT)
import Control.Monad.State (StateT)
import qualified Control.Monad.State as State
import Data.Bifunctor (first, second)
import Data.Configurator ()
import Data.Either.Extra (eitherToMaybe)
import qualified Data.Foldable as Foldable
import qualified Data.List as List
import Data.List.Extra (nubOrd)
import qualified Data.List.NonEmpty as Nel
import qualified Data.Map as Map
import Data.Sequence (Seq (..))
import qualified Data.Set as Set
import qualified Data.Text as Text
import Data.Tuple.Extra (uncurry3)
import qualified Text.Megaparsec as P
import U.Util.Timing (unsafeTime)
import qualified Unison.ABT as ABT
import qualified Unison.Builtin as Builtin
import qualified Unison.Builtin.Decls as DD
import qualified Unison.Builtin.Terms as Builtin
import Unison.Codebase (PushGitBranchOpts (..))
import Unison.Codebase.Branch (Branch (..), Branch0 (..))
import qualified Unison.Codebase.Branch as Branch
import qualified Unison.Codebase.Branch.Merge as Branch
import qualified Unison.Codebase.Branch.Names as Branch
import qualified Unison.Codebase.BranchDiff as BranchDiff
import qualified Unison.Codebase.BranchUtil as BranchUtil
import qualified Unison.Codebase.Causal as Causal
import Unison.Codebase.Editor.AuthorInfo (AuthorInfo (..))
import Unison.Codebase.Editor.Command as Command
import Unison.Codebase.Editor.DisplayObject
import Unison.Codebase.Editor.HandleInput.LoopState (Action, Action')
import qualified Unison.Codebase.Editor.HandleInput.LoopState as LoopState
import qualified Unison.Codebase.Editor.HandleInput.NamespaceDependencies as NamespaceDependencies
import Unison.Codebase.Editor.Input
import Unison.Codebase.Editor.Output
import qualified Unison.Codebase.Editor.Output as Output
import qualified Unison.Codebase.Editor.Output.BranchDiff as OBranchDiff
import qualified Unison.Codebase.Editor.Output.DumpNamespace as Output.DN
import qualified Unison.Codebase.Editor.Propagate as Propagate
import Unison.Codebase.Editor.RemoteRepo (ReadRemoteNamespace, WriteRemotePath, WriteRepo, printNamespace, writePathToRead, writeToRead)
import Unison.Codebase.Editor.SlurpComponent (SlurpComponent (..))
import qualified Unison.Codebase.Editor.SlurpComponent as SC
import Unison.Codebase.Editor.SlurpResult (SlurpResult (..))
import qualified Unison.Codebase.Editor.SlurpResult as Slurp
import qualified Unison.Codebase.Editor.TodoOutput as TO
import qualified Unison.Codebase.Editor.UriParser as UriParser
import qualified Unison.Codebase.MainTerm as MainTerm
import qualified Unison.Codebase.Metadata as Metadata
import Unison.Codebase.Patch (Patch (..))
import qualified Unison.Codebase.Patch as Patch
import Unison.Codebase.Path (Path, Path' (..))
import qualified Unison.Codebase.Path as Path
import qualified Unison.Codebase.Path.Parse as Path
import Unison.Codebase.PushBehavior (PushBehavior)
import qualified Unison.Codebase.PushBehavior as PushBehavior
import qualified Unison.Codebase.Reflog as Reflog
import Unison.Codebase.ShortBranchHash (ShortBranchHash)
import qualified Unison.Codebase.ShortBranchHash as SBH
import qualified Unison.Codebase.SyncMode as SyncMode
import Unison.Codebase.TermEdit (TermEdit (..))
import qualified Unison.Codebase.TermEdit as TermEdit
import qualified Unison.Codebase.TermEdit.Typing as TermEdit
import Unison.Codebase.Type (GitError)
import qualified Unison.Codebase.TypeEdit as TypeEdit
import qualified Unison.Codebase.Verbosity as Verbosity
import qualified Unison.CommandLine.DisplayValues as DisplayValues
import qualified Unison.CommandLine.FuzzySelect as Fuzzy
import qualified Unison.CommandLine.InputPattern as InputPattern
import qualified Unison.CommandLine.InputPatterns as InputPatterns
import Unison.ConstructorReference (GConstructorReference(..))
import qualified Unison.DataDeclaration as DD
import qualified Unison.HashQualified as HQ
import qualified Unison.HashQualified' as HQ'
import qualified Unison.Hashing.V2.Convert as Hashing
import Unison.LabeledDependency (LabeledDependency)
import qualified Unison.LabeledDependency as LD
import qualified Unison.Lexer as L
import Unison.Name (Name)
import Unison.Position (Position(..))
import qualified Unison.Name as Name
import Unison.NameSegment (NameSegment (..))
import qualified Unison.NameSegment as NameSegment
import Unison.Names (Names (Names))
import qualified Unison.Names as Names
import Unison.NamesWithHistory (NamesWithHistory (..))
import qualified Unison.NamesWithHistory as NamesWithHistory
import Unison.Parser.Ann (Ann (..))
import Unison.Prelude
import qualified Unison.PrettyPrintEnv as PPE
import qualified Unison.PrettyPrintEnv.Names as PPE
import qualified Unison.PrettyPrintEnvDecl as PPE
import qualified Unison.PrettyPrintEnvDecl.Names as PPE
import Unison.Reference (Reference (..))
import qualified Unison.Reference as Reference
import Unison.Referent (Referent)
import qualified Unison.Referent as Referent
import Unison.Result (pattern Result)
import qualified Unison.Result as Result
import Unison.Runtime.IOSource (isTest)
import qualified Unison.Runtime.IOSource as DD
import qualified Unison.Runtime.IOSource as IOSource
import Unison.Server.Backend (ShallowListEntry (..), TermEntry (..), TypeEntry (..))
import qualified Unison.Server.Backend as Backend
import Unison.Server.QueryResult
import Unison.Server.SearchResult (SearchResult)
import qualified Unison.Server.SearchResult as SR
import qualified Unison.Server.SearchResult' as SR'
import qualified Unison.ShortHash as SH
import Unison.Term (Term)
import qualified Unison.Term as Term
import Unison.Type (Type)
import qualified Unison.Type as Type
import qualified Unison.Type.Names as Type
import qualified Unison.Typechecker as Typechecker
import Unison.UnisonFile (TypecheckedUnisonFile)
import qualified Unison.UnisonFile as UF
import qualified Unison.UnisonFile.Names as UF
import qualified Unison.Util.Find as Find
import Unison.Util.List (uniqueBy)
import Unison.Util.Monoid (intercalateMap)
import qualified Unison.Util.Monoid as Monoid
import qualified Unison.Util.Pretty as P
import qualified Unison.Util.Relation as R
import qualified Unison.Util.Relation as Relation
import qualified Unison.Util.Relation4 as R4
import qualified Unison.Util.Star3 as Star3
import Unison.Util.TransitiveClosure (transitiveClosure)
import Unison.Var (Var)
import qualified Unison.Var as Var
import qualified Unison.WatchKind as WK
import Unison.Codebase.Editor.HandleInput.LoopState (eval, MonadCommand(..))
import Unison.Util.Free (Free)
import UnliftIO (MonadUnliftIO)
import qualified Data.Set.NonEmpty as NESet
import Data.Set.NonEmpty (NESet)

defaultPatchNameSegment :: NameSegment
defaultPatchNameSegment = "patch"

prettyPrintEnvDecl :: MonadCommand n m i v => NamesWithHistory -> n PPE.PrettyPrintEnvDecl
prettyPrintEnvDecl ns = eval CodebaseHashLength <&> (`PPE.fromNamesDecl` ns)

-- | Get a pretty print env decl for the current names at the current path.
currentPrettyPrintEnvDecl :: Action' m v PPE.PrettyPrintEnvDecl
currentPrettyPrintEnvDecl = do
  root' <- use LoopState.root
  currentPath' <- Path.unabsolute <$> use LoopState.currentPath
  prettyPrintEnvDecl (Backend.getCurrentPrettyNames (Backend.AllNames currentPath') root')

loop :: forall m v. (MonadUnliftIO m, Var v) => Action m (Either Event Input) v ()
loop = do
  uf <- use LoopState.latestTypecheckedFile
  root' <- use LoopState.root
  currentPath' <- use LoopState.currentPath
  latestFile' <- use LoopState.latestFile
  currentBranch' <- getAt currentPath'
  e <- eval Input
  hqLength <- eval CodebaseHashLength
  sbhLength <- eval BranchHashLength
  let currentPath'' = Path.unabsolute currentPath'
      hqNameQuery q = eval $ HQNameQuery (Just currentPath'') root' q
      sbh = SBH.fromHash sbhLength
      root0 = Branch.head root'
      currentBranch0 = Branch.head currentBranch'
      defaultPatchPath :: PatchPath
      defaultPatchPath = (Path' $ Left currentPath', defaultPatchNameSegment)
      resolveSplit' :: (Path', a) -> (Path, a)
      resolveSplit' = Path.fromAbsoluteSplit . Path.toAbsoluteSplit currentPath'
      resolveToAbsolute :: Path' -> Path.Absolute
      resolveToAbsolute = Path.resolve currentPath'
      getAtSplit :: Path.Split -> Maybe (Branch m)
      getAtSplit p = BranchUtil.getBranch p root0
      getAtSplit' :: Path.Split' -> Maybe (Branch m)
      getAtSplit' = getAtSplit . resolveSplit'
      getPatchAtSplit' :: Path.Split' -> Action' m v (Maybe Patch)
      getPatchAtSplit' s = do
        let (p, seg) = Path.toAbsoluteSplit currentPath' s
        b <- getAt p
        eval . Eval $ Branch.getMaybePatch seg (Branch.head b)
      getHQ'TermsIncludingHistorical p =
        getTermsIncludingHistorical (resolveSplit' p) root0

      getHQ'Terms :: Path.HQSplit' -> Set Referent
      getHQ'Terms p = BranchUtil.getTerm (resolveSplit' p) root0
      getHQ'Types :: Path.HQSplit' -> Set Reference
      getHQ'Types p = BranchUtil.getType (resolveSplit' p) root0

      basicPrettyPrintNames :: Names
      basicPrettyPrintNames =
        Backend.basicPrettyPrintNames root' (Backend.AllNames $ Path.unabsolute currentPath')

      resolveHHQS'Types :: HashOrHQSplit' -> Action' m v (Set Reference)
      resolveHHQS'Types =
        either
          (eval . TypeReferencesByShortHash)
          (pure . getHQ'Types)
      -- Term Refs and Cons
      resolveHHQS'Referents =
        either
          (eval . TermReferentsByShortHash)
          (pure . getHQ'Terms)
      getTypes :: Path.Split' -> Set Reference
      getTypes = getHQ'Types . fmap HQ'.NameOnly
      getTerms :: Path.Split' -> Set Referent
      getTerms = getHQ'Terms . fmap HQ'.NameOnly
      getPatchAt :: Path.Split' -> Action' m v Patch
      getPatchAt patchPath' = do
        let (p, seg) = Path.toAbsoluteSplit currentPath' patchPath'
        b <- getAt p
        eval . Eval $ Branch.getPatch seg (Branch.head b)
      withFile ambient sourceName lexed@(text, tokens) k = do
        let getHQ = \case
              L.Backticks s (Just sh) ->
                Just (HQ.HashQualified (Name.unsafeFromString s) sh)
              L.WordyId s (Just sh) ->
                Just (HQ.HashQualified (Name.unsafeFromString s) sh)
              L.SymbolyId s (Just sh) ->
                Just (HQ.HashQualified (Name.unsafeFromString s) sh)
              L.Hash sh -> Just (HQ.HashOnly sh)
              _ -> Nothing
            hqs = Set.fromList . mapMaybe (getHQ . L.payload) $ tokens
        let parseNames = Backend.getCurrentParseNames (Backend.AllNames currentPath'') root'
        LoopState.latestFile .= Just (Text.unpack sourceName, False)
        LoopState.latestTypecheckedFile .= Nothing
        Result notes r <- eval $ Typecheck ambient parseNames sourceName lexed
        case r of
          -- Parsing failed
          Nothing ->
            respond $
              ParseErrors text [err | Result.Parsing err <- toList notes]
          Just (Left errNames) -> do
            ns <- makeShadowedPrintNamesFromHQ hqs errNames
            ppe <- suffixifiedPPE ns
            let tes = [err | Result.TypeError err <- toList notes]
                cbs =
                  [ bug
                    | Result.CompilerBug (Result.TypecheckerBug bug) <-
                        toList notes
                  ]
            when (not $ null tes) . respond $ TypeErrors text ppe tes
            when (not $ null cbs) . respond $ CompilerBugs text ppe cbs
          Just (Right uf) -> k uf
      loadUnisonFile sourceName text = do
        let lexed = L.lexer (Text.unpack sourceName) (Text.unpack text)
        withFile [] sourceName (text, lexed) $ \unisonFile -> do
          sr <- toSlurpResult currentPath' unisonFile <$> slurpResultNames
          names <- displayNames unisonFile
          pped <- prettyPrintEnvDecl names
          let ppe = PPE.suffixifiedPPE pped
          eval . Notify $ Typechecked sourceName ppe sr unisonFile
          unlessError' EvaluationFailure do
            (bindings, e) <- ExceptT . eval . Evaluate ppe $ unisonFile
            lift do
              let e' = Map.map go e
                  go (ann, kind, _hash, _uneval, eval, isHit) = (ann, kind, eval, isHit)
              unless (null e') $
                eval . Notify $ Evaluated text ppe bindings e'
              LoopState.latestTypecheckedFile .= Just unisonFile

  case e of
    Left (IncomingRootBranch hashes) ->
      eval . Notify $
        WarnIncomingRootBranch
          (SBH.fromHash sbhLength $ Branch.headHash root')
          (Set.map (SBH.fromHash sbhLength) hashes)
    Left (UnisonFileChanged sourceName text) ->
      -- We skip this update if it was programmatically generated
      if maybe False snd latestFile'
        then modifying LoopState.latestFile (fmap (const False) <$>)
        else loadUnisonFile sourceName text
    Right input ->
      let branchNotFound = respond . BranchNotFound
          branchNotFound' = respond . BranchNotFound . Path.unsplit'
          patchNotFound :: Path.Split' -> Action' m v ()
          patchNotFound s = respond $ PatchNotFound s
          patchExists :: Path.Split' -> Action' m v ()
          patchExists s = respond $ PatchAlreadyExists s
          typeNotFound = respond . TypeNotFound
          typeNotFound' = respond . TypeNotFound'
          termNotFound = respond . TermNotFound
          termNotFound' = respond . TermNotFound'
          nameConflicted src tms tys = respond (DeleteNameAmbiguous hqLength src tms tys)
          typeConflicted src = nameConflicted src Set.empty
          termConflicted src tms = nameConflicted src tms Set.empty
          hashConflicted src = respond . HashAmbiguous src
          typeReferences :: [SearchResult] -> [Reference]
          typeReferences rs =
            [r | SR.Tp (SR.TypeResult _ r _) <- rs]
          termReferences :: [SearchResult] -> [Reference]
          termReferences rs =
            [r | SR.Tm (SR.TermResult _ (Referent.Ref r) _) <- rs]
          termResults rs = [r | SR.Tm r <- rs]
          typeResults rs = [r | SR.Tp r <- rs]
          doRemoveReplacement from patchPath isTerm = do
            let patchPath' = fromMaybe defaultPatchPath patchPath
            patch <- getPatchAt patchPath'
            QueryResult misses' hits <- hqNameQuery [from]
            let tpRefs = Set.fromList $ typeReferences hits
                tmRefs = Set.fromList $ termReferences hits
                misses =
                  Set.difference
                    (Set.fromList misses')
                    if isTerm
                      then Set.fromList $ SR.termName <$> termResults hits
                      else Set.fromList $ SR.typeName <$> typeResults hits
                go :: Reference -> Action m (Either Event Input) v ()
                go fr = do
                  let termPatch =
                        over Patch.termEdits (R.deleteDom fr) patch
                      typePatch =
                        over Patch.typeEdits (R.deleteDom fr) patch
                      (patchPath'', patchName) = resolveSplit' patchPath'
                  -- Save the modified patch
                  stepAtM
                    inputDescription
                    ( patchPath'',
                      Branch.modifyPatches
                        patchName
                        (const (if isTerm then termPatch else typePatch))
                    )
                  -- Say something
                  success
            unless (Set.null misses) $
              respond $ SearchTermsNotFound (Set.toList misses)
            traverse_ go (if isTerm then tmRefs else tpRefs)
          branchExists dest _x = respond $ BranchAlreadyExists dest
          branchExistsSplit = branchExists . Path.unsplit'
          typeExists dest = respond . TypeAlreadyExists dest
          termExists dest = respond . TermAlreadyExists dest
          inputDescription :: LoopState.InputDescription
          inputDescription = case input of
            ForkLocalBranchI src dest -> "fork " <> hp' src <> " " <> p' dest
            MergeLocalBranchI src dest mode -> case mode of
              Branch.RegularMerge -> "merge " <> p' src <> " " <> p' dest
              Branch.SquashMerge -> "merge.squash " <> p' src <> " " <> p' dest
            ResetRootI src -> "reset-root " <> hp' src
            AliasTermI src dest -> "alias.term " <> hhqs' src <> " " <> ps' dest
            AliasTypeI src dest -> "alias.type " <> hhqs' src <> " " <> ps' dest
            AliasManyI srcs dest ->
              "alias.many " <> intercalateMap " " hqs srcs <> " " <> p' dest
            MoveTermI src dest -> "move.term " <> hqs' src <> " " <> ps' dest
            MoveTypeI src dest -> "move.type " <> hqs' src <> " " <> ps' dest
            MoveBranchI src dest -> "move.namespace " <> ops' src <> " " <> ps' dest
            MovePatchI src dest -> "move.patch " <> ps' src <> " " <> ps' dest
            CopyPatchI src dest -> "copy.patch " <> ps' src <> " " <> ps' dest
            DeleteI thing -> "delete " <> hqs' thing
            DeleteTermI def -> "delete.term " <> hqs' def
            DeleteTypeI def -> "delete.type " <> hqs' def
            DeleteBranchI Try opath -> "delete.namespace " <> ops' opath
            DeleteBranchI Force opath -> "delete.namespace.force " <> ops' opath
            DeletePatchI path -> "delete.patch " <> ps' path
            ReplaceI src target p ->
              "replace " <> HQ.toText src <> " "
                <> HQ.toText target
                <> " "
                <> opatch p
            ResolveTermNameI path -> "resolve.termName " <> hqs' path
            ResolveTypeNameI path -> "resolve.typeName " <> hqs' path
            AddI _selection -> "add"
            UpdateI p _selection -> "update " <> opatch p
            PropagatePatchI p scope -> "patch " <> ps' p <> " " <> p' scope
            UndoI {} -> "undo"
            UiI -> "ui"
            DocsToHtmlI path dir -> "docs.to-html " <> Path.toText' path <> " " <> Text.pack dir
            ExecuteI s args -> "execute " <> (Text.unwords . fmap Text.pack $ (s : args))
            IOTestI hq -> "io.test " <> HQ.toText hq
            LinkI md defs ->
              "link " <> HQ.toText md <> " " <> intercalateMap " " hqs' defs
            UnlinkI md defs ->
              "unlink " <> HQ.toText md <> " " <> intercalateMap " " hqs' defs
            UpdateBuiltinsI -> "builtins.update"
            MergeBuiltinsI -> "builtins.merge"
            MergeIOBuiltinsI -> "builtins.mergeio"
            MakeStandaloneI out nm ->
              "compile.output " <> Text.pack out <> " " <> HQ.toText nm
            PullRemoteBranchI orepo dest _syncMode _ ->
              (Text.pack . InputPattern.patternName $ InputPatterns.pull)
                <> " "
                -- todo: show the actual config-loaded namespace
                <> maybe
                  "(remote namespace from .unisonConfig)"
                  (uncurry3 printNamespace)
                  orepo
                <> " "
                <> p' dest
            CreateMessage {} -> wat
            LoadI {} -> wat
            PreviewAddI {} -> wat
            PreviewUpdateI {} -> wat
            CreateAuthorI (NameSegment id) name -> "create.author " <> id <> " " <> name
            CreatePullRequestI {} -> wat
            LoadPullRequestI base head dest ->
              "pr.load "
                <> uncurry3 printNamespace base
                <> " "
                <> uncurry3 printNamespace head
                <> " "
                <> p' dest
            PushRemoteBranchI {} -> wat
            PreviewMergeLocalBranchI {} -> wat
            DiffNamespaceI {} -> wat
            SwitchBranchI {} -> wat
            UpI {} -> wat
            PopBranchI {} -> wat
            NamesI {} -> wat
            TodoI {} -> wat
            ListEditsI {} -> wat
            ListDependenciesI {} -> wat
            ListDependentsI {} -> wat
            NamespaceDependenciesI {} -> wat
            HistoryI {} -> wat
            TestI {} -> wat
            LinksI {} -> wat
            SearchByNameI {} -> wat
            FindShallowI {} -> wat
            FindPatchI {} -> wat
            ShowDefinitionI {} -> wat
            DisplayI {} -> wat
            DocsI {} -> wat
            ShowDefinitionByPrefixI {} -> wat
            ShowReflogI {} -> wat
            DebugNumberedArgsI {} -> wat
            DebugTypecheckedUnisonFileI {} -> wat
            DebugDumpNamespacesI {} -> wat
            DebugDumpNamespaceSimpleI {} -> wat
            DebugClearWatchI {} -> wat
            QuitI {} -> wat
            DeprecateTermI {} -> undefined
            DeprecateTypeI {} -> undefined
            GistI {} -> wat
            RemoveTermReplacementI src p ->
              "delete.term-replacement" <> HQ.toText src <> " " <> opatch p
            RemoveTypeReplacementI src p ->
              "delete.type-replacement" <> HQ.toText src <> " " <> opatch p
            where
              hp' = either (Text.pack . show) p'
              p' = Text.pack . show . resolveToAbsolute
              ops' = maybe "." ps'
              opatch = ps' . fromMaybe defaultPatchPath
              wat = error $ show input ++ " is not expected to alter the branch"
              hhqs' (Left sh) = SH.toText sh
              hhqs' (Right x) = hqs' x
              hqs' (p, hq) =
                Monoid.unlessM (Path.isRoot' p) (p' p) <> "." <> Text.pack (show hq)
              hqs (p, hq) = hqs' (Path' . Right . Path.Relative $ p, hq)
              ps' = p' . Path.unsplit'
          stepAt = Unison.Codebase.Editor.HandleInput.stepAt inputDescription
          stepManyAt = Unison.Codebase.Editor.HandleInput.stepManyAt inputDescription
          stepManyAtNoSync =
            Unison.Codebase.Editor.HandleInput.stepManyAtNoSync
          updateRoot = flip Unison.Codebase.Editor.HandleInput.updateRoot inputDescription
          syncRoot = use LoopState.root >>= updateRoot
          updateAtM = Unison.Codebase.Editor.HandleInput.updateAtM inputDescription
          unlessGitError = unlessError' Output.GitError
          importRemoteBranch ns mode = ExceptT . eval $ ImportRemoteBranch ns mode
          loadSearchResults = eval . LoadSearchResults
          saveAndApplyPatch patchPath'' patchName patch' = do
            stepAtM
              (inputDescription <> " (1/2)")
              ( patchPath'',
                Branch.modifyPatches patchName (const patch')
              )
            -- Apply the modified patch to the current path
            -- since we might be able to propagate further.
            void $ propagatePatch inputDescription patch' currentPath'
            -- Say something
            success
          previewResponse sourceName sr uf = do
            names <- displayNames uf
            ppe <- PPE.suffixifiedPPE <$> prettyPrintEnvDecl names
            respond $ Typechecked (Text.pack sourceName) ppe sr uf

          -- Add default metadata to all added types and terms in a slurp component.
          --
          -- No-op if the slurp component is empty.
          addDefaultMetadata ::
            SlurpComponent v ->
            Action m (Either Event Input) v ()
          addDefaultMetadata adds =
            when (not (SC.isEmpty adds)) do
              let addedVs = Set.toList $ SC.types adds <> SC.terms adds
                  addedNs = traverse (Path.hqSplitFromName' . Name.unsafeFromVar) addedVs
              case addedNs of
                Nothing ->
                  error $
                    "I couldn't parse a name I just added to the codebase! "
                      <> "-- Added names: "
                      <> show addedVs
                Just addedNames -> do
                  dm <- resolveDefaultMetadata currentPath'
                  case toList dm of
                    [] -> pure ()
                    dm' -> do
                      let hqs = traverse InputPatterns.parseHashQualifiedName dm'
                      case hqs of
                        Left e ->
                          respond $
                            ConfiguredMetadataParseError
                              (Path.absoluteToPath' currentPath')
                              (show dm')
                              e
                        Right defaultMeta ->
                          manageLinks True addedNames defaultMeta Metadata.insert

          -- Add/remove links between definitions and metadata.
          -- `silent` controls whether this produces any output to the user.
          -- `srcs` is (names of the) definitions to pass to `op`
          -- `mdValues` is (names of the) metadata to pass to `op`
          -- `op` is the operation to add/remove/alter metadata mappings.
          --   e.g. `Metadata.insert` is passed to add metadata links.
          manageLinks ::
            Bool ->
            [(Path', HQ'.HQSegment)] ->
            [HQ.HashQualified Name] ->
            ( forall r.
              Ord r =>
              (r, Metadata.Type, Metadata.Value) ->
              Branch.Star r NameSegment ->
              Branch.Star r NameSegment
            ) ->
            Action m (Either Event Input) v ()
          manageLinks silent srcs mdValues op = do
            runExceptT (for mdValues \val -> ExceptT (getMetadataFromName val)) >>= \case
              Left output -> respond output
              Right metadata -> do
                before <- Branch.head <$> use LoopState.root
                traverse_ go metadata
                if silent
                  then respond DefaultMetadataNotification
                  else do
                    after <- Branch.head <$> use LoopState.root
                    (ppe, outputDiff) <- diffHelper before after
                    if OBranchDiff.isEmpty outputDiff
                      then respond NoOp
                      else
                        respondNumbered $
                          ShowDiffNamespace
                            (Right Path.absoluteEmpty)
                            (Right Path.absoluteEmpty)
                            ppe
                            outputDiff
            where
              go :: (Metadata.Type, Metadata.Value) -> Action m (Either Event Input) v ()
              go (mdType, mdValue) = do
                newRoot <- use LoopState.root
                let r0 = Branch.head newRoot
                    getTerms p = BranchUtil.getTerm (resolveSplit' p) r0
                    getTypes p = BranchUtil.getType (resolveSplit' p) r0
                    !srcle = toList . getTerms =<< srcs
                    !srclt = toList . getTypes =<< srcs
                let step b0 =
                      let tmUpdates terms = foldl' go terms srcle
                            where
                              go terms src = op (src, mdType, mdValue) terms
                          tyUpdates types = foldl' go types srclt
                            where
                              go types src = op (src, mdType, mdValue) types
                       in over Branch.terms tmUpdates . over Branch.types tyUpdates $ b0
                    steps = srcs <&> \(path, _hq) -> (Path.unabsolute (resolveToAbsolute path), step)
                stepManyAtNoSync steps

          delete ::
            (Path.HQSplit' -> Set Referent) -> -- compute matching terms
            (Path.HQSplit' -> Set Reference) -> -- compute matching types
            Path.HQSplit' ->
            Action' m v ()
          delete getHQ'Terms getHQ'Types hq = do
            let matchingTerms = toList (getHQ'Terms hq)
            let matchingTypes = toList (getHQ'Types hq)
            case (matchingTerms, matchingTypes) of
              ([], []) -> respond (NameNotFound hq)
              (Set.fromList -> tms, Set.fromList -> tys) -> goMany tms tys
            where
              resolvedPath = resolveSplit' (HQ'.toName <$> hq)
              goMany tms tys = do
                let rootNames = Branch.toNames root0
                    name = Path.toName (Path.unsplit resolvedPath)
                    toRel :: Ord ref => Set ref -> R.Relation Name ref
                    toRel = R.fromList . fmap (name,) . toList
                    -- these names are relative to the root
                    toDelete = Names (toRel tms) (toRel tys)
                endangerments <-
                  getEndangeredDependents (eval . GetDependents) toDelete rootNames
                if null endangerments
                  then do
                    let makeDeleteTermNames = fmap (BranchUtil.makeDeleteTermName resolvedPath) . toList $ tms
                    let makeDeleteTypeNames = fmap (BranchUtil.makeDeleteTypeName resolvedPath) . toList $ tys
                    stepManyAt (makeDeleteTermNames ++ makeDeleteTypeNames)
                    root'' <- use LoopState.root
                    diffHelper (Branch.head root') (Branch.head root'')
                      >>= respondNumbered . uncurry ShowDiffAfterDeleteDefinitions
                  else do
                    ppeDecl <- currentPrettyPrintEnvDecl
                    respondNumbered $ CantDeleteDefinitions ppeDecl endangerments
       in case input of
            CreateMessage pretty ->
              respond $ PrintMessage pretty
            ShowReflogI -> do
              entries <- convertEntries Nothing [] <$> eval LoadReflog
              LoopState.numberedArgs .= fmap (('#' :) . SBH.toString . Output.hash) entries
              respond $ ShowReflog entries
              where
                -- reverses & formats entries, adds synthetic entries when there is a
                -- discontinuity in the reflog.
                convertEntries ::
                  Maybe Branch.Hash ->
                  [Output.ReflogEntry] ->
                  [Reflog.Entry Branch.Hash] ->
                  [Output.ReflogEntry]
                convertEntries _ acc [] = acc
                convertEntries Nothing acc entries@(Reflog.Entry old _ _ : _) =
                  convertEntries
                    (Just old)
                    (Output.ReflogEntry (SBH.fromHash sbhLength old) "(initial reflogged namespace)" : acc)
                    entries
                convertEntries (Just lastHash) acc entries@(Reflog.Entry old new reason : rest) =
                  if lastHash /= old
                    then
                      convertEntries
                        (Just old)
                        (Output.ReflogEntry (SBH.fromHash sbhLength old) "(external change)" : acc)
                        entries
                    else
                      convertEntries
                        (Just new)
                        (Output.ReflogEntry (SBH.fromHash sbhLength new) reason : acc)
                        rest
            ResetRootI src0 ->
              case src0 of
                Left hash -> unlessError do
                  newRoot <- resolveShortBranchHash hash
                  lift do
                    updateRoot newRoot
                    success
                Right path' -> do
                  newRoot <- getAt $ resolveToAbsolute path'
                  if Branch.isEmpty newRoot
                    then respond $ BranchNotFound path'
                    else do
                      updateRoot newRoot
                      success
            ForkLocalBranchI src0 dest0 -> do
              let tryUpdateDest srcb dest0 = do
                    let dest = resolveToAbsolute dest0
                    -- if dest isn't empty: leave dest unchanged, and complain.
                    destb <- getAt dest
                    if Branch.isEmpty destb
                      then do
                        ok <- updateAtM dest (const $ pure srcb)
                        if ok then success else respond $ BranchEmpty src0
                      else respond $ BranchAlreadyExists dest0
              case src0 of
                Left hash -> unlessError do
                  srcb <- resolveShortBranchHash hash
                  lift $ tryUpdateDest srcb dest0
                Right path' -> do
                  srcb <- getAt $ resolveToAbsolute path'
                  if Branch.isEmpty srcb
                    then respond $ BranchNotFound path'
                    else tryUpdateDest srcb dest0
            MergeLocalBranchI src0 dest0 mergeMode -> do
              let [src, dest] = resolveToAbsolute <$> [src0, dest0]
              srcb <- getAt src
              if Branch.isEmpty srcb
                then branchNotFound src0
                else do
                  let err = Just $ MergeAlreadyUpToDate src0 dest0
                  mergeBranchAndPropagateDefaultPatch mergeMode inputDescription err srcb (Just dest0) dest
            PreviewMergeLocalBranchI src0 dest0 -> do
              let [src, dest] = resolveToAbsolute <$> [src0, dest0]
              srcb <- getAt src
              if Branch.isEmpty srcb
                then branchNotFound src0
                else do
                  destb <- getAt dest
                  merged <- eval $ Merge Branch.RegularMerge srcb destb
                  if merged == destb
                    then respond (PreviewMergeAlreadyUpToDate src0 dest0)
                    else
                      diffHelper (Branch.head destb) (Branch.head merged)
                        >>= respondNumbered . uncurry (ShowDiffAfterMergePreview dest0 dest)
            DiffNamespaceI before after -> unlessError do
              let (absBefore, absAfter) = (resolveToAbsolute <$> before, resolveToAbsolute <$> after)
              beforeBranch0 <- Branch.head <$> branchForBranchId absBefore
              afterBranch0 <- Branch.head <$> branchForBranchId absAfter
              lift $ case (Branch.isEmpty0 beforeBranch0, Branch.isEmpty0 afterBranch0) of
                (True, True) -> respond . NamespaceEmpty $ (absBefore Nel.:| [absAfter])
                (True, False) -> respond . NamespaceEmpty $ (absBefore Nel.:| [])
                (False, True) -> respond . NamespaceEmpty $ (absAfter Nel.:| [])
                _ -> do
<<<<<<< HEAD
                  (ppe, outputDiff) <- diffHelper beforeBranch0 afterBranch0
                  respondNumbered $
                    ShowDiffNamespace
                      (resolveToAbsolute <$> before)
                      (resolveToAbsolute <$> after)
                      ppe
                      outputDiff
            CreatePullRequestI baseRepo headRepo -> unlessGitError do
              (cleanupBase, baseBranch) <- viewRemoteBranch baseRepo
              (cleanupHead, headBranch) <- viewRemoteBranch headRepo
              lift do
                merged <- eval $ Merge Branch.RegularMerge baseBranch headBranch
                (ppe, diff) <- diffHelper (Branch.head baseBranch) (Branch.head merged)
                respondNumbered $ ShowDiffAfterCreatePR baseRepo headRepo ppe diff
                eval . Eval $ do
                  cleanupBase
                  cleanupHead
=======
                  (ppe, outputDiff) <- diffHelper before after
                  respondNumbered $ ShowDiffNamespace beforep afterp ppe outputDiff
            CreatePullRequestI baseRepo headRepo -> do
              result <- join @(Either GitError) <$> viewRemoteBranch baseRepo \baseBranch -> do
                 viewRemoteBranch headRepo \headBranch -> do
                   merged <- eval $ Merge Branch.RegularMerge baseBranch headBranch
                   (ppe, diff) <- diffHelperCmd root' currentPath' (Branch.head baseBranch) (Branch.head merged)
                   pure $ ShowDiffAfterCreatePR baseRepo headRepo ppe diff
              case result of
                Left gitErr -> respond (Output.GitError gitErr)
                Right diff -> respondNumbered diff
>>>>>>> f19cf4c3
            LoadPullRequestI baseRepo headRepo dest0 -> do
              let desta = resolveToAbsolute dest0
              let dest = Path.unabsolute desta
              destb <- getAt desta
              if Branch.isEmpty0 (Branch.head destb)
                then unlessGitError do
                  baseb <- importRemoteBranch baseRepo SyncMode.ShortCircuit
                  headb <- importRemoteBranch headRepo SyncMode.ShortCircuit
                  lift $ do
                    mergedb <- eval $ Merge Branch.RegularMerge baseb headb
                    squashedb <- eval $ Merge Branch.SquashMerge headb baseb
                    stepManyAt
                      [ BranchUtil.makeSetBranch (dest, "base") baseb,
                        BranchUtil.makeSetBranch (dest, "head") headb,
                        BranchUtil.makeSetBranch (dest, "merged") mergedb,
                        BranchUtil.makeSetBranch (dest, "squashed") squashedb
                      ]
                    let base = snoc dest0 "base"
                        head = snoc dest0 "head"
                        merged = snoc dest0 "merged"
                        squashed = snoc dest0 "squashed"
                    respond $ LoadPullRequest baseRepo headRepo base head merged squashed
                    loadPropagateDiffDefaultPatch
                      inputDescription
                      (Just merged)
                      (snoc desta "merged")
                else respond . BranchNotEmpty . Path.Path' . Left $ currentPath'

            -- move the LoopState.root to a sub-branch
            MoveBranchI Nothing dest -> do
              b <- use LoopState.root
              stepManyAt
                [ (Path.empty, const Branch.empty0),
                  BranchUtil.makeSetBranch (resolveSplit' dest) b
                ]
              success
            MoveBranchI (Just src) dest ->
              maybe (branchNotFound' src) srcOk (getAtSplit' src)
              where
                srcOk b = maybe (destOk b) (branchExistsSplit dest) (getAtSplit' dest)
                destOk b = do
                  stepManyAt
                    [ BranchUtil.makeSetBranch (resolveSplit' src) Branch.empty,
                      BranchUtil.makeSetBranch (resolveSplit' dest) b
                    ]
                  success -- could give rando stats about new defns
            MovePatchI src dest -> do
              psrc <- getPatchAtSplit' src
              pdest <- getPatchAtSplit' dest
              case (psrc, pdest) of
                (Nothing, _) -> patchNotFound src
                (_, Just _) -> patchExists dest
                (Just p, Nothing) -> do
                  stepManyAt
                    [ BranchUtil.makeDeletePatch (resolveSplit' src),
                      BranchUtil.makeReplacePatch (resolveSplit' dest) p
                    ]
                  success
            CopyPatchI src dest -> do
              psrc <- getPatchAtSplit' src
              pdest <- getPatchAtSplit' dest
              case (psrc, pdest) of
                (Nothing, _) -> patchNotFound src
                (_, Just _) -> patchExists dest
                (Just p, Nothing) -> do
                  stepAt (BranchUtil.makeReplacePatch (resolveSplit' dest) p)
                  success
            DeletePatchI src -> do
              psrc <- getPatchAtSplit' src
              case psrc of
                Nothing -> patchNotFound src
                Just _ -> do
                  stepAt (BranchUtil.makeDeletePatch (resolveSplit' src))
                  success
            DeleteBranchI insistence Nothing -> do
              hasConfirmed <- confirmedCommand input
              if (hasConfirmed || insistence == Force)
                then do stepAt (Path.empty, const Branch.empty0)
                        respond DeletedEverything
                else respond DeleteEverythingConfirmation
            DeleteBranchI insistence (Just p) -> do
              case getAtSplit' p of
                Nothing -> branchNotFound' p
                Just (Branch.head -> b0) -> do
                  endangerments <- computeEndangerments b0
                  if null endangerments
                     then doDelete b0
                     else case insistence of
                       Force -> do
                         ppeDecl <- currentPrettyPrintEnvDecl
                         doDelete b0
                         respondNumbered $ DeletedDespiteDependents ppeDecl endangerments
                       Try -> do
                         ppeDecl <- currentPrettyPrintEnvDecl
                         respondNumbered $ CantDeleteNamespace ppeDecl endangerments
              where
                doDelete b0 = do
                      stepAt $ BranchUtil.makeSetBranch (resolveSplit' p) Branch.empty
                      -- Looks similar to the 'toDelete' above... investigate me! ;)
                      diffHelper b0 Branch.empty0
                        >>= respondNumbered
                          . uncurry
                            ( ShowDiffAfterDeleteBranch $
                                resolveToAbsolute (Path.unsplit' p)
                            )
                computeEndangerments :: Branch0 m1 -> Action' m v (Map LabeledDependency (NESet LabeledDependency))
                computeEndangerments b0 = do
                  let rootNames = Branch.toNames root0
                      toDelete =
                        Names.prefix0
                          (Path.toName . Path.unsplit . resolveSplit' $ p) -- resolveSplit' incorporates currentPath
                          (Branch.toNames b0)
                  getEndangeredDependents (eval . GetDependents) toDelete rootNames
            SwitchBranchI maybePath' -> do
              mpath' <- case maybePath' of
                Nothing ->
                  fuzzySelectNamespace Absolute root0 <&> \case
                    [] -> Nothing
                    -- Shouldn't be possible to get multiple paths here, we can just take
                    -- the first.
                    (p : _) -> Just p
                Just p -> pure $ Just p
              case mpath' of
                Nothing -> pure ()
                Just path' -> do
                  let path = resolveToAbsolute path'
                  LoopState.currentPathStack %= Nel.cons path
                  branch' <- getAt path
                  when (Branch.isEmpty branch') (respond $ CreatedNewBranch path)
            UpI ->
              use LoopState.currentPath >>= \p -> case Path.unsnoc (Path.unabsolute p) of
                Nothing -> pure ()
                Just (path, _) -> LoopState.currentPathStack %= Nel.cons (Path.Absolute path)
            PopBranchI ->
              use (LoopState.currentPathStack . to Nel.uncons) >>= \case
                (_, Nothing) -> respond StartOfCurrentPathHistory
                (_, Just t) -> LoopState.currentPathStack .= t
            HistoryI resultsCap diffCap from -> case from of
              Left hash -> unlessError do
                b <- resolveShortBranchHash hash
                lift $ doHistory 0 b []
              Right path' -> do
                let path = resolveToAbsolute path'
                branch' <- getAt path
                if Branch.isEmpty branch'
                  then respond $ CreatedNewBranch path
                  else doHistory 0 branch' []
              where
                doHistory !n b acc =
                  if maybe False (n >=) resultsCap
                    then respond $ History diffCap acc (PageEnd (sbh $ Branch.headHash b) n)
                    else case Branch._history b of
                      Causal.One {} ->
                        respond $ History diffCap acc (EndOfLog . sbh $ Branch.headHash b)
                      Causal.Merge {Causal.tails} ->
                        respond $ History diffCap acc (MergeTail (sbh $ Branch.headHash b) . map sbh $ Map.keys tails)
                      Causal.Cons {Causal.tail} -> do
                        b' <- fmap Branch.Branch . eval . Eval $ snd tail
                        let elem = (sbh $ Branch.headHash b, Branch.namesDiff b' b)
                        doHistory (n + 1) b' (elem : acc)
            UndoI -> do
              prev <- eval . Eval $ Branch.uncons root'
              case prev of
                Nothing ->
                  respond . CantUndo $
                    if Branch.isOne root'
                      then CantUndoPastStart
                      else CantUndoPastMerge
                Just (_, prev) -> do
                  updateRoot prev
                  diffHelper (Branch.head prev) (Branch.head root')
                    >>= respondNumbered . uncurry Output.ShowDiffAfterUndo
            UiI -> eval UI
            DocsToHtmlI namespacePath' sourceDirectory -> do
              let absPath = Path.unabsolute $ resolveToAbsolute namespacePath'
              eval (DocsToHtml root' absPath sourceDirectory)
            AliasTermI src dest -> do
              referents <- resolveHHQS'Referents src
              case (toList referents, toList (getTerms dest)) of
                ([r], []) -> do
                  stepAt (BranchUtil.makeAddTermName (resolveSplit' dest) r (oldMD r))
                  success
                ([_], rs@(_ : _)) -> termExists dest (Set.fromList rs)
                ([], _) -> either termNotFound' termNotFound src
                (rs, _) ->
                  either hashConflicted termConflicted src (Set.fromList rs)
              where
                oldMD r =
                  either
                    (const mempty)
                    ( \src ->
                        let p = resolveSplit' src
                         in BranchUtil.getTermMetadataAt p r root0
                    )
                    src
            AliasTypeI src dest -> do
              refs <- resolveHHQS'Types src
              case (toList refs, toList (getTypes dest)) of
                ([r], []) -> do
                  stepAt (BranchUtil.makeAddTypeName (resolveSplit' dest) r (oldMD r))
                  success
                ([_], rs@(_ : _)) -> typeExists dest (Set.fromList rs)
                ([], _) -> either typeNotFound' typeNotFound src
                (rs, _) ->
                  either
                    (\src -> hashConflicted src . Set.map Referent.Ref)
                    typeConflicted
                    src
                    (Set.fromList rs)
              where
                oldMD r =
                  either
                    (const mempty)
                    ( \src ->
                        let p = resolveSplit' src
                         in BranchUtil.getTypeMetadataAt p r root0
                    )
                    src

            -- this implementation will happily produce name conflicts,
            -- but will surface them in a normal diff at the end of the operation.
            AliasManyI srcs dest' -> do
              let destAbs = resolveToAbsolute dest'
              old <- getAt destAbs
              let (unknown, actions) = foldl' go mempty srcs
              stepManyAt actions
              new <- getAt destAbs
              diffHelper (Branch.head old) (Branch.head new)
                >>= respondNumbered . uncurry (ShowDiffAfterModifyBranch dest' destAbs)
              unless (null unknown) $
                respond . SearchTermsNotFound . fmap fixupOutput $ unknown
              where
                -- a list of missing sources (if any) and the actions that do the work
                go ::
                  ([Path.HQSplit], [(Path, Branch0 m -> Branch0 m)]) ->
                  Path.HQSplit ->
                  ([Path.HQSplit], [(Path, Branch0 m -> Branch0 m)])
                go (missingSrcs, actions) hqsrc =
                  let src :: Path.Split
                      src = second HQ'.toName hqsrc
                      proposedDest :: Path.Split
                      proposedDest = second HQ'.toName hqProposedDest
                      hqProposedDest :: Path.HQSplit
                      hqProposedDest =
                        first Path.unabsolute $
                          Path.resolve (resolveToAbsolute dest') hqsrc
                      -- `Nothing` if src doesn't exist
                      doType :: Maybe [(Path, Branch0 m -> Branch0 m)]
                      doType = case ( BranchUtil.getType hqsrc currentBranch0,
                                      BranchUtil.getType hqProposedDest root0
                                    ) of
                        (null -> True, _) -> Nothing -- missing src
                        (rsrcs, existing) ->
                          -- happy path
                          Just . map addAlias . toList $ Set.difference rsrcs existing
                          where
                            addAlias r = BranchUtil.makeAddTypeName proposedDest r (oldMD r)
                            oldMD r = BranchUtil.getTypeMetadataAt src r currentBranch0
                      doTerm :: Maybe [(Path, Branch0 m -> Branch0 m)]
                      doTerm = case ( BranchUtil.getTerm hqsrc currentBranch0,
                                      BranchUtil.getTerm hqProposedDest root0
                                    ) of
                        (null -> True, _) -> Nothing -- missing src
                        (rsrcs, existing) ->
                          Just . map addAlias . toList $ Set.difference rsrcs existing
                          where
                            addAlias r = BranchUtil.makeAddTermName proposedDest r (oldMD r)
                            oldMD r = BranchUtil.getTermMetadataAt src r currentBranch0
                   in case (doType, doTerm) of
                        (Nothing, Nothing) -> (missingSrcs :> hqsrc, actions)
                        (Just as, Nothing) -> (missingSrcs, actions ++ as)
                        (Nothing, Just as) -> (missingSrcs, actions ++ as)
                        (Just as1, Just as2) -> (missingSrcs, actions ++ as1 ++ as2)

                fixupOutput :: Path.HQSplit -> HQ.HashQualified Name
                fixupOutput = fmap Path.toName . HQ'.toHQ . Path.unsplitHQ
            NamesI thing -> do
              ns0 <- basicParseNames
              let ns = NamesWithHistory ns0 mempty
                  terms = NamesWithHistory.lookupHQTerm thing ns
                  types = NamesWithHistory.lookupHQType thing ns
                  printNames = NamesWithHistory basicPrettyPrintNames mempty
                  terms' :: Set (Referent, Set (HQ'.HashQualified Name))
                  terms' = Set.map go terms
                    where
                      go r = (r, NamesWithHistory.termName hqLength r printNames)
                  types' :: Set (Reference, Set (HQ'.HashQualified Name))
                  types' = Set.map go types
                    where
                      go r = (r, NamesWithHistory.typeName hqLength r printNames)
              respond $ ListNames hqLength (toList types') (toList terms')
            LinkI mdValue srcs -> do
              manageLinks False srcs [mdValue] Metadata.insert
              syncRoot
            UnlinkI mdValue srcs -> do
              manageLinks False srcs [mdValue] Metadata.delete
              syncRoot

            -- > links List.map (.Docs .English)
            -- > links List.map -- give me all the
            -- > links Optional License
            LinksI src mdTypeStr -> unlessError do
              (ppe, out) <- getLinks (show input) src (Right mdTypeStr)
              lift do
                LoopState.numberedArgs .= fmap (HQ.toString . view _1) out
                respond $ ListOfLinks ppe out
            DocsI srcs -> do
              srcs' <- case srcs of
                [] ->
                  fuzzySelectDefinition Absolute root0
                    -- HQ names should always parse as a valid split, so we just discard any
                    -- that don't to satisfy the type-checker.
                    <&> mapMaybe (eitherToMaybe . Path.parseHQSplit' . HQ.toString)
                xs -> pure xs
              for_ srcs' (docsI (show input) basicPrettyPrintNames)
            CreateAuthorI authorNameSegment authorFullName -> do
              initialBranch <- getAt currentPath'
              AuthorInfo
                guid@(guidRef, _, _)
                author@(authorRef, _, _)
                copyrightHolder@(copyrightHolderRef, _, _) <-
                eval $ CreateAuthorInfo authorFullName
              -- add the new definitions to the codebase and to the namespace
              traverse_ (eval . uncurry3 PutTerm) [guid, author, copyrightHolder]
              stepManyAt
                [ BranchUtil.makeAddTermName (resolveSplit' authorPath) (d authorRef) mempty,
                  BranchUtil.makeAddTermName (resolveSplit' copyrightHolderPath) (d copyrightHolderRef) mempty,
                  BranchUtil.makeAddTermName (resolveSplit' guidPath) (d guidRef) mempty
                ]
              finalBranch <- getAt currentPath'
              -- print some output
              diffHelper (Branch.head initialBranch) (Branch.head finalBranch)
                >>= respondNumbered
                  . uncurry
                    ( ShowDiffAfterCreateAuthor
                        authorNameSegment
                        (Path.unsplit' base)
                        currentPath'
                    )
              where
                d :: Reference.Id -> Referent
                d = Referent.Ref . Reference.DerivedId
                base :: Path.Split' = (Path.relativeEmpty', "metadata")
                authorPath = base |> "authors" |> authorNameSegment
                copyrightHolderPath = base |> "copyrightHolders" |> authorNameSegment
                guidPath = authorPath |> "guid"
            MoveTermI src dest ->
              case (toList (getHQ'Terms src), toList (getTerms dest)) of
                ([r], []) -> do
                  stepManyAt
                    [ BranchUtil.makeDeleteTermName p r,
                      BranchUtil.makeAddTermName (resolveSplit' dest) r (mdSrc r)
                    ]
                  success
                ([_], rs) -> termExists dest (Set.fromList rs)
                ([], _) -> termNotFound src
                (rs, _) -> termConflicted src (Set.fromList rs)
              where
                p = resolveSplit' (HQ'.toName <$> src)
                mdSrc r = BranchUtil.getTermMetadataAt p r root0
            MoveTypeI src dest ->
              case (toList (getHQ'Types src), toList (getTypes dest)) of
                ([r], []) -> do
                  stepManyAt
                    [ BranchUtil.makeDeleteTypeName p r,
                      BranchUtil.makeAddTypeName (resolveSplit' dest) r (mdSrc r)
                    ]
                  success
                ([_], rs) -> typeExists dest (Set.fromList rs)
                ([], _) -> typeNotFound src
                (rs, _) -> typeConflicted src (Set.fromList rs)
              where
                p = resolveSplit' (HQ'.toName <$> src)
                mdSrc r = BranchUtil.getTypeMetadataAt p r root0
            DeleteI hq -> delete getHQ'Terms getHQ'Types hq
            DeleteTypeI hq -> delete (const Set.empty) getHQ'Types hq
            DeleteTermI hq -> delete getHQ'Terms (const Set.empty) hq
            DisplayI outputLoc names' -> do
              names <- case names' of
                [] -> fuzzySelectDefinition Absolute root0
                ns -> pure ns
              traverse_ (displayI basicPrettyPrintNames outputLoc) names
            ShowDefinitionI outputLoc query -> handleShowDefinition outputLoc query
            FindPatchI -> do
              let patches =
                    [ Path.toName $ Path.snoc p seg
                      | (p, b) <- Branch.toList0 currentBranch0,
                        (seg, _) <- Map.toList (Branch._edits b)
                    ]
              respond $ ListOfPatches $ Set.fromList patches
              LoopState.numberedArgs .= fmap Name.toString patches
            FindShallowI pathArg -> do
              let pathArgAbs = resolveToAbsolute pathArg
                  ppe =
                    Backend.basicSuffixifiedNames
                      sbhLength
                      root'
                      (Backend.AllNames $ Path.fromPath' pathArg)
              res <- eval $ FindShallow pathArgAbs
              case res of
                Left e -> handleBackendError e
                Right entries -> do
                  -- caching the result as an absolute path, for easier jumping around
                  LoopState.numberedArgs .= fmap entryToHQString entries
                  respond $ ListShallow ppe entries
                  where
                    entryToHQString :: ShallowListEntry v Ann -> String
                    entryToHQString e =
                      fixup $ case e of
                        ShallowTypeEntry (TypeEntry _ hq _) -> HQ'.toString hq
                        ShallowTermEntry (TermEntry _ hq _ _) -> HQ'.toString hq
                        ShallowBranchEntry ns _ _ -> NameSegment.toString ns
                        ShallowPatchEntry ns -> NameSegment.toString ns
                      where
                        fixup s = case pathArgStr of
                          "" -> s
                          p | last p == '.' -> p ++ s
                          p -> p ++ "." ++ s
                        pathArgStr = show pathArg
            SearchByNameI isVerbose _showAll ws -> do
              let prettyPrintNames = basicPrettyPrintNames
              unlessError do
                results <- case ws of
                  -- no query, list everything
                  [] -> pure . listBranch $ Branch.head currentBranch'
                  -- type query
                  ":" : ws ->
                    ExceptT (parseSearchType (show input) (unwords ws)) >>= \typ ->
                      ExceptT $ do
                        let named = Branch.deepReferents root0
                        matches <-
                          fmap (filter (`Set.member` named) . toList) $
                            eval $ GetTermsOfType typ
                        matches <-
                          if null matches
                            then do
                              respond NoExactTypeMatches
                              fmap (filter (`Set.member` named) . toList) $
                                eval $ GetTermsMentioningType typ
                            else pure matches
                        let results =
                              -- in verbose mode, aliases are shown, so we collapse all
                              -- aliases to a single search result; in non-verbose mode,
                              -- a separate result may be shown for each alias
                              (if isVerbose then uniqueBy SR.toReferent else id) $
                                searchResultsFor prettyPrintNames matches []
                        pure . pure $ results

                  -- name query
                  (map HQ.unsafeFromString -> qs) -> do
                    let ns = basicPrettyPrintNames
                    let srs = searchBranchScored ns fuzzyNameDistance qs
                    pure $ uniqueBy SR.toReferent srs
                lift do
                  LoopState.numberedArgs .= fmap searchResultToHQString results
                  results' <- loadSearchResults results
                  ppe <-
                    suffixifiedPPE
                      =<< makePrintNamesFromLabeled'
                        (foldMap SR'.labeledDependencies results')
                  respond $ ListOfDefinitions ppe isVerbose results'
            ResolveTypeNameI hq ->
              zeroOneOrMore (getHQ'Types hq) (typeNotFound hq) go (typeConflicted hq)
              where
                conflicted = getHQ'Types (fmap HQ'.toNameOnly hq)
                makeDelete =
                  BranchUtil.makeDeleteTypeName (resolveSplit' (HQ'.toName <$> hq))
                go r = stepManyAt . fmap makeDelete . toList . Set.delete r $ conflicted
            ResolveTermNameI hq -> do
              refs <- getHQ'TermsIncludingHistorical hq
              zeroOneOrMore refs (termNotFound hq) go (termConflicted hq)
              where
                conflicted = getHQ'Terms (fmap HQ'.toNameOnly hq)
                makeDelete =
                  BranchUtil.makeDeleteTermName (resolveSplit' (HQ'.toName <$> hq))
                go r = stepManyAt . fmap makeDelete . toList . Set.delete r $ conflicted
            ReplaceI from to patchPath -> do
              let patchPath' = fromMaybe defaultPatchPath patchPath
              patch <- getPatchAt patchPath'
              QueryResult fromMisses' fromHits <- hqNameQuery [from]
              QueryResult toMisses' toHits <- hqNameQuery [to]
              let termsFromRefs = termReferences fromHits
                  termsToRefs = termReferences toHits
                  typesFromRefs = typeReferences fromHits
                  typesToRefs = typeReferences toHits
                  --- Here are all the kinds of misses
                  --- [X] [X]
                  --- [Type] [Term]
                  --- [Term] [Type]
                  --- [Type] [X]
                  --- [Term] [X]
                  --- [X] [Type]
                  --- [X] [Term]
                  -- Type hits are term misses
                  termFromMisses =
                    fromMisses'
                      <> (SR.typeName <$> typeResults fromHits)
                  termToMisses =
                    toMisses'
                      <> (SR.typeName <$> typeResults toHits)
                  -- Term hits are type misses
                  typeFromMisses =
                    fromMisses'
                      <> (SR.termName <$> termResults fromHits)
                  typeToMisses =
                    toMisses'
                      <> (SR.termName <$> termResults toHits)

                  termMisses = termFromMisses <> termToMisses
                  typeMisses = typeFromMisses <> typeToMisses

                  replaceTerms ::
                    Reference ->
                    Reference ->
                    Action m (Either Event Input) v ()
                  replaceTerms fr tr = do
                    mft <- eval $ LoadTypeOfTerm fr
                    mtt <- eval $ LoadTypeOfTerm tr
                    let termNotFound =
                          respond . TermNotFound'
                            . SH.take hqLength
                            . Reference.toShortHash
                    case (mft, mtt) of
                      (Nothing, _) -> termNotFound fr
                      (_, Nothing) -> termNotFound tr
                      (Just ft, Just tt) -> do
                        let patch' =
                              -- The modified patch
                              over
                                Patch.termEdits
                                ( R.insert fr (Replace tr (TermEdit.typing tt ft))
                                    . R.deleteDom fr
                                )
                                patch
                            (patchPath'', patchName) = resolveSplit' patchPath'
                        saveAndApplyPatch patchPath'' patchName patch'

                  replaceTypes ::
                    Reference ->
                    Reference ->
                    Action m (Either Event Input) v ()
                  replaceTypes fr tr = do
                    let patch' =
                          -- The modified patch
                          over
                            Patch.typeEdits
                            (R.insert fr (TypeEdit.Replace tr) . R.deleteDom fr)
                            patch
                        (patchPath'', patchName) = resolveSplit' patchPath'
                    saveAndApplyPatch patchPath'' patchName patch'

                  ambiguous t rs =
                    let rs' = Set.map Referent.Ref $ Set.fromList rs
                     in case t of
                          HQ.HashOnly h ->
                            hashConflicted h rs'
                          (Path.parseHQSplit' . HQ.toString -> Right n) ->
                            termConflicted n rs'
                          _ -> respond . BadName $ HQ.toString t

                  mismatch typeName termName = respond $ TypeTermMismatch typeName termName

              case (termsFromRefs, termsToRefs, typesFromRefs, typesToRefs) of
                ([], [], [], []) -> respond $ SearchTermsNotFound termMisses
                ([_], [], [], [_]) -> mismatch to from
                ([], [_], [_], []) -> mismatch from to
                ([_], [], _, _) -> respond $ SearchTermsNotFound termMisses
                ([], [_], _, _) -> respond $ SearchTermsNotFound termMisses
                (_, _, [_], []) -> respond $ SearchTermsNotFound typeMisses
                (_, _, [], [_]) -> respond $ SearchTermsNotFound typeMisses
                ([fr], [tr], [], []) -> replaceTerms fr tr
                ([], [], [fr], [tr]) -> replaceTypes fr tr
                (froms, [_], [], []) -> ambiguous from froms
                ([], [], froms, [_]) -> ambiguous from froms
                ([_], tos, [], []) -> ambiguous to tos
                ([], [], [_], tos) -> ambiguous to tos
                (_, _, _, _) -> error "unpossible"
            LoadI maybePath ->
              case maybePath <|> (fst <$> latestFile') of
                Nothing -> respond NoUnisonFile
                Just path -> do
                  res <- eval . LoadSource . Text.pack $ path
                  case res of
                    InvalidSourceNameError -> respond $ InvalidSourceName path
                    LoadError -> respond $ SourceLoadFailed path
                    LoadSuccess contents -> loadUnisonFile (Text.pack path) contents
            AddI hqs ->
              case uf of
                Nothing -> respond NoUnisonFile
                Just uf -> do
                  sr <-
                    Slurp.disallowUpdates
                      . applySelection hqs uf
                      . toSlurpResult currentPath' uf
                      <$> slurpResultNames
                  let adds = Slurp.adds sr
                  stepAtNoSync (Path.unabsolute currentPath', doSlurpAdds adds uf)
                  eval . AddDefsToCodebase . filterBySlurpResult sr $ uf
                  ppe <- prettyPrintEnvDecl =<< displayNames uf
                  respond $ SlurpOutput input (PPE.suffixifiedPPE ppe) sr
                  addDefaultMetadata adds
                  syncRoot
            PreviewAddI hqs -> case (latestFile', uf) of
              (Just (sourceName, _), Just uf) -> do
                sr <-
                  Slurp.disallowUpdates
                    . applySelection hqs uf
                    . toSlurpResult currentPath' uf
                    <$> slurpResultNames
                previewResponse sourceName sr uf
              _ -> respond NoUnisonFile
            UpdateI maybePatchPath hqs -> case uf of
              Nothing -> respond NoUnisonFile
              Just uf -> do
                let patchPath = fromMaybe defaultPatchPath maybePatchPath
                slurpCheckNames <- slurpResultNames
                currentPathNames <- currentPathNames
                let sr =
                      applySelection hqs uf
                        . toSlurpResult currentPath' uf
                        $ slurpCheckNames
                    addsAndUpdates = Slurp.updates sr <> Slurp.adds sr
                    fileNames = UF.typecheckedToNames uf
                    -- todo: display some error if typeEdits or termEdits itself contains a loop
                    typeEdits :: Map Name (Reference, Reference)
                    typeEdits = Map.fromList $ map f (toList $ SC.types (updates sr))
                      where
                        f v = case ( toList (Names.typesNamed slurpCheckNames n),
                                     toList (Names.typesNamed fileNames n)
                                   ) of
                          ([old], [new]) -> (n, (old, new))
                          _ ->
                            error $
                              "Expected unique matches for "
                                ++ Var.nameStr v
                                ++ " but got: "
                                ++ show otherwise
                          where
                            n = Name.unsafeFromVar v
                    hashTerms :: Map Reference (Type v Ann)
                    hashTerms = Map.fromList (toList hashTerms0)
                      where
                        hashTerms0 = (\(r, _wk, _tm, typ) -> (r, typ)) <$> UF.hashTerms uf
                    termEdits :: Map Name (Reference, Reference)
                    termEdits = Map.fromList $ map g (toList $ SC.terms (updates sr))
                      where
                        g v = case ( toList (Names.refTermsNamed slurpCheckNames n),
                                     toList (Names.refTermsNamed fileNames n)
                                   ) of
                          ([old], [new]) -> (n, (old, new))
                          _ ->
                            error $
                              "Expected unique matches for "
                                ++ Var.nameStr v
                                ++ " but got: "
                                ++ show otherwise
                          where
                            n = Name.unsafeFromVar v
                    termDeprecations :: [(Name, Referent)]
                    termDeprecations =
                      [ (n, r) | (oldTypeRef, _) <- Map.elems typeEdits, (n, r) <- Names.constructorsForType oldTypeRef currentPathNames
                      ]

                ye'ol'Patch <- getPatchAt patchPath
                -- If `uf` updates a -> a', we want to replace all (a0 -> a) in patch
                -- with (a0 -> a') in patch'.
                -- So for all (a0 -> a) in patch, for all (a -> a') in `uf`,
                -- we must know the type of a0, a, a'.
                let -- we need:
                    -- all of the `old` references from the `new` edits,
                    -- plus all of the `old` references for edits from patch we're replacing
                    collectOldForTyping :: [(Reference, Reference)] -> Patch -> Set Reference
                    collectOldForTyping new old = foldl' f mempty (new ++ fromOld)
                      where
                        f acc (r, _r') = Set.insert r acc
                        newLHS = Set.fromList . fmap fst $ new
                        fromOld :: [(Reference, Reference)]
                        fromOld =
                          [ (r, r') | (r, TermEdit.Replace r' _) <- R.toList . Patch._termEdits $ old, Set.member r' newLHS
                          ]
                    neededTypes = collectOldForTyping (toList termEdits) ye'ol'Patch

                allTypes :: Map Reference (Type v Ann) <-
                  fmap Map.fromList . for (toList neededTypes) $ \r ->
                    (r,) . fromMaybe (Type.builtin External "unknown type")
                      <$> (eval . LoadTypeOfTerm) r

                let typing r1 r2 = case (Map.lookup r1 allTypes, Map.lookup r2 hashTerms) of
                      (Just t1, Just t2)
                        | Typechecker.isEqual t1 t2 -> TermEdit.Same
                        | Typechecker.isSubtype t1 t2 -> TermEdit.Subtype
                        | otherwise -> TermEdit.Different
                      e ->
                        error $
                          "compiler bug: typing map not constructed properly\n"
                            <> "typing "
                            <> show r1
                            <> " "
                            <> show r2
                            <> " : "
                            <> show e

                let updatePatch :: Patch -> Patch
                    updatePatch p = foldl' step2 p' termEdits
                      where
                        p' = foldl' step1 p typeEdits
                        step1 p (r, r') = Patch.updateType r (TypeEdit.Replace r') p
                        step2 p (r, r') = Patch.updateTerm typing r (TermEdit.Replace r' (typing r r')) p
                    (p, seg) = Path.toAbsoluteSplit currentPath' patchPath
                    updatePatches :: Branch0 m -> m (Branch0 m)
                    updatePatches = Branch.modifyPatches seg updatePatch

                when (Slurp.isNonempty sr) $ do
                  -- take a look at the `updates` from the SlurpResult
                  -- and make a patch diff to record a replacement from the old to new references
                  stepManyAtMNoSync
                    [ ( Path.unabsolute currentPath',
                        pure . doSlurpUpdates typeEdits termEdits termDeprecations
                      ),
                      ( Path.unabsolute currentPath',
                        pure . doSlurpAdds addsAndUpdates uf
                      ),
                      (Path.unabsolute p, updatePatches)
                    ]
                  eval . AddDefsToCodebase . filterBySlurpResult sr $ uf
                ppe <- prettyPrintEnvDecl =<< displayNames uf
                respond $ SlurpOutput input (PPE.suffixifiedPPE ppe) sr
                -- propagatePatch prints TodoOutput
                void $ propagatePatchNoSync (updatePatch ye'ol'Patch) currentPath'
                addDefaultMetadata addsAndUpdates
                syncRoot
            PreviewUpdateI hqs -> case (latestFile', uf) of
              (Just (sourceName, _), Just uf) -> do
                sr <-
                  applySelection hqs uf
                    . toSlurpResult currentPath' uf
                    <$> slurpResultNames
                previewResponse sourceName sr uf
              _ -> respond NoUnisonFile
            TodoI patchPath branchPath' -> do
              patch <- getPatchAt (fromMaybe defaultPatchPath patchPath)
              doShowTodoOutput patch $ resolveToAbsolute branchPath'
            TestI showOk showFail -> do
              let testTerms =
                    Map.keys . R4.d1 . uncurry R4.selectD34 isTest
                      . Branch.deepTermMetadata
                      $ currentBranch0
                  testRefs = Set.fromList [r | Referent.Ref r <- toList testTerms]
                  oks results =
                    [ (r, msg)
                      | (r, Term.List' ts) <- Map.toList results,
                        Term.App' (Term.Constructor' (ConstructorReference ref cid)) (Term.Text' msg) <- toList ts,
                        cid == DD.okConstructorId && ref == DD.testResultRef
                    ]
                  fails results =
                    [ (r, msg)
                      | (r, Term.List' ts) <- Map.toList results,
                        Term.App' (Term.Constructor' (ConstructorReference ref cid)) (Term.Text' msg) <- toList ts,
                        cid == DD.failConstructorId && ref == DD.testResultRef
                    ]
              cachedTests <- fmap Map.fromList . eval $ LoadWatches WK.TestWatch testRefs
              let stats = Output.CachedTests (Set.size testRefs) (Map.size cachedTests)
              names <-
                makePrintNamesFromLabeled' $
                  LD.referents testTerms
                    <> LD.referents [DD.okConstructorReferent, DD.failConstructorReferent]
              ppe <- fqnPPE names
              respond $
                TestResults
                  stats
                  ppe
                  showOk
                  showFail
                  (oks cachedTests)
                  (fails cachedTests)
              let toCompute = Set.difference testRefs (Map.keysSet cachedTests)
              unless (Set.null toCompute) $ do
                let total = Set.size toCompute
                computedTests <- fmap join . for (toList toCompute `zip` [1 ..]) $ \(r, n) ->
                  case r of
                    Reference.DerivedId rid -> do
                      tm <- eval $ LoadTerm rid
                      case tm of
                        Nothing -> [] <$ respond (TermNotFound' . SH.take hqLength . Reference.toShortHash $ Reference.DerivedId rid)
                        Just tm -> do
                          respond $ TestIncrementalOutputStart ppe (n, total) r tm
                          --                          v don't cache; test cache populated below
                          tm' <- eval $ Evaluate1 ppe False tm
                          case tm' of
                            Left e -> respond (EvaluationFailure e) $> []
                            Right tm' -> do
                              -- After evaluation, cache the result of the test
                              eval $ PutWatch WK.TestWatch rid tm'
                              respond $ TestIncrementalOutputEnd ppe (n, total) r tm'
                              pure [(r, tm')]
                    r -> error $ "unpossible, tests can't be builtins: " <> show r

                let m = Map.fromList computedTests
                respond $ TestResults Output.NewlyComputed ppe showOk showFail (oks m) (fails m)

            PropagatePatchI patchPath scopePath -> do
              patch <- getPatchAt patchPath
              updated <- propagatePatch inputDescription patch (resolveToAbsolute scopePath)
              unless updated (respond $ NothingToPatch patchPath scopePath)
            ExecuteI main args ->
              addRunMain main uf >>= \case
                NoTermWithThatName -> do
                  ppe <- suffixifiedPPE (NamesWithHistory.NamesWithHistory basicPrettyPrintNames mempty)
                  mainType <- eval RuntimeMain
                  respond $ NoMainFunction main ppe [mainType]
                TermHasBadType ty -> do
                  ppe <- suffixifiedPPE (NamesWithHistory.NamesWithHistory basicPrettyPrintNames mempty)
                  mainType <- eval RuntimeMain
                  respond $ BadMainFunction main ty ppe [mainType]
                RunMainSuccess unisonFile -> do
                  ppe <- executePPE unisonFile
                  e <- eval $ Execute ppe unisonFile args

                  case e of
                    Left e -> respond $ EvaluationFailure e
                    Right _ -> pure () -- TODO
            MakeStandaloneI output main -> do
              mainType <- eval RuntimeMain
              parseNames <-
                flip NamesWithHistory.NamesWithHistory mempty <$> basicPrettyPrintNamesA
              ppe <- suffixifiedPPE parseNames
              let resolved = toList $ NamesWithHistory.lookupHQTerm main parseNames
                  smain = HQ.toString main
              filtered <-
                catMaybes
                  <$> traverse (\r -> fmap (r,) <$> loadTypeOfTerm r) resolved
              case filtered of
                [(Referent.Ref ref, ty)]
                  | Typechecker.isSubtype ty mainType ->
                    eval (MakeStandalone ppe ref output) >>= \case
                      Just err -> respond $ EvaluationFailure err
                      Nothing -> pure ()
                  | otherwise ->
                    respond $ BadMainFunction smain ty ppe [mainType]
                _ -> respond $ NoMainFunction smain ppe [mainType]
            IOTestI main -> do
              -- todo - allow this to run tests from scratch file, using addRunMain
              testType <- eval RuntimeTest
              parseNames <- (`NamesWithHistory.NamesWithHistory` mempty) <$> basicPrettyPrintNamesA
              ppe <- suffixifiedPPE parseNames
              -- use suffixed names for resolving the argument to display
              let oks results =
                    [ (r, msg)
                      | (r, Term.List' ts) <- results,
                        Term.App' (Term.Constructor' (ConstructorReference ref cid)) (Term.Text' msg) <- toList ts,
                        cid == DD.okConstructorId && ref == DD.testResultRef
                    ]
                  fails results =
                    [ (r, msg)
                      | (r, Term.List' ts) <- results,
                        Term.App' (Term.Constructor' (ConstructorReference ref cid)) (Term.Text' msg) <- toList ts,
                        cid == DD.failConstructorId && ref == DD.testResultRef
                    ]

                  results = NamesWithHistory.lookupHQTerm main parseNames
               in case toList results of
                    [Referent.Ref ref] -> do
                      typ <- loadTypeOfTerm (Referent.Ref ref)
                      case typ of
                        Just typ | Typechecker.isSubtype typ testType -> do
                          let a = ABT.annotation tm
                              tm = DD.forceTerm a a (Term.ref a ref)
                           in do
                                --                          v Don't cache IO tests
                                tm' <- eval $ Evaluate1 ppe False tm
                                case tm' of
                                  Left e -> respond (EvaluationFailure e)
                                  Right tm' ->
                                    respond $ TestResults Output.NewlyComputed ppe True True (oks [(ref, tm')]) (fails [(ref, tm')])
                        _ -> respond $ NoMainFunction (HQ.toString main) ppe [testType]
                    _ -> respond $ NoMainFunction (HQ.toString main) ppe [testType]

            -- UpdateBuiltinsI -> do
            --   stepAt updateBuiltins
            --   checkTodo

            MergeBuiltinsI -> do
              -- these were added once, but maybe they've changed and need to be
              -- added again.
              let uf =
                    UF.typecheckedUnisonFile
                      (Map.fromList Builtin.builtinDataDecls)
                      (Map.fromList Builtin.builtinEffectDecls)
                      [Builtin.builtinTermsSrc Intrinsic]
                      mempty
              eval $ AddDefsToCodebase uf
              -- add the names; note, there are more names than definitions
              -- due to builtin terms; so we don't just reuse `uf` above.
              let srcb = BranchUtil.fromNames Builtin.names0
              _ <- updateAtM (currentPath' `snoc` "builtin") $ \destb ->
                eval $ Merge Branch.RegularMerge srcb destb
              success
            MergeIOBuiltinsI -> do
              -- these were added once, but maybe they've changed and need to be
              -- added again.
              let uf =
                    UF.typecheckedUnisonFile
                      (Map.fromList Builtin.builtinDataDecls)
                      (Map.fromList Builtin.builtinEffectDecls)
                      [Builtin.builtinTermsSrc Intrinsic]
                      mempty
              eval $ AddDefsToCodebase uf
              -- these have not necessarily been added yet
              eval $ AddDefsToCodebase IOSource.typecheckedFile'

              -- add the names; note, there are more names than definitions
              -- due to builtin terms; so we don't just reuse `uf` above.
              let names0 =
                    Builtin.names0
                      <> UF.typecheckedToNames @v IOSource.typecheckedFile'
              let srcb = BranchUtil.fromNames names0
              _ <- updateAtM (currentPath' `snoc` "builtin") $ \destb ->
                eval $ Merge Branch.RegularMerge srcb destb
              success
            ListEditsI maybePath -> do
              let (p, seg) =
                    maybe
                      (Path.toAbsoluteSplit currentPath' defaultPatchPath)
                      (Path.toAbsoluteSplit currentPath')
                      maybePath
              patch <- eval . Eval . Branch.getPatch seg . Branch.head =<< getAt p
              ppe <-
                suffixifiedPPE
                  =<< makePrintNamesFromLabeled' (Patch.labeledDependencies patch)
              respond $ ListEdits patch ppe
            PullRemoteBranchI mayRepo path syncMode verbosity -> unlessError do
              ns <- maybe (writePathToRead <$> resolveConfiguredGitUrl Pull path) pure mayRepo
              lift $ unlessGitError do
                b <- importRemoteBranch ns syncMode
                let msg = Just $ PullAlreadyUpToDate ns path
                let destAbs = resolveToAbsolute path
                let printDiffPath = if Verbosity.isSilent verbosity then Nothing else Just path
                lift $ mergeBranchAndPropagateDefaultPatch Branch.RegularMerge inputDescription msg b printDiffPath destAbs
            PushRemoteBranchI mayRepo path pushBehavior syncMode -> handlePushRemoteBranch mayRepo path pushBehavior syncMode
            ListDependentsI hq -> handleDependents hq
            ListDependenciesI hq ->
              -- todo: add flag to handle transitive efficiently
              resolveHQToLabeledDependencies hq >>= \lds ->
                if null lds
                  then respond $ LabeledReferenceNotFound hq
                  else for_ lds $ \ld -> do
                    dependencies :: Set Reference <-
                      let tp r@(Reference.DerivedId i) =
                            eval (LoadType i) <&> \case
                              Nothing -> error $ "What happened to " ++ show i ++ "?"
                              Just decl -> Set.delete r . DD.dependencies $ DD.asDataDecl decl
                          tp _ = pure mempty
                          tm (Referent.Ref r@(Reference.DerivedId i)) =
                            eval (LoadTerm i) <&> \case
                              Nothing -> error $ "What happened to " ++ show i ++ "?"
                              Just tm -> Set.delete r $ Term.dependencies tm
                          tm con@(Referent.Con (ConstructorReference (Reference.DerivedId i) cid) _ct) =
                            eval (LoadType i) <&> \case
                              Nothing -> error $ "What happened to " ++ show i ++ "?"
                              Just decl -> case DD.typeOfConstructor (DD.asDataDecl decl) cid of
                                Nothing -> error $ "What happened to " ++ show con ++ "?"
                                Just tp -> Type.dependencies tp
                          tm _ = pure mempty
                       in LD.fold tp tm ld
                    (missing, names0) <- eval . Eval $ Branch.findHistoricalRefs' dependencies root'
                    let types = R.toList $ Names.types names0
                    let terms = fmap (second Referent.toReference) $ R.toList $ Names.terms names0
                    let names = types <> terms
                    LoopState.numberedArgs .= fmap (Text.unpack . Reference.toText) ((fmap snd names) <> toList missing)
                    respond $ ListDependencies hqLength ld names missing
            NamespaceDependenciesI namespacePath' -> do
              let path = maybe currentPath' resolveToAbsolute namespacePath'
              case (Branch.getAt (Path.unabsolute path) root') of
                Nothing -> respond $ BranchEmpty (Right (Path.absoluteToPath' path))
                Just b -> do
                  externalDependencies <- NamespaceDependencies.namespaceDependencies (Branch.head b)
                  ppe <- PPE.unsuffixifiedPPE <$> currentPrettyPrintEnvDecl
                  respond $ ListNamespaceDependencies ppe path externalDependencies
            DebugNumberedArgsI -> use LoopState.numberedArgs >>= respond . DumpNumberedArgs
            DebugTypecheckedUnisonFileI -> case uf of
              Nothing -> respond NoUnisonFile
              Just uf ->
                let datas, effects, terms :: [(Name, Reference.Id)]
                    datas = [(Name.unsafeFromVar v, r) | (v, (r, _d)) <- Map.toList $ UF.dataDeclarationsId' uf]
                    effects = [(Name.unsafeFromVar v, r) | (v, (r, _e)) <- Map.toList $ UF.effectDeclarationsId' uf]
                    terms = [(Name.unsafeFromVar v, r) | (v, (r, _wk, _tm, _tp)) <- Map.toList $ UF.hashTermsId uf]
                 in eval . Notify $ DumpUnisonFileHashes hqLength datas effects terms
            DebugDumpNamespacesI -> do
              let seen h = State.gets (Set.member h)
                  set h = State.modify (Set.insert h)
                  getCausal b = (Branch.headHash b, pure $ Branch._history b)
                  goCausal :: forall m. Monad m => [(Branch.Hash, m (Branch.UnwrappedBranch m))] -> StateT (Set Branch.Hash) m ()
                  goCausal [] = pure ()
                  goCausal ((h, mc) : queue) = do
                    ifM (seen h) (goCausal queue) do
                      lift mc >>= \case
                        Causal.One h b -> goBranch h b mempty queue
                        Causal.Cons h b tail -> goBranch h b [fst tail] (tail : queue)
                        Causal.Merge h b (Map.toList -> tails) -> goBranch h b (map fst tails) (tails ++ queue)
                  goBranch :: forall m. Monad m => Branch.Hash -> Branch0 m -> [Branch.Hash] -> [(Branch.Hash, m (Branch.UnwrappedBranch m))] -> StateT (Set Branch.Hash) m ()
                  goBranch h b (Set.fromList -> causalParents) queue = case b of
                    Branch0 terms0 types0 children0 patches0 _ _ _ _ _ _ ->
                      let wrangleMetadata :: (Ord r, Ord n) => Metadata.Star r n -> r -> (r, (Set n, Set Metadata.Value))
                          wrangleMetadata s r =
                            (r, (R.lookupDom r $ Star3.d1 s, Set.map snd . R.lookupDom r $ Star3.d3 s))
                          terms = Map.fromList . map (wrangleMetadata terms0) . Foldable.toList $ Star3.fact terms0
                          types = Map.fromList . map (wrangleMetadata types0) . Foldable.toList $ Star3.fact types0
                          patches = fmap fst patches0
                          children = fmap Branch.headHash children0
                       in do
                            let d = Output.DN.DumpNamespace terms types patches children causalParents
                            -- the alternate implementation that doesn't rely on `traceM` blows up
                            traceM $ P.toPlain 200 (prettyDump (h, d))
                            set h
                            goCausal (map getCausal (Foldable.toList children0) ++ queue)
                  prettyDump (h, Output.DN.DumpNamespace terms types patches children causalParents) =
                    P.lit "Namespace " <> P.shown h <> P.newline
                      <> ( P.indentN 2 $
                             P.linesNonEmpty
                               [ Monoid.unlessM (null causalParents) $ P.lit "Causal Parents:" <> P.newline <> P.indentN 2 (P.lines (map P.shown $ Set.toList causalParents)),
                                 Monoid.unlessM (null terms) $ P.lit "Terms:" <> P.newline <> P.indentN 2 (P.lines (map (prettyDefn Referent.toText) $ Map.toList terms)),
                                 Monoid.unlessM (null types) $ P.lit "Types:" <> P.newline <> P.indentN 2 (P.lines (map (prettyDefn Reference.toText) $ Map.toList types)),
                                 Monoid.unlessM (null patches) $ P.lit "Patches:" <> P.newline <> P.indentN 2 (P.column2 (map (bimap P.shown P.shown) $ Map.toList patches)),
                                 Monoid.unlessM (null children) $ P.lit "Children:" <> P.newline <> P.indentN 2 (P.column2 (map (bimap P.shown P.shown) $ Map.toList children))
                               ]
                         )
                    where
                      prettyLinks renderR r [] = P.indentN 2 $ P.text (renderR r)
                      prettyLinks renderR r links = P.indentN 2 (P.lines (P.text (renderR r) : (links <&> \r -> "+ " <> P.text (Reference.toText r))))
                      prettyDefn renderR (r, (Foldable.toList -> names, Foldable.toList -> links)) =
                        P.lines (P.shown <$> if null names then [NameSegment "<unnamed>"] else names) <> P.newline <> prettyLinks renderR r links
              void . eval . Eval . flip State.execStateT mempty $ goCausal [getCausal root']
            DebugDumpNamespaceSimpleI -> do
              for_ (Relation.toList . Branch.deepTypes . Branch.head $ root') \(r, name) ->
                traceM $ show name ++ ",Type," ++ Text.unpack (Reference.toText r)
              for_ (Relation.toList . Branch.deepTerms . Branch.head $ root') \(r, name) ->
                traceM $ show name ++ ",Term," ++ Text.unpack (Referent.toText r)
            DebugClearWatchI {} -> eval ClearWatchCache
            DeprecateTermI {} -> notImplemented
            DeprecateTypeI {} -> notImplemented
            RemoveTermReplacementI from patchPath ->
              doRemoveReplacement from patchPath True
            RemoveTypeReplacementI from patchPath ->
              doRemoveReplacement from patchPath False
            ShowDefinitionByPrefixI {} -> notImplemented
            UpdateBuiltinsI -> notImplemented
            QuitI -> MaybeT $ pure Nothing
            GistI input -> handleGist input
      where
        notImplemented = eval $ Notify NotImplemented
        success = respond Success

        resolveDefaultMetadata :: Path.Absolute -> Action' m v [String]
        resolveDefaultMetadata path = do
          let superpaths = Path.ancestors path
          xs <-
            for
              superpaths
              ( \path -> do
                  mayNames <-
                    eval . ConfigLookup @[String] $ configKey "DefaultMetadata" path
                  pure . join $ toList mayNames
              )
          pure . join $ toList xs

  case e of
    Right input -> LoopState.lastInput .= Just input
    _ -> pure ()

handleDependents :: Monad m => HQ.HashQualified Name -> Action' m v ()
handleDependents hq = do
  hqLength <- eval CodebaseHashLength
  -- todo: add flag to handle transitive efficiently
  resolveHQToLabeledDependencies hq >>= \lds ->
    if null lds
      then respond $ LabeledReferenceNotFound hq
      else for_ lds \ld -> do
        -- The full set of dependent references, any number of which may not have names in the current namespace.
        dependents <-
          let tp r = eval $ GetDependents r
              tm (Referent.Ref r) = eval $ GetDependents r
              tm (Referent.Con (ConstructorReference r _cid) _ct) = eval $ GetDependents r
           in LD.fold tp tm ld
        -- Use an unsuffixified PPE here, so we display full names (relative to the current path), rather than the shortest possible
        -- unambiguous name.
        ppe <- PPE.unsuffixifiedPPE <$> currentPrettyPrintEnvDecl
        let results :: [(Reference, Maybe Name)]
            results =
              -- Currently we only retain dependents that are named in the current namespace (hence `mapMaybe`). In the future, we could
              -- take a flag to control whether we want to show all dependents
              mapMaybe f (Set.toList dependents)
              where
                f :: Reference -> Maybe (Reference, Maybe Name)
                f reference =
                  asum
                    [ g <$> PPE.terms ppe (Referent.Ref reference),
                      g <$> PPE.types ppe reference
                    ]
                  where
                    g :: HQ'.HashQualified Name -> (Reference, Maybe Name)
                    g hqName =
                      (reference, Just (HQ'.toName hqName))
        LoopState.numberedArgs .= map (Text.unpack . Reference.toText . fst) results
        respond (ListDependents hqLength ld results)

-- | Handle a @gist@ command.
handleGist :: MonadUnliftIO m => GistInput -> Action' m v ()
handleGist (GistInput repo) =
  doPushRemoteBranch repo Path.relativeEmpty' SyncMode.ShortCircuit Nothing

-- | Handle a @push@ command.
handlePushRemoteBranch ::
  forall m v.
  MonadUnliftIO m =>
  -- | The repo to push to. If missing, it is looked up in `.unisonConfig`.
  Maybe WriteRemotePath ->
  -- | The local path to push. If relative, it's resolved relative to the current path (`cd`).
  Path' ->
  -- | The push behavior (whether the remote branch is required to be empty or non-empty).
  PushBehavior ->
  SyncMode.SyncMode ->
  Action' m v ()
handlePushRemoteBranch mayRepo path pushBehavior syncMode = do
  unlessError do
    (repo, remotePath) <- maybe (resolveConfiguredGitUrl Push path) pure mayRepo
    lift (doPushRemoteBranch repo path syncMode (Just (remotePath, pushBehavior)))

-- Internal helper that implements pushing to a remote repo, which generalizes @gist@ and @push@.
doPushRemoteBranch ::
  forall m v.
  MonadUnliftIO m =>
  -- | The repo to push to.
  WriteRepo ->
  -- | The local path to push. If relative, it's resolved relative to the current path (`cd`).
  Path' ->
  SyncMode.SyncMode ->
  -- | The remote target. If missing, the given branch contents should be pushed to the remote repo without updating the
  -- root namespace.
  Maybe (Path, PushBehavior) ->
  Action' m v ()
doPushRemoteBranch repo localPath syncMode remoteTarget = do
  sourceBranch <- do
    currentPath' <- use LoopState.currentPath
    getAt (Path.resolve currentPath' localPath)

  unlessError do
    withExceptT Output.GitError $ do
      case remoteTarget of
        Nothing -> do
          let opts = PushGitBranchOpts {setRoot = False, syncMode}
          syncRemoteBranch sourceBranch repo opts
          sbhLength <- (eval BranchHashLength)
          respond (GistCreated sbhLength repo (Branch.headHash sourceBranch))
        Just (remotePath, pushBehavior) -> do
          ExceptT . viewRemoteBranch (writeToRead repo, Nothing, Path.empty) $ \remoteRoot -> do
            let -- We don't merge `sourceBranch` with `remoteBranch`, we just replace it. This push will be rejected if this
                -- rewinds time or misses any new updates in the remote branch that aren't in `sourceBranch` already.
                f remoteBranch = if shouldPushTo pushBehavior remoteBranch then Just sourceBranch else Nothing
            Branch.modifyAtM remotePath f remoteRoot & \case
              Nothing -> respond (RefusedToPush pushBehavior)
              Just newRemoteRoot -> do
                let opts = PushGitBranchOpts {setRoot = True, syncMode}
                runExceptT (syncRemoteBranch newRemoteRoot repo opts) >>= \case
                  Left gitErr -> respond (Output.GitError gitErr)
                  Right () -> respond Success
  where
    -- Per `pushBehavior`, we are either:
    --
    --   (1) updating an empty branch, which fails if the branch isn't empty (`push.create`)
    --   (2) updating a non-empty branch, which fails if the branch is empty (`push`)
    shouldPushTo :: PushBehavior -> Branch m -> Bool
    shouldPushTo pushBehavior remoteBranch =
      case pushBehavior of
        PushBehavior.RequireEmpty -> Branch.isEmpty remoteBranch
        PushBehavior.RequireNonEmpty -> not (Branch.isEmpty remoteBranch)

-- | Handle a @ShowDefinitionI@ input command, i.e. `view` or `edit`.
handleShowDefinition :: forall m v. Functor m => OutputLocation -> [HQ.HashQualified Name] -> Action' m v ()
handleShowDefinition outputLoc inputQuery = do
  -- If the query is empty, run a fuzzy search.
  query <-
    if null inputQuery
      then do
        branch <- fuzzyBranch
        fuzzySelectDefinition Relative branch
      else pure inputQuery
  currentPath' <- Path.unabsolute <$> use LoopState.currentPath
  root' <- use LoopState.root
  hqLength <- eval CodebaseHashLength
  Backend.DefinitionResults terms types misses <-
    eval (GetDefinitionsBySuffixes (Just currentPath') root' includeCycles query)
  outputPath <- getOutputPath
  when (not (null types && null terms)) do
    let printNames = Backend.getCurrentPrettyNames (Backend.AllNames currentPath') root'
    let ppe = PPE.fromNamesDecl hqLength printNames
    respond (DisplayDefinitions outputPath ppe types terms)
  when (not (null misses)) (respond (SearchTermsNotFound misses))
  -- We set latestFile to be programmatically generated, if we
  -- are viewing these definitions to a file - this will skip the
  -- next update for that file (which will happen immediately)
  LoopState.latestFile .= ((,True) <$> outputPath)
  where
    -- `view`: fuzzy find globally; `edit`: fuzzy find local to current branch
    fuzzyBranch :: Action' m v (Branch0 m)
    fuzzyBranch =
      case outputLoc of
        ConsoleLocation {} -> Branch.head <$> use LoopState.root
        -- fuzzy finding for 'edit's are local to the current branch
        LatestFileLocation {} -> currentBranch0
        FileLocation {} -> currentBranch0
      where
        currentBranch0 = do
          currentPath' <- use LoopState.currentPath
          currentBranch <- getAt currentPath'
          pure (Branch.head currentBranch)
    -- `view`: don't include cycles; `edit`: include cycles
    includeCycles =
      case outputLoc of
        ConsoleLocation -> Backend.DontIncludeCycles
        FileLocation _ -> Backend.IncludeCycles
        LatestFileLocation -> Backend.IncludeCycles

    -- Get the file path to send the definition(s) to. `Nothing` means the terminal.
    getOutputPath :: Action' m v (Maybe FilePath)
    getOutputPath =
      case outputLoc of
        ConsoleLocation -> pure Nothing
        FileLocation path -> pure (Just path)
        LatestFileLocation ->
          use LoopState.latestFile <&> \case
            Nothing -> Just "scratch.u"
            Just (path, _) -> Just path

-- Takes a maybe (namespace address triple); returns it as-is if `Just`;
-- otherwise, tries to load a value from .unisonConfig, and complains
-- if needed.
resolveConfiguredGitUrl ::
  PushPull ->
  Path' ->
  ExceptT (Output v) (Action m i v) WriteRemotePath
resolveConfiguredGitUrl pushPull destPath' = ExceptT do
  currentPath' <- use LoopState.currentPath
  let destPath = Path.resolve currentPath' destPath'
  let configKey = gitUrlKey destPath
  (eval . ConfigLookup) configKey >>= \case
    Just url ->
      case P.parse UriParser.writeRepoPath (Text.unpack configKey) url of
        Left e ->
          pure . Left $
            ConfiguredGitUrlParseError pushPull destPath' url (show e)
        Right ns ->
          pure . Right $ ns
    Nothing ->
      pure . Left $ NoConfiguredGitUrl pushPull destPath'

gitUrlKey :: Path.Absolute -> Text
gitUrlKey = configKey "GitUrl"

configKey :: Text -> Path.Absolute -> Text
configKey k p =
  Text.intercalate "." . toList $
    k
      :<| fmap
        NameSegment.toText
        (Path.toSeq $ Path.unabsolute p)

viewRemoteBranch :: (MonadCommand n m i v, MonadUnliftIO m) => ReadRemoteNamespace -> (Branch m -> Free (Command m i v) r) -> n (Either GitError r)
viewRemoteBranch ns action = do
  eval $ ViewRemoteBranch ns action

syncRemoteBranch :: MonadCommand n m i v => Branch m -> WriteRepo -> PushGitBranchOpts -> ExceptT GitError n ()
syncRemoteBranch b repo opts =
  ExceptT . eval $ SyncRemoteBranch b repo opts

-- todo: compare to `getHQTerms` / `getHQTypes`.  Is one universally better?
resolveHQToLabeledDependencies :: Functor m => HQ.HashQualified Name -> Action' m v (Set LabeledDependency)
resolveHQToLabeledDependencies = \case
  HQ.NameOnly n -> do
    parseNames <- basicParseNames
    let terms, types :: Set LabeledDependency
        terms = Set.map LD.referent . Name.searchBySuffix n $ Names.terms parseNames
        types = Set.map LD.typeRef . Name.searchBySuffix n $ Names.types parseNames
    pure $ terms <> types
  -- rationale: the hash should be unique enough that the name never helps
  HQ.HashQualified _n sh -> resolveHashOnly sh
  HQ.HashOnly sh -> resolveHashOnly sh
  where
    resolveHashOnly sh = do
      terms <- eval $ TermReferentsByShortHash sh
      types <- eval $ TypeReferencesByShortHash sh
      pure $ Set.map LD.referent terms <> Set.map LD.typeRef types

doDisplay :: Var v => OutputLocation -> NamesWithHistory -> Term v () -> Action' m v ()
doDisplay outputLoc names tm = do
  ppe <- prettyPrintEnvDecl names
  tf <- use LoopState.latestTypecheckedFile
  let (tms, typs) = maybe mempty UF.indexByReference tf
  latestFile' <- use LoopState.latestFile
  let loc = case outputLoc of
        ConsoleLocation -> Nothing
        FileLocation path -> Just path
        LatestFileLocation -> fmap fst latestFile' <|> Just "scratch.u"
      useCache = True
      evalTerm tm =
        fmap ErrorUtil.hush . fmap (fmap Term.unannotate) . eval $
          Evaluate1 (PPE.suffixifiedPPE ppe) useCache (Term.amap (const External) tm)
      loadTerm (Reference.DerivedId r) = case Map.lookup r tms of
        Nothing -> fmap (fmap Term.unannotate) . eval $ LoadTerm r
        Just (tm, _) -> pure (Just $ Term.unannotate tm)
      loadTerm _ = pure Nothing
      loadDecl (Reference.DerivedId r) = case Map.lookup r typs of
        Nothing -> fmap (fmap $ DD.amap (const ())) . eval $ LoadType r
        Just decl -> pure (Just $ DD.amap (const ()) decl)
      loadDecl _ = pure Nothing
      loadTypeOfTerm' (Referent.Ref (Reference.DerivedId r))
        | Just (_, ty) <- Map.lookup r tms = pure $ Just (void ty)
      loadTypeOfTerm' r = fmap (fmap void) . loadTypeOfTerm $ r
  rendered <- DisplayValues.displayTerm ppe loadTerm loadTypeOfTerm' evalTerm loadDecl tm
  respond $ DisplayRendered loc rendered

getLinks ::
  (Var v, Monad m) =>
  SrcLoc ->
  Path.HQSplit' ->
  Either (Set Reference) (Maybe String) ->
  ExceptT
    (Output v)
    (Action' m v)
    ( PPE.PrettyPrintEnv,
      --  e.g. ("Foo.doc", #foodoc, Just (#builtin.Doc)
      [(HQ.HashQualified Name, Reference, Maybe (Type v Ann))]
    )
getLinks srcLoc src mdTypeStr = ExceptT $ do
  let go = fmap Right . getLinks' src
  case mdTypeStr of
    Left s -> go (Just s)
    Right Nothing -> go Nothing
    Right (Just mdTypeStr) ->
      parseType srcLoc mdTypeStr >>= \case
        Left e -> pure $ Left e
        Right typ -> go . Just . Set.singleton $ Hashing.typeToReference typ

getLinks' ::
  (Var v, Monad m) =>
  Path.HQSplit' -> -- definition to print metadata of
  Maybe (Set Reference) -> -- return all metadata if empty
  Action'
    m
    v
    ( PPE.PrettyPrintEnv,
      --  e.g. ("Foo.doc", #foodoc, Just (#builtin.Doc)
      [(HQ.HashQualified Name, Reference, Maybe (Type v Ann))]
    )
getLinks' src selection0 = do
  root0 <- Branch.head <$> use LoopState.root
  currentPath' <- use LoopState.currentPath
  let resolveSplit' = Path.fromAbsoluteSplit . Path.toAbsoluteSplit currentPath'
      p = resolveSplit' src -- ex: the (parent,hqsegment) of `List.map` - `List`
      -- all metadata (type+value) associated with name `src`
      allMd =
        R4.d34 (BranchUtil.getTermMetadataHQNamed p root0)
          <> R4.d34 (BranchUtil.getTypeMetadataHQNamed p root0)
      allMd' = maybe allMd (`R.restrictDom` allMd) selection0
      -- then list the values after filtering by type
      allRefs :: Set Reference = R.ran allMd'
  sigs <- for (toList allRefs) (loadTypeOfTerm . Referent.Ref)
  let deps =
        Set.map LD.termRef allRefs
          <> Set.unions [Set.map LD.typeRef . Type.dependencies $ t | Just t <- sigs]
  ppe <- prettyPrintEnvDecl =<< makePrintNamesFromLabeled' deps
  let ppeDecl = PPE.unsuffixifiedPPE ppe
  let sortedSigs = sortOn snd (toList allRefs `zip` sigs)
  let out = [(PPE.termName ppeDecl (Referent.Ref r), r, t) | (r, t) <- sortedSigs]
  pure (PPE.suffixifiedPPE ppe, out)

resolveShortBranchHash ::
  ShortBranchHash -> ExceptT (Output v) (Action' m v) (Branch m)
resolveShortBranchHash hash = ExceptT do
  hashSet <- eval $ BranchHashesByPrefix hash
  len <- eval BranchHashLength
  case Set.toList hashSet of
    [] -> pure . Left $ NoBranchWithHash hash
    [h] -> fmap Right . eval $ LoadLocalBranch h
    _ -> pure . Left $ BranchHashAmbiguous hash (Set.map (SBH.fromHash len) hashSet)

-- Returns True if the operation changed the namespace, False otherwise.
propagatePatchNoSync ::
  (Monad m, Var v) =>
  Patch ->
  Path.Absolute ->
  Action' m v Bool
propagatePatchNoSync patch scopePath = do
  r <- use LoopState.root
  let nroot = Branch.toNames (Branch.head r)
  stepAtMNoSync'
    ( Path.unabsolute scopePath,
      lift . lift . Propagate.propagateAndApply nroot patch
    )

-- Returns True if the operation changed the namespace, False otherwise.
propagatePatch ::
  (Monad m, Var v) =>
  LoopState.InputDescription ->
  Patch ->
  Path.Absolute ->
  Action' m v Bool
propagatePatch inputDescription patch scopePath = do
  r <- use LoopState.root
  let nroot = Branch.toNames (Branch.head r)
  stepAtM'
    (inputDescription <> " (applying patch)")
    ( Path.unabsolute scopePath,
      lift . lift . Propagate.propagateAndApply nroot patch
    )

-- | Create the args needed for showTodoOutput and call it
doShowTodoOutput :: Monad m => Patch -> Path.Absolute -> Action' m v ()
doShowTodoOutput patch scopePath = do
  scope <- getAt scopePath
  let names0 = Branch.toNames (Branch.head scope)
  -- only needs the local references to check for obsolete defs
  let getPpe = do
        names <- makePrintNamesFromLabeled' (Patch.labeledDependencies patch)
        prettyPrintEnvDecl names
  showTodoOutput getPpe patch names0

-- | Show todo output if there are any conflicts or edits.
showTodoOutput ::
  -- | Action that fetches the pretty print env. It's expensive because it
  -- involves looking up historical names, so only call it if necessary.
  Action' m v PPE.PrettyPrintEnvDecl ->
  Patch ->
  Names ->
  Action' m v ()
showTodoOutput getPpe patch names0 = do
  todo <- checkTodo patch names0
  if TO.noConflicts todo && TO.noEdits todo
    then respond NoConflictsOrEdits
    else do
      LoopState.numberedArgs
        .= ( Text.unpack . Reference.toText . view _2
               <$> fst (TO.todoFrontierDependents todo)
           )
      ppe <- getPpe
      respond $ TodoOutput ppe todo

checkTodo :: Patch -> Names -> Action m i v (TO.TodoOutput v Ann)
checkTodo patch names0 = do
  f <- computeFrontier (eval . GetDependents) patch names0
  let dirty = R.dom f
      frontier = R.ran f
  (frontierTerms, frontierTypes) <- loadDisplayInfo frontier
  (dirtyTerms, dirtyTypes) <- loadDisplayInfo dirty
  -- todo: something more intelligent here?
  let scoreFn = const 1
  remainingTransitive <-
    frontierTransitiveDependents (eval . GetDependents) names0 frontier
  let scoredDirtyTerms =
        List.sortOn (view _1) [(scoreFn r, r, t) | (r, t) <- dirtyTerms]
      scoredDirtyTypes =
        List.sortOn (view _1) [(scoreFn r, r, t) | (r, t) <- dirtyTypes]
  pure $
    TO.TodoOutput
      (Set.size remainingTransitive)
      (frontierTerms, frontierTypes)
      (scoredDirtyTerms, scoredDirtyTypes)
      (Names.conflicts names0)
      (Patch.conflicts patch)
  where
    frontierTransitiveDependents ::
      Monad m => (Reference -> m (Set Reference)) -> Names -> Set Reference -> m (Set Reference)
    frontierTransitiveDependents dependents names0 rs = do
      let branchDependents r = Set.filter (Names.contains names0) <$> dependents r
      tdeps <- transitiveClosure branchDependents rs
      -- we don't want the frontier in the result
      pure $ tdeps `Set.difference` rs

-- (d, f) when d is "dirty" (needs update),
--             f is in the frontier (an edited dependency of d),
--         and d depends on f
-- a ⋖ b = a depends directly on b
-- dirty(d) ∧ frontier(f) <=> not(edited(d)) ∧ edited(f) ∧ d ⋖ f
--
-- The range of this relation is the frontier, and the domain is
-- the set of dirty references.
computeFrontier ::
  forall m.
  Monad m =>
  (Reference -> m (Set Reference)) -> -- eg Codebase.dependents codebase
  Patch ->
  Names ->
  m (R.Relation Reference Reference)
computeFrontier getDependents patch names =
  let edited :: Set Reference
      edited = R.dom (Patch._termEdits patch) <> R.dom (Patch._typeEdits patch)
      addDependents :: R.Relation Reference Reference -> Reference -> m (R.Relation Reference Reference)
      addDependents dependents ref =
        (\ds -> R.insertManyDom ds ref dependents) . Set.filter (Names.contains names)
          <$> getDependents ref
   in do
        -- (r,r2) ∈ dependsOn if r depends on r2
        dependsOn <- foldM addDependents R.empty edited
        -- Dirty is everything that `dependsOn` Frontier, minus already edited defns
        pure $ R.filterDom (not . flip Set.member edited) dependsOn

confirmedCommand :: Input -> Action m i v Bool
confirmedCommand i = do
  i0 <- use LoopState.lastInput
  pure $ Just i == i0

listBranch :: Branch0 m -> [SearchResult]
listBranch (Branch.toNames -> b) =
  List.sortOn (\s -> (SR.name s, s)) (SR.fromNames b)

-- | restores the full hash to these search results, for _numberedArgs purposes
searchResultToHQString :: SearchResult -> String
searchResultToHQString = \case
  SR.Tm' n r _ -> HQ.toString $ HQ.requalify n r
  SR.Tp' n r _ -> HQ.toString $ HQ.requalify n (Referent.Ref r)
  _ -> error "impossible match failure"

-- Return a list of definitions whose names fuzzy match the given queries.
fuzzyNameDistance :: Name -> Name -> Maybe Int
fuzzyNameDistance (Name.toString -> q) (Name.toString -> n) =
  Find.simpleFuzzyScore q n

-- return `name` and `name.<everything>...`
_searchBranchPrefix :: Branch m -> Name -> [SearchResult]
_searchBranchPrefix b n = case Path.unsnoc (Path.fromName n) of
  Nothing -> []
  Just (init, last) -> case Branch.getAt init b of
    Nothing -> []
    Just b -> SR.fromNames . Names.prefix0 n $ names0
      where
        lastName = Path.toName (Path.singleton last)
        subnames =
          Branch.toNames . Branch.head $
            Branch.getAt' (Path.singleton last) b
        rootnames =
          Names.filter (== lastName)
            . Branch.toNames
            . set Branch.children mempty
            $ Branch.head b
        names0 = rootnames <> Names.prefix0 lastName subnames

searchResultsFor :: Names -> [Referent] -> [Reference] -> [SearchResult]
searchResultsFor ns terms types =
  [ SR.termSearchResult ns name ref
    | ref <- terms,
      name <- toList (Names.namesForReferent ns ref)
  ]
    <> [ SR.typeSearchResult ns name ref
         | ref <- types,
           name <- toList (Names.namesForReference ns ref)
       ]

searchBranchScored ::
  forall score.
  (Ord score) =>
  Names ->
  (Name -> Name -> Maybe score) ->
  [HQ.HashQualified Name] ->
  [SearchResult]
searchBranchScored names0 score queries =
  nubOrd . fmap snd . toList $ searchTermNamespace <> searchTypeNamespace
  where
    searchTermNamespace = foldMap do1query queries
      where
        do1query :: HQ.HashQualified Name -> Set (Maybe score, SearchResult)
        do1query q = foldMap (score1hq q) (R.toList . Names.terms $ names0)
        score1hq :: HQ.HashQualified Name -> (Name, Referent) -> Set (Maybe score, SearchResult)
        score1hq query (name, ref) = case query of
          HQ.NameOnly qn ->
            pair qn
          HQ.HashQualified qn h
            | h `SH.isPrefixOf` Referent.toShortHash ref ->
              pair qn
          HQ.HashOnly h
            | h `SH.isPrefixOf` Referent.toShortHash ref ->
              Set.singleton (Nothing, result)
          _ -> mempty
          where
            result = SR.termSearchResult names0 name ref
            pair qn = case score qn name of
              Just score -> Set.singleton (Just score, result)
              Nothing -> mempty
    searchTypeNamespace = foldMap do1query queries
      where
        do1query :: HQ.HashQualified Name -> Set (Maybe score, SearchResult)
        do1query q = foldMap (score1hq q) (R.toList . Names.types $ names0)
        score1hq :: HQ.HashQualified Name -> (Name, Reference) -> Set (Maybe score, SearchResult)
        score1hq query (name, ref) = case query of
          HQ.NameOnly qn ->
            pair qn
          HQ.HashQualified qn h
            | h `SH.isPrefixOf` Reference.toShortHash ref ->
              pair qn
          HQ.HashOnly h
            | h `SH.isPrefixOf` Reference.toShortHash ref ->
              Set.singleton (Nothing, result)
          _ -> mempty
          where
            result = SR.typeSearchResult names0 name ref
            pair qn = case score qn name of
              Just score -> Set.singleton (Just score, result)
              Nothing -> mempty

handleBackendError :: Backend.BackendError -> Action m i v ()
handleBackendError = \case
  Backend.NoSuchNamespace path ->
    respond . BranchNotFound $ Path.absoluteToPath' path
  Backend.BadRootBranch e -> respond $ BadRootBranch e
  Backend.NoBranchForHash h -> do
    sbhLength <- eval BranchHashLength
    respond . NoBranchWithHash $ SBH.fromHash sbhLength h
  Backend.CouldntLoadBranch h -> do
    respond . CouldntLoadBranch $ h
  Backend.CouldntExpandBranchHash sbh -> respond $ NoBranchWithHash sbh
  Backend.AmbiguousBranchHash h hashes ->
    respond $ BranchHashAmbiguous h hashes
  Backend.MissingSignatureForTerm r ->
    respond $ TermMissingType r

respond :: MonadCommand n m i v => Output v -> n ()
respond output = eval $ Notify output

respondNumbered :: NumberedOutput v -> Action m i v ()
respondNumbered output = do
  args <- eval $ NotifyNumbered output
  unless (null args) $
    LoopState.numberedArgs .= toList args

unlessError :: ExceptT (Output v) (Action' m v) () -> Action' m v ()
unlessError ma = runExceptT ma >>= either respond pure

unlessError' :: (e -> Output v) -> ExceptT e (Action' m v) () -> Action' m v ()
unlessError' f ma = unlessError $ withExceptT f ma

-- | supply `dest0` if you want to print diff messages
--   supply unchangedMessage if you want to display it if merge had no effect
mergeBranchAndPropagateDefaultPatch ::
  (Monad m, Var v) =>
  Branch.MergeMode ->
  LoopState.InputDescription ->
  Maybe (Output v) ->
  Branch m ->
  Maybe Path.Path' ->
  Path.Absolute ->
  Action' m v ()
mergeBranchAndPropagateDefaultPatch mode inputDescription unchangedMessage srcb dest0 dest =
  ifM
    (mergeBranch mode inputDescription srcb dest0 dest)
    (loadPropagateDiffDefaultPatch inputDescription dest0 dest)
    (for_ unchangedMessage respond)
  where
    mergeBranch ::
      (Monad m, Var v) =>
      Branch.MergeMode ->
      LoopState.InputDescription ->
      Branch m ->
      Maybe Path.Path' ->
      Path.Absolute ->
      Action' m v Bool
    mergeBranch mode inputDescription srcb dest0 dest = unsafeTime "Merge Branch" $ do
      destb <- getAt dest
      merged <- eval $ Merge mode srcb destb
      b <- updateAtM inputDescription dest (const $ pure merged)
      for_ dest0 $ \dest0 ->
        diffHelper (Branch.head destb) (Branch.head merged)
          >>= respondNumbered . uncurry (ShowDiffAfterMerge dest0 dest)
      pure b

loadPropagateDiffDefaultPatch ::
  (Monad m, Var v) =>
  LoopState.InputDescription ->
  Maybe Path.Path' ->
  Path.Absolute ->
  Action' m v ()
loadPropagateDiffDefaultPatch inputDescription dest0 dest = unsafeTime "Propagate Default Patch" $ do
  original <- getAt dest
  patch <- eval . Eval $ Branch.getPatch defaultPatchNameSegment (Branch.head original)
  patchDidChange <- propagatePatch inputDescription patch dest
  when patchDidChange . for_ dest0 $ \dest0 -> do
    patched <- getAt dest
    let patchPath = snoc dest0 defaultPatchNameSegment
    diffHelper (Branch.head original) (Branch.head patched)
      >>= respondNumbered . uncurry (ShowDiffAfterMergePropagate dest0 dest patchPath)

-- | Get metadata type/value from a name.
--
-- May fail with either:
--
--   * 'MetadataMissingType', if the given name is associated with a single reference, but that reference doesn't have a
--     type.
--   * 'MetadataAmbiguous', if the given name is associated with more than one reference.
getMetadataFromName ::
  Var v =>
  HQ.HashQualified Name ->
  Action m (Either Event Input) v (Either (Output v) (Metadata.Type, Metadata.Value))
getMetadataFromName name = do
  (Set.toList <$> getHQTerms name) >>= \case
    [ref@(Referent.Ref val)] ->
      eval (LoadTypeOfTerm val) >>= \case
        Nothing -> do
          ppe <- getPPE
          pure (Left (MetadataMissingType ppe ref))
        Just ty -> pure (Right (Hashing.typeToReference ty, val))
    -- FIXME: we want a different error message if the given name is associated with a data constructor (`Con`).
    refs -> do
      ppe <- getPPE
      pure (Left (MetadataAmbiguous name ppe refs))
  where
    getPPE :: Action m (Either Event Input) v PPE.PrettyPrintEnv
    getPPE = do
      currentPath' <- use LoopState.currentPath
      sbhLength <- eval BranchHashLength
      Backend.basicSuffixifiedNames sbhLength <$> use LoopState.root <*> pure (Backend.AllNames $ Path.unabsolute currentPath')

-- | Get the set of terms related to a hash-qualified name.
getHQTerms :: HQ.HashQualified Name -> Action' m v (Set Referent)
getHQTerms = \case
  HQ.NameOnly n -> do
    root0 <- Branch.head <$> use LoopState.root
    currentPath' <- use LoopState.currentPath
    -- absolute-ify the name, then lookup in deepTerms of root
    let path =
          n
            & Path.fromName'
            & Path.resolve currentPath'
            & Path.unabsolute
            & Path.toName
    pure $ R.lookupRan path (Branch.deepTerms root0)
  HQ.HashOnly sh -> hashOnly sh
  HQ.HashQualified _ sh -> hashOnly sh
  where
    hashOnly sh = eval $ TermReferentsByShortHash sh

getAt :: Functor m => Path.Absolute -> Action m i v (Branch m)
getAt (Path.Absolute p) =
  use LoopState.root <&> fromMaybe Branch.empty . Branch.getAt p

-- Update a branch at the given path, returning `True` if
-- an update occurred and false otherwise
updateAtM ::
  Applicative m =>
  LoopState.InputDescription ->
  Path.Absolute ->
  (Branch m -> Action m i v (Branch m)) ->
  Action m i v Bool
updateAtM reason (Path.Absolute p) f = do
  b <- use LoopState.lastSavedRoot
  b' <- Branch.modifyAtM p f b
  updateRoot b' reason
  pure $ b /= b'

stepAt ::
  forall m i v.
  Monad m =>
  LoopState.InputDescription ->
  (Path, Branch0 m -> Branch0 m) ->
  Action m i v ()
stepAt cause = stepManyAt @m @[] cause . pure

stepAtNoSync ::
  forall m i v.
  Monad m =>
  (Path, Branch0 m -> Branch0 m) ->
  Action m i v ()
stepAtNoSync = stepManyAtNoSync @m @[] . pure

stepAtM ::
  forall m i v.
  Monad m =>
  LoopState.InputDescription ->
  (Path, Branch0 m -> m (Branch0 m)) ->
  Action m i v ()
stepAtM cause = stepManyAtM @m @[] cause . pure

stepAtM' ::
  forall m i v.
  Monad m =>
  LoopState.InputDescription ->
  (Path, Branch0 m -> Action m i v (Branch0 m)) ->
  Action m i v Bool
stepAtM' cause = stepManyAtM' @m @[] cause . pure

stepAtMNoSync' ::
  forall m i v.
  Monad m =>
  (Path, Branch0 m -> Action m i v (Branch0 m)) ->
  Action m i v Bool
stepAtMNoSync' = stepManyAtMNoSync' @m @[] . pure

stepManyAt ::
  (Monad m, Foldable f) =>
  LoopState.InputDescription ->
  f (Path, Branch0 m -> Branch0 m) ->
  Action m i v ()
stepManyAt reason actions = do
  stepManyAtNoSync actions
  b <- use LoopState.root
  updateRoot b reason

-- Like stepManyAt, but doesn't update the LoopState.root
stepManyAtNoSync ::
  (Monad m, Foldable f) =>
  f (Path, Branch0 m -> Branch0 m) ->
  Action m i v ()
stepManyAtNoSync actions = do
  b <- use LoopState.root
  let new = Branch.stepManyAt actions b
  LoopState.root .= new

stepManyAtM ::
  (Monad m, Foldable f) =>
  LoopState.InputDescription ->
  f (Path, Branch0 m -> m (Branch0 m)) ->
  Action m i v ()
stepManyAtM reason actions = do
  stepManyAtMNoSync actions
  b <- use LoopState.root
  updateRoot b reason

stepManyAtMNoSync ::
  (Monad m, Foldable f) =>
  f (Path, Branch0 m -> m (Branch0 m)) ->
  Action m i v ()
stepManyAtMNoSync actions = do
  b <- use LoopState.root
  b' <- eval . Eval $ Branch.stepManyAtM actions b
  LoopState.root .= b'

stepManyAtM' ::
  (Monad m, Foldable f) =>
  LoopState.InputDescription ->
  f (Path, Branch0 m -> Action m i v (Branch0 m)) ->
  Action m i v Bool
stepManyAtM' reason actions = do
  b <- use LoopState.root
  b' <- Branch.stepManyAtM actions b
  updateRoot b' reason
  pure (b /= b')

stepManyAtMNoSync' ::
  (Monad m, Foldable f) =>
  f (Path, Branch0 m -> Action m i v (Branch0 m)) ->
  Action m i v Bool
stepManyAtMNoSync' actions = do
  b <- use LoopState.root
  b' <- Branch.stepManyAtM actions b
  LoopState.root .= b'
  pure (b /= b')

updateRoot :: Branch m -> LoopState.InputDescription -> Action m i v ()
updateRoot new reason = do
  old <- use LoopState.lastSavedRoot
  when (old /= new) $ do
    LoopState.root .= new
    eval $ SyncLocalRootBranch new
    eval $ AppendToReflog reason old new
    LoopState.lastSavedRoot .= new

-- cata for 0, 1, or more elements of a Foldable
-- tries to match as lazily as possible
zeroOneOrMore :: Foldable f => f a -> b -> (a -> b) -> (f a -> b) -> b
zeroOneOrMore f zero one more = case toList f of
  _ : _ : _ -> more f
  a : _ -> one a
  _ -> zero

-- | Goal: When deleting, we might be removing the last name of a given definition (i.e. the
-- definition is going "extinct"). In this case we may wish to take some action or warn the
-- user about these "endangered" definitions which would now contain unnamed references.
getEndangeredDependents ::
  forall m.
  Monad m =>
  -- | Function to acquire dependencies
  (Reference -> m (Set Reference)) ->
  -- | Which names we want to delete
  Names ->
  -- | All names from the root branch
  Names ->
  -- | map from references going extinct to the set of endangered dependents
  m (Map LabeledDependency (NESet LabeledDependency))
getEndangeredDependents getDependents namesToDelete rootNames = do
  let remainingNames :: Names
      remainingNames = rootNames `Names.difference` namesToDelete
      refsToDelete, remainingRefs, extinct :: Set LabeledDependency
      refsToDelete = Names.labeledReferences namesToDelete
      remainingRefs = Names.labeledReferences remainingNames -- left over after delete
      extinct = refsToDelete `Set.difference` remainingRefs -- deleting and not left over
      accumulateDependents :: LabeledDependency -> m (Map LabeledDependency (Set LabeledDependency))
      accumulateDependents ld =
        let ref = LD.fold id Referent.toReference ld
         in Map.singleton ld . Set.map LD.termRef <$> getDependents ref
  -- All dependents of extinct, including terms which might themselves be in the process of being deleted.
  allDependentsOfExtinct :: Map LabeledDependency (Set LabeledDependency) <-
    Map.unionsWith (<>) <$> for (Set.toList extinct) accumulateDependents

  -- Filtered to only include dependencies which are not being deleted, but depend one which
  -- is going extinct.
  let extinctToEndangered :: Map LabeledDependency (NESet LabeledDependency)
      extinctToEndangered = allDependentsOfExtinct & Map.mapMaybe \endangeredDeps ->
        let remainingEndangered = endangeredDeps `Set.intersection` remainingRefs
         in NESet.nonEmptySet remainingEndangered
  pure extinctToEndangered

-- Applies the selection filter to the adds/updates of a slurp result,
-- meaning that adds/updates should only contain the selection or its transitive
-- dependencies, any unselected transitive dependencies of the selection will
-- be added to `extraDefinitions`.
applySelection ::
  forall v a.
  Var v =>
  [HQ'.HashQualified Name] ->
  UF.TypecheckedUnisonFile v a ->
  SlurpResult v ->
  SlurpResult v
applySelection [] _ = id
applySelection hqs file = \sr@SlurpResult {adds, updates} ->
  sr
    { adds = adds `SC.intersection` closed,
      updates = updates `SC.intersection` closed,
      extraDefinitions = closed `SC.difference` selection
    }
  where
    selectedNames =
      Names.filterByHQs (Set.fromList hqs) (UF.typecheckedToNames file)
    selection, closed :: SlurpComponent v
    selection = SlurpComponent selectedTypes selectedTerms
    closed = SC.closeWithDependencies file selection
    selectedTypes, selectedTerms :: Set v
    selectedTypes = Set.map var $ R.dom (Names.types selectedNames)
    selectedTerms = Set.map var $ R.dom (Names.terms selectedNames)

var :: Var v => Name -> v
var name = Var.named (Name.toText name)

toSlurpResult ::
  forall v.
  Var v =>
  Path.Absolute ->
  UF.TypecheckedUnisonFile v Ann ->
  Names ->
  SlurpResult v
toSlurpResult curPath uf existingNames =
  Slurp.subtractComponent (conflicts <> ctorCollisions) $
    SlurpResult
      uf
      mempty
      adds
      dups
      mempty
      conflicts
      updates
      termCtorCollisions
      ctorTermCollisions
      termAliases
      typeAliases
      mempty
  where
    fileNames = UF.typecheckedToNames uf

    sc :: R.Relation Name Referent -> R.Relation Name Reference -> SlurpComponent v
    sc terms types =
      SlurpComponent
        { terms = Set.map var (R.dom terms),
          types = Set.map var (R.dom types)
        }

    -- conflict (n,r) if n is conflicted in names0
    conflicts :: SlurpComponent v
    conflicts = sc terms types
      where
        terms =
          R.filterDom
            (conflicted . Names.termsNamed existingNames)
            (Names.terms fileNames)
        types =
          R.filterDom
            (conflicted . Names.typesNamed existingNames)
            (Names.types fileNames)
        conflicted s = Set.size s > 1

    ctorCollisions :: SlurpComponent v
    ctorCollisions =
      mempty {SC.terms = termCtorCollisions <> ctorTermCollisions}

    -- termCtorCollision (n,r) if (n, r' /= r) exists in existingNames and
    -- r is Ref and r' is Con
    termCtorCollisions :: Set v
    termCtorCollisions =
      Set.fromList
        [ var n
          | (n, Referent.Ref {}) <- R.toList (Names.terms fileNames),
            [r@Referent.Con {}] <- [toList $ Names.termsNamed existingNames n],
            -- ignore collisions w/ ctors of types being updated
            Set.notMember (Referent.toReference r) typesToUpdate
        ]

    -- the set of typerefs that are being updated by this file
    typesToUpdate :: Set Reference
    typesToUpdate =
      Set.fromList
        [ r
          | (n, r') <- R.toList (Names.types fileNames),
            r <- toList (Names.typesNamed existingNames n),
            r /= r'
        ]

    -- ctorTermCollisions (n,r) if (n, r' /= r) exists in names0 and r is Con
    -- and r' is Ref except we relaxed it to where r' can be Con or Ref
    -- what if (n,r) and (n,r' /= r) exists in names and r, r' are Con
    ctorTermCollisions :: Set v
    ctorTermCollisions =
      Set.fromList
        [ var n
          | (n, Referent.Con {}) <- R.toList (Names.terms fileNames),
            r <- toList $ Names.termsNamed existingNames n,
            -- ignore collisions w/ ctors of types being updated
            Set.notMember (Referent.toReference r) typesToUpdate,
            Set.notMember (var n) (terms dups)
        ]

    -- duplicate (n,r) if (n,r) exists in names0
    dups :: SlurpComponent v
    dups = sc terms types
      where
        terms = R.intersection (Names.terms existingNames) (Names.terms fileNames)
        types = R.intersection (Names.types existingNames) (Names.types fileNames)

    -- update (n,r) if (n,r' /= r) exists in existingNames and r, r' are Ref
    updates :: SlurpComponent v
    updates = SlurpComponent (Set.fromList types) (Set.fromList terms)
      where
        terms =
          [ var n
            | (n, r'@Referent.Ref {}) <- R.toList (Names.terms fileNames),
              [r@Referent.Ref {}] <- [toList $ Names.termsNamed existingNames n],
              r' /= r
          ]
        types =
          [ var n
            | (n, r') <- R.toList (Names.types fileNames),
              [r] <- [toList $ Names.typesNamed existingNames n],
              r' /= r
          ]

    buildAliases ::
      R.Relation Name Referent ->
      R.Relation Name Referent ->
      Set v ->
      Map v Slurp.Aliases
    buildAliases existingNames namesFromFile duplicates =
      Map.fromList
        [ ( var n,
            if null aliasesOfOld
              then Slurp.AddAliases aliasesOfNew
              else Slurp.UpdateAliases aliasesOfOld aliasesOfNew
          )
          | (n, r@Referent.Ref {}) <- R.toList namesFromFile,
            -- All the refs whose names include `n`, and are not `r`
            let refs = Set.delete r $ R.lookupDom n existingNames
                aliasesOfNew =
                  Set.map (Path.unprefixName curPath) . Set.delete n $
                    R.lookupRan r existingNames
                aliasesOfOld =
                  Set.map (Path.unprefixName curPath) . Set.delete n . R.dom $
                    R.restrictRan existingNames refs,
            not (null aliasesOfNew && null aliasesOfOld),
            Set.notMember (var n) duplicates
        ]

    termAliases :: Map v Slurp.Aliases
    termAliases =
      buildAliases
        (Names.terms existingNames)
        (Names.terms fileNames)
        (SC.terms dups)

    typeAliases :: Map v Slurp.Aliases
    typeAliases =
      buildAliases
        (R.mapRan Referent.Ref $ Names.types existingNames)
        (R.mapRan Referent.Ref $ Names.types fileNames)
        (SC.types dups)

    -- (n,r) is in `adds` if n isn't in existingNames
    adds = sc terms types
      where
        terms = addTerms (Names.terms existingNames) (Names.terms fileNames)
        types = addTypes (Names.types existingNames) (Names.types fileNames)
        addTerms existingNames = R.filter go
          where
            go (n, Referent.Ref {}) = (not . R.memberDom n) existingNames
            go _ = False
        addTypes existingNames = R.filter go
          where
            go (n, _) = (not . R.memberDom n) existingNames

displayI ::
  (Monad m, Var v) =>
  Names ->
  OutputLocation ->
  HQ.HashQualified Name ->
  Action m (Either Event Input) v ()
displayI prettyPrintNames outputLoc hq = do
  uf <- use LoopState.latestTypecheckedFile >>= addWatch (HQ.toString hq)
  case uf of
    Nothing -> do
      let parseNames = (`NamesWithHistory.NamesWithHistory` mempty) prettyPrintNames
          results = NamesWithHistory.lookupHQTerm hq parseNames
      if Set.null results
        then respond $ SearchTermsNotFound [hq]
        else
          if Set.size results > 1
            then respond $ TermAmbiguous hq results
            else -- ... but use the unsuffixed names for display
            do
              let tm = Term.fromReferent External $ Set.findMin results
              pped <- prettyPrintEnvDecl parseNames
              tm <- eval $ Evaluate1 (PPE.suffixifiedPPE pped) True tm
              case tm of
                Left e -> respond (EvaluationFailure e)
                Right tm -> doDisplay outputLoc parseNames (Term.unannotate tm)
    Just (toDisplay, unisonFile) -> do
      ppe <- executePPE unisonFile
      unlessError' EvaluationFailure do
        evalResult <- ExceptT . eval . Evaluate ppe $ unisonFile
        case Command.lookupEvalResult toDisplay evalResult of
          Nothing -> error $ "Evaluation dropped a watch expression: " <> HQ.toString hq
          Just tm -> lift do
            ns <- displayNames unisonFile
            doDisplay outputLoc ns tm

docsI ::
  (Ord v, Monad m, Var v) =>
  SrcLoc ->
  Names ->
  Path.HQSplit' ->
  Action m (Either Event Input) v ()
docsI srcLoc prettyPrintNames src = do
  fileByName
  where
    {- Given `docs foo`, we look for docs in 3 places, in this order:
       (fileByName) First check the file for `foo.doc`, and if found do `display foo.doc`
       (codebaseByMetadata) Next check for doc metadata linked to `foo` in the codebase
       (codebaseByName) Lastly check for `foo.doc` in the codebase and if found do `display foo.doc`
    -}
    hq :: HQ.HashQualified Name
    hq =
      let hq' :: HQ'.HashQualified Name
          hq' = Name.convert @Path.Path' @Name <$> Name.convert src
       in Name.convert hq'

    dotDoc :: HQ.HashQualified Name
    dotDoc = hq <&> \n -> Name.joinDot n "doc"

    fileByName = do
      ns <- maybe mempty UF.typecheckedToNames <$> use LoopState.latestTypecheckedFile
      fnames <- pure $ NamesWithHistory.NamesWithHistory ns mempty
      case NamesWithHistory.lookupHQTerm dotDoc fnames of
        s | Set.size s == 1 -> do
          -- the displayI command expects full term names, so we resolve
          -- the hash back to its full name in the file
          fname' <- pure $ NamesWithHistory.longestTermName 10 (Set.findMin s) fnames
          displayI prettyPrintNames ConsoleLocation fname'
        _ -> codebaseByMetadata

    codebaseByMetadata = unlessError do
      (ppe, out) <- getLinks srcLoc src (Left $ Set.fromList [DD.docRef, DD.doc2Ref])
      lift case out of
        [] -> codebaseByName
        [(_name, ref, _tm)] -> do
          len <- eval BranchHashLength
          let names = NamesWithHistory.NamesWithHistory prettyPrintNames mempty
          let tm = Term.ref External ref
          tm <- eval $ Evaluate1 (PPE.fromNames len names) True tm
          case tm of
            Left e -> respond (EvaluationFailure e)
            Right tm -> doDisplay ConsoleLocation names (Term.unannotate tm)
        out -> do
          LoopState.numberedArgs .= fmap (HQ.toString . view _1) out
          respond $ ListOfLinks ppe out

    codebaseByName = do
      parseNames <- basicParseNames
      case NamesWithHistory.lookupHQTerm dotDoc (NamesWithHistory.NamesWithHistory parseNames mempty) of
        s
          | Set.size s == 1 -> displayI prettyPrintNames ConsoleLocation dotDoc
          | Set.size s == 0 -> respond $ ListOfLinks mempty []
          | otherwise -> -- todo: return a list of links here too
            respond $ ListOfLinks mempty []

filterBySlurpResult ::
  Ord v =>
  SlurpResult v ->
  UF.TypecheckedUnisonFile v Ann ->
  UF.TypecheckedUnisonFile v Ann
filterBySlurpResult
  SlurpResult {adds, updates}
  ( UF.TypecheckedUnisonFileId
      dataDeclarations'
      effectDeclarations'
      topLevelComponents'
      watchComponents
      hashTerms
    ) =
    UF.TypecheckedUnisonFileId datas effects tlcs watches hashTerms'
    where
      keep = updates <> adds
      keepTerms = SC.terms keep
      keepTypes = SC.types keep
      hashTerms' = Map.restrictKeys hashTerms keepTerms
      datas = Map.restrictKeys dataDeclarations' keepTypes
      effects = Map.restrictKeys effectDeclarations' keepTypes
      tlcs = filter (not . null) $ fmap (List.filter filterTLC) topLevelComponents'
      watches = filter (not . null . snd) $ fmap (second (List.filter filterTLC)) watchComponents
      filterTLC (v, _, _) = Set.member v keepTerms

-- updates the namespace for adding `slurp`
doSlurpAdds ::
  forall m v.
  (Monad m, Var v) =>
  SlurpComponent v ->
  UF.TypecheckedUnisonFile v Ann ->
  (Branch0 m -> Branch0 m)
doSlurpAdds slurp uf = Branch.stepManyAt0 (typeActions <> termActions)
  where
    typeActions = map doType . toList $ SC.types slurp
    termActions =
      map doTerm . toList $
        SC.terms slurp <> Slurp.constructorsFor (SC.types slurp) uf
    names = UF.typecheckedToNames uf
    tests = Set.fromList $ fst <$> UF.watchesOfKind WK.TestWatch (UF.discardTypes uf)
    (isTestType, isTestValue) = isTest
    md v =
      if Set.member v tests
        then Metadata.singleton isTestType isTestValue
        else Metadata.empty
    doTerm :: v -> (Path, Branch0 m -> Branch0 m)
    doTerm v = case toList (Names.termsNamed names (Name.unsafeFromVar v)) of
      [] -> errorMissingVar v
      [r] -> case Path.splitFromName (Name.unsafeFromVar v) of
        Nothing -> errorEmptyVar
        Just split -> BranchUtil.makeAddTermName split r (md v)
      wha ->
        error $
          "Unison bug, typechecked file w/ multiple terms named "
            <> Var.nameStr v
            <> ": "
            <> show wha
    doType :: v -> (Path, Branch0 m -> Branch0 m)
    doType v = case toList (Names.typesNamed names (Name.unsafeFromVar v)) of
      [] -> errorMissingVar v
      [r] -> case Path.splitFromName (Name.unsafeFromVar v) of
        Nothing -> errorEmptyVar
        Just split -> BranchUtil.makeAddTypeName split r Metadata.empty
      wha ->
        error $
          "Unison bug, typechecked file w/ multiple types named "
            <> Var.nameStr v
            <> ": "
            <> show wha
    errorEmptyVar = error "encountered an empty var name"
    errorMissingVar v = error $ "expected to find " ++ show v ++ " in " ++ show uf

doSlurpUpdates ::
  Monad m =>
  Map Name (Reference, Reference) ->
  Map Name (Reference, Reference) ->
  [(Name, Referent)] ->
  (Branch0 m -> Branch0 m)
doSlurpUpdates typeEdits termEdits deprecated b0 =
  Branch.stepManyAt0 (typeActions <> termActions <> deprecateActions) b0
  where
    typeActions = join . map doType . Map.toList $ typeEdits
    termActions = join . map doTerm . Map.toList $ termEdits
    deprecateActions = join . map doDeprecate $ deprecated
      where
        doDeprecate (n, r) = case Path.splitFromName n of
          Nothing -> errorEmptyVar
          Just split -> [BranchUtil.makeDeleteTermName split r]

    -- we copy over the metadata on the old thing
    -- todo: if the thing being updated, m, is metadata for something x in b0
    -- update x's md to reference `m`
    doType,
      doTerm ::
        (Name, (Reference, Reference)) -> [(Path, Branch0 m -> Branch0 m)]
    doType (n, (old, new)) = case Path.splitFromName n of
      Nothing -> errorEmptyVar
      Just split ->
        [ BranchUtil.makeDeleteTypeName split old,
          BranchUtil.makeAddTypeName split new oldMd
        ]
        where
          oldMd = BranchUtil.getTypeMetadataAt split old b0
    doTerm (n, (old, new)) = case Path.splitFromName n of
      Nothing -> errorEmptyVar
      Just split ->
        [ BranchUtil.makeDeleteTermName split (Referent.Ref old),
          BranchUtil.makeAddTermName split (Referent.Ref new) oldMd
        ]
        where
          -- oldMd is the metadata linked to the old definition
          -- we relink it to the new definition
          oldMd = BranchUtil.getTermMetadataAt split (Referent.Ref old) b0
    errorEmptyVar = error "encountered an empty var name"

loadDisplayInfo ::
  Set Reference ->
  Action
    m
    i
    v
    ( [(Reference, Maybe (Type v Ann))],
      [(Reference, DisplayObject () (DD.Decl v Ann))]
    )
loadDisplayInfo refs = do
  termRefs <- filterM (eval . IsTerm) (toList refs)
  typeRefs <- filterM (eval . IsType) (toList refs)
  terms <- forM termRefs $ \r -> (r,) <$> eval (LoadTypeOfTerm r)
  types <- forM typeRefs $ \r -> (r,) <$> loadTypeDisplayObject r
  pure (terms, types)

-- Any absolute names in the input which have `currentPath` as a prefix
-- are converted to names relative to current path. all other names are
-- converted to absolute names. For example:
--
-- e.g. if LoopState.currentPath = .foo.bar
--      then name foo.bar.baz becomes baz
--           name cat.dog     becomes .cat.dog
fixupNamesRelative :: Path.Absolute -> Names -> Names
fixupNamesRelative currentPath' = Names.map fixName
  where
    prefix = Path.toName (Path.unabsolute currentPath')
    fixName n =
      if currentPath' == Path.absoluteEmpty
        then n
        else fromMaybe (Name.makeAbsolute n) (Name.stripNamePrefix prefix n)

makeHistoricalParsingNames ::
  Monad m => Set (HQ.HashQualified Name) -> Action' m v NamesWithHistory
makeHistoricalParsingNames lexedHQs = do
  rawHistoricalNames <- findHistoricalHQs lexedHQs
  basicNames <- basicParseNames
  curPath <- use LoopState.currentPath
  pure $
    NamesWithHistory
      basicNames
      ( Names.makeAbsolute rawHistoricalNames
          <> fixupNamesRelative curPath rawHistoricalNames
      )

loadTypeDisplayObject ::
  Reference -> Action m i v (DisplayObject () (DD.Decl v Ann))
loadTypeDisplayObject = \case
  Reference.Builtin _ -> pure (BuiltinObject ())
  Reference.DerivedId id ->
    maybe (MissingObject $ Reference.idToShortHash id) UserObject
      <$> eval (LoadType id)

lexedSource :: Monad m => SourceName -> Source -> Action' m v (NamesWithHistory, LexedSource)
lexedSource name src = do
  let tokens = L.lexer (Text.unpack name) (Text.unpack src)
      getHQ = \case
        L.Backticks s (Just sh) -> Just (HQ.HashQualified (Name.unsafeFromString s) sh)
        L.WordyId s (Just sh) -> Just (HQ.HashQualified (Name.unsafeFromString s) sh)
        L.SymbolyId s (Just sh) -> Just (HQ.HashQualified (Name.unsafeFromString s) sh)
        L.Hash sh -> Just (HQ.HashOnly sh)
        _ -> Nothing
      hqs = Set.fromList . mapMaybe (getHQ . L.payload) $ tokens
  parseNames <- makeHistoricalParsingNames hqs
  pure (parseNames, (src, tokens))

suffixifiedPPE :: NamesWithHistory -> Action' m v PPE.PrettyPrintEnv
suffixifiedPPE ns = eval CodebaseHashLength <&> (`PPE.fromSuffixNames` ns)

fqnPPE :: NamesWithHistory -> Action' m v PPE.PrettyPrintEnv
fqnPPE ns = eval CodebaseHashLength <&> (`PPE.fromNames` ns)

parseSearchType ::
  (Monad m, Var v) =>
  SrcLoc ->
  String ->
  Action' m v (Either (Output v) (Type v Ann))
parseSearchType srcLoc typ = fmap Type.removeAllEffectVars <$> parseType srcLoc typ

-- | A description of where the given parse was triggered from, for error messaging purposes.
type SrcLoc = String

parseType ::
  (Monad m, Var v) =>
  SrcLoc ->
  String ->
  Action' m v (Either (Output v) (Type v Ann))
parseType input src = do
  -- `show Input` is the name of the "file" being lexed
  (names0, lexed) <- lexedSource (Text.pack input) (Text.pack src)
  parseNames <- basicParseNames
  let names =
        NamesWithHistory.push
          (NamesWithHistory.currentNames names0)
          (NamesWithHistory.NamesWithHistory parseNames (NamesWithHistory.oldNames names0))
  e <- eval $ ParseType names lexed
  pure $ case e of
    Left err -> Left $ TypeParseError src err
    Right typ -> case Type.bindNames mempty (NamesWithHistory.currentNames names) $
      Type.generalizeLowercase mempty typ of
      Left es -> Left $ ParseResolutionFailures src (toList es)
      Right typ -> Right typ

makeShadowedPrintNamesFromLabeled ::
  Monad m => Set LabeledDependency -> Names -> Action' m v NamesWithHistory
makeShadowedPrintNamesFromLabeled deps shadowing =
  NamesWithHistory.shadowing shadowing <$> makePrintNamesFromLabeled' deps

makePrintNamesFromLabeled' ::
  Monad m => Set LabeledDependency -> Action' m v NamesWithHistory
makePrintNamesFromLabeled' deps = do
  root' <- use LoopState.root
  curPath <- use LoopState.currentPath
  (_missing, rawHistoricalNames) <-
    eval . Eval $
      Branch.findHistoricalRefs
        deps
        root'
  basicNames <- basicPrettyPrintNamesA
  pure $ NamesWithHistory basicNames (fixupNamesRelative curPath rawHistoricalNames)

getTermsIncludingHistorical ::
  Monad m => Path.HQSplit -> Branch0 m -> Action' m v (Set Referent)
getTermsIncludingHistorical (p, hq) b = case Set.toList refs of
  [] -> case hq of
    HQ'.HashQualified n hs -> do
      names <-
        findHistoricalHQs $
          Set.fromList [HQ.HashQualified (Name.unsafeFromText (NameSegment.toText n)) hs]
      pure . R.ran $ Names.terms names
    _ -> pure Set.empty
  _ -> pure refs
  where
    refs = BranchUtil.getTerm (p, hq) b

-- discards inputs that aren't hashqualified;
-- I'd enforce it with finer-grained types if we had them.
findHistoricalHQs :: Monad m => Set (HQ.HashQualified Name) -> Action' m v Names
findHistoricalHQs lexedHQs0 = do
  root' <- use LoopState.root
  curPath <- use LoopState.currentPath
  let -- omg this nightmare name-to-path parsing code is littered everywhere.
      -- We need to refactor so that the absolute-ness of a name isn't represented
      -- by magical text combinations.
      -- Anyway, this function takes a name, tries to determine whether it is
      -- relative or absolute, and tries to return the corresponding name that is
      -- /relative/ to the LoopState.root.
      preprocess n = case Name.toString n of
        -- some absolute name that isn't just "."
        '.' : t@(_ : _) -> Name.unsafeFromString t
        -- something in current path
        _ ->
          if Path.isRoot curPath
            then n
            else Name.joinDot (Path.toName . Path.unabsolute $ curPath) n

      lexedHQs = Set.map (fmap preprocess) . Set.filter HQ.hasHash $ lexedHQs0
  (_missing, rawHistoricalNames) <- eval . Eval $ Branch.findHistoricalHQs lexedHQs root'
  pure rawHistoricalNames

basicPrettyPrintNamesA :: Functor m => Action' m v Names
basicPrettyPrintNamesA = snd <$> basicNames'

makeShadowedPrintNamesFromHQ :: Monad m => Set (HQ.HashQualified Name) -> Names -> Action' m v NamesWithHistory
makeShadowedPrintNamesFromHQ lexedHQs shadowing = do
  rawHistoricalNames <- findHistoricalHQs lexedHQs
  basicNames <- basicPrettyPrintNamesA
  curPath <- use LoopState.currentPath
  -- The basic names go into "current", but are shadowed by "shadowing".
  -- They go again into "historical" as a hack that makes them available HQ-ed.
  pure $
    NamesWithHistory.shadowing
      shadowing
      (NamesWithHistory basicNames (fixupNamesRelative curPath rawHistoricalNames))

basicParseNames, slurpResultNames :: Functor m => Action' m v Names
basicParseNames = fst <$> basicNames'
-- we check the file against everything in the current path
slurpResultNames = currentPathNames

currentPathNames :: Functor m => Action' m v Names
currentPathNames = do
  currentPath' <- use LoopState.currentPath
  currentBranch' <- getAt currentPath'
  pure $ Branch.toNames (Branch.head currentBranch')

-- implementation detail of basicParseNames and basicPrettyPrintNames
basicNames' :: (Functor m) => Action m i v (Names, Names)
basicNames' = do
  root' <- use LoopState.root
  currentPath' <- use LoopState.currentPath
  pure $ Backend.basicNames' root' (Backend.AllNames $ Path.unabsolute currentPath')

data AddRunMainResult v
  = NoTermWithThatName
  | TermHasBadType (Type v Ann)
  | RunMainSuccess (TypecheckedUnisonFile v Ann)

-- Adds a watch expression of the given name to the file, if
-- it would resolve to a TLD in the file. Returns the freshened
-- variable name and the new typechecked file.
--
-- Otherwise, returns `Nothing`.
addWatch ::
  (Monad m, Var v) =>
  String ->
  Maybe (TypecheckedUnisonFile v Ann) ->
  Action' m v (Maybe (v, TypecheckedUnisonFile v Ann))
addWatch _watchName Nothing = pure Nothing
addWatch watchName (Just uf) = do
  let components = join $ UF.topLevelComponents uf
  let mainComponent = filter ((\v -> Var.nameStr v == watchName) . view _1) components
  case mainComponent of
    [(v, tm, ty)] ->
      pure . pure $
        let v2 = Var.freshIn (Set.fromList [v]) v
            a = ABT.annotation tm
         in ( v2,
              UF.typecheckedUnisonFile
                (UF.dataDeclarationsId' uf)
                (UF.effectDeclarationsId' uf)
                (UF.topLevelComponents' uf)
                (UF.watchComponents uf <> [(WK.RegularWatch, [(v2, Term.var a v, ty)])])
            )
    _ -> addWatch watchName Nothing

-- Given a typechecked file with a main function called `mainName`
-- of the type `'{IO} ()`, adds an extra binding which
-- forces the `main` function.
--
-- If that function doesn't exist in the typechecked file, the
-- codebase is consulted.
addRunMain ::
  (Monad m, Var v) =>
  String ->
  Maybe (TypecheckedUnisonFile v Ann) ->
  Action' m v (AddRunMainResult v)
addRunMain mainName Nothing = do
  parseNames <- basicParseNames
  let loadTypeOfTerm ref = eval $ LoadTypeOfTerm ref
  mainType <- eval RuntimeMain
  mainToFile
    <$> MainTerm.getMainTerm loadTypeOfTerm parseNames mainName mainType
  where
    mainToFile (MainTerm.NotAFunctionName _) = NoTermWithThatName
    mainToFile (MainTerm.NotFound _) = NoTermWithThatName
    mainToFile (MainTerm.BadType _ ty) = maybe NoTermWithThatName TermHasBadType ty
    mainToFile (MainTerm.Success hq tm typ) =
      RunMainSuccess $
        let v = Var.named (HQ.toText hq)
         in UF.typecheckedUnisonFile mempty mempty mempty [("main", [(v, tm, typ)])] -- mempty
addRunMain mainName (Just uf) = do
  let components = join $ UF.topLevelComponents uf
  let mainComponent = filter ((\v -> Var.nameStr v == mainName) . view _1) components
  mainType <- eval RuntimeMain
  case mainComponent of
    [(v, tm, ty)] ->
      pure $
        let v2 = Var.freshIn (Set.fromList [v]) v
            a = ABT.annotation tm
         in if Typechecker.isSubtype ty mainType
              then
                RunMainSuccess $
                  let runMain = DD.forceTerm a a (Term.var a v)
                   in UF.typecheckedUnisonFile
                        (UF.dataDeclarationsId' uf)
                        (UF.effectDeclarationsId' uf)
                        (UF.topLevelComponents' uf)
                        (UF.watchComponents uf <> [("main", [(v2, runMain, mainType)])])
              else TermHasBadType ty
    _ -> addRunMain mainName Nothing

executePPE ::
  (Var v, Monad m) =>
  TypecheckedUnisonFile v a ->
  Action' m v PPE.PrettyPrintEnv
executePPE unisonFile =
  suffixifiedPPE =<< displayNames unisonFile

-- Produce a `Names` needed to display all the hashes used in the given file.
displayNames ::
  (Var v, Monad m) =>
  TypecheckedUnisonFile v a ->
  Action' m v NamesWithHistory
displayNames unisonFile =
  -- voodoo
  makeShadowedPrintNamesFromLabeled
    (UF.termSignatureExternalLabeledDependencies unisonFile)
    (UF.typecheckedToNames unisonFile)

diffHelper ::
  (Monad m) =>
  Branch0 m ->
  Branch0 m ->
  Action' m v (PPE.PrettyPrintEnv, OBranchDiff.BranchDiffOutput v Ann)
diffHelper before after = do
  currentRoot <- use LoopState.root
  currentPath <- use LoopState.currentPath
  diffHelperCmd currentRoot currentPath before after

-- | A version of diffHelper that only requires a MonadCommand constraint
diffHelperCmd ::
  (Monad m, MonadCommand n m i v) =>
  Branch m ->
  Path.Absolute ->
  Branch0 m ->
  Branch0 m ->
  n (PPE.PrettyPrintEnv, OBranchDiff.BranchDiffOutput v Ann)
diffHelperCmd currentRoot currentPath before after = do
  hqLength <- eval CodebaseHashLength
  diff <- eval . Eval $ BranchDiff.diff0 before after
  let (_parseNames, prettyNames0) = Backend.basicNames' currentRoot (Backend.AllNames $ Path.unabsolute currentPath)
  ppe <- PPE.suffixifiedPPE <$> prettyPrintEnvDecl (NamesWithHistory prettyNames0 mempty)
  (ppe,)
    <$> OBranchDiff.toOutput
      loadTypeOfTerm
      declOrBuiltin
      hqLength
      (Branch.toNames before)
      (Branch.toNames after)
      ppe
      diff


loadTypeOfTerm :: MonadCommand n m i v => Referent -> n (Maybe (Type v Ann))
loadTypeOfTerm (Referent.Ref r) = eval $ LoadTypeOfTerm r
loadTypeOfTerm (Referent.Con (ConstructorReference (Reference.DerivedId r) cid) _) = do
  decl <- eval $ LoadType r
  case decl of
    Just (either DD.toDataDecl id -> dd) -> pure $ DD.typeOfConstructor dd cid
    Nothing -> pure Nothing
loadTypeOfTerm Referent.Con {} =
  error $
    reportBug "924628772" "Attempt to load a type declaration which is a builtin!"

declOrBuiltin :: MonadCommand n m i v => Reference -> n (Maybe (DD.DeclOrBuiltin v Ann))
declOrBuiltin r = case r of
  Reference.Builtin {} ->
    pure . fmap DD.Builtin $ Map.lookup r Builtin.builtinConstructorType
  Reference.DerivedId id ->
    fmap DD.Decl <$> eval (LoadType id)

-- | Select a definition from the given branch.
-- Returned names will match the provided 'Position' type.
fuzzySelectDefinition :: Position -> Branch0 m -> Action m (Either Event Input) v [HQ.HashQualified Name]
fuzzySelectDefinition pos searchBranch0 = do
  let termsAndTypes =
        Relation.dom (Names.hashQualifyTermsRelation (Relation.swap $ Branch.deepTerms searchBranch0))
          <> Relation.dom (Names.hashQualifyTypesRelation (Relation.swap $ Branch.deepTypes searchBranch0))
  let inputs :: [HQ.HashQualified Name]
      inputs =
          termsAndTypes
        & Set.toList
        & map (fmap (Name.setPosition pos))
  eval (FuzzySelect Fuzzy.defaultOptions HQ.toText inputs) >>= \case
    Nothing -> pure []
    Just results -> pure results

-- | Select a namespace from the given branch.
-- Returned Path's will match the provided 'Position' type.
fuzzySelectNamespace :: Position -> Branch0 m -> Action m (Either Event Input) v [Path']
fuzzySelectNamespace pos searchBranch0 = do
  let intoPath' :: Path -> Path'
      intoPath' = case pos of
        Relative -> Path' . Right . Path.Relative
        Absolute -> Path' . Left . Path.Absolute
  let inputs :: [Path']
      inputs =
          searchBranch0
        & Branch.deepPaths
        & Set.toList
        & map intoPath'
  fromMaybe [] <$> eval
                    ( FuzzySelect
                        Fuzzy.defaultOptions {Fuzzy.allowMultiSelect = False}
                        tShow
                        inputs
                    )

-- | Get a branch from a BranchId, returning an empty one if missing, or failing with an
-- appropriate error message if a hash cannot be found.
branchForBranchId :: Functor m => AbsBranchId -> ExceptT (Output v) (Action' m v) (Branch m)
branchForBranchId = \case
  Left hash -> do
    resolveShortBranchHash hash
  Right path -> do
    lift $ getAt path<|MERGE_RESOLUTION|>--- conflicted
+++ resolved
@@ -703,7 +703,6 @@
                 (True, False) -> respond . NamespaceEmpty $ (absBefore Nel.:| [])
                 (False, True) -> respond . NamespaceEmpty $ (absAfter Nel.:| [])
                 _ -> do
-<<<<<<< HEAD
                   (ppe, outputDiff) <- diffHelper beforeBranch0 afterBranch0
                   respondNumbered $
                     ShowDiffNamespace
@@ -711,19 +710,6 @@
                       (resolveToAbsolute <$> after)
                       ppe
                       outputDiff
-            CreatePullRequestI baseRepo headRepo -> unlessGitError do
-              (cleanupBase, baseBranch) <- viewRemoteBranch baseRepo
-              (cleanupHead, headBranch) <- viewRemoteBranch headRepo
-              lift do
-                merged <- eval $ Merge Branch.RegularMerge baseBranch headBranch
-                (ppe, diff) <- diffHelper (Branch.head baseBranch) (Branch.head merged)
-                respondNumbered $ ShowDiffAfterCreatePR baseRepo headRepo ppe diff
-                eval . Eval $ do
-                  cleanupBase
-                  cleanupHead
-=======
-                  (ppe, outputDiff) <- diffHelper before after
-                  respondNumbered $ ShowDiffNamespace beforep afterp ppe outputDiff
             CreatePullRequestI baseRepo headRepo -> do
               result <- join @(Either GitError) <$> viewRemoteBranch baseRepo \baseBranch -> do
                  viewRemoteBranch headRepo \headBranch -> do
@@ -733,7 +719,6 @@
               case result of
                 Left gitErr -> respond (Output.GitError gitErr)
                 Right diff -> respondNumbered diff
->>>>>>> f19cf4c3
             LoadPullRequestI baseRepo headRepo dest0 -> do
               let desta = resolveToAbsolute dest0
               let dest = Path.unabsolute desta
