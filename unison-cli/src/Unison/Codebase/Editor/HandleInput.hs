{- ORMOLU_DISABLE -} -- Remove this when the file is ready to be auto-formatted
{-# LANGUAGE TemplateHaskell #-}

module Unison.Codebase.Editor.HandleInput
  ( loop,
    parseSearchType,
  )
where

-- TODO: Don't import backend

import qualified Control.Error.Util as ErrorUtil
import Control.Lens
import Control.Monad.Except (ExceptT (..), runExceptT, throwError, withExceptT)
import Control.Monad.State (StateT)
import qualified Control.Monad.State as State
import Data.Bifunctor (first, second)
import Data.Configurator ()
import Data.Either.Extra (eitherToMaybe)
import qualified Data.Foldable as Foldable
import qualified Data.List as List
import Data.List.Extra (nubOrd)
import qualified Data.List.NonEmpty as Nel
import qualified Data.Map as Map
import Data.Sequence (Seq (..))
import qualified Data.Set as Set
import qualified Data.Text as Text
import Data.Tuple.Extra (uncurry3)
import qualified Text.Megaparsec as P
import U.Util.Timing (unsafeTime)
import qualified Unison.ABT as ABT
import qualified Unison.Builtin as Builtin
import qualified Unison.Builtin.Decls as DD
import qualified Unison.Builtin.Terms as Builtin
import Unison.Codebase (PushGitBranchOpts (..), Preprocessing (..))
import Unison.Codebase.Branch (Branch (..), Branch0 (..))
import qualified Unison.Codebase.Branch as Branch
import qualified Unison.Codebase.Branch.Merge as Branch
import qualified Unison.Codebase.Branch.Names as Branch
import qualified Unison.Codebase.BranchDiff as BranchDiff
import qualified Unison.Codebase.BranchUtil as BranchUtil
import qualified Unison.Codebase.Causal as Causal
import Unison.Codebase.Editor.AuthorInfo (AuthorInfo (..))
import Unison.Codebase.Editor.Command as Command
import Unison.Codebase.Editor.DisplayObject
import Unison.Codebase.Editor.HandleInput.LoopState (Action, Action')
import qualified Unison.Codebase.Editor.HandleInput.LoopState as LoopState
import qualified Unison.Codebase.Editor.HandleInput.NamespaceDependencies as NamespaceDependencies
import Unison.Codebase.Editor.Input
import Unison.Codebase.Editor.Output
import qualified Unison.Codebase.Editor.Output as Output
import qualified Unison.Codebase.Editor.Output.BranchDiff as OBranchDiff
import qualified Unison.Codebase.Editor.Output.DumpNamespace as Output.DN
import qualified Unison.Codebase.Editor.Propagate as Propagate
import Unison.Codebase.Editor.RemoteRepo (ReadRemoteNamespace, WriteRemotePath, WriteRepo, printNamespace, writePathToRead, writeToRead)
import Unison.Codebase.Editor.SlurpComponent (SlurpComponent (..))
import qualified Unison.Codebase.Editor.SlurpComponent as SC
import Unison.Codebase.Editor.SlurpResult (SlurpResult (..))
import qualified Unison.Codebase.Editor.SlurpResult as Slurp
import qualified Unison.Codebase.Editor.TodoOutput as TO
import qualified Unison.Codebase.Editor.UriParser as UriParser
import qualified Unison.Codebase.MainTerm as MainTerm
import qualified Unison.Codebase.Metadata as Metadata
import Unison.Codebase.Patch (Patch (..))
import qualified Unison.Codebase.Patch as Patch
import Unison.Codebase.Path (Path, Path' (..))
import qualified Unison.Codebase.Path as Path
import qualified Unison.Codebase.Path.Parse as Path
import Unison.Codebase.PushBehavior (PushBehavior)
import qualified Unison.Codebase.PushBehavior as PushBehavior
import qualified Unison.Codebase.Reflog as Reflog
import Unison.Codebase.ShortBranchHash (ShortBranchHash)
import qualified Unison.Codebase.ShortBranchHash as SBH
import Unison.Codebase.SqliteCodebase.GitError (GitSqliteCodebaseError(NoDatabaseFile))
import qualified Unison.Codebase.SyncMode as SyncMode
import Unison.Codebase.TermEdit (TermEdit (..))
import qualified Unison.Codebase.TermEdit as TermEdit
import qualified Unison.Codebase.TermEdit.Typing as TermEdit
import Unison.Codebase.Type (GitError(GitSqliteCodebaseError))
import qualified Unison.Codebase.TypeEdit as TypeEdit
import qualified Unison.Codebase.Verbosity as Verbosity
import qualified Unison.CommandLine.DisplayValues as DisplayValues
import qualified Unison.CommandLine.FuzzySelect as Fuzzy
import qualified Unison.CommandLine.InputPattern as InputPattern
import qualified Unison.CommandLine.InputPatterns as InputPatterns
import Unison.ConstructorReference (GConstructorReference(..))
import qualified Unison.DataDeclaration as DD
import qualified Unison.HashQualified as HQ
import qualified Unison.HashQualified' as HQ'
import qualified Unison.Hashing.V2.Convert as Hashing
import Unison.LabeledDependency (LabeledDependency)
import qualified Unison.LabeledDependency as LD
import qualified Unison.Lexer as L
import Unison.Name (Name)
import Unison.Position (Position(..))
import qualified Unison.Name as Name
import Unison.NameSegment (NameSegment (..))
import qualified Unison.NameSegment as NameSegment
import Unison.Names (Names (Names))
import qualified Unison.Names as Names
import Unison.NamesWithHistory (NamesWithHistory (..))
import qualified Unison.NamesWithHistory as NamesWithHistory
import Unison.Parser.Ann (Ann (..))
import Unison.Prelude
import qualified Unison.PrettyPrintEnv as PPE
import qualified Unison.PrettyPrintEnv.Names as PPE
import qualified Unison.PrettyPrintEnvDecl as PPE
import qualified Unison.PrettyPrintEnvDecl.Names as PPE
import Unison.Reference (Reference (..))
import qualified Unison.Reference as Reference
import Unison.Referent (Referent)
import qualified Unison.Referent as Referent
import Unison.Result (pattern Result)
import qualified Unison.Result as Result
import Unison.Runtime.IOSource (isTest)
import qualified Unison.Runtime.IOSource as DD
import qualified Unison.Runtime.IOSource as IOSource
import Unison.Server.Backend (ShallowListEntry (..), TermEntry (..), TypeEntry (..))
import qualified Unison.Server.Backend as Backend
import Unison.Server.QueryResult
import Unison.Server.SearchResult (SearchResult)
import qualified Unison.Server.SearchResult as SR
import qualified Unison.Server.SearchResult' as SR'
import qualified Unison.ShortHash as SH
import Unison.Term (Term)
import qualified Unison.Term as Term
import Unison.Type (Type)
import qualified Unison.Type as Type
import qualified Unison.Type.Names as Type
import qualified Unison.Typechecker as Typechecker
import Unison.UnisonFile (TypecheckedUnisonFile)
import qualified Unison.UnisonFile as UF
import qualified Unison.UnisonFile.Names as UF
import qualified Unison.Util.Find as Find
import Unison.Util.List (uniqueBy)
import Unison.Util.Monoid (intercalateMap)
import qualified Unison.Util.Monoid as Monoid
import qualified Unison.Util.Pretty as P
import qualified Unison.Util.Relation as R
import qualified Unison.Util.Relation as Relation
import qualified Unison.Util.Relation4 as R4
import qualified Unison.Util.Star3 as Star3
import Unison.Util.TransitiveClosure (transitiveClosure)
import Unison.Var (Var)
import qualified Unison.Var as Var
import qualified Unison.WatchKind as WK
import Unison.Codebase.Editor.HandleInput.LoopState (eval, MonadCommand(..))
import Unison.Util.Free (Free)
import UnliftIO (MonadUnliftIO)
import qualified Data.Set.NonEmpty as NESet
import Data.Set.NonEmpty (NESet)
<<<<<<< HEAD
import Unison.Symbol (Symbol)
=======
import qualified Unison.Codebase.Editor.Input as Input
>>>>>>> 46c511e7

defaultPatchNameSegment :: NameSegment
defaultPatchNameSegment = "patch"

prettyPrintEnvDecl :: MonadCommand n m i v => NamesWithHistory -> n PPE.PrettyPrintEnvDecl
prettyPrintEnvDecl ns = eval CodebaseHashLength <&> (`PPE.fromNamesDecl` ns)

-- | Get a pretty print env decl for the current names at the current path.
currentPrettyPrintEnvDecl :: Action' m v PPE.PrettyPrintEnvDecl
currentPrettyPrintEnvDecl = do
  root' <- use LoopState.root
  currentPath' <- Path.unabsolute <$> use LoopState.currentPath
  prettyPrintEnvDecl (Backend.getCurrentPrettyNames (Backend.AllNames currentPath') root')

loop :: forall m. MonadUnliftIO m => Action m (Either Event Input) Symbol ()
loop = do
  uf <- use LoopState.latestTypecheckedFile
  root' <- use LoopState.root
  currentPath' <- use LoopState.currentPath
  latestFile' <- use LoopState.latestFile
  currentBranch' <- getAt currentPath'
  e <- eval Input
  hqLength <- eval CodebaseHashLength
  sbhLength <- eval BranchHashLength
  let currentPath'' = Path.unabsolute currentPath'
      hqNameQuery q = eval $ HQNameQuery (Just currentPath'') root' q
      sbh = SBH.fromHash sbhLength
      root0 = Branch.head root'
      currentBranch0 = Branch.head currentBranch'
      defaultPatchPath :: PatchPath
      defaultPatchPath = (Path' $ Left currentPath', defaultPatchNameSegment)
      resolveSplit' :: (Path', a) -> (Path, a)
      resolveSplit' = Path.fromAbsoluteSplit . Path.toAbsoluteSplit currentPath'
      resolveToAbsolute :: Path' -> Path.Absolute
      resolveToAbsolute = Path.resolve currentPath'
      getAtSplit :: Path.Split -> Maybe (Branch m)
      getAtSplit p = BranchUtil.getBranch p root0
      getAtSplit' :: Path.Split' -> Maybe (Branch m)
      getAtSplit' = getAtSplit . resolveSplit'
      getPatchAtSplit' :: Path.Split' -> Action' m v (Maybe Patch)
      getPatchAtSplit' s = do
        let (p, seg) = Path.toAbsoluteSplit currentPath' s
        b <- getAt p
        eval . Eval $ Branch.getMaybePatch seg (Branch.head b)
      getHQ'TermsIncludingHistorical p =
        getTermsIncludingHistorical (resolveSplit' p) root0

      getHQ'Terms :: Path.HQSplit' -> Set Referent
      getHQ'Terms p = BranchUtil.getTerm (resolveSplit' p) root0
      getHQ'Types :: Path.HQSplit' -> Set Reference
      getHQ'Types p = BranchUtil.getType (resolveSplit' p) root0

      basicPrettyPrintNames :: Names
      basicPrettyPrintNames =
        Backend.basicPrettyPrintNames root' (Backend.AllNames $ Path.unabsolute currentPath')

      resolveHHQS'Types :: HashOrHQSplit' -> Action' m v (Set Reference)
      resolveHHQS'Types =
        either
          (eval . TypeReferencesByShortHash)
          (pure . getHQ'Types)
      -- Term Refs and Cons
      resolveHHQS'Referents =
        either
          (eval . TermReferentsByShortHash)
          (pure . getHQ'Terms)
      getTypes :: Path.Split' -> Set Reference
      getTypes = getHQ'Types . fmap HQ'.NameOnly
      getTerms :: Path.Split' -> Set Referent
      getTerms = getHQ'Terms . fmap HQ'.NameOnly
      getPatchAt :: Path.Split' -> Action' m v Patch
      getPatchAt patchPath' = do
        let (p, seg) = Path.toAbsoluteSplit currentPath' patchPath'
        b <- getAt p
        eval . Eval $ Branch.getPatch seg (Branch.head b)
      withFile ambient sourceName lexed@(text, tokens) k = do
        let getHQ = \case
              L.Backticks s (Just sh) ->
                Just (HQ.HashQualified (Name.unsafeFromString s) sh)
              L.WordyId s (Just sh) ->
                Just (HQ.HashQualified (Name.unsafeFromString s) sh)
              L.SymbolyId s (Just sh) ->
                Just (HQ.HashQualified (Name.unsafeFromString s) sh)
              L.Hash sh -> Just (HQ.HashOnly sh)
              _ -> Nothing
            hqs = Set.fromList . mapMaybe (getHQ . L.payload) $ tokens
        let parseNames = Backend.getCurrentParseNames (Backend.AllNames currentPath'') root'
        LoopState.latestFile .= Just (Text.unpack sourceName, False)
        LoopState.latestTypecheckedFile .= Nothing
        Result notes r <- eval $ Typecheck ambient parseNames sourceName lexed
        case r of
          -- Parsing failed
          Nothing ->
            respond $
              ParseErrors text [err | Result.Parsing err <- toList notes]
          Just (Left errNames) -> do
            ns <- makeShadowedPrintNamesFromHQ hqs errNames
            ppe <- suffixifiedPPE ns
            let tes = [err | Result.TypeError err <- toList notes]
                cbs =
                  [ bug
                    | Result.CompilerBug (Result.TypecheckerBug bug) <-
                        toList notes
                  ]
            when (not $ null tes) . respond $ TypeErrors text ppe tes
            when (not $ null cbs) . respond $ CompilerBugs text ppe cbs
          Just (Right uf) -> k uf
      loadUnisonFile sourceName text = do
        let lexed = L.lexer (Text.unpack sourceName) (Text.unpack text)
        withFile [] sourceName (text, lexed) $ \unisonFile -> do
          sr <- toSlurpResult currentPath' unisonFile <$> slurpResultNames
          names <- displayNames unisonFile
          pped <- prettyPrintEnvDecl names
          let ppe = PPE.suffixifiedPPE pped
          eval . Notify $ Typechecked sourceName ppe sr unisonFile
          unlessError' EvaluationFailure do
            (bindings, e) <- ExceptT . eval . Evaluate ppe $ unisonFile
            lift do
              let e' = Map.map go e
                  go (ann, kind, _hash, _uneval, eval, isHit) = (ann, kind, eval, isHit)
              unless (null e') $
                eval . Notify $ Evaluated text ppe bindings e'
              LoopState.latestTypecheckedFile .= Just unisonFile

  case e of
    Left (IncomingRootBranch hashes) ->
      eval . Notify $
        WarnIncomingRootBranch
          (SBH.fromHash sbhLength $ Branch.headHash root')
          (Set.map (SBH.fromHash sbhLength) hashes)
    Left (UnisonFileChanged sourceName text) ->
      -- We skip this update if it was programmatically generated
      if maybe False snd latestFile'
        then modifying LoopState.latestFile (fmap (const False) <$>)
        else loadUnisonFile sourceName text
    Right input ->
      let branchNotFound = respond . BranchNotFound
          branchNotFound' = respond . BranchNotFound . Path.unsplit'
          patchNotFound :: Path.Split' -> Action' m v ()
          patchNotFound s = respond $ PatchNotFound s
          patchExists :: Path.Split' -> Action' m v ()
          patchExists s = respond $ PatchAlreadyExists s
          typeNotFound = respond . TypeNotFound
          typeNotFound' = respond . TypeNotFound'
          termNotFound = respond . TermNotFound
          termNotFound' = respond . TermNotFound'
          nameConflicted src tms tys = respond (DeleteNameAmbiguous hqLength src tms tys)
          typeConflicted src = nameConflicted src Set.empty
          termConflicted src tms = nameConflicted src tms Set.empty
          hashConflicted src = respond . HashAmbiguous src
          typeReferences :: [SearchResult] -> [Reference]
          typeReferences rs =
            [r | SR.Tp (SR.TypeResult _ r _) <- rs]
          termReferences :: [SearchResult] -> [Reference]
          termReferences rs =
            [r | SR.Tm (SR.TermResult _ (Referent.Ref r) _) <- rs]
          termResults rs = [r | SR.Tm r <- rs]
          typeResults rs = [r | SR.Tp r <- rs]
          doRemoveReplacement from patchPath isTerm = do
            let patchPath' = fromMaybe defaultPatchPath patchPath
            patch <- getPatchAt patchPath'
            QueryResult misses' hits <- hqNameQuery [from]
            let tpRefs = Set.fromList $ typeReferences hits
                tmRefs = Set.fromList $ termReferences hits
                misses =
                  Set.difference
                    (Set.fromList misses')
                    if isTerm
                      then Set.fromList $ SR.termName <$> termResults hits
                      else Set.fromList $ SR.typeName <$> typeResults hits
                go :: Reference -> Action m (Either Event Input) Symbol ()
                go fr = do
                  let termPatch =
                        over Patch.termEdits (R.deleteDom fr) patch
                      typePatch =
                        over Patch.typeEdits (R.deleteDom fr) patch
                      (patchPath'', patchName) = resolveSplit' patchPath'
                  -- Save the modified patch
                  stepAtM
                    inputDescription
                    ( patchPath'',
                      Branch.modifyPatches
                        patchName
                        (const (if isTerm then termPatch else typePatch))
                    )
                  -- Say something
                  success
            unless (Set.null misses) $
              respond $ SearchTermsNotFound (Set.toList misses)
            traverse_ go (if isTerm then tmRefs else tpRefs)
          branchExists dest _x = respond $ BranchAlreadyExists dest
          branchExistsSplit = branchExists . Path.unsplit'
          typeExists dest = respond . TypeAlreadyExists dest
          termExists dest = respond . TermAlreadyExists dest
          inputDescription :: LoopState.InputDescription
          inputDescription = case input of
            ForkLocalBranchI src dest -> "fork " <> hp' src <> " " <> p' dest
            MergeLocalBranchI src dest mode -> case mode of
              Branch.RegularMerge -> "merge " <> p' src <> " " <> p' dest
              Branch.SquashMerge -> "merge.squash " <> p' src <> " " <> p' dest
            ResetRootI src -> "reset-root " <> hp' src
            AliasTermI src dest -> "alias.term " <> hhqs' src <> " " <> ps' dest
            AliasTypeI src dest -> "alias.type " <> hhqs' src <> " " <> ps' dest
            AliasManyI srcs dest ->
              "alias.many " <> intercalateMap " " hqs srcs <> " " <> p' dest
            MoveTermI src dest -> "move.term " <> hqs' src <> " " <> ps' dest
            MoveTypeI src dest -> "move.type " <> hqs' src <> " " <> ps' dest
            MoveBranchI src dest -> "move.namespace " <> ops' src <> " " <> ps' dest
            MovePatchI src dest -> "move.patch " <> ps' src <> " " <> ps' dest
            CopyPatchI src dest -> "copy.patch " <> ps' src <> " " <> ps' dest
            DeleteI thing -> "delete " <> hqs' thing
            DeleteTermI def -> "delete.term " <> hqs' def
            DeleteTypeI def -> "delete.type " <> hqs' def
            DeleteBranchI Try opath -> "delete.namespace " <> ops' opath
            DeleteBranchI Force opath -> "delete.namespace.force " <> ops' opath
            DeletePatchI path -> "delete.patch " <> ps' path
            ReplaceI src target p ->
              "replace " <> HQ.toText src <> " "
                <> HQ.toText target
                <> " "
                <> opatch p
            ResolveTermNameI path -> "resolve.termName " <> hqs' path
            ResolveTypeNameI path -> "resolve.typeName " <> hqs' path
            AddI _selection -> "add"
            UpdateI p _selection -> "update " <> opatch p
            PropagatePatchI p scope -> "patch " <> ps' p <> " " <> p' scope
            UndoI {} -> "undo"
            UiI -> "ui"
            DocsToHtmlI path dir -> "docs.to-html " <> Path.toText' path <> " " <> Text.pack dir
            ExecuteI s args -> "execute " <> (Text.unwords . fmap Text.pack $ (s : args))
            IOTestI hq -> "io.test " <> HQ.toText hq
            LinkI md defs ->
              "link " <> HQ.toText md <> " " <> intercalateMap " " hqs' defs
            UnlinkI md defs ->
              "unlink " <> HQ.toText md <> " " <> intercalateMap " " hqs' defs
            UpdateBuiltinsI -> "builtins.update"
            MergeBuiltinsI -> "builtins.merge"
            MergeIOBuiltinsI -> "builtins.mergeio"
            MakeStandaloneI out nm ->
              "compile.output " <> Text.pack out <> " " <> HQ.toText nm
            PullRemoteBranchI orepo dest _syncMode pullMode _ ->
              (Text.pack . InputPattern.patternName $
                case pullMode of
                  PullWithoutHistory -> InputPatterns.pullWithoutHistory
                  PullWithHistory -> InputPatterns.pull
              )
                <> " "
                -- todo: show the actual config-loaded namespace
                <> maybe
                  "(remote namespace from .unisonConfig)"
                  (uncurry3 printNamespace)
                  orepo
                <> " "
                <> p' dest
            CreateMessage {} -> wat
            LoadI {} -> wat
            PreviewAddI {} -> wat
            PreviewUpdateI {} -> wat
            CreateAuthorI (NameSegment id) name -> "create.author " <> id <> " " <> name
            CreatePullRequestI {} -> wat
            LoadPullRequestI base head dest ->
              "pr.load "
                <> uncurry3 printNamespace base
                <> " "
                <> uncurry3 printNamespace head
                <> " "
                <> p' dest
            PushRemoteBranchI {} -> wat
            PreviewMergeLocalBranchI {} -> wat
            DiffNamespaceI {} -> wat
            SwitchBranchI {} -> wat
            UpI {} -> wat
            PopBranchI {} -> wat
            NamesI {} -> wat
            TodoI {} -> wat
            ListEditsI {} -> wat
            ListDependenciesI {} -> wat
            ListDependentsI {} -> wat
            NamespaceDependenciesI {} -> wat
            HistoryI {} -> wat
            TestI {} -> wat
            LinksI {} -> wat
            SearchByNameI {} -> wat
            FindShallowI {} -> wat
            FindPatchI {} -> wat
            ShowDefinitionI {} -> wat
            DisplayI {} -> wat
            DocsI {} -> wat
            ShowDefinitionByPrefixI {} -> wat
            ShowReflogI {} -> wat
            DebugNumberedArgsI {} -> wat
            DebugTypecheckedUnisonFileI {} -> wat
            DebugDumpNamespacesI {} -> wat
            DebugDumpNamespaceSimpleI {} -> wat
            DebugClearWatchI {} -> wat
            QuitI {} -> wat
            DeprecateTermI {} -> undefined
            DeprecateTypeI {} -> undefined
            GistI {} -> wat
            RemoveTermReplacementI src p ->
              "delete.term-replacement" <> HQ.toText src <> " " <> opatch p
            RemoveTypeReplacementI src p ->
              "delete.type-replacement" <> HQ.toText src <> " " <> opatch p
            where
              hp' = either (Text.pack . show) p'
              p' = Text.pack . show . resolveToAbsolute
              ops' = maybe "." ps'
              opatch = ps' . fromMaybe defaultPatchPath
              wat = error $ show input ++ " is not expected to alter the branch"
              hhqs' (Left sh) = SH.toText sh
              hhqs' (Right x) = hqs' x
              hqs' (p, hq) =
                Monoid.unlessM (Path.isRoot' p) (p' p) <> "." <> Text.pack (show hq)
              hqs (p, hq) = hqs' (Path' . Right . Path.Relative $ p, hq)
              ps' = p' . Path.unsplit'
          stepAt = Unison.Codebase.Editor.HandleInput.stepAt inputDescription
          stepManyAt = Unison.Codebase.Editor.HandleInput.stepManyAt inputDescription
          updateRoot = flip Unison.Codebase.Editor.HandleInput.updateRoot inputDescription
          syncRoot = use LoopState.root >>= updateRoot
          updateAtM = Unison.Codebase.Editor.HandleInput.updateAtM inputDescription
          unlessGitError = unlessError' Output.GitError
          importRemoteBranch ns mode preprocess =
            ExceptT . eval $ ImportRemoteBranch ns mode preprocess
          loadSearchResults = eval . LoadSearchResults
          saveAndApplyPatch patchPath'' patchName patch' = do
            stepAtM
              (inputDescription <> " (1/2)")
              ( patchPath'',
                Branch.modifyPatches patchName (const patch')
              )
            -- Apply the modified patch to the current path
            -- since we might be able to propagate further.
            void $ propagatePatch inputDescription patch' currentPath'
            -- Say something
            success
          previewResponse sourceName sr uf = do
            names <- displayNames uf
            ppe <- PPE.suffixifiedPPE <$> prettyPrintEnvDecl names
            respond $ Typechecked (Text.pack sourceName) ppe sr uf

<<<<<<< HEAD
          -- Add default metadata to all added types and terms in a slurp component.
          --
          -- No-op if the slurp component is empty.
          addDefaultMetadata ::
            Var v =>
            SlurpComponent v ->
            Action m (Either Event Input) v ()
          addDefaultMetadata adds =
            when (not (SC.isEmpty adds)) do
              let addedVs = Set.toList $ SC.types adds <> SC.terms adds
                  addedNs = traverse (Path.hqSplitFromName' . Name.unsafeFromVar) addedVs
              case addedNs of
                Nothing ->
                  error $
                    "I couldn't parse a name I just added to the codebase! "
                      <> "-- Added names: "
                      <> show addedVs
                Just addedNames -> do
                  dm <- resolveDefaultMetadata currentPath'
                  case toList dm of
                    [] -> pure ()
                    dm' -> do
                      let hqs = traverse InputPatterns.parseHashQualifiedName dm'
                      case hqs of
                        Left e ->
                          respond $
                            ConfiguredMetadataParseError
                              (Path.absoluteToPath' currentPath')
                              (show dm')
                              e
                        Right defaultMeta ->
                          manageLinks True addedNames defaultMeta Metadata.insert

          -- Add/remove links between definitions and metadata.
          -- `silent` controls whether this produces any output to the user.
          -- `srcs` is (names of the) definitions to pass to `op`
          -- `mdValues` is (names of the) metadata to pass to `op`
          -- `op` is the operation to add/remove/alter metadata mappings.
          --   e.g. `Metadata.insert` is passed to add metadata links.
          manageLinks ::
            Var v =>
            Bool ->
            [(Path', HQ'.HQSegment)] ->
            [HQ.HashQualified Name] ->
            ( forall r.
              Ord r =>
              (r, Metadata.Type, Metadata.Value) ->
              Branch.Star r NameSegment ->
              Branch.Star r NameSegment
            ) ->
            Action m (Either Event Input) v ()
          manageLinks silent srcs mdValues op = do
            runExceptT (for mdValues \val -> ExceptT (getMetadataFromName val)) >>= \case
              Left output -> respond output
              Right metadata -> do
                before <- Branch.head <$> use LoopState.root
                traverse_ go metadata
                if silent
                  then respond DefaultMetadataNotification
                  else do
                    after <- Branch.head <$> use LoopState.root
                    (ppe, outputDiff) <- diffHelper before after
                    if OBranchDiff.isEmpty outputDiff
                      then respond NoOp
                      else
                        respondNumbered $
                          ShowDiffNamespace
                            (Right Path.absoluteEmpty)
                            (Right Path.absoluteEmpty)
                            ppe
                            outputDiff
            where
              go :: (Metadata.Type, Metadata.Value) -> Action m (Either Event Input) v ()
              go (mdType, mdValue) = do
                newRoot <- use LoopState.root
                let r0 = Branch.head newRoot
                    getTerms p = BranchUtil.getTerm (resolveSplit' p) r0
                    getTypes p = BranchUtil.getType (resolveSplit' p) r0
                    !srcle = toList . getTerms =<< srcs
                    !srclt = toList . getTypes =<< srcs
                let step b0 =
                      let tmUpdates terms = foldl' go terms srcle
                            where
                              go terms src = op (src, mdType, mdValue) terms
                          tyUpdates types = foldl' go types srclt
                            where
                              go types src = op (src, mdType, mdValue) types
                       in over Branch.terms tmUpdates . over Branch.types tyUpdates $ b0
                    steps = srcs <&> \(path, _hq) -> (Path.unabsolute (resolveToAbsolute path), step)
                stepManyAtNoSync steps

=======
>>>>>>> 46c511e7
          delete ::
            (Path.HQSplit' -> Set Referent) -> -- compute matching terms
            (Path.HQSplit' -> Set Reference) -> -- compute matching types
            Path.HQSplit' ->
            Action' m v ()
          delete getHQ'Terms getHQ'Types hq = do
            let matchingTerms = toList (getHQ'Terms hq)
            let matchingTypes = toList (getHQ'Types hq)
            case (matchingTerms, matchingTypes) of
              ([], []) -> respond (NameNotFound hq)
              (Set.fromList -> tms, Set.fromList -> tys) -> goMany tms tys
            where
              resolvedPath = resolveSplit' (HQ'.toName <$> hq)
              goMany tms tys = do
                let rootNames = Branch.toNames root0
                    name = Path.toName (Path.unsplit resolvedPath)
                    toRel :: Ord ref => Set ref -> R.Relation Name ref
                    toRel = R.fromList . fmap (name,) . toList
                    -- these names are relative to the root
                    toDelete = Names (toRel tms) (toRel tys)
                endangerments <-
                  getEndangeredDependents (eval . GetDependents) toDelete rootNames
                if null endangerments
                  then do
                    let makeDeleteTermNames = fmap (BranchUtil.makeDeleteTermName resolvedPath) . toList $ tms
                    let makeDeleteTypeNames = fmap (BranchUtil.makeDeleteTypeName resolvedPath) . toList $ tys
                    stepManyAt (makeDeleteTermNames ++ makeDeleteTypeNames)
                    root'' <- use LoopState.root
                    diffHelper (Branch.head root') (Branch.head root'')
                      >>= respondNumbered . uncurry ShowDiffAfterDeleteDefinitions
                  else do
                    ppeDecl <- currentPrettyPrintEnvDecl
                    respondNumbered $ CantDeleteDefinitions ppeDecl endangerments
       in case input of
            CreateMessage pretty ->
              respond $ PrintMessage pretty
            ShowReflogI -> do
              entries <- convertEntries Nothing [] <$> eval LoadReflog
              LoopState.numberedArgs .= fmap (('#' :) . SBH.toString . Output.hash) entries
              respond $ ShowReflog entries
              where
                -- reverses & formats entries, adds synthetic entries when there is a
                -- discontinuity in the reflog.
                convertEntries ::
                  Maybe Branch.Hash ->
                  [Output.ReflogEntry] ->
                  [Reflog.Entry Branch.Hash] ->
                  [Output.ReflogEntry]
                convertEntries _ acc [] = acc
                convertEntries Nothing acc entries@(Reflog.Entry old _ _ : _) =
                  convertEntries
                    (Just old)
                    (Output.ReflogEntry (SBH.fromHash sbhLength old) "(initial reflogged namespace)" : acc)
                    entries
                convertEntries (Just lastHash) acc entries@(Reflog.Entry old new reason : rest) =
                  if lastHash /= old
                    then
                      convertEntries
                        (Just old)
                        (Output.ReflogEntry (SBH.fromHash sbhLength old) "(external change)" : acc)
                        entries
                    else
                      convertEntries
                        (Just new)
                        (Output.ReflogEntry (SBH.fromHash sbhLength new) reason : acc)
                        rest
            ResetRootI src0 ->
              case src0 of
                Left hash -> unlessError do
                  newRoot <- resolveShortBranchHash hash
                  lift do
                    updateRoot newRoot
                    success
                Right path' -> do
                  newRoot <- getAt $ resolveToAbsolute path'
                  if Branch.isEmpty newRoot
                    then respond $ BranchNotFound path'
                    else do
                      updateRoot newRoot
                      success
            ForkLocalBranchI src0 dest0 -> do
              let tryUpdateDest srcb dest0 = do
                    let dest = resolveToAbsolute dest0
                    -- if dest isn't empty: leave dest unchanged, and complain.
                    destb <- getAt dest
                    if Branch.isEmpty0 (Branch.head destb)
                      then do
                        ok <- updateAtM dest (const $ pure srcb)
                        if ok then success else respond $ BranchEmpty src0
                      else respond $ BranchAlreadyExists dest0
              case src0 of
                Left hash -> unlessError do
                  srcb <- resolveShortBranchHash hash
                  lift $ tryUpdateDest srcb dest0
                Right path' -> do
                  srcb <- getAt $ resolveToAbsolute path'
                  if Branch.isEmpty srcb
                    then respond $ BranchNotFound path'
                    else tryUpdateDest srcb dest0
            MergeLocalBranchI src0 dest0 mergeMode -> do
              let [src, dest] = resolveToAbsolute <$> [src0, dest0]
              srcb <- getAt src
              if Branch.isEmpty srcb
                then branchNotFound src0
                else do
                  let err = Just $ MergeAlreadyUpToDate src0 dest0
                  mergeBranchAndPropagateDefaultPatch mergeMode inputDescription err srcb (Just dest0) dest
            PreviewMergeLocalBranchI src0 dest0 -> do
              let [src, dest] = resolveToAbsolute <$> [src0, dest0]
              srcb <- getAt src
              if Branch.isEmpty srcb
                then branchNotFound src0
                else do
                  destb <- getAt dest
                  merged <- eval $ Merge Branch.RegularMerge srcb destb
                  if merged == destb
                    then respond (PreviewMergeAlreadyUpToDate src0 dest0)
                    else
                      diffHelper (Branch.head destb) (Branch.head merged)
                        >>= respondNumbered . uncurry (ShowDiffAfterMergePreview dest0 dest)
            DiffNamespaceI before after -> unlessError do
              let (absBefore, absAfter) = (resolveToAbsolute <$> before, resolveToAbsolute <$> after)
              beforeBranch0 <- Branch.head <$> branchForBranchId absBefore
              afterBranch0 <- Branch.head <$> branchForBranchId absAfter
              lift $ case (Branch.isEmpty0 beforeBranch0, Branch.isEmpty0 afterBranch0) of
                (True, True) -> respond . NamespaceEmpty $ (absBefore Nel.:| [absAfter])
                (True, False) -> respond . NamespaceEmpty $ (absBefore Nel.:| [])
                (False, True) -> respond . NamespaceEmpty $ (absAfter Nel.:| [])
                _ -> do
                  (ppe, outputDiff) <- diffHelper beforeBranch0 afterBranch0
                  respondNumbered $
                    ShowDiffNamespace
                      (resolveToAbsolute <$> before)
                      (resolveToAbsolute <$> after)
                      ppe
                      outputDiff
            CreatePullRequestI baseRepo headRepo -> do
              result <- join @(Either GitError) <$> viewRemoteBranch baseRepo \baseBranch -> do
                 viewRemoteBranch headRepo \headBranch -> do
                   merged <- eval $ Merge Branch.RegularMerge baseBranch headBranch
                   (ppe, diff) <- diffHelperCmd root' currentPath' (Branch.head baseBranch) (Branch.head merged)
                   pure $ ShowDiffAfterCreatePR baseRepo headRepo ppe diff
              case result of
                Left gitErr -> respond (Output.GitError gitErr)
                Right diff -> respondNumbered diff
            LoadPullRequestI baseRepo headRepo dest0 -> do
              let desta = resolveToAbsolute dest0
              let dest = Path.unabsolute desta
              destb <- getAt desta
              if Branch.isEmpty0 (Branch.head destb)
                then unlessGitError do
                  baseb <- importRemoteBranch baseRepo SyncMode.ShortCircuit Unmodified
                  headb <- importRemoteBranch headRepo SyncMode.ShortCircuit Unmodified
                  lift $ do
                    mergedb <- eval $ Merge Branch.RegularMerge baseb headb
                    squashedb <- eval $ Merge Branch.SquashMerge headb baseb
                    stepManyAt
                      [ BranchUtil.makeSetBranch (dest, "base") baseb,
                        BranchUtil.makeSetBranch (dest, "head") headb,
                        BranchUtil.makeSetBranch (dest, "merged") mergedb,
                        BranchUtil.makeSetBranch (dest, "squashed") squashedb
                      ]
                    let base = snoc dest0 "base"
                        head = snoc dest0 "head"
                        merged = snoc dest0 "merged"
                        squashed = snoc dest0 "squashed"
                    respond $ LoadPullRequest baseRepo headRepo base head merged squashed
                    loadPropagateDiffDefaultPatch
                      inputDescription
                      (Just merged)
                      (snoc desta "merged")
                else respond . BranchNotEmpty . Path.Path' . Left $ currentPath'

            -- move the LoopState.root to a sub-branch
            MoveBranchI Nothing dest -> do
              b <- use LoopState.root
              stepManyAt
                [ (Path.empty, const Branch.empty0),
                  BranchUtil.makeSetBranch (resolveSplit' dest) b
                ]
              success
            MoveBranchI (Just src) dest ->
              maybe (branchNotFound' src) srcOk (getAtSplit' src)
              where
                srcOk b = maybe (destOk b) (branchExistsSplit dest) (getAtSplit' dest)
                destOk b = do
                  stepManyAt
                    [ BranchUtil.makeDeleteBranch (resolveSplit' src),
                      BranchUtil.makeSetBranch (resolveSplit' dest) b
                    ]
                  success -- could give rando stats about new defns
            MovePatchI src dest -> do
              psrc <- getPatchAtSplit' src
              pdest <- getPatchAtSplit' dest
              case (psrc, pdest) of
                (Nothing, _) -> patchNotFound src
                (_, Just _) -> patchExists dest
                (Just p, Nothing) -> do
                  stepManyAt
                    [ BranchUtil.makeDeletePatch (resolveSplit' src),
                      BranchUtil.makeReplacePatch (resolveSplit' dest) p
                    ]
                  success
            CopyPatchI src dest -> do
              psrc <- getPatchAtSplit' src
              pdest <- getPatchAtSplit' dest
              case (psrc, pdest) of
                (Nothing, _) -> patchNotFound src
                (_, Just _) -> patchExists dest
                (Just p, Nothing) -> do
                  stepAt (BranchUtil.makeReplacePatch (resolveSplit' dest) p)
                  success
            DeletePatchI src -> do
              psrc <- getPatchAtSplit' src
              case psrc of
                Nothing -> patchNotFound src
                Just _ -> do
                  stepAt (BranchUtil.makeDeletePatch (resolveSplit' src))
                  success
            DeleteBranchI insistence Nothing -> do
              hasConfirmed <- confirmedCommand input
              if (hasConfirmed || insistence == Force)
                then do stepAt (Path.empty, const Branch.empty0)
                        respond DeletedEverything
                else respond DeleteEverythingConfirmation
            DeleteBranchI insistence (Just p) -> do
              case getAtSplit' p of
                Nothing -> branchNotFound' p
                Just (Branch.head -> b0) -> do
                  endangerments <- computeEndangerments b0
                  if null endangerments
                     then doDelete b0
                     else case insistence of
                       Force -> do
                         ppeDecl <- currentPrettyPrintEnvDecl
                         doDelete b0
                         respondNumbered $ DeletedDespiteDependents ppeDecl endangerments
                       Try -> do
                         ppeDecl <- currentPrettyPrintEnvDecl
                         respondNumbered $ CantDeleteNamespace ppeDecl endangerments
              where
                doDelete b0 = do
                      stepAt $ BranchUtil.makeSetBranch (resolveSplit' p) Branch.empty
                      -- Looks similar to the 'toDelete' above... investigate me! ;)
                      diffHelper b0 Branch.empty0
                        >>= respondNumbered
                          . uncurry
                            ( ShowDiffAfterDeleteBranch $
                                resolveToAbsolute (Path.unsplit' p)
                            )
                computeEndangerments :: Branch0 m1 -> Action' m v (Map LabeledDependency (NESet LabeledDependency))
                computeEndangerments b0 = do
                  let rootNames = Branch.toNames root0
                      toDelete =
                        Names.prefix0
                          (Path.toName . Path.unsplit . resolveSplit' $ p) -- resolveSplit' incorporates currentPath
                          (Branch.toNames b0)
                  getEndangeredDependents (eval . GetDependents) toDelete rootNames
            SwitchBranchI maybePath' -> do
              mpath' <- case maybePath' of
                Nothing ->
                  fuzzySelectNamespace Absolute root0 >>= \case
                    -- Shouldn't be possible to get multiple paths here, we can just take
                    -- the first.
                    Just (p : _) -> pure $ Just p
                    _ -> respond (HelpMessage InputPatterns.cd) $> Nothing
                Just p -> pure $ Just p
              case mpath' of
                Nothing -> pure ()
                Just path' -> do
                  let path = resolveToAbsolute path'
                  LoopState.currentPathStack %= Nel.cons path
                  branch' <- getAt path
                  when (Branch.isEmpty0 $ Branch.head branch') (respond $ CreatedNewBranch path)
            UpI ->
              use LoopState.currentPath >>= \p -> case Path.unsnoc (Path.unabsolute p) of
                Nothing -> pure ()
                Just (path, _) -> LoopState.currentPathStack %= Nel.cons (Path.Absolute path)
            PopBranchI ->
              use (LoopState.currentPathStack . to Nel.uncons) >>= \case
                (_, Nothing) -> respond StartOfCurrentPathHistory
                (_, Just t) -> LoopState.currentPathStack .= t
            HistoryI resultsCap diffCap from -> case from of
              Left hash -> unlessError do
                b <- resolveShortBranchHash hash
                lift $ doHistory 0 b []
              Right path' -> do
                let path = resolveToAbsolute path'
                branch' <- getAt path
                if Branch.isEmpty branch'
                  then respond $ CreatedNewBranch path
                  else doHistory 0 branch' []
              where
                doHistory !n b acc =
                  if maybe False (n >=) resultsCap
                    then respond $ History diffCap acc (PageEnd (sbh $ Branch.headHash b) n)
                    else case Branch._history b of
                      Causal.One {} ->
                        respond $ History diffCap acc (EndOfLog . sbh $ Branch.headHash b)
                      Causal.Merge {Causal.tails} ->
                        respond $ History diffCap acc (MergeTail (sbh $ Branch.headHash b) . map sbh $ Map.keys tails)
                      Causal.Cons {Causal.tail} -> do
                        b' <- fmap Branch.Branch . eval . Eval $ snd tail
                        let elem = (sbh $ Branch.headHash b, Branch.namesDiff b' b)
                        doHistory (n + 1) b' (elem : acc)
            UndoI -> do
              prev <- eval . Eval $ Branch.uncons root'
              case prev of
                Nothing ->
                  respond . CantUndo $
                    if Branch.isOne root'
                      then CantUndoPastStart
                      else CantUndoPastMerge
                Just (_, prev) -> do
                  updateRoot prev
                  diffHelper (Branch.head prev) (Branch.head root')
                    >>= respondNumbered . uncurry Output.ShowDiffAfterUndo
            UiI -> eval UI
            DocsToHtmlI namespacePath' sourceDirectory -> do
              let absPath = Path.unabsolute $ resolveToAbsolute namespacePath'
              eval (DocsToHtml root' absPath sourceDirectory)
            AliasTermI src dest -> do
              referents <- resolveHHQS'Referents src
              case (toList referents, toList (getTerms dest)) of
                ([r], []) -> do
                  stepAt (BranchUtil.makeAddTermName (resolveSplit' dest) r (oldMD r))
                  success
                ([_], rs@(_ : _)) -> termExists dest (Set.fromList rs)
                ([], _) -> either termNotFound' termNotFound src
                (rs, _) ->
                  either hashConflicted termConflicted src (Set.fromList rs)
              where
                oldMD r =
                  either
                    (const mempty)
                    ( \src ->
                        let p = resolveSplit' src
                         in BranchUtil.getTermMetadataAt p r root0
                    )
                    src
            AliasTypeI src dest -> do
              refs <- resolveHHQS'Types src
              case (toList refs, toList (getTypes dest)) of
                ([r], []) -> do
                  stepAt (BranchUtil.makeAddTypeName (resolveSplit' dest) r (oldMD r))
                  success
                ([_], rs@(_ : _)) -> typeExists dest (Set.fromList rs)
                ([], _) -> either typeNotFound' typeNotFound src
                (rs, _) ->
                  either
                    (\src -> hashConflicted src . Set.map Referent.Ref)
                    typeConflicted
                    src
                    (Set.fromList rs)
              where
                oldMD r =
                  either
                    (const mempty)
                    ( \src ->
                        let p = resolveSplit' src
                         in BranchUtil.getTypeMetadataAt p r root0
                    )
                    src

            -- this implementation will happily produce name conflicts,
            -- but will surface them in a normal diff at the end of the operation.
            AliasManyI srcs dest' -> do
              let destAbs = resolveToAbsolute dest'
              old <- getAt destAbs
              let (unknown, actions) = foldl' go mempty srcs
              stepManyAt actions
              new <- getAt destAbs
              diffHelper (Branch.head old) (Branch.head new)
                >>= respondNumbered . uncurry (ShowDiffAfterModifyBranch dest' destAbs)
              unless (null unknown) $
                respond . SearchTermsNotFound . fmap fixupOutput $ unknown
              where
                -- a list of missing sources (if any) and the actions that do the work
                go ::
                  ([Path.HQSplit], [(Path, Branch0 m -> Branch0 m)]) ->
                  Path.HQSplit ->
                  ([Path.HQSplit], [(Path, Branch0 m -> Branch0 m)])
                go (missingSrcs, actions) hqsrc =
                  let src :: Path.Split
                      src = second HQ'.toName hqsrc
                      proposedDest :: Path.Split
                      proposedDest = second HQ'.toName hqProposedDest
                      hqProposedDest :: Path.HQSplit
                      hqProposedDest =
                        first Path.unabsolute $
                          Path.resolve (resolveToAbsolute dest') hqsrc
                      -- `Nothing` if src doesn't exist
                      doType :: Maybe [(Path, Branch0 m -> Branch0 m)]
                      doType = case ( BranchUtil.getType hqsrc currentBranch0,
                                      BranchUtil.getType hqProposedDest root0
                                    ) of
                        (null -> True, _) -> Nothing -- missing src
                        (rsrcs, existing) ->
                          -- happy path
                          Just . map addAlias . toList $ Set.difference rsrcs existing
                          where
                            addAlias r = BranchUtil.makeAddTypeName proposedDest r (oldMD r)
                            oldMD r = BranchUtil.getTypeMetadataAt src r currentBranch0
                      doTerm :: Maybe [(Path, Branch0 m -> Branch0 m)]
                      doTerm = case ( BranchUtil.getTerm hqsrc currentBranch0,
                                      BranchUtil.getTerm hqProposedDest root0
                                    ) of
                        (null -> True, _) -> Nothing -- missing src
                        (rsrcs, existing) ->
                          Just . map addAlias . toList $ Set.difference rsrcs existing
                          where
                            addAlias r = BranchUtil.makeAddTermName proposedDest r (oldMD r)
                            oldMD r = BranchUtil.getTermMetadataAt src r currentBranch0
                   in case (doType, doTerm) of
                        (Nothing, Nothing) -> (missingSrcs :> hqsrc, actions)
                        (Just as, Nothing) -> (missingSrcs, actions ++ as)
                        (Nothing, Just as) -> (missingSrcs, actions ++ as)
                        (Just as1, Just as2) -> (missingSrcs, actions ++ as1 ++ as2)

                fixupOutput :: Path.HQSplit -> HQ.HashQualified Name
                fixupOutput = fmap Path.toName . HQ'.toHQ . Path.unsplitHQ
            NamesI thing -> do
              ns0 <- basicParseNames
              let ns = NamesWithHistory ns0 mempty
                  terms = NamesWithHistory.lookupHQTerm thing ns
                  types = NamesWithHistory.lookupHQType thing ns
                  printNames = NamesWithHistory basicPrettyPrintNames mempty
                  terms' :: Set (Referent, Set (HQ'.HashQualified Name))
                  terms' = Set.map go terms
                    where
                      go r = (r, NamesWithHistory.termName hqLength r printNames)
                  types' :: Set (Reference, Set (HQ'.HashQualified Name))
                  types' = Set.map go types
                    where
                      go r = (r, NamesWithHistory.typeName hqLength r printNames)
              respond $ ListNames hqLength (toList types') (toList terms')
            LinkI mdValue srcs -> do
              manageLinks False srcs [mdValue] Metadata.insert
              syncRoot
            UnlinkI mdValue srcs -> do
              manageLinks False srcs [mdValue] Metadata.delete
              syncRoot

            -- > links List.map (.Docs .English)
            -- > links List.map -- give me all the
            -- > links Optional License
            LinksI src mdTypeStr -> unlessError do
              (ppe, out) <- getLinks (show input) src (Right mdTypeStr)
              lift do
                LoopState.numberedArgs .= fmap (HQ.toString . view _1) out
                respond $ ListOfLinks ppe out
            DocsI srcs -> do
              srcs' <- case srcs of
                [] ->
                  fuzzySelectDefinition Absolute root0 >>= \case
                    Nothing -> do
                      respond (HelpMessage InputPatterns.docs)
                      pure []
                    Just defs -> do
                      -- HQ names should always parse as a valid split, so we just discard any
                      -- that don't to satisfy the type-checker.
                      pure . mapMaybe (eitherToMaybe . Path.parseHQSplit' . HQ.toString) $ defs
                xs -> pure xs
              for_ srcs' (docsI (show input) basicPrettyPrintNames)
            CreateAuthorI authorNameSegment authorFullName -> do
              initialBranch <- getAt currentPath'
              AuthorInfo
                guid@(guidRef, _, _)
                author@(authorRef, _, _)
                copyrightHolder@(copyrightHolderRef, _, _) <-
                eval $ CreateAuthorInfo authorFullName
              -- add the new definitions to the codebase and to the namespace
              traverse_ (eval . uncurry3 PutTerm) [guid, author, copyrightHolder]
              stepManyAt
                [ BranchUtil.makeAddTermName (resolveSplit' authorPath) (d authorRef) mempty,
                  BranchUtil.makeAddTermName (resolveSplit' copyrightHolderPath) (d copyrightHolderRef) mempty,
                  BranchUtil.makeAddTermName (resolveSplit' guidPath) (d guidRef) mempty
                ]
              finalBranch <- getAt currentPath'
              -- print some output
              diffHelper (Branch.head initialBranch) (Branch.head finalBranch)
                >>= respondNumbered
                  . uncurry
                    ( ShowDiffAfterCreateAuthor
                        authorNameSegment
                        (Path.unsplit' base)
                        currentPath'
                    )
              where
                d :: Reference.Id -> Referent
                d = Referent.Ref . Reference.DerivedId
                base :: Path.Split' = (Path.relativeEmpty', "metadata")
                authorPath = base |> "authors" |> authorNameSegment
                copyrightHolderPath = base |> "copyrightHolders" |> authorNameSegment
                guidPath = authorPath |> "guid"
            MoveTermI src dest ->
              case (toList (getHQ'Terms src), toList (getTerms dest)) of
                ([r], []) -> do
                  stepManyAt
                    [ BranchUtil.makeDeleteTermName p r,
                      BranchUtil.makeAddTermName (resolveSplit' dest) r (mdSrc r)
                    ]
                  success
                ([_], rs) -> termExists dest (Set.fromList rs)
                ([], _) -> termNotFound src
                (rs, _) -> termConflicted src (Set.fromList rs)
              where
                p = resolveSplit' (HQ'.toName <$> src)
                mdSrc r = BranchUtil.getTermMetadataAt p r root0
            MoveTypeI src dest ->
              case (toList (getHQ'Types src), toList (getTypes dest)) of
                ([r], []) -> do
                  stepManyAt
                    [ BranchUtil.makeDeleteTypeName p r,
                      BranchUtil.makeAddTypeName (resolveSplit' dest) r (mdSrc r)
                    ]
                  success
                ([_], rs) -> typeExists dest (Set.fromList rs)
                ([], _) -> typeNotFound src
                (rs, _) -> typeConflicted src (Set.fromList rs)
              where
                p = resolveSplit' (HQ'.toName <$> src)
                mdSrc r = BranchUtil.getTypeMetadataAt p r root0
            DeleteI hq -> delete getHQ'Terms getHQ'Types hq
            DeleteTypeI hq -> delete (const Set.empty) getHQ'Types hq
            DeleteTermI hq -> delete getHQ'Terms (const Set.empty) hq
            DisplayI outputLoc names' -> do
              names <- case names' of
                [] -> fuzzySelectDefinition Absolute root0 >>= \case
                        Nothing -> respond (HelpMessage InputPatterns.display) $> []
                        Just defs -> pure defs
                ns -> pure ns
              traverse_ (displayI basicPrettyPrintNames outputLoc) names
            ShowDefinitionI outputLoc query -> handleShowDefinition outputLoc query
            FindPatchI -> do
              let patches =
                    [ Path.toName $ Path.snoc p seg
                      | (p, b) <- Branch.toList0 currentBranch0,
                        (seg, _) <- Map.toList (Branch._edits b)
                    ]
              respond $ ListOfPatches $ Set.fromList patches
              LoopState.numberedArgs .= fmap Name.toString patches
            FindShallowI pathArg -> do
              let pathArgAbs = resolveToAbsolute pathArg
                  ppe =
                    Backend.basicSuffixifiedNames
                      sbhLength
                      root'
                      (Backend.AllNames $ Path.fromPath' pathArg)
              res <- eval $ FindShallow pathArgAbs
              case res of
                Left e -> handleBackendError e
                Right entries -> do
                  -- caching the result as an absolute path, for easier jumping around
                  LoopState.numberedArgs .= fmap entryToHQString entries
                  respond $ ListShallow ppe entries
                  where
                    entryToHQString :: ShallowListEntry v Ann -> String
                    entryToHQString e =
                      fixup $ case e of
                        ShallowTypeEntry (TypeEntry _ hq _) -> HQ'.toString hq
                        ShallowTermEntry (TermEntry _ hq _ _) -> HQ'.toString hq
                        ShallowBranchEntry ns _ _ -> NameSegment.toString ns
                        ShallowPatchEntry ns -> NameSegment.toString ns
                      where
                        fixup s = case pathArgStr of
                          "" -> s
                          p | last p == '.' -> p ++ s
                          p -> p ++ "." ++ s
                        pathArgStr = show pathArg
            SearchByNameI isVerbose _showAll ws -> do
              let prettyPrintNames = basicPrettyPrintNames
              unlessError do
                results <- case ws of
                  -- no query, list everything
                  [] -> pure . listBranch $ Branch.head currentBranch'
                  -- type query
                  ":" : ws ->
                    ExceptT (parseSearchType (show input) (unwords ws)) >>= \typ ->
                      ExceptT $ do
                        let named = Branch.deepReferents root0
                        matches <-
                          fmap (filter (`Set.member` named) . toList) $
                            eval $ GetTermsOfType typ
                        matches <-
                          if null matches
                            then do
                              respond NoExactTypeMatches
                              fmap (filter (`Set.member` named) . toList) $
                                eval $ GetTermsMentioningType typ
                            else pure matches
                        let results =
                              -- in verbose mode, aliases are shown, so we collapse all
                              -- aliases to a single search result; in non-verbose mode,
                              -- a separate result may be shown for each alias
                              (if isVerbose then uniqueBy SR.toReferent else id) $
                                searchResultsFor prettyPrintNames matches []
                        pure . pure $ results

                  -- name query
                  (map HQ.unsafeFromString -> qs) -> do
                    let ns = basicPrettyPrintNames
                    let srs = searchBranchScored ns fuzzyNameDistance qs
                    pure $ uniqueBy SR.toReferent srs
                lift do
                  LoopState.numberedArgs .= fmap searchResultToHQString results
                  results' <- loadSearchResults results
                  ppe <-
                    suffixifiedPPE
                      =<< makePrintNamesFromLabeled'
                        (foldMap SR'.labeledDependencies results')
                  respond $ ListOfDefinitions ppe isVerbose results'
            ResolveTypeNameI hq ->
              zeroOneOrMore (getHQ'Types hq) (typeNotFound hq) go (typeConflicted hq)
              where
                conflicted = getHQ'Types (fmap HQ'.toNameOnly hq)
                makeDelete =
                  BranchUtil.makeDeleteTypeName (resolveSplit' (HQ'.toName <$> hq))
                go r = stepManyAt . fmap makeDelete . toList . Set.delete r $ conflicted
            ResolveTermNameI hq -> do
              refs <- getHQ'TermsIncludingHistorical hq
              zeroOneOrMore refs (termNotFound hq) go (termConflicted hq)
              where
                conflicted = getHQ'Terms (fmap HQ'.toNameOnly hq)
                makeDelete =
                  BranchUtil.makeDeleteTermName (resolveSplit' (HQ'.toName <$> hq))
                go r = stepManyAt . fmap makeDelete . toList . Set.delete r $ conflicted
            ReplaceI from to patchPath -> do
              let patchPath' = fromMaybe defaultPatchPath patchPath
              patch <- getPatchAt patchPath'
              QueryResult fromMisses' fromHits <- hqNameQuery [from]
              QueryResult toMisses' toHits <- hqNameQuery [to]
              let termsFromRefs = termReferences fromHits
                  termsToRefs = termReferences toHits
                  typesFromRefs = typeReferences fromHits
                  typesToRefs = typeReferences toHits
                  --- Here are all the kinds of misses
                  --- [X] [X]
                  --- [Type] [Term]
                  --- [Term] [Type]
                  --- [Type] [X]
                  --- [Term] [X]
                  --- [X] [Type]
                  --- [X] [Term]
                  -- Type hits are term misses
                  termFromMisses =
                    fromMisses'
                      <> (SR.typeName <$> typeResults fromHits)
                  termToMisses =
                    toMisses'
                      <> (SR.typeName <$> typeResults toHits)
                  -- Term hits are type misses
                  typeFromMisses =
                    fromMisses'
                      <> (SR.termName <$> termResults fromHits)
                  typeToMisses =
                    toMisses'
                      <> (SR.termName <$> termResults toHits)

                  termMisses = termFromMisses <> termToMisses
                  typeMisses = typeFromMisses <> typeToMisses

                  replaceTerms ::
                    Reference ->
                    Reference ->
                    Action m (Either Event Input) Symbol ()
                  replaceTerms fr tr = do
                    mft <- eval $ LoadTypeOfTerm fr
                    mtt <- eval $ LoadTypeOfTerm tr
                    let termNotFound =
                          respond . TermNotFound'
                            . SH.take hqLength
                            . Reference.toShortHash
                    case (mft, mtt) of
                      (Nothing, _) -> termNotFound fr
                      (_, Nothing) -> termNotFound tr
                      (Just ft, Just tt) -> do
                        let patch' =
                              -- The modified patch
                              over
                                Patch.termEdits
                                ( R.insert fr (Replace tr (TermEdit.typing tt ft))
                                    . R.deleteDom fr
                                )
                                patch
                            (patchPath'', patchName) = resolveSplit' patchPath'
                        saveAndApplyPatch patchPath'' patchName patch'

                  replaceTypes ::
                    Reference ->
                    Reference ->
                    Action m (Either Event Input) Symbol ()
                  replaceTypes fr tr = do
                    let patch' =
                          -- The modified patch
                          over
                            Patch.typeEdits
                            (R.insert fr (TypeEdit.Replace tr) . R.deleteDom fr)
                            patch
                        (patchPath'', patchName) = resolveSplit' patchPath'
                    saveAndApplyPatch patchPath'' patchName patch'

                  ambiguous t rs =
                    let rs' = Set.map Referent.Ref $ Set.fromList rs
                     in case t of
                          HQ.HashOnly h ->
                            hashConflicted h rs'
                          (Path.parseHQSplit' . HQ.toString -> Right n) ->
                            termConflicted n rs'
                          _ -> respond . BadName $ HQ.toString t

                  mismatch typeName termName = respond $ TypeTermMismatch typeName termName

              case (termsFromRefs, termsToRefs, typesFromRefs, typesToRefs) of
                ([], [], [], []) -> respond $ SearchTermsNotFound termMisses
                ([_], [], [], [_]) -> mismatch to from
                ([], [_], [_], []) -> mismatch from to
                ([_], [], _, _) -> respond $ SearchTermsNotFound termMisses
                ([], [_], _, _) -> respond $ SearchTermsNotFound termMisses
                (_, _, [_], []) -> respond $ SearchTermsNotFound typeMisses
                (_, _, [], [_]) -> respond $ SearchTermsNotFound typeMisses
                ([fr], [tr], [], []) -> replaceTerms fr tr
                ([], [], [fr], [tr]) -> replaceTypes fr tr
                (froms, [_], [], []) -> ambiguous from froms
                ([], [], froms, [_]) -> ambiguous from froms
                ([_], tos, [], []) -> ambiguous to tos
                ([], [], [_], tos) -> ambiguous to tos
                (_, _, _, _) -> error "unpossible"
            LoadI maybePath ->
              case maybePath <|> (fst <$> latestFile') of
                Nothing -> respond NoUnisonFile
                Just path -> do
                  res <- eval . LoadSource . Text.pack $ path
                  case res of
                    InvalidSourceNameError -> respond $ InvalidSourceName path
                    LoadError -> respond $ SourceLoadFailed path
                    LoadSuccess contents -> loadUnisonFile (Text.pack path) contents
            AddI hqs ->
              case uf of
                Nothing -> respond NoUnisonFile
                Just uf -> do
                  sr <-
                    Slurp.disallowUpdates
                      . applySelection hqs uf
                      . toSlurpResult currentPath' uf
                      <$> slurpResultNames
                  let adds = Slurp.adds sr
                  stepAtNoSync (Path.unabsolute currentPath', doSlurpAdds adds uf)
                  eval . AddDefsToCodebase . filterBySlurpResult sr $ uf
                  ppe <- prettyPrintEnvDecl =<< displayNames uf
                  respond $ SlurpOutput input (PPE.suffixifiedPPE ppe) sr
                  addDefaultMetadata adds
                  syncRoot
            PreviewAddI hqs -> case (latestFile', uf) of
              (Just (sourceName, _), Just uf) -> do
                sr <-
                  Slurp.disallowUpdates
                    . applySelection hqs uf
                    . toSlurpResult currentPath' uf
                    <$> slurpResultNames
                previewResponse sourceName sr uf
              _ -> respond NoUnisonFile
<<<<<<< HEAD
            UpdateI maybePatchPath hqs -> case uf of
              Nothing -> respond NoUnisonFile
              Just uf -> do
                let patchPath = fromMaybe defaultPatchPath maybePatchPath
                slurpCheckNames <- slurpResultNames
                currentPathNames <- currentPathNames
                let sr =
                      applySelection hqs uf
                        . toSlurpResult currentPath' uf
                        $ slurpCheckNames
                    addsAndUpdates = Slurp.updates sr <> Slurp.adds sr
                    fileNames = UF.typecheckedToNames uf
                    -- todo: display some error if typeEdits or termEdits itself contains a loop
                    typeEdits :: Map Name (Reference, Reference)
                    typeEdits = Map.fromList $ map f (toList $ SC.types (updates sr))
                      where
                        f v = case ( toList (Names.typesNamed slurpCheckNames n),
                                     toList (Names.typesNamed fileNames n)
                                   ) of
                          ([old], [new]) -> (n, (old, new))
                          _ ->
                            error $
                              "Expected unique matches for "
                                ++ Var.nameStr v
                                ++ " but got: "
                                ++ show otherwise
                          where
                            n = Name.unsafeFromVar v
                    hashTerms :: Map Reference (Type Symbol Ann)
                    hashTerms = Map.fromList (toList hashTerms0)
                      where
                        hashTerms0 = (\(r, _wk, _tm, typ) -> (r, typ)) <$> UF.hashTerms uf
                    termEdits :: Map Name (Reference, Reference)
                    termEdits = Map.fromList $ map g (toList $ SC.terms (updates sr))
                      where
                        g v = case ( toList (Names.refTermsNamed slurpCheckNames n),
                                     toList (Names.refTermsNamed fileNames n)
                                   ) of
                          ([old], [new]) -> (n, (old, new))
                          _ ->
                            error $
                              "Expected unique matches for "
                                ++ Var.nameStr v
                                ++ " but got: "
                                ++ show otherwise
                          where
                            n = Name.unsafeFromVar v
                    termDeprecations :: [(Name, Referent)]
                    termDeprecations =
                      [ (n, r) | (oldTypeRef, _) <- Map.elems typeEdits, (n, r) <- Names.constructorsForType oldTypeRef currentPathNames
                      ]

                ye'ol'Patch <- getPatchAt patchPath
                -- If `uf` updates a -> a', we want to replace all (a0 -> a) in patch
                -- with (a0 -> a') in patch'.
                -- So for all (a0 -> a) in patch, for all (a -> a') in `uf`,
                -- we must know the type of a0, a, a'.
                let -- we need:
                    -- all of the `old` references from the `new` edits,
                    -- plus all of the `old` references for edits from patch we're replacing
                    collectOldForTyping :: [(Reference, Reference)] -> Patch -> Set Reference
                    collectOldForTyping new old = foldl' f mempty (new ++ fromOld)
                      where
                        f acc (r, _r') = Set.insert r acc
                        newLHS = Set.fromList . fmap fst $ new
                        fromOld :: [(Reference, Reference)]
                        fromOld =
                          [ (r, r') | (r, TermEdit.Replace r' _) <- R.toList . Patch._termEdits $ old, Set.member r' newLHS
                          ]
                    neededTypes = collectOldForTyping (toList termEdits) ye'ol'Patch

                allTypes :: Map Reference (Type v Ann) <-
                  fmap Map.fromList . for (toList neededTypes) $ \r ->
                    (r,) . fromMaybe (Type.builtin External "unknown type")
                      <$> (eval . LoadTypeOfTerm) r

                let typing r1 r2 = case (Map.lookup r1 allTypes, Map.lookup r2 hashTerms) of
                      (Just t1, Just t2)
                        | Typechecker.isEqual t1 t2 -> TermEdit.Same
                        | Typechecker.isSubtype t1 t2 -> TermEdit.Subtype
                        | otherwise -> TermEdit.Different
                      e ->
                        error $
                          "compiler bug: typing map not constructed properly\n"
                            <> "typing "
                            <> show r1
                            <> " "
                            <> show r2
                            <> " : "
                            <> show e

                let updatePatch :: Patch -> Patch
                    updatePatch p = foldl' step2 p' termEdits
                      where
                        p' = foldl' step1 p typeEdits
                        step1 p (r, r') = Patch.updateType r (TypeEdit.Replace r') p
                        step2 p (r, r') = Patch.updateTerm typing r (TermEdit.Replace r' (typing r r')) p
                    (p, seg) = Path.toAbsoluteSplit currentPath' patchPath
                    updatePatches :: Branch0 m -> m (Branch0 m)
                    updatePatches = Branch.modifyPatches seg updatePatch

                when (Slurp.isNonempty sr) $ do
                  -- take a look at the `updates` from the SlurpResult
                  -- and make a patch diff to record a replacement from the old to new references
                  stepManyAtMNoSync
                    [ ( Path.unabsolute currentPath',
                        pure . doSlurpUpdates typeEdits termEdits termDeprecations
                      ),
                      ( Path.unabsolute currentPath',
                        pure . doSlurpAdds addsAndUpdates uf
                      ),
                      (Path.unabsolute p, updatePatches)
                    ]
                  eval . AddDefsToCodebase . filterBySlurpResult sr $ uf
                ppe <- prettyPrintEnvDecl =<< displayNames uf
                respond $ SlurpOutput input (PPE.suffixifiedPPE ppe) sr
                -- propagatePatch prints TodoOutput
                void $ propagatePatchNoSync (updatePatch ye'ol'Patch) currentPath'
                addDefaultMetadata addsAndUpdates
                syncRoot
=======
            UpdateI maybePatchPath hqs -> handleUpdate input maybePatchPath hqs
>>>>>>> 46c511e7
            PreviewUpdateI hqs -> case (latestFile', uf) of
              (Just (sourceName, _), Just uf) -> do
                sr <-
                  applySelection hqs uf
                    . toSlurpResult currentPath' uf
                    <$> slurpResultNames
                previewResponse sourceName sr uf
              _ -> respond NoUnisonFile
            TodoI patchPath branchPath' -> do
              patch <- getPatchAt (fromMaybe defaultPatchPath patchPath)
              doShowTodoOutput patch $ resolveToAbsolute branchPath'
            TestI showOk showFail -> do
              let testTerms =
                    Map.keys . R4.d1 . uncurry R4.selectD34 isTest
                      . Branch.deepTermMetadata
                      $ currentBranch0
                  testRefs = Set.fromList [r | Referent.Ref r <- toList testTerms]
                  oks results =
                    [ (r, msg)
                      | (r, Term.List' ts) <- Map.toList results,
                        Term.App' (Term.Constructor' (ConstructorReference ref cid)) (Term.Text' msg) <- toList ts,
                        cid == DD.okConstructorId && ref == DD.testResultRef
                    ]
                  fails results =
                    [ (r, msg)
                      | (r, Term.List' ts) <- Map.toList results,
                        Term.App' (Term.Constructor' (ConstructorReference ref cid)) (Term.Text' msg) <- toList ts,
                        cid == DD.failConstructorId && ref == DD.testResultRef
                    ]
              cachedTests <- fmap Map.fromList . eval $ LoadWatches WK.TestWatch testRefs
              let stats = Output.CachedTests (Set.size testRefs) (Map.size cachedTests)
              names <-
                makePrintNamesFromLabeled' $
                  LD.referents testTerms
                    <> LD.referents [DD.okConstructorReferent, DD.failConstructorReferent]
              ppe <- fqnPPE names
              respond $
                TestResults
                  stats
                  ppe
                  showOk
                  showFail
                  (oks cachedTests)
                  (fails cachedTests)
              let toCompute = Set.difference testRefs (Map.keysSet cachedTests)
              unless (Set.null toCompute) $ do
                let total = Set.size toCompute
                computedTests <- fmap join . for (toList toCompute `zip` [1 ..]) $ \(r, n) ->
                  case r of
                    Reference.DerivedId rid -> do
                      tm <- eval $ LoadTerm rid
                      case tm of
                        Nothing -> [] <$ respond (TermNotFound' . SH.take hqLength . Reference.toShortHash $ Reference.DerivedId rid)
                        Just tm -> do
                          respond $ TestIncrementalOutputStart ppe (n, total) r tm
                          --                          v don't cache; test cache populated below
                          tm' <- eval $ Evaluate1 ppe False tm
                          case tm' of
                            Left e -> respond (EvaluationFailure e) $> []
                            Right tm' -> do
                              -- After evaluation, cache the result of the test
                              eval $ PutWatch WK.TestWatch rid tm'
                              respond $ TestIncrementalOutputEnd ppe (n, total) r tm'
                              pure [(r, tm')]
                    r -> error $ "unpossible, tests can't be builtins: " <> show r

                let m = Map.fromList computedTests
                respond $ TestResults Output.NewlyComputed ppe showOk showFail (oks m) (fails m)

            PropagatePatchI patchPath scopePath -> do
              patch <- getPatchAt patchPath
              updated <- propagatePatch inputDescription patch (resolveToAbsolute scopePath)
              unless updated (respond $ NothingToPatch patchPath scopePath)
            ExecuteI main args ->
              addRunMain main uf >>= \case
                NoTermWithThatName -> do
                  ppe <- suffixifiedPPE (NamesWithHistory.NamesWithHistory basicPrettyPrintNames mempty)
                  mainType <- eval RuntimeMain
                  respond $ NoMainFunction main ppe [mainType]
                TermHasBadType ty -> do
                  ppe <- suffixifiedPPE (NamesWithHistory.NamesWithHistory basicPrettyPrintNames mempty)
                  mainType <- eval RuntimeMain
                  respond $ BadMainFunction main ty ppe [mainType]
                RunMainSuccess unisonFile -> do
                  ppe <- executePPE unisonFile
                  e <- eval $ Execute ppe unisonFile args

                  case e of
                    Left e -> respond $ EvaluationFailure e
                    Right _ -> pure () -- TODO
            MakeStandaloneI output main -> do
              mainType <- eval RuntimeMain
              parseNames <-
                flip NamesWithHistory.NamesWithHistory mempty <$> basicPrettyPrintNamesA
              ppe <- suffixifiedPPE parseNames
              let resolved = toList $ NamesWithHistory.lookupHQTerm main parseNames
                  smain = HQ.toString main
              filtered <-
                catMaybes
                  <$> traverse (\r -> fmap (r,) <$> loadTypeOfTerm r) resolved
              case filtered of
                [(Referent.Ref ref, ty)]
                  | Typechecker.isSubtype ty mainType ->
                    eval (MakeStandalone ppe ref output) >>= \case
                      Just err -> respond $ EvaluationFailure err
                      Nothing -> pure ()
                  | otherwise ->
                    respond $ BadMainFunction smain ty ppe [mainType]
                _ -> respond $ NoMainFunction smain ppe [mainType]
            IOTestI main -> do
              -- todo - allow this to run tests from scratch file, using addRunMain
              testType <- eval RuntimeTest
              parseNames <- (`NamesWithHistory.NamesWithHistory` mempty) <$> basicPrettyPrintNamesA
              ppe <- suffixifiedPPE parseNames
              -- use suffixed names for resolving the argument to display
              let oks results =
                    [ (r, msg)
                      | (r, Term.List' ts) <- results,
                        Term.App' (Term.Constructor' (ConstructorReference ref cid)) (Term.Text' msg) <- toList ts,
                        cid == DD.okConstructorId && ref == DD.testResultRef
                    ]
                  fails results =
                    [ (r, msg)
                      | (r, Term.List' ts) <- results,
                        Term.App' (Term.Constructor' (ConstructorReference ref cid)) (Term.Text' msg) <- toList ts,
                        cid == DD.failConstructorId && ref == DD.testResultRef
                    ]

                  results = NamesWithHistory.lookupHQTerm main parseNames
               in case toList results of
                    [Referent.Ref ref] -> do
                      typ <- loadTypeOfTerm (Referent.Ref ref)
                      case typ of
                        Just typ | Typechecker.isSubtype typ testType -> do
                          let a = ABT.annotation tm
                              tm = DD.forceTerm a a (Term.ref a ref)
                           in do
                                --                          v Don't cache IO tests
                                tm' <- eval $ Evaluate1 ppe False tm
                                case tm' of
                                  Left e -> respond (EvaluationFailure e)
                                  Right tm' ->
                                    respond $ TestResults Output.NewlyComputed ppe True True (oks [(ref, tm')]) (fails [(ref, tm')])
                        _ -> respond $ NoMainFunction (HQ.toString main) ppe [testType]
                    _ -> respond $ NoMainFunction (HQ.toString main) ppe [testType]

            -- UpdateBuiltinsI -> do
            --   stepAt updateBuiltins
            --   checkTodo

            MergeBuiltinsI -> do
              -- these were added once, but maybe they've changed and need to be
              -- added again.
              let uf =
                    UF.typecheckedUnisonFile
                      (Map.fromList Builtin.builtinDataDecls)
                      (Map.fromList Builtin.builtinEffectDecls)
                      [Builtin.builtinTermsSrc Intrinsic]
                      mempty
              eval $ AddDefsToCodebase uf
              -- add the names; note, there are more names than definitions
              -- due to builtin terms; so we don't just reuse `uf` above.
              let srcb = BranchUtil.fromNames Builtin.names0
              _ <- updateAtM (currentPath' `snoc` "builtin") $ \destb ->
                eval $ Merge Branch.RegularMerge srcb destb
              success
            MergeIOBuiltinsI -> do
              -- these were added once, but maybe they've changed and need to be
              -- added again.
              let uf =
                    UF.typecheckedUnisonFile
                      (Map.fromList Builtin.builtinDataDecls)
                      (Map.fromList Builtin.builtinEffectDecls)
                      [Builtin.builtinTermsSrc Intrinsic]
                      mempty
              eval $ AddDefsToCodebase uf
              -- these have not necessarily been added yet
              eval $ AddDefsToCodebase IOSource.typecheckedFile'

              -- add the names; note, there are more names than definitions
              -- due to builtin terms; so we don't just reuse `uf` above.
              let names0 =
                    Builtin.names0
                      <> UF.typecheckedToNames IOSource.typecheckedFile'
              let srcb = BranchUtil.fromNames names0
              _ <- updateAtM (currentPath' `snoc` "builtin") $ \destb ->
                eval $ Merge Branch.RegularMerge srcb destb
              success
            ListEditsI maybePath -> do
              let (p, seg) =
                    maybe
                      (Path.toAbsoluteSplit currentPath' defaultPatchPath)
                      (Path.toAbsoluteSplit currentPath')
                      maybePath
              patch <- eval . Eval . Branch.getPatch seg . Branch.head =<< getAt p
              ppe <-
                suffixifiedPPE
                  =<< makePrintNamesFromLabeled' (Patch.labeledDependencies patch)
              respond $ ListEdits patch ppe
            PullRemoteBranchI mayRepo path syncMode pullMode verbosity -> unlessError do
              let preprocess = case pullMode of
                    Input.PullWithHistory -> Unmodified
                    Input.PullWithoutHistory -> Preprocessed $ pure . Branch.discardHistory
              ns <- maybe (writePathToRead <$> resolveConfiguredGitUrl Pull path) pure mayRepo
              lift $ unlessGitError do
                remoteBranch <- importRemoteBranch ns syncMode preprocess
                let unchangedMsg = PullAlreadyUpToDate ns path
                let destAbs = resolveToAbsolute path
                let printDiffPath = if Verbosity.isSilent verbosity then Nothing else Just path
                lift $ case pullMode of
                  Input.PullWithHistory -> do
                    mergeBranchAndPropagateDefaultPatch
                      Branch.RegularMerge
                      inputDescription
                      (Just unchangedMsg)
                      remoteBranch
                      printDiffPath
                      destAbs
                  Input.PullWithoutHistory -> do
                    didUpdate <- updateAtM
                                   destAbs
                                   (\destBranch -> pure $ remoteBranch `Branch.consBranchSnapshot` destBranch )
                    if didUpdate
                       then respond $ PullSuccessful ns path
                       else respond unchangedMsg

            PushRemoteBranchI mayRepo path pushBehavior syncMode -> handlePushRemoteBranch mayRepo path pushBehavior syncMode
            ListDependentsI hq -> handleDependents hq
            ListDependenciesI hq ->
              -- todo: add flag to handle transitive efficiently
              resolveHQToLabeledDependencies hq >>= \lds ->
                if null lds
                  then respond $ LabeledReferenceNotFound hq
                  else for_ lds $ \ld -> do
                    dependencies :: Set Reference <-
                      let tp r@(Reference.DerivedId i) =
                            eval (LoadType i) <&> \case
                              Nothing -> error $ "What happened to " ++ show i ++ "?"
                              Just decl -> Set.delete r . DD.dependencies $ DD.asDataDecl decl
                          tp _ = pure mempty
                          tm (Referent.Ref r@(Reference.DerivedId i)) =
                            eval (LoadTerm i) <&> \case
                              Nothing -> error $ "What happened to " ++ show i ++ "?"
                              Just tm -> Set.delete r $ Term.dependencies tm
                          tm con@(Referent.Con (ConstructorReference (Reference.DerivedId i) cid) _ct) =
                            eval (LoadType i) <&> \case
                              Nothing -> error $ "What happened to " ++ show i ++ "?"
                              Just decl -> case DD.typeOfConstructor (DD.asDataDecl decl) cid of
                                Nothing -> error $ "What happened to " ++ show con ++ "?"
                                Just tp -> Type.dependencies tp
                          tm _ = pure mempty
                       in LD.fold tp tm ld
                    (missing, names0) <- eval . Eval $ Branch.findHistoricalRefs' dependencies root'
                    let types = R.toList $ Names.types names0
                    let terms = fmap (second Referent.toReference) $ R.toList $ Names.terms names0
                    let names = types <> terms
                    LoopState.numberedArgs .= fmap (Text.unpack . Reference.toText) ((fmap snd names) <> toList missing)
                    respond $ ListDependencies hqLength ld names missing
            NamespaceDependenciesI namespacePath' -> do
              let path = maybe currentPath' resolveToAbsolute namespacePath'
              case (Branch.getAt (Path.unabsolute path) root') of
                Nothing -> respond $ BranchEmpty (Right (Path.absoluteToPath' path))
                Just b -> do
                  externalDependencies <- NamespaceDependencies.namespaceDependencies (Branch.head b)
                  ppe <- PPE.unsuffixifiedPPE <$> currentPrettyPrintEnvDecl
                  respond $ ListNamespaceDependencies ppe path externalDependencies
            DebugNumberedArgsI -> use LoopState.numberedArgs >>= respond . DumpNumberedArgs
            DebugTypecheckedUnisonFileI -> case uf of
              Nothing -> respond NoUnisonFile
              Just uf ->
                let datas, effects, terms :: [(Name, Reference.Id)]
                    datas = [(Name.unsafeFromVar v, r) | (v, (r, _d)) <- Map.toList $ UF.dataDeclarationsId' uf]
                    effects = [(Name.unsafeFromVar v, r) | (v, (r, _e)) <- Map.toList $ UF.effectDeclarationsId' uf]
                    terms = [(Name.unsafeFromVar v, r) | (v, (r, _wk, _tm, _tp)) <- Map.toList $ UF.hashTermsId uf]
                 in eval . Notify $ DumpUnisonFileHashes hqLength datas effects terms
            DebugDumpNamespacesI -> do
              let seen h = State.gets (Set.member h)
                  set h = State.modify (Set.insert h)
                  getCausal b = (Branch.headHash b, pure $ Branch._history b)
                  goCausal :: forall m. Monad m => [(Branch.Hash, m (Branch.UnwrappedBranch m))] -> StateT (Set Branch.Hash) m ()
                  goCausal [] = pure ()
                  goCausal ((h, mc) : queue) = do
                    ifM (seen h) (goCausal queue) do
                      lift mc >>= \case
                        Causal.One h b -> goBranch h b mempty queue
                        Causal.Cons h b tail -> goBranch h b [fst tail] (tail : queue)
                        Causal.Merge h b (Map.toList -> tails) -> goBranch h b (map fst tails) (tails ++ queue)
                  goBranch :: forall m. Monad m => Branch.Hash -> Branch0 m -> [Branch.Hash] -> [(Branch.Hash, m (Branch.UnwrappedBranch m))] -> StateT (Set Branch.Hash) m ()
                  goBranch h b (Set.fromList -> causalParents) queue = case b of
                    Branch0 terms0 types0 children0 patches0 _ _ _ _ _ _ ->
                      let wrangleMetadata :: (Ord r, Ord n) => Metadata.Star r n -> r -> (r, (Set n, Set Metadata.Value))
                          wrangleMetadata s r =
                            (r, (R.lookupDom r $ Star3.d1 s, Set.map snd . R.lookupDom r $ Star3.d3 s))
                          terms = Map.fromList . map (wrangleMetadata terms0) . Foldable.toList $ Star3.fact terms0
                          types = Map.fromList . map (wrangleMetadata types0) . Foldable.toList $ Star3.fact types0
                          patches = fmap fst patches0
                          children = fmap Branch.headHash children0
                       in do
                            let d = Output.DN.DumpNamespace terms types patches children causalParents
                            -- the alternate implementation that doesn't rely on `traceM` blows up
                            traceM $ P.toPlain 200 (prettyDump (h, d))
                            set h
                            goCausal (map getCausal (Foldable.toList children0) ++ queue)
                  prettyDump (h, Output.DN.DumpNamespace terms types patches children causalParents) =
                    P.lit "Namespace " <> P.shown h <> P.newline
                      <> ( P.indentN 2 $
                             P.linesNonEmpty
                               [ Monoid.unlessM (null causalParents) $ P.lit "Causal Parents:" <> P.newline <> P.indentN 2 (P.lines (map P.shown $ Set.toList causalParents)),
                                 Monoid.unlessM (null terms) $ P.lit "Terms:" <> P.newline <> P.indentN 2 (P.lines (map (prettyDefn Referent.toText) $ Map.toList terms)),
                                 Monoid.unlessM (null types) $ P.lit "Types:" <> P.newline <> P.indentN 2 (P.lines (map (prettyDefn Reference.toText) $ Map.toList types)),
                                 Monoid.unlessM (null patches) $ P.lit "Patches:" <> P.newline <> P.indentN 2 (P.column2 (map (bimap P.shown P.shown) $ Map.toList patches)),
                                 Monoid.unlessM (null children) $ P.lit "Children:" <> P.newline <> P.indentN 2 (P.column2 (map (bimap P.shown P.shown) $ Map.toList children))
                               ]
                         )
                    where
                      prettyLinks renderR r [] = P.indentN 2 $ P.text (renderR r)
                      prettyLinks renderR r links = P.indentN 2 (P.lines (P.text (renderR r) : (links <&> \r -> "+ " <> P.text (Reference.toText r))))
                      prettyDefn renderR (r, (Foldable.toList -> names, Foldable.toList -> links)) =
                        P.lines (P.shown <$> if null names then [NameSegment "<unnamed>"] else names) <> P.newline <> prettyLinks renderR r links
              void . eval . Eval . flip State.execStateT mempty $ goCausal [getCausal root']
            DebugDumpNamespaceSimpleI -> do
              for_ (Relation.toList . Branch.deepTypes . Branch.head $ root') \(r, name) ->
                traceM $ show name ++ ",Type," ++ Text.unpack (Reference.toText r)
              for_ (Relation.toList . Branch.deepTerms . Branch.head $ root') \(r, name) ->
                traceM $ show name ++ ",Term," ++ Text.unpack (Referent.toText r)
            DebugClearWatchI {} -> eval ClearWatchCache
            DeprecateTermI {} -> notImplemented
            DeprecateTypeI {} -> notImplemented
            RemoveTermReplacementI from patchPath ->
              doRemoveReplacement from patchPath True
            RemoveTypeReplacementI from patchPath ->
              doRemoveReplacement from patchPath False
            ShowDefinitionByPrefixI {} -> notImplemented
            UpdateBuiltinsI -> notImplemented
            QuitI -> MaybeT $ pure Nothing
            GistI input -> handleGist input
      where
        notImplemented = eval $ Notify NotImplemented
        success = respond Success

  case e of
    Right input -> LoopState.lastInput .= Just input
    _ -> pure ()

handleDependents :: Monad m => HQ.HashQualified Name -> Action' m v ()
handleDependents hq = do
  hqLength <- eval CodebaseHashLength
  -- todo: add flag to handle transitive efficiently
  resolveHQToLabeledDependencies hq >>= \lds ->
    if null lds
      then respond $ LabeledReferenceNotFound hq
      else for_ lds \ld -> do
        -- The full set of dependent references, any number of which may not have names in the current namespace.
        dependents <-
          let tp r = eval $ GetDependents r
              tm (Referent.Ref r) = eval $ GetDependents r
              tm (Referent.Con (ConstructorReference r _cid) _ct) = eval $ GetDependents r
           in LD.fold tp tm ld
        -- Use an unsuffixified PPE here, so we display full names (relative to the current path), rather than the shortest possible
        -- unambiguous name.
        ppe <- PPE.unsuffixifiedPPE <$> currentPrettyPrintEnvDecl
        let results :: [(Reference, Maybe Name)]
            results =
              -- Currently we only retain dependents that are named in the current namespace (hence `mapMaybe`). In the future, we could
              -- take a flag to control whether we want to show all dependents
              mapMaybe f (Set.toList dependents)
              where
                f :: Reference -> Maybe (Reference, Maybe Name)
                f reference =
                  asum
                    [ g <$> PPE.terms ppe (Referent.Ref reference),
                      g <$> PPE.types ppe reference
                    ]
                  where
                    g :: HQ'.HashQualified Name -> (Reference, Maybe Name)
                    g hqName =
                      (reference, Just (HQ'.toName hqName))
        LoopState.numberedArgs .= map (Text.unpack . Reference.toText . fst) results
        respond (ListDependents hqLength ld results)

-- | Handle a @gist@ command.
handleGist :: MonadUnliftIO m => GistInput -> Action' m v ()
handleGist (GistInput repo) =
  doPushRemoteBranch repo Path.relativeEmpty' SyncMode.ShortCircuit Nothing

-- | Handle a @push@ command.
handlePushRemoteBranch ::
  forall m v.
  MonadUnliftIO m =>
  -- | The repo to push to. If missing, it is looked up in `.unisonConfig`.
  Maybe WriteRemotePath ->
  -- | The local path to push. If relative, it's resolved relative to the current path (`cd`).
  Path' ->
  -- | The push behavior (whether the remote branch is required to be empty or non-empty).
  PushBehavior ->
  SyncMode.SyncMode ->
  Action' m v ()
handlePushRemoteBranch mayRepo path pushBehavior syncMode = do
  unlessError do
    (repo, remotePath) <- maybe (resolveConfiguredGitUrl Push path) pure mayRepo
    lift (doPushRemoteBranch repo path syncMode (Just (remotePath, pushBehavior)))

-- Internal helper that implements pushing to a remote repo, which generalizes @gist@ and @push@.
doPushRemoteBranch ::
  forall m v.
  MonadUnliftIO m =>
  -- | The repo to push to.
  WriteRepo ->
  -- | The local path to push. If relative, it's resolved relative to the current path (`cd`).
  Path' ->
  SyncMode.SyncMode ->
  -- | The remote target. If missing, the given branch contents should be pushed to the remote repo without updating the
  -- root namespace.
  Maybe (Path, PushBehavior) ->
  Action' m v ()
doPushRemoteBranch repo localPath syncMode remoteTarget = do
  sourceBranch <- do
    currentPath' <- use LoopState.currentPath
    getAt (Path.resolve currentPath' localPath)

  unlessError do
    withExceptT Output.GitError $ do
      case remoteTarget of
        Nothing -> do
          let opts = PushGitBranchOpts {setRoot = False, syncMode}
          syncRemoteBranch sourceBranch repo opts
          sbhLength <- (eval BranchHashLength)
          respond (GistCreated sbhLength repo (Branch.headHash sourceBranch))
        Just (remotePath, pushBehavior) -> do
          let withRemoteRoot remoteRoot = do
                let -- We don't merge `sourceBranch` with `remoteBranch`, we just replace it. This push will be rejected if this
                    -- rewinds time or misses any new updates in the remote branch that aren't in `sourceBranch` already.
                    f remoteBranch = if shouldPushTo pushBehavior remoteBranch then Just sourceBranch else Nothing
                Branch.modifyAtM remotePath f remoteRoot & \case
                  Nothing -> respond (RefusedToPush pushBehavior)
                  Just newRemoteRoot -> do
                    let opts = PushGitBranchOpts {setRoot = True, syncMode}
                    runExceptT (syncRemoteBranch newRemoteRoot repo opts) >>= \case
                      Left gitErr -> respond (Output.GitError gitErr)
                      Right () -> respond Success
          viewRemoteBranch (writeToRead repo, Nothing, Path.empty) withRemoteRoot >>= \case
            Left (GitSqliteCodebaseError NoDatabaseFile{}) -> withRemoteRoot Branch.empty
            Left err -> throwError err
            Right () -> pure ()
  where
    -- Per `pushBehavior`, we are either:
    --
    --   (1) updating an empty branch, which fails if the branch isn't empty (`push.create`)
    --   (2) updating a non-empty branch, which fails if the branch is empty (`push`)
    shouldPushTo :: PushBehavior -> Branch m -> Bool
    shouldPushTo pushBehavior remoteBranch =
      case pushBehavior of
        PushBehavior.RequireEmpty -> Branch.isEmpty0 (Branch.head remoteBranch)
        PushBehavior.RequireNonEmpty -> not (Branch.isEmpty0 (Branch.head remoteBranch))

-- | Handle a @ShowDefinitionI@ input command, i.e. `view` or `edit`.
handleShowDefinition ::
  forall m v.
  Functor m =>
  OutputLocation ->
  [HQ.HashQualified Name] ->
  Action' m v ()
handleShowDefinition outputLoc inputQuery = do
  -- If the query is empty, run a fuzzy search.
  query <-
    if null inputQuery
      then do
        branch <- fuzzyBranch
        fuzzySelectDefinition Relative branch >>= \case
          Nothing -> case outputLoc of
            ConsoleLocation -> respond (HelpMessage InputPatterns.view) $> []
            _ -> respond (HelpMessage InputPatterns.edit) $> []
          Just defs -> pure defs
      else pure inputQuery
  currentPath' <- Path.unabsolute <$> use LoopState.currentPath
  root' <- use LoopState.root
  hqLength <- eval CodebaseHashLength
  Backend.DefinitionResults terms types misses <-
    eval (GetDefinitionsBySuffixes (Just currentPath') root' includeCycles query)
  outputPath <- getOutputPath
  when (not (null types && null terms)) do
    let printNames = Backend.getCurrentPrettyNames (Backend.AllNames currentPath') root'
    let ppe = PPE.fromNamesDecl hqLength printNames
    respond (DisplayDefinitions outputPath ppe types terms)
  when (not (null misses)) (respond (SearchTermsNotFound misses))
  -- We set latestFile to be programmatically generated, if we
  -- are viewing these definitions to a file - this will skip the
  -- next update for that file (which will happen immediately)
  LoopState.latestFile .= ((,True) <$> outputPath)
  where
    -- `view`: fuzzy find globally; `edit`: fuzzy find local to current branch
    fuzzyBranch :: Action' m v (Branch0 m)
    fuzzyBranch =
      case outputLoc of
        ConsoleLocation {} -> Branch.head <$> use LoopState.root
        -- fuzzy finding for 'edit's are local to the current branch
        LatestFileLocation {} -> currentBranch0
        FileLocation {} -> currentBranch0
      where
        currentBranch0 = do
          currentPath' <- use LoopState.currentPath
          currentBranch <- getAt currentPath'
          pure (Branch.head currentBranch)
    -- `view`: don't include cycles; `edit`: include cycles
    includeCycles =
      case outputLoc of
        ConsoleLocation -> Backend.DontIncludeCycles
        FileLocation _ -> Backend.IncludeCycles
        LatestFileLocation -> Backend.IncludeCycles

    -- Get the file path to send the definition(s) to. `Nothing` means the terminal.
    getOutputPath :: Action' m v (Maybe FilePath)
    getOutputPath =
      case outputLoc of
        ConsoleLocation -> pure Nothing
        FileLocation path -> pure (Just path)
        LatestFileLocation ->
          use LoopState.latestFile <&> \case
            Nothing -> Just "scratch.u"
            Just (path, _) -> Just path

-- | Handle an @update@ command.
handleUpdate :: forall m v. (Monad m, Var v) => Input -> Maybe PatchPath -> [HQ'.HashQualified Name] -> Action' m v ()
handleUpdate input maybePatchPath hqs = do
  use LoopState.latestTypecheckedFile >>= \case
    Nothing -> respond NoUnisonFile
    Just uf -> do
      currentPath' <- use LoopState.currentPath
      let defaultPatchPath :: PatchPath
          defaultPatchPath = (Path' $ Left currentPath', defaultPatchNameSegment)
          getPatchAt :: Path.Split' -> Action' m v Patch
          getPatchAt patchPath' = do
            let (p, seg) = Path.toAbsoluteSplit currentPath' patchPath'
            b <- getAt p
            eval . Eval $ Branch.getPatch seg (Branch.head b)
      let patchPath = fromMaybe defaultPatchPath maybePatchPath
      slurpCheckNames <- slurpResultNames
      currentPathNames <- currentPathNames
      let sr :: SlurpResult v
          sr =
            applySelection hqs uf
              . toSlurpResult currentPath' uf
              $ slurpCheckNames
          addsAndUpdates :: SlurpComponent v
          addsAndUpdates = Slurp.updates sr <> Slurp.adds sr
          fileNames :: Names
          fileNames = UF.typecheckedToNames uf
          -- todo: display some error if typeEdits or termEdits itself contains a loop
          typeEdits :: Map Name (Reference, Reference)
          typeEdits = Map.fromList $ map f (toList $ SC.types (updates sr))
            where
              f v = case ( toList (Names.typesNamed slurpCheckNames n),
                           toList (Names.typesNamed fileNames n)
                         ) of
                ([old], [new]) -> (n, (old, new))
                _ ->
                  error $
                    "Expected unique matches for "
                      ++ Var.nameStr v
                      ++ " but got: "
                      ++ show otherwise
                where
                  n = Name.unsafeFromVar v
          hashTerms :: Map Reference (Type v Ann)
          hashTerms = Map.fromList (toList hashTerms0)
            where
              hashTerms0 = (\(r, _wk, _tm, typ) -> (r, typ)) <$> UF.hashTerms uf
          termEdits :: Map Name (Reference, Reference)
          termEdits = Map.fromList $ map g (toList $ SC.terms (updates sr))
            where
              g v = case ( toList (Names.refTermsNamed slurpCheckNames n),
                           toList (Names.refTermsNamed fileNames n)
                         ) of
                ([old], [new]) -> (n, (old, new))
                _ ->
                  error $
                    "Expected unique matches for "
                      ++ Var.nameStr v
                      ++ " but got: "
                      ++ show otherwise
                where
                  n = Name.unsafeFromVar v
          termDeprecations :: [(Name, Referent)]
          termDeprecations =
            [ (n, r)
              | (oldTypeRef, _) <- Map.elems typeEdits,
                (n, r) <- Names.constructorsForType oldTypeRef currentPathNames
            ]

      ye'ol'Patch <- getPatchAt patchPath
      -- If `uf` updates a -> a', we want to replace all (a0 -> a) in patch
      -- with (a0 -> a') in patch'.
      -- So for all (a0 -> a) in patch, for all (a -> a') in `uf`,
      -- we must know the type of a0, a, a'.
      let -- we need:
          -- all of the `old` references from the `new` edits,
          -- plus all of the `old` references for edits from patch we're replacing
          collectOldForTyping :: [(Reference, Reference)] -> Patch -> Set Reference
          collectOldForTyping new old = foldl' f mempty (new ++ fromOld)
            where
              f acc (r, _r') = Set.insert r acc
              newLHS = Set.fromList . fmap fst $ new
              fromOld :: [(Reference, Reference)]
              fromOld =
                [ (r, r') | (r, TermEdit.Replace r' _) <- R.toList . Patch._termEdits $ old, Set.member r' newLHS
                ]
          neededTypes = collectOldForTyping (toList termEdits) ye'ol'Patch

      allTypes :: Map Reference (Type v Ann) <-
        fmap Map.fromList . for (toList neededTypes) $ \r ->
          (r,) . fromMaybe (Type.builtin External "unknown type")
            <$> (eval . LoadTypeOfTerm) r

      let typing r1 r2 = case (Map.lookup r1 allTypes, Map.lookup r2 hashTerms) of
            (Just t1, Just t2)
              | Typechecker.isEqual t1 t2 -> TermEdit.Same
              | Typechecker.isSubtype t1 t2 -> TermEdit.Subtype
              | otherwise -> TermEdit.Different
            e ->
              error $
                "compiler bug: typing map not constructed properly\n"
                  <> "typing "
                  <> show r1
                  <> " "
                  <> show r2
                  <> " : "
                  <> show e

      let updatePatch :: Patch -> Patch
          updatePatch p = foldl' step2 p' termEdits
            where
              p' = foldl' step1 p typeEdits
              step1 p (r, r') = Patch.updateType r (TypeEdit.Replace r') p
              step2 p (r, r') = Patch.updateTerm typing r (TermEdit.Replace r' (typing r r')) p
          (p, seg) = Path.toAbsoluteSplit currentPath' patchPath
          updatePatches :: Branch0 m -> m (Branch0 m)
          updatePatches = Branch.modifyPatches seg updatePatch

      when (Slurp.isNonempty sr) $ do
        -- take a look at the `updates` from the SlurpResult
        -- and make a patch diff to record a replacement from the old to new references
        stepManyAtMNoSync
          [ ( Path.unabsolute currentPath',
              pure . doSlurpUpdates typeEdits termEdits termDeprecations
            ),
            ( Path.unabsolute currentPath',
              pure . doSlurpAdds addsAndUpdates uf
            ),
            (Path.unabsolute p, updatePatches)
          ]
        eval . AddDefsToCodebase . filterBySlurpResult sr $ uf
      ppe <- prettyPrintEnvDecl =<< displayNames uf
      respond $ SlurpOutput input (PPE.suffixifiedPPE ppe) sr
      -- propagatePatch prints TodoOutput
      void $ propagatePatchNoSync (updatePatch ye'ol'Patch) currentPath'
      addDefaultMetadata addsAndUpdates
      let patchString :: Text
          patchString =
            patchPath
              & Path.unsplit'
              & Path.resolve @_ @_ @Path.Absolute currentPath'
              & tShow
      syncRoot ("update " <> patchString)

-- Add default metadata to all added types and terms in a slurp component.
--
-- No-op if the slurp component is empty.
addDefaultMetadata :: (Monad m, Var v) => SlurpComponent v -> Action m (Either Event Input) v ()
addDefaultMetadata adds =
  when (not (SC.isEmpty adds)) do
    currentPath' <- use LoopState.currentPath
    let addedVs = Set.toList $ SC.types adds <> SC.terms adds
        addedNs = traverse (Path.hqSplitFromName' . Name.unsafeFromVar) addedVs
    case addedNs of
      Nothing ->
        error $
          "I couldn't parse a name I just added to the codebase! "
            <> "-- Added names: "
            <> show addedVs
      Just addedNames -> do
        dm <- resolveDefaultMetadata currentPath'
        case toList dm of
          [] -> pure ()
          dm' -> do
            let hqs = traverse InputPatterns.parseHashQualifiedName dm'
            case hqs of
              Left e ->
                respond $
                  ConfiguredMetadataParseError
                    (Path.absoluteToPath' currentPath')
                    (show dm')
                    e
              Right defaultMeta ->
                manageLinks True addedNames defaultMeta Metadata.insert

resolveDefaultMetadata :: Path.Absolute -> Action' m v [String]
resolveDefaultMetadata path = do
  let superpaths = Path.ancestors path
  xs <-
    for
      superpaths
      ( \path -> do
          mayNames <-
            eval . ConfigLookup @[String] $ configKey "DefaultMetadata" path
          pure . join $ toList mayNames
      )
  pure . join $ toList xs

-- Add/remove links between definitions and metadata.
-- `silent` controls whether this produces any output to the user.
-- `srcs` is (names of the) definitions to pass to `op`
-- `mdValues` is (names of the) metadata to pass to `op`
-- `op` is the operation to add/remove/alter metadata mappings.
--   e.g. `Metadata.insert` is passed to add metadata links.
manageLinks ::
  forall m v.
  (Monad m, Var v) =>
  Bool ->
  [(Path', HQ'.HQSegment)] ->
  [HQ.HashQualified Name] ->
  ( forall r.
    Ord r =>
    (r, Metadata.Type, Metadata.Value) ->
    Branch.Star r NameSegment ->
    Branch.Star r NameSegment
  ) ->
  Action m (Either Event Input) v ()
manageLinks silent srcs mdValues op = do
  runExceptT (for mdValues \val -> ExceptT (getMetadataFromName val)) >>= \case
    Left output -> respond output
    Right metadata -> do
      before <- Branch.head <$> use LoopState.root
      traverse_ go metadata
      if silent
        then respond DefaultMetadataNotification
        else do
          after <- Branch.head <$> use LoopState.root
          (ppe, outputDiff) <- diffHelper before after
          if OBranchDiff.isEmpty outputDiff
            then respond NoOp
            else
              respondNumbered $
                ShowDiffNamespace
                  (Right Path.absoluteEmpty)
                  (Right Path.absoluteEmpty)
                  ppe
                  outputDiff
  where
    go :: (Metadata.Type, Metadata.Value) -> Action m (Either Event Input) v ()
    go (mdType, mdValue) = do
      newRoot <- use LoopState.root
      currentPath' <- use LoopState.currentPath
      let resolveToAbsolute :: Path' -> Path.Absolute
          resolveToAbsolute = Path.resolve currentPath'
          resolveSplit' :: (Path', a) -> (Path, a)
          resolveSplit' = Path.fromAbsoluteSplit . Path.toAbsoluteSplit currentPath'
          r0 = Branch.head newRoot
          getTerms p = BranchUtil.getTerm (resolveSplit' p) r0
          getTypes p = BranchUtil.getType (resolveSplit' p) r0
          !srcle = toList . getTerms =<< srcs
          !srclt = toList . getTypes =<< srcs
      let step b0 =
            let tmUpdates terms = foldl' go terms srcle
                  where
                    go terms src = op (src, mdType, mdValue) terms
                tyUpdates types = foldl' go types srclt
                  where
                    go types src = op (src, mdType, mdValue) types
              in over Branch.terms tmUpdates . over Branch.types tyUpdates $ b0
          steps = srcs <&> \(path, _hq) -> (Path.unabsolute (resolveToAbsolute path), step)
      stepManyAtNoSync steps

-- Takes a maybe (namespace address triple); returns it as-is if `Just`;
-- otherwise, tries to load a value from .unisonConfig, and complains
-- if needed.
resolveConfiguredGitUrl ::
  PushPull ->
  Path' ->
  ExceptT (Output v) (Action m i v) WriteRemotePath
resolveConfiguredGitUrl pushPull destPath' = ExceptT do
  currentPath' <- use LoopState.currentPath
  let destPath = Path.resolve currentPath' destPath'
  let configKey = gitUrlKey destPath
  (eval . ConfigLookup) configKey >>= \case
    Just url ->
      case P.parse UriParser.writeRepoPath (Text.unpack configKey) url of
        Left e ->
          pure . Left $
            ConfiguredGitUrlParseError pushPull destPath' url (show e)
        Right ns ->
          pure . Right $ ns
    Nothing ->
      pure . Left $ NoConfiguredGitUrl pushPull destPath'

gitUrlKey :: Path.Absolute -> Text
gitUrlKey = configKey "GitUrl"

configKey :: Text -> Path.Absolute -> Text
configKey k p =
  Text.intercalate "." . toList $
    k
      :<| fmap
        NameSegment.toText
        (Path.toSeq $ Path.unabsolute p)

viewRemoteBranch :: (MonadCommand n m i v, MonadUnliftIO m) => ReadRemoteNamespace -> (Branch m -> Free (Command m i v) r) -> n (Either GitError r)
viewRemoteBranch ns action = do
  eval $ ViewRemoteBranch ns action

syncRemoteBranch :: MonadCommand n m i v => Branch m -> WriteRepo -> PushGitBranchOpts -> ExceptT GitError n ()
syncRemoteBranch b repo opts =
  ExceptT . eval $ SyncRemoteBranch b repo opts

-- todo: compare to `getHQTerms` / `getHQTypes`.  Is one universally better?
resolveHQToLabeledDependencies :: Functor m => HQ.HashQualified Name -> Action' m v (Set LabeledDependency)
resolveHQToLabeledDependencies = \case
  HQ.NameOnly n -> do
    parseNames <- basicParseNames
    let terms, types :: Set LabeledDependency
        terms = Set.map LD.referent . Name.searchBySuffix n $ Names.terms parseNames
        types = Set.map LD.typeRef . Name.searchBySuffix n $ Names.types parseNames
    pure $ terms <> types
  -- rationale: the hash should be unique enough that the name never helps
  HQ.HashQualified _n sh -> resolveHashOnly sh
  HQ.HashOnly sh -> resolveHashOnly sh
  where
    resolveHashOnly sh = do
      terms <- eval $ TermReferentsByShortHash sh
      types <- eval $ TypeReferencesByShortHash sh
      pure $ Set.map LD.referent terms <> Set.map LD.typeRef types

doDisplay :: OutputLocation -> NamesWithHistory -> Term Symbol () -> Action' m Symbol ()
doDisplay outputLoc names tm = do
  ppe <- prettyPrintEnvDecl names
  tf <- use LoopState.latestTypecheckedFile
  let (tms, typs) = maybe mempty UF.indexByReference tf
  latestFile' <- use LoopState.latestFile
  let loc = case outputLoc of
        ConsoleLocation -> Nothing
        FileLocation path -> Just path
        LatestFileLocation -> fmap fst latestFile' <|> Just "scratch.u"
      useCache = True
      evalTerm tm =
        fmap ErrorUtil.hush . fmap (fmap Term.unannotate) . eval $
          Evaluate1 (PPE.suffixifiedPPE ppe) useCache (Term.amap (const External) tm)
      loadTerm (Reference.DerivedId r) = case Map.lookup r tms of
        Nothing -> fmap (fmap Term.unannotate) . eval $ LoadTerm r
        Just (tm, _) -> pure (Just $ Term.unannotate tm)
      loadTerm _ = pure Nothing
      loadDecl (Reference.DerivedId r) = case Map.lookup r typs of
        Nothing -> fmap (fmap $ DD.amap (const ())) . eval $ LoadType r
        Just decl -> pure (Just $ DD.amap (const ()) decl)
      loadDecl _ = pure Nothing
      loadTypeOfTerm' (Referent.Ref (Reference.DerivedId r))
        | Just (_, ty) <- Map.lookup r tms = pure $ Just (void ty)
      loadTypeOfTerm' r = fmap (fmap void) . loadTypeOfTerm $ r
  rendered <- DisplayValues.displayTerm ppe loadTerm loadTypeOfTerm' evalTerm loadDecl tm
  respond $ DisplayRendered loc rendered

getLinks ::
  (Var v, Monad m) =>
  SrcLoc ->
  Path.HQSplit' ->
  Either (Set Reference) (Maybe String) ->
  ExceptT
    (Output v)
    (Action' m v)
    ( PPE.PrettyPrintEnv,
      --  e.g. ("Foo.doc", #foodoc, Just (#builtin.Doc)
      [(HQ.HashQualified Name, Reference, Maybe (Type v Ann))]
    )
getLinks srcLoc src mdTypeStr = ExceptT $ do
  let go = fmap Right . getLinks' src
  case mdTypeStr of
    Left s -> go (Just s)
    Right Nothing -> go Nothing
    Right (Just mdTypeStr) ->
      parseType srcLoc mdTypeStr >>= \case
        Left e -> pure $ Left e
        Right typ -> go . Just . Set.singleton $ Hashing.typeToReference typ

getLinks' ::
  (Var v, Monad m) =>
  Path.HQSplit' -> -- definition to print metadata of
  Maybe (Set Reference) -> -- return all metadata if empty
  Action'
    m
    v
    ( PPE.PrettyPrintEnv,
      --  e.g. ("Foo.doc", #foodoc, Just (#builtin.Doc)
      [(HQ.HashQualified Name, Reference, Maybe (Type v Ann))]
    )
getLinks' src selection0 = do
  root0 <- Branch.head <$> use LoopState.root
  currentPath' <- use LoopState.currentPath
  let resolveSplit' = Path.fromAbsoluteSplit . Path.toAbsoluteSplit currentPath'
      p = resolveSplit' src -- ex: the (parent,hqsegment) of `List.map` - `List`
      -- all metadata (type+value) associated with name `src`
      allMd =
        R4.d34 (BranchUtil.getTermMetadataHQNamed p root0)
          <> R4.d34 (BranchUtil.getTypeMetadataHQNamed p root0)
      allMd' = maybe allMd (`R.restrictDom` allMd) selection0
      -- then list the values after filtering by type
      allRefs :: Set Reference = R.ran allMd'
  sigs <- for (toList allRefs) (loadTypeOfTerm . Referent.Ref)
  let deps =
        Set.map LD.termRef allRefs
          <> Set.unions [Set.map LD.typeRef . Type.dependencies $ t | Just t <- sigs]
  ppe <- prettyPrintEnvDecl =<< makePrintNamesFromLabeled' deps
  let ppeDecl = PPE.unsuffixifiedPPE ppe
  let sortedSigs = sortOn snd (toList allRefs `zip` sigs)
  let out = [(PPE.termName ppeDecl (Referent.Ref r), r, t) | (r, t) <- sortedSigs]
  pure (PPE.suffixifiedPPE ppe, out)

resolveShortBranchHash ::
  ShortBranchHash -> ExceptT (Output v) (Action' m v) (Branch m)
resolveShortBranchHash hash = ExceptT do
  hashSet <- eval $ BranchHashesByPrefix hash
  len <- eval BranchHashLength
  case Set.toList hashSet of
    [] -> pure . Left $ NoBranchWithHash hash
    [h] -> fmap Right . eval $ LoadLocalBranch h
    _ -> pure . Left $ BranchHashAmbiguous hash (Set.map (SBH.fromHash len) hashSet)

-- Returns True if the operation changed the namespace, False otherwise.
propagatePatchNoSync ::
  (Monad m, Var v) =>
  Patch ->
  Path.Absolute ->
  Action' m v Bool
propagatePatchNoSync patch scopePath = do
  r <- use LoopState.root
  let nroot = Branch.toNames (Branch.head r)
  stepAtMNoSync'
    ( Path.unabsolute scopePath,
      lift . lift . Propagate.propagateAndApply nroot patch
    )

-- Returns True if the operation changed the namespace, False otherwise.
propagatePatch ::
  (Monad m, Var v) =>
  LoopState.InputDescription ->
  Patch ->
  Path.Absolute ->
  Action' m v Bool
propagatePatch inputDescription patch scopePath = do
  r <- use LoopState.root
  let nroot = Branch.toNames (Branch.head r)
  stepAtM'
    (inputDescription <> " (applying patch)")
    ( Path.unabsolute scopePath,
      lift . lift . Propagate.propagateAndApply nroot patch
    )

-- | Create the args needed for showTodoOutput and call it
doShowTodoOutput :: Monad m => Patch -> Path.Absolute -> Action' m v ()
doShowTodoOutput patch scopePath = do
  scope <- getAt scopePath
  let names0 = Branch.toNames (Branch.head scope)
  -- only needs the local references to check for obsolete defs
  let getPpe = do
        names <- makePrintNamesFromLabeled' (Patch.labeledDependencies patch)
        prettyPrintEnvDecl names
  showTodoOutput getPpe patch names0

-- | Show todo output if there are any conflicts or edits.
showTodoOutput ::
  -- | Action that fetches the pretty print env. It's expensive because it
  -- involves looking up historical names, so only call it if necessary.
  Action' m v PPE.PrettyPrintEnvDecl ->
  Patch ->
  Names ->
  Action' m v ()
showTodoOutput getPpe patch names0 = do
  todo <- checkTodo patch names0
  if TO.noConflicts todo && TO.noEdits todo
    then respond NoConflictsOrEdits
    else do
      LoopState.numberedArgs
        .= ( Text.unpack . Reference.toText . view _2
               <$> fst (TO.todoFrontierDependents todo)
           )
      ppe <- getPpe
      respond $ TodoOutput ppe todo

checkTodo :: Patch -> Names -> Action m i v (TO.TodoOutput v Ann)
checkTodo patch names0 = do
  f <- computeFrontier (eval . GetDependents) patch names0
  let dirty = R.dom f
      frontier = R.ran f
  (frontierTerms, frontierTypes) <- loadDisplayInfo frontier
  (dirtyTerms, dirtyTypes) <- loadDisplayInfo dirty
  -- todo: something more intelligent here?
  let scoreFn = const 1
  remainingTransitive <-
    frontierTransitiveDependents (eval . GetDependents) names0 frontier
  let scoredDirtyTerms =
        List.sortOn (view _1) [(scoreFn r, r, t) | (r, t) <- dirtyTerms]
      scoredDirtyTypes =
        List.sortOn (view _1) [(scoreFn r, r, t) | (r, t) <- dirtyTypes]
  pure $
    TO.TodoOutput
      (Set.size remainingTransitive)
      (frontierTerms, frontierTypes)
      (scoredDirtyTerms, scoredDirtyTypes)
      (Names.conflicts names0)
      (Patch.conflicts patch)
  where
    frontierTransitiveDependents ::
      Monad m => (Reference -> m (Set Reference)) -> Names -> Set Reference -> m (Set Reference)
    frontierTransitiveDependents dependents names0 rs = do
      let branchDependents r = Set.filter (Names.contains names0) <$> dependents r
      tdeps <- transitiveClosure branchDependents rs
      -- we don't want the frontier in the result
      pure $ tdeps `Set.difference` rs

-- (d, f) when d is "dirty" (needs update),
--             f is in the frontier (an edited dependency of d),
--         and d depends on f
-- a ⋖ b = a depends directly on b
-- dirty(d) ∧ frontier(f) <=> not(edited(d)) ∧ edited(f) ∧ d ⋖ f
--
-- The range of this relation is the frontier, and the domain is
-- the set of dirty references.
computeFrontier ::
  forall m.
  Monad m =>
  (Reference -> m (Set Reference)) -> -- eg Codebase.dependents codebase
  Patch ->
  Names ->
  m (R.Relation Reference Reference)
computeFrontier getDependents patch names =
  let edited :: Set Reference
      edited = R.dom (Patch._termEdits patch) <> R.dom (Patch._typeEdits patch)
      addDependents :: R.Relation Reference Reference -> Reference -> m (R.Relation Reference Reference)
      addDependents dependents ref =
        (\ds -> R.insertManyDom ds ref dependents) . Set.filter (Names.contains names)
          <$> getDependents ref
   in do
        -- (r,r2) ∈ dependsOn if r depends on r2
        dependsOn <- foldM addDependents R.empty edited
        -- Dirty is everything that `dependsOn` Frontier, minus already edited defns
        pure $ R.filterDom (not . flip Set.member edited) dependsOn

confirmedCommand :: Input -> Action m i v Bool
confirmedCommand i = do
  i0 <- use LoopState.lastInput
  pure $ Just i == i0

listBranch :: Branch0 m -> [SearchResult]
listBranch (Branch.toNames -> b) =
  List.sortOn (\s -> (SR.name s, s)) (SR.fromNames b)

-- | restores the full hash to these search results, for _numberedArgs purposes
searchResultToHQString :: SearchResult -> String
searchResultToHQString = \case
  SR.Tm' n r _ -> HQ.toString $ HQ.requalify n r
  SR.Tp' n r _ -> HQ.toString $ HQ.requalify n (Referent.Ref r)
  _ -> error "impossible match failure"

-- Return a list of definitions whose names fuzzy match the given queries.
fuzzyNameDistance :: Name -> Name -> Maybe Int
fuzzyNameDistance (Name.toString -> q) (Name.toString -> n) =
  Find.simpleFuzzyScore q n

-- return `name` and `name.<everything>...`
_searchBranchPrefix :: Branch m -> Name -> [SearchResult]
_searchBranchPrefix b n = case Path.unsnoc (Path.fromName n) of
  Nothing -> []
  Just (init, last) -> case Branch.getAt init b of
    Nothing -> []
    Just b -> SR.fromNames . Names.prefix0 n $ names0
      where
        lastName = Path.toName (Path.singleton last)
        subnames =
          Branch.toNames . Branch.head $
            Branch.getAt' (Path.singleton last) b
        rootnames =
          Names.filter (== lastName)
            . Branch.toNames
            . set Branch.children mempty
            $ Branch.head b
        names0 = rootnames <> Names.prefix0 lastName subnames

searchResultsFor :: Names -> [Referent] -> [Reference] -> [SearchResult]
searchResultsFor ns terms types =
  [ SR.termSearchResult ns name ref
    | ref <- terms,
      name <- toList (Names.namesForReferent ns ref)
  ]
    <> [ SR.typeSearchResult ns name ref
         | ref <- types,
           name <- toList (Names.namesForReference ns ref)
       ]

searchBranchScored ::
  forall score.
  (Ord score) =>
  Names ->
  (Name -> Name -> Maybe score) ->
  [HQ.HashQualified Name] ->
  [SearchResult]
searchBranchScored names0 score queries =
  nubOrd . fmap snd . toList $ searchTermNamespace <> searchTypeNamespace
  where
    searchTermNamespace = foldMap do1query queries
      where
        do1query :: HQ.HashQualified Name -> Set (Maybe score, SearchResult)
        do1query q = foldMap (score1hq q) (R.toList . Names.terms $ names0)
        score1hq :: HQ.HashQualified Name -> (Name, Referent) -> Set (Maybe score, SearchResult)
        score1hq query (name, ref) = case query of
          HQ.NameOnly qn ->
            pair qn
          HQ.HashQualified qn h
            | h `SH.isPrefixOf` Referent.toShortHash ref ->
              pair qn
          HQ.HashOnly h
            | h `SH.isPrefixOf` Referent.toShortHash ref ->
              Set.singleton (Nothing, result)
          _ -> mempty
          where
            result = SR.termSearchResult names0 name ref
            pair qn = case score qn name of
              Just score -> Set.singleton (Just score, result)
              Nothing -> mempty
    searchTypeNamespace = foldMap do1query queries
      where
        do1query :: HQ.HashQualified Name -> Set (Maybe score, SearchResult)
        do1query q = foldMap (score1hq q) (R.toList . Names.types $ names0)
        score1hq :: HQ.HashQualified Name -> (Name, Reference) -> Set (Maybe score, SearchResult)
        score1hq query (name, ref) = case query of
          HQ.NameOnly qn ->
            pair qn
          HQ.HashQualified qn h
            | h `SH.isPrefixOf` Reference.toShortHash ref ->
              pair qn
          HQ.HashOnly h
            | h `SH.isPrefixOf` Reference.toShortHash ref ->
              Set.singleton (Nothing, result)
          _ -> mempty
          where
            result = SR.typeSearchResult names0 name ref
            pair qn = case score qn name of
              Just score -> Set.singleton (Just score, result)
              Nothing -> mempty

handleBackendError :: Backend.BackendError -> Action m i v ()
handleBackendError = \case
  Backend.NoSuchNamespace path ->
    respond . BranchNotFound $ Path.absoluteToPath' path
  Backend.BadRootBranch e -> respond $ BadRootBranch e
  Backend.NoBranchForHash h -> do
    sbhLength <- eval BranchHashLength
    respond . NoBranchWithHash $ SBH.fromHash sbhLength h
  Backend.CouldntLoadBranch h -> do
    respond . CouldntLoadBranch $ h
  Backend.CouldntExpandBranchHash sbh -> respond $ NoBranchWithHash sbh
  Backend.AmbiguousBranchHash h hashes ->
    respond $ BranchHashAmbiguous h hashes
  Backend.MissingSignatureForTerm r ->
    respond $ TermMissingType r

respond :: MonadCommand n m i v => Output v -> n ()
respond output = eval $ Notify output

respondNumbered :: NumberedOutput v -> Action m i v ()
respondNumbered output = do
  args <- eval $ NotifyNumbered output
  unless (null args) $
    LoopState.numberedArgs .= toList args

unlessError :: ExceptT (Output v) (Action' m v) () -> Action' m v ()
unlessError ma = runExceptT ma >>= either respond pure

unlessError' :: (e -> Output v) -> ExceptT e (Action' m v) () -> Action' m v ()
unlessError' f ma = unlessError $ withExceptT f ma

-- | supply `dest0` if you want to print diff messages
--   supply unchangedMessage if you want to display it if merge had no effect
mergeBranchAndPropagateDefaultPatch ::
  (Monad m, Var v) =>
  Branch.MergeMode ->
  LoopState.InputDescription ->
  Maybe (Output v) ->
  Branch m ->
  Maybe Path.Path' ->
  Path.Absolute ->
  Action' m v ()
mergeBranchAndPropagateDefaultPatch mode inputDescription unchangedMessage srcb dest0 dest =
  ifM
    (mergeBranch mode inputDescription srcb dest0 dest)
    (loadPropagateDiffDefaultPatch inputDescription dest0 dest)
    (for_ unchangedMessage respond)
  where
    mergeBranch ::
      (Monad m, Var v) =>
      Branch.MergeMode ->
      LoopState.InputDescription ->
      Branch m ->
      Maybe Path.Path' ->
      Path.Absolute ->
      Action' m v Bool
    mergeBranch mode inputDescription srcb dest0 dest = unsafeTime "Merge Branch" $ do
      destb <- getAt dest
      merged <- eval $ Merge mode srcb destb
      b <- updateAtM inputDescription dest (const $ pure merged)
      for_ dest0 $ \dest0 ->
        diffHelper (Branch.head destb) (Branch.head merged)
          >>= respondNumbered . uncurry (ShowDiffAfterMerge dest0 dest)
      pure b

loadPropagateDiffDefaultPatch ::
  (Monad m, Var v) =>
  LoopState.InputDescription ->
  Maybe Path.Path' ->
  Path.Absolute ->
  Action' m v ()
loadPropagateDiffDefaultPatch inputDescription dest0 dest = unsafeTime "Propagate Default Patch" $ do
  original <- getAt dest
  patch <- eval . Eval $ Branch.getPatch defaultPatchNameSegment (Branch.head original)
  patchDidChange <- propagatePatch inputDescription patch dest
  when patchDidChange . for_ dest0 $ \dest0 -> do
    patched <- getAt dest
    let patchPath = snoc dest0 defaultPatchNameSegment
    diffHelper (Branch.head original) (Branch.head patched)
      >>= respondNumbered . uncurry (ShowDiffAfterMergePropagate dest0 dest patchPath)

-- | Get metadata type/value from a name.
--
-- May fail with either:
--
--   * 'MetadataMissingType', if the given name is associated with a single reference, but that reference doesn't have a
--     type.
--   * 'MetadataAmbiguous', if the given name is associated with more than one reference.
getMetadataFromName ::
  Var v =>
  HQ.HashQualified Name ->
  Action m (Either Event Input) v (Either (Output v) (Metadata.Type, Metadata.Value))
getMetadataFromName name = do
  (Set.toList <$> getHQTerms name) >>= \case
    [ref@(Referent.Ref val)] ->
      eval (LoadTypeOfTerm val) >>= \case
        Nothing -> do
          ppe <- getPPE
          pure (Left (MetadataMissingType ppe ref))
        Just ty -> pure (Right (Hashing.typeToReference ty, val))
    -- FIXME: we want a different error message if the given name is associated with a data constructor (`Con`).
    refs -> do
      ppe <- getPPE
      pure (Left (MetadataAmbiguous name ppe refs))
  where
    getPPE :: Action m (Either Event Input) v PPE.PrettyPrintEnv
    getPPE = do
      currentPath' <- use LoopState.currentPath
      sbhLength <- eval BranchHashLength
      Backend.basicSuffixifiedNames sbhLength <$> use LoopState.root <*> pure (Backend.AllNames $ Path.unabsolute currentPath')

-- | Get the set of terms related to a hash-qualified name.
getHQTerms :: HQ.HashQualified Name -> Action' m v (Set Referent)
getHQTerms = \case
  HQ.NameOnly n -> do
    root0 <- Branch.head <$> use LoopState.root
    currentPath' <- use LoopState.currentPath
    -- absolute-ify the name, then lookup in deepTerms of root
    let path =
          n
            & Path.fromName'
            & Path.resolve currentPath'
            & Path.unabsolute
            & Path.toName
    pure $ R.lookupRan path (Branch.deepTerms root0)
  HQ.HashOnly sh -> hashOnly sh
  HQ.HashQualified _ sh -> hashOnly sh
  where
    hashOnly sh = eval $ TermReferentsByShortHash sh

getAt :: Functor m => Path.Absolute -> Action m i v (Branch m)
getAt (Path.Absolute p) =
  use LoopState.root <&> fromMaybe Branch.empty . Branch.getAt p

-- Update a branch at the given path, returning `True` if
-- an update occurred and false otherwise
updateAtM ::
  Applicative m =>
  LoopState.InputDescription ->
  Path.Absolute ->
  (Branch m -> Action m i v (Branch m)) ->
  Action m i v Bool
updateAtM reason (Path.Absolute p) f = do
  b <- use LoopState.lastSavedRoot
  b' <- Branch.modifyAtM p f b
  updateRoot b' reason
  pure $ b /= b'

stepAt ::
  forall m i v.
  Monad m =>
  LoopState.InputDescription ->
  (Path, Branch0 m -> Branch0 m) ->
  Action m i v ()
stepAt cause = stepManyAt @m @[] cause . pure

stepAtNoSync ::
  forall m i v.
  Monad m =>
  (Path, Branch0 m -> Branch0 m) ->
  Action m i v ()
stepAtNoSync = stepManyAtNoSync @m @[] . pure

stepAtM ::
  forall m i v.
  Monad m =>
  LoopState.InputDescription ->
  (Path, Branch0 m -> m (Branch0 m)) ->
  Action m i v ()
stepAtM cause = stepManyAtM @m @[] cause . pure

stepAtM' ::
  forall m i v.
  Monad m =>
  LoopState.InputDescription ->
  (Path, Branch0 m -> Action m i v (Branch0 m)) ->
  Action m i v Bool
stepAtM' cause = stepManyAtM' @m @[] cause . pure

stepAtMNoSync' ::
  forall m i v.
  Monad m =>
  (Path, Branch0 m -> Action m i v (Branch0 m)) ->
  Action m i v Bool
stepAtMNoSync' = stepManyAtMNoSync' @m @[] . pure

stepManyAt ::
  (Monad m, Foldable f) =>
  LoopState.InputDescription ->
  f (Path, Branch0 m -> Branch0 m) ->
  Action m i v ()
stepManyAt reason actions = do
  stepManyAtNoSync actions
  b <- use LoopState.root
  updateRoot b reason

-- Like stepManyAt, but doesn't update the LoopState.root
stepManyAtNoSync ::
  (Monad m, Foldable f) =>
  f (Path, Branch0 m -> Branch0 m) ->
  Action m i v ()
stepManyAtNoSync actions = do
  b <- use LoopState.root
  let new = Branch.stepManyAt actions b
  LoopState.root .= new

stepManyAtM ::
  (Monad m, Foldable f) =>
  LoopState.InputDescription ->
  f (Path, Branch0 m -> m (Branch0 m)) ->
  Action m i v ()
stepManyAtM reason actions = do
  stepManyAtMNoSync actions
  b <- use LoopState.root
  updateRoot b reason

stepManyAtMNoSync ::
  (Monad m, Foldable f) =>
  f (Path, Branch0 m -> m (Branch0 m)) ->
  Action m i v ()
stepManyAtMNoSync actions = do
  b <- use LoopState.root
  b' <- eval . Eval $ Branch.stepManyAtM actions b
  LoopState.root .= b'

stepManyAtM' ::
  (Monad m, Foldable f) =>
  LoopState.InputDescription ->
  f (Path, Branch0 m -> Action m i v (Branch0 m)) ->
  Action m i v Bool
stepManyAtM' reason actions = do
  b <- use LoopState.root
  b' <- Branch.stepManyAtM actions b
  updateRoot b' reason
  pure (b /= b')

stepManyAtMNoSync' ::
  (Monad m, Foldable f) =>
  f (Path, Branch0 m -> Action m i v (Branch0 m)) ->
  Action m i v Bool
stepManyAtMNoSync' actions = do
  b <- use LoopState.root
  b' <- Branch.stepManyAtM actions b
  LoopState.root .= b'
  pure (b /= b')

-- | Sync the in-memory root branch.
syncRoot :: LoopState.InputDescription -> Action m i v ()
syncRoot description = do
  root' <- use LoopState.root
  Unison.Codebase.Editor.HandleInput.updateRoot root' description

updateRoot :: Branch m -> LoopState.InputDescription -> Action m i v ()
updateRoot new reason = do
  old <- use LoopState.lastSavedRoot
  when (old /= new) $ do
    LoopState.root .= new
    eval $ SyncLocalRootBranch new
    eval $ AppendToReflog reason old new
    LoopState.lastSavedRoot .= new

-- cata for 0, 1, or more elements of a Foldable
-- tries to match as lazily as possible
zeroOneOrMore :: Foldable f => f a -> b -> (a -> b) -> (f a -> b) -> b
zeroOneOrMore f zero one more = case toList f of
  _ : _ : _ -> more f
  a : _ -> one a
  _ -> zero

-- | Goal: When deleting, we might be removing the last name of a given definition (i.e. the
-- definition is going "extinct"). In this case we may wish to take some action or warn the
-- user about these "endangered" definitions which would now contain unnamed references.
getEndangeredDependents ::
  forall m.
  Monad m =>
  -- | Function to acquire dependencies
  (Reference -> m (Set Reference)) ->
  -- | Which names we want to delete
  Names ->
  -- | All names from the root branch
  Names ->
  -- | map from references going extinct to the set of endangered dependents
  m (Map LabeledDependency (NESet LabeledDependency))
getEndangeredDependents getDependents namesToDelete rootNames = do
  let remainingNames :: Names
      remainingNames = rootNames `Names.difference` namesToDelete
      refsToDelete, remainingRefs, extinct :: Set LabeledDependency
      refsToDelete = Names.labeledReferences namesToDelete
      remainingRefs = Names.labeledReferences remainingNames -- left over after delete
      extinct = refsToDelete `Set.difference` remainingRefs -- deleting and not left over
      accumulateDependents :: LabeledDependency -> m (Map LabeledDependency (Set LabeledDependency))
      accumulateDependents ld =
        let ref = LD.fold id Referent.toReference ld
         in Map.singleton ld . Set.map LD.termRef <$> getDependents ref
  -- All dependents of extinct, including terms which might themselves be in the process of being deleted.
  allDependentsOfExtinct :: Map LabeledDependency (Set LabeledDependency) <-
    Map.unionsWith (<>) <$> for (Set.toList extinct) accumulateDependents

  -- Filtered to only include dependencies which are not being deleted, but depend one which
  -- is going extinct.
  let extinctToEndangered :: Map LabeledDependency (NESet LabeledDependency)
      extinctToEndangered = allDependentsOfExtinct & Map.mapMaybe \endangeredDeps ->
        let remainingEndangered = endangeredDeps `Set.intersection` remainingRefs
         in NESet.nonEmptySet remainingEndangered
  pure extinctToEndangered

-- Applies the selection filter to the adds/updates of a slurp result,
-- meaning that adds/updates should only contain the selection or its transitive
-- dependencies, any unselected transitive dependencies of the selection will
-- be added to `extraDefinitions`.
applySelection ::
  forall v a.
  Var v =>
  [HQ'.HashQualified Name] ->
  UF.TypecheckedUnisonFile v a ->
  SlurpResult v ->
  SlurpResult v
applySelection [] _ = id
applySelection hqs file = \sr@SlurpResult {adds, updates} ->
  sr
    { adds = adds `SC.intersection` closed,
      updates = updates `SC.intersection` closed,
      extraDefinitions = closed `SC.difference` selection
    }
  where
    selectedNames =
      Names.filterByHQs (Set.fromList hqs) (UF.typecheckedToNames file)
    selection, closed :: SlurpComponent v
    selection = SlurpComponent selectedTypes selectedTerms
    closed = SC.closeWithDependencies file selection
    selectedTypes, selectedTerms :: Set v
    selectedTypes = Set.map var $ R.dom (Names.types selectedNames)
    selectedTerms = Set.map var $ R.dom (Names.terms selectedNames)

var :: Var v => Name -> v
var name = Var.named (Name.toText name)

toSlurpResult ::
  forall v.
  Var v =>
  Path.Absolute ->
  UF.TypecheckedUnisonFile v Ann ->
  Names ->
  SlurpResult v
toSlurpResult curPath uf existingNames =
  Slurp.subtractComponent (conflicts <> ctorCollisions) $
    SlurpResult
      uf
      mempty
      adds
      dups
      mempty
      conflicts
      updates
      termCtorCollisions
      ctorTermCollisions
      termAliases
      typeAliases
      mempty
  where
    fileNames = UF.typecheckedToNames uf

    sc :: R.Relation Name Referent -> R.Relation Name Reference -> SlurpComponent v
    sc terms types =
      SlurpComponent
        { terms = Set.map var (R.dom terms),
          types = Set.map var (R.dom types)
        }

    -- conflict (n,r) if n is conflicted in names0
    conflicts :: SlurpComponent v
    conflicts = sc terms types
      where
        terms =
          R.filterDom
            (conflicted . Names.termsNamed existingNames)
            (Names.terms fileNames)
        types =
          R.filterDom
            (conflicted . Names.typesNamed existingNames)
            (Names.types fileNames)
        conflicted s = Set.size s > 1

    ctorCollisions :: SlurpComponent v
    ctorCollisions =
      mempty {SC.terms = termCtorCollisions <> ctorTermCollisions}

    -- termCtorCollision (n,r) if (n, r' /= r) exists in existingNames and
    -- r is Ref and r' is Con
    termCtorCollisions :: Set v
    termCtorCollisions =
      Set.fromList
        [ var n
          | (n, Referent.Ref {}) <- R.toList (Names.terms fileNames),
            [r@Referent.Con {}] <- [toList $ Names.termsNamed existingNames n],
            -- ignore collisions w/ ctors of types being updated
            Set.notMember (Referent.toReference r) typesToUpdate
        ]

    -- the set of typerefs that are being updated by this file
    typesToUpdate :: Set Reference
    typesToUpdate =
      Set.fromList
        [ r
          | (n, r') <- R.toList (Names.types fileNames),
            r <- toList (Names.typesNamed existingNames n),
            r /= r'
        ]

    -- ctorTermCollisions (n,r) if (n, r' /= r) exists in names0 and r is Con
    -- and r' is Ref except we relaxed it to where r' can be Con or Ref
    -- what if (n,r) and (n,r' /= r) exists in names and r, r' are Con
    ctorTermCollisions :: Set v
    ctorTermCollisions =
      Set.fromList
        [ var n
          | (n, Referent.Con {}) <- R.toList (Names.terms fileNames),
            r <- toList $ Names.termsNamed existingNames n,
            -- ignore collisions w/ ctors of types being updated
            Set.notMember (Referent.toReference r) typesToUpdate,
            Set.notMember (var n) (terms dups)
        ]

    -- duplicate (n,r) if (n,r) exists in names0
    dups :: SlurpComponent v
    dups = sc terms types
      where
        terms = R.intersection (Names.terms existingNames) (Names.terms fileNames)
        types = R.intersection (Names.types existingNames) (Names.types fileNames)

    -- update (n,r) if (n,r' /= r) exists in existingNames and r, r' are Ref
    updates :: SlurpComponent v
    updates = SlurpComponent (Set.fromList types) (Set.fromList terms)
      where
        terms =
          [ var n
            | (n, r'@Referent.Ref {}) <- R.toList (Names.terms fileNames),
              [r@Referent.Ref {}] <- [toList $ Names.termsNamed existingNames n],
              r' /= r
          ]
        types =
          [ var n
            | (n, r') <- R.toList (Names.types fileNames),
              [r] <- [toList $ Names.typesNamed existingNames n],
              r' /= r
          ]

    buildAliases ::
      R.Relation Name Referent ->
      R.Relation Name Referent ->
      Set v ->
      Map v Slurp.Aliases
    buildAliases existingNames namesFromFile duplicates =
      Map.fromList
        [ ( var n,
            if null aliasesOfOld
              then Slurp.AddAliases aliasesOfNew
              else Slurp.UpdateAliases aliasesOfOld aliasesOfNew
          )
          | (n, r@Referent.Ref {}) <- R.toList namesFromFile,
            -- All the refs whose names include `n`, and are not `r`
            let refs = Set.delete r $ R.lookupDom n existingNames
                aliasesOfNew =
                  Set.map (Path.unprefixName curPath) . Set.delete n $
                    R.lookupRan r existingNames
                aliasesOfOld =
                  Set.map (Path.unprefixName curPath) . Set.delete n . R.dom $
                    R.restrictRan existingNames refs,
            not (null aliasesOfNew && null aliasesOfOld),
            Set.notMember (var n) duplicates
        ]

    termAliases :: Map v Slurp.Aliases
    termAliases =
      buildAliases
        (Names.terms existingNames)
        (Names.terms fileNames)
        (SC.terms dups)

    typeAliases :: Map v Slurp.Aliases
    typeAliases =
      buildAliases
        (R.mapRan Referent.Ref $ Names.types existingNames)
        (R.mapRan Referent.Ref $ Names.types fileNames)
        (SC.types dups)

    -- (n,r) is in `adds` if n isn't in existingNames
    adds = sc terms types
      where
        terms = addTerms (Names.terms existingNames) (Names.terms fileNames)
        types = addTypes (Names.types existingNames) (Names.types fileNames)
        addTerms existingNames = R.filter go
          where
            go (n, Referent.Ref {}) = (not . R.memberDom n) existingNames
            go _ = False
        addTypes existingNames = R.filter go
          where
            go (n, _) = (not . R.memberDom n) existingNames

displayI ::
  Monad m =>
  Names ->
  OutputLocation ->
  HQ.HashQualified Name ->
  Action m (Either Event Input) Symbol ()
displayI prettyPrintNames outputLoc hq = do
  uf <- use LoopState.latestTypecheckedFile >>= addWatch (HQ.toString hq)
  case uf of
    Nothing -> do
      let parseNames = (`NamesWithHistory.NamesWithHistory` mempty) prettyPrintNames
          results = NamesWithHistory.lookupHQTerm hq parseNames
      if Set.null results
        then respond $ SearchTermsNotFound [hq]
        else
          if Set.size results > 1
            then respond $ TermAmbiguous hq results
            else -- ... but use the unsuffixed names for display
            do
              let tm = Term.fromReferent External $ Set.findMin results
              pped <- prettyPrintEnvDecl parseNames
              tm <- eval $ Evaluate1 (PPE.suffixifiedPPE pped) True tm
              case tm of
                Left e -> respond (EvaluationFailure e)
                Right tm -> doDisplay outputLoc parseNames (Term.unannotate tm)
    Just (toDisplay, unisonFile) -> do
      ppe <- executePPE unisonFile
      unlessError' EvaluationFailure do
        evalResult <- ExceptT . eval . Evaluate ppe $ unisonFile
        case Command.lookupEvalResult toDisplay evalResult of
          Nothing -> error $ "Evaluation dropped a watch expression: " <> HQ.toString hq
          Just tm -> lift do
            ns <- displayNames unisonFile
            doDisplay outputLoc ns tm

docsI ::
  Monad m =>
  SrcLoc ->
  Names ->
  Path.HQSplit' ->
  Action m (Either Event Input) Symbol ()
docsI srcLoc prettyPrintNames src = do
  fileByName
  where
    {- Given `docs foo`, we look for docs in 3 places, in this order:
       (fileByName) First check the file for `foo.doc`, and if found do `display foo.doc`
       (codebaseByMetadata) Next check for doc metadata linked to `foo` in the codebase
       (codebaseByName) Lastly check for `foo.doc` in the codebase and if found do `display foo.doc`
    -}
    hq :: HQ.HashQualified Name
    hq =
      let hq' :: HQ'.HashQualified Name
          hq' = Name.convert @Path.Path' @Name <$> Name.convert src
       in Name.convert hq'

    dotDoc :: HQ.HashQualified Name
    dotDoc = hq <&> \n -> Name.joinDot n "doc"

    fileByName = do
      ns <- maybe mempty UF.typecheckedToNames <$> use LoopState.latestTypecheckedFile
      fnames <- pure $ NamesWithHistory.NamesWithHistory ns mempty
      case NamesWithHistory.lookupHQTerm dotDoc fnames of
        s | Set.size s == 1 -> do
          -- the displayI command expects full term names, so we resolve
          -- the hash back to its full name in the file
          fname' <- pure $ NamesWithHistory.longestTermName 10 (Set.findMin s) fnames
          displayI prettyPrintNames ConsoleLocation fname'
        _ -> codebaseByMetadata

    codebaseByMetadata = unlessError do
      (ppe, out) <- getLinks srcLoc src (Left $ Set.fromList [DD.docRef, DD.doc2Ref])
      lift case out of
        [] -> codebaseByName
        [(_name, ref, _tm)] -> do
          len <- eval BranchHashLength
          let names = NamesWithHistory.NamesWithHistory prettyPrintNames mempty
          let tm = Term.ref External ref
          tm <- eval $ Evaluate1 (PPE.fromNames len names) True tm
          case tm of
            Left e -> respond (EvaluationFailure e)
            Right tm -> doDisplay ConsoleLocation names (Term.unannotate tm)
        out -> do
          LoopState.numberedArgs .= fmap (HQ.toString . view _1) out
          respond $ ListOfLinks ppe out

    codebaseByName = do
      parseNames <- basicParseNames
      case NamesWithHistory.lookupHQTerm dotDoc (NamesWithHistory.NamesWithHistory parseNames mempty) of
        s
          | Set.size s == 1 -> displayI prettyPrintNames ConsoleLocation dotDoc
          | Set.size s == 0 -> respond $ ListOfLinks mempty []
          | otherwise -> -- todo: return a list of links here too
            respond $ ListOfLinks mempty []

filterBySlurpResult ::
  Ord v =>
  SlurpResult v ->
  UF.TypecheckedUnisonFile v Ann ->
  UF.TypecheckedUnisonFile v Ann
filterBySlurpResult
  SlurpResult {adds, updates}
  ( UF.TypecheckedUnisonFileId
      dataDeclarations'
      effectDeclarations'
      topLevelComponents'
      watchComponents
      hashTerms
    ) =
    UF.TypecheckedUnisonFileId datas effects tlcs watches hashTerms'
    where
      keep = updates <> adds
      keepTerms = SC.terms keep
      keepTypes = SC.types keep
      hashTerms' = Map.restrictKeys hashTerms keepTerms
      datas = Map.restrictKeys dataDeclarations' keepTypes
      effects = Map.restrictKeys effectDeclarations' keepTypes
      tlcs = filter (not . null) $ fmap (List.filter filterTLC) topLevelComponents'
      watches = filter (not . null . snd) $ fmap (second (List.filter filterTLC)) watchComponents
      filterTLC (v, _, _) = Set.member v keepTerms

-- updates the namespace for adding `slurp`
doSlurpAdds ::
  forall m v.
  (Monad m, Var v) =>
  SlurpComponent v ->
  UF.TypecheckedUnisonFile v Ann ->
  (Branch0 m -> Branch0 m)
doSlurpAdds slurp uf = Branch.batchUpdates (typeActions <> termActions)
  where
    typeActions = map doType . toList $ SC.types slurp
    termActions =
      map doTerm . toList $
        SC.terms slurp <> Slurp.constructorsFor (SC.types slurp) uf
    names = UF.typecheckedToNames uf
    tests = Set.fromList $ fst <$> UF.watchesOfKind WK.TestWatch (UF.discardTypes uf)
    (isTestType, isTestValue) = isTest
    md v =
      if Set.member v tests
        then Metadata.singleton isTestType isTestValue
        else Metadata.empty
    doTerm :: v -> (Path, Branch0 m -> Branch0 m)
    doTerm v = case toList (Names.termsNamed names (Name.unsafeFromVar v)) of
      [] -> errorMissingVar v
      [r] -> case Path.splitFromName (Name.unsafeFromVar v) of
        Nothing -> errorEmptyVar
        Just split -> BranchUtil.makeAddTermName split r (md v)
      wha ->
        error $
          "Unison bug, typechecked file w/ multiple terms named "
            <> Var.nameStr v
            <> ": "
            <> show wha
    doType :: v -> (Path, Branch0 m -> Branch0 m)
    doType v = case toList (Names.typesNamed names (Name.unsafeFromVar v)) of
      [] -> errorMissingVar v
      [r] -> case Path.splitFromName (Name.unsafeFromVar v) of
        Nothing -> errorEmptyVar
        Just split -> BranchUtil.makeAddTypeName split r Metadata.empty
      wha ->
        error $
          "Unison bug, typechecked file w/ multiple types named "
            <> Var.nameStr v
            <> ": "
            <> show wha
    errorEmptyVar = error "encountered an empty var name"
    errorMissingVar v = error $ "expected to find " ++ show v ++ " in " ++ show uf

doSlurpUpdates ::
  Monad m =>
  Map Name (Reference, Reference) ->
  Map Name (Reference, Reference) ->
  [(Name, Referent)] ->
  (Branch0 m -> Branch0 m)
doSlurpUpdates typeEdits termEdits deprecated b0 =
  Branch.batchUpdates (typeActions <> termActions <> deprecateActions) b0
  where
    typeActions = join . map doType . Map.toList $ typeEdits
    termActions = join . map doTerm . Map.toList $ termEdits
    deprecateActions = join . map doDeprecate $ deprecated
      where
        doDeprecate (n, r) = case Path.splitFromName n of
          Nothing -> errorEmptyVar
          Just split -> [BranchUtil.makeDeleteTermName split r]

    -- we copy over the metadata on the old thing
    -- todo: if the thing being updated, m, is metadata for something x in b0
    -- update x's md to reference `m`
    doType,
      doTerm ::
        (Name, (Reference, Reference)) -> [(Path, Branch0 m -> Branch0 m)]
    doType (n, (old, new)) = case Path.splitFromName n of
      Nothing -> errorEmptyVar
      Just split ->
        [ BranchUtil.makeDeleteTypeName split old,
          BranchUtil.makeAddTypeName split new oldMd
        ]
        where
          oldMd = BranchUtil.getTypeMetadataAt split old b0
    doTerm (n, (old, new)) = case Path.splitFromName n of
      Nothing -> errorEmptyVar
      Just split ->
        [ BranchUtil.makeDeleteTermName split (Referent.Ref old),
          BranchUtil.makeAddTermName split (Referent.Ref new) oldMd
        ]
        where
          -- oldMd is the metadata linked to the old definition
          -- we relink it to the new definition
          oldMd = BranchUtil.getTermMetadataAt split (Referent.Ref old) b0
    errorEmptyVar = error "encountered an empty var name"

loadDisplayInfo ::
  Set Reference ->
  Action
    m
    i
    v
    ( [(Reference, Maybe (Type v Ann))],
      [(Reference, DisplayObject () (DD.Decl v Ann))]
    )
loadDisplayInfo refs = do
  termRefs <- filterM (eval . IsTerm) (toList refs)
  typeRefs <- filterM (eval . IsType) (toList refs)
  terms <- forM termRefs $ \r -> (r,) <$> eval (LoadTypeOfTerm r)
  types <- forM typeRefs $ \r -> (r,) <$> loadTypeDisplayObject r
  pure (terms, types)

-- Any absolute names in the input which have `currentPath` as a prefix
-- are converted to names relative to current path. all other names are
-- converted to absolute names. For example:
--
-- e.g. if LoopState.currentPath = .foo.bar
--      then name foo.bar.baz becomes baz
--           name cat.dog     becomes .cat.dog
fixupNamesRelative :: Path.Absolute -> Names -> Names
fixupNamesRelative currentPath' = Names.map fixName
  where
    prefix = Path.toName (Path.unabsolute currentPath')
    fixName n =
      if currentPath' == Path.absoluteEmpty
        then n
        else fromMaybe (Name.makeAbsolute n) (Name.stripNamePrefix prefix n)

makeHistoricalParsingNames ::
  Monad m => Set (HQ.HashQualified Name) -> Action' m v NamesWithHistory
makeHistoricalParsingNames lexedHQs = do
  rawHistoricalNames <- findHistoricalHQs lexedHQs
  basicNames <- basicParseNames
  curPath <- use LoopState.currentPath
  pure $
    NamesWithHistory
      basicNames
      ( Names.makeAbsolute rawHistoricalNames
          <> fixupNamesRelative curPath rawHistoricalNames
      )

loadTypeDisplayObject ::
  Reference -> Action m i v (DisplayObject () (DD.Decl v Ann))
loadTypeDisplayObject = \case
  Reference.Builtin _ -> pure (BuiltinObject ())
  Reference.DerivedId id ->
    maybe (MissingObject $ Reference.idToShortHash id) UserObject
      <$> eval (LoadType id)

lexedSource :: Monad m => SourceName -> Source -> Action' m v (NamesWithHistory, LexedSource)
lexedSource name src = do
  let tokens = L.lexer (Text.unpack name) (Text.unpack src)
      getHQ = \case
        L.Backticks s (Just sh) -> Just (HQ.HashQualified (Name.unsafeFromString s) sh)
        L.WordyId s (Just sh) -> Just (HQ.HashQualified (Name.unsafeFromString s) sh)
        L.SymbolyId s (Just sh) -> Just (HQ.HashQualified (Name.unsafeFromString s) sh)
        L.Hash sh -> Just (HQ.HashOnly sh)
        _ -> Nothing
      hqs = Set.fromList . mapMaybe (getHQ . L.payload) $ tokens
  parseNames <- makeHistoricalParsingNames hqs
  pure (parseNames, (src, tokens))

suffixifiedPPE :: NamesWithHistory -> Action' m v PPE.PrettyPrintEnv
suffixifiedPPE ns = eval CodebaseHashLength <&> (`PPE.fromSuffixNames` ns)

fqnPPE :: NamesWithHistory -> Action' m v PPE.PrettyPrintEnv
fqnPPE ns = eval CodebaseHashLength <&> (`PPE.fromNames` ns)

parseSearchType ::
  (Monad m, Var v) =>
  SrcLoc ->
  String ->
  Action' m v (Either (Output v) (Type v Ann))
parseSearchType srcLoc typ = fmap Type.removeAllEffectVars <$> parseType srcLoc typ

-- | A description of where the given parse was triggered from, for error messaging purposes.
type SrcLoc = String

parseType ::
  (Monad m, Var v) =>
  SrcLoc ->
  String ->
  Action' m v (Either (Output v) (Type v Ann))
parseType input src = do
  -- `show Input` is the name of the "file" being lexed
  (names0, lexed) <- lexedSource (Text.pack input) (Text.pack src)
  parseNames <- basicParseNames
  let names =
        NamesWithHistory.push
          (NamesWithHistory.currentNames names0)
          (NamesWithHistory.NamesWithHistory parseNames (NamesWithHistory.oldNames names0))
  e <- eval $ ParseType names lexed
  pure $ case e of
    Left err -> Left $ TypeParseError src err
    Right typ -> case Type.bindNames mempty (NamesWithHistory.currentNames names) $
      Type.generalizeLowercase mempty typ of
      Left es -> Left $ ParseResolutionFailures src (toList es)
      Right typ -> Right typ

makeShadowedPrintNamesFromLabeled ::
  Monad m => Set LabeledDependency -> Names -> Action' m v NamesWithHistory
makeShadowedPrintNamesFromLabeled deps shadowing =
  NamesWithHistory.shadowing shadowing <$> makePrintNamesFromLabeled' deps

makePrintNamesFromLabeled' ::
  Monad m => Set LabeledDependency -> Action' m v NamesWithHistory
makePrintNamesFromLabeled' deps = do
  root' <- use LoopState.root
  curPath <- use LoopState.currentPath
  (_missing, rawHistoricalNames) <-
    eval . Eval $
      Branch.findHistoricalRefs
        deps
        root'
  basicNames <- basicPrettyPrintNamesA
  pure $ NamesWithHistory basicNames (fixupNamesRelative curPath rawHistoricalNames)

getTermsIncludingHistorical ::
  Monad m => Path.HQSplit -> Branch0 m -> Action' m v (Set Referent)
getTermsIncludingHistorical (p, hq) b = case Set.toList refs of
  [] -> case hq of
    HQ'.HashQualified n hs -> do
      names <-
        findHistoricalHQs $
          Set.fromList [HQ.HashQualified (Name.unsafeFromText (NameSegment.toText n)) hs]
      pure . R.ran $ Names.terms names
    _ -> pure Set.empty
  _ -> pure refs
  where
    refs = BranchUtil.getTerm (p, hq) b

-- discards inputs that aren't hashqualified;
-- I'd enforce it with finer-grained types if we had them.
findHistoricalHQs :: Monad m => Set (HQ.HashQualified Name) -> Action' m v Names
findHistoricalHQs lexedHQs0 = do
  root' <- use LoopState.root
  curPath <- use LoopState.currentPath
  let -- omg this nightmare name-to-path parsing code is littered everywhere.
      -- We need to refactor so that the absolute-ness of a name isn't represented
      -- by magical text combinations.
      -- Anyway, this function takes a name, tries to determine whether it is
      -- relative or absolute, and tries to return the corresponding name that is
      -- /relative/ to the LoopState.root.
      preprocess n = case Name.toString n of
        -- some absolute name that isn't just "."
        '.' : t@(_ : _) -> Name.unsafeFromString t
        -- something in current path
        _ ->
          if Path.isRoot curPath
            then n
            else Name.joinDot (Path.toName . Path.unabsolute $ curPath) n

      lexedHQs = Set.map (fmap preprocess) . Set.filter HQ.hasHash $ lexedHQs0
  (_missing, rawHistoricalNames) <- eval . Eval $ Branch.findHistoricalHQs lexedHQs root'
  pure rawHistoricalNames

basicPrettyPrintNamesA :: Functor m => Action' m v Names
basicPrettyPrintNamesA = snd <$> basicNames'

makeShadowedPrintNamesFromHQ :: Monad m => Set (HQ.HashQualified Name) -> Names -> Action' m v NamesWithHistory
makeShadowedPrintNamesFromHQ lexedHQs shadowing = do
  rawHistoricalNames <- findHistoricalHQs lexedHQs
  basicNames <- basicPrettyPrintNamesA
  curPath <- use LoopState.currentPath
  -- The basic names go into "current", but are shadowed by "shadowing".
  -- They go again into "historical" as a hack that makes them available HQ-ed.
  pure $
    NamesWithHistory.shadowing
      shadowing
      (NamesWithHistory basicNames (fixupNamesRelative curPath rawHistoricalNames))

basicParseNames, slurpResultNames :: Functor m => Action' m v Names
basicParseNames = fst <$> basicNames'
-- we check the file against everything in the current path
slurpResultNames = currentPathNames

currentPathNames :: Functor m => Action' m v Names
currentPathNames = do
  currentPath' <- use LoopState.currentPath
  currentBranch' <- getAt currentPath'
  pure $ Branch.toNames (Branch.head currentBranch')

-- implementation detail of basicParseNames and basicPrettyPrintNames
basicNames' :: (Functor m) => Action m i v (Names, Names)
basicNames' = do
  root' <- use LoopState.root
  currentPath' <- use LoopState.currentPath
  pure $ Backend.basicNames' root' (Backend.AllNames $ Path.unabsolute currentPath')

data AddRunMainResult v
  = NoTermWithThatName
  | TermHasBadType (Type v Ann)
  | RunMainSuccess (TypecheckedUnisonFile v Ann)

-- Adds a watch expression of the given name to the file, if
-- it would resolve to a TLD in the file. Returns the freshened
-- variable name and the new typechecked file.
--
-- Otherwise, returns `Nothing`.
addWatch ::
  (Monad m, Var v) =>
  String ->
  Maybe (TypecheckedUnisonFile v Ann) ->
  Action' m v (Maybe (v, TypecheckedUnisonFile v Ann))
addWatch _watchName Nothing = pure Nothing
addWatch watchName (Just uf) = do
  let components = join $ UF.topLevelComponents uf
  let mainComponent = filter ((\v -> Var.nameStr v == watchName) . view _1) components
  case mainComponent of
    [(v, tm, ty)] ->
      pure . pure $
        let v2 = Var.freshIn (Set.fromList [v]) v
            a = ABT.annotation tm
         in ( v2,
              UF.typecheckedUnisonFile
                (UF.dataDeclarationsId' uf)
                (UF.effectDeclarationsId' uf)
                (UF.topLevelComponents' uf)
                (UF.watchComponents uf <> [(WK.RegularWatch, [(v2, Term.var a v, ty)])])
            )
    _ -> addWatch watchName Nothing

-- Given a typechecked file with a main function called `mainName`
-- of the type `'{IO} ()`, adds an extra binding which
-- forces the `main` function.
--
-- If that function doesn't exist in the typechecked file, the
-- codebase is consulted.
addRunMain ::
  (Monad m, Var v) =>
  String ->
  Maybe (TypecheckedUnisonFile v Ann) ->
  Action' m v (AddRunMainResult v)
addRunMain mainName Nothing = do
  parseNames <- basicParseNames
  let loadTypeOfTerm ref = eval $ LoadTypeOfTerm ref
  mainType <- eval RuntimeMain
  mainToFile
    <$> MainTerm.getMainTerm loadTypeOfTerm parseNames mainName mainType
  where
    mainToFile (MainTerm.NotAFunctionName _) = NoTermWithThatName
    mainToFile (MainTerm.NotFound _) = NoTermWithThatName
    mainToFile (MainTerm.BadType _ ty) = maybe NoTermWithThatName TermHasBadType ty
    mainToFile (MainTerm.Success hq tm typ) =
      RunMainSuccess $
        let v = Var.named (HQ.toText hq)
         in UF.typecheckedUnisonFile mempty mempty mempty [("main", [(v, tm, typ)])] -- mempty
addRunMain mainName (Just uf) = do
  let components = join $ UF.topLevelComponents uf
  let mainComponent = filter ((\v -> Var.nameStr v == mainName) . view _1) components
  mainType <- eval RuntimeMain
  case mainComponent of
    [(v, tm, ty)] ->
      pure $
        let v2 = Var.freshIn (Set.fromList [v]) v
            a = ABT.annotation tm
         in if Typechecker.isSubtype ty mainType
              then
                RunMainSuccess $
                  let runMain = DD.forceTerm a a (Term.var a v)
                   in UF.typecheckedUnisonFile
                        (UF.dataDeclarationsId' uf)
                        (UF.effectDeclarationsId' uf)
                        (UF.topLevelComponents' uf)
                        (UF.watchComponents uf <> [("main", [(v2, runMain, mainType)])])
              else TermHasBadType ty
    _ -> addRunMain mainName Nothing

executePPE ::
  (Var v, Monad m) =>
  TypecheckedUnisonFile v a ->
  Action' m v PPE.PrettyPrintEnv
executePPE unisonFile =
  suffixifiedPPE =<< displayNames unisonFile

-- Produce a `Names` needed to display all the hashes used in the given file.
displayNames ::
  (Var v, Monad m) =>
  TypecheckedUnisonFile v a ->
  Action' m v NamesWithHistory
displayNames unisonFile =
  -- voodoo
  makeShadowedPrintNamesFromLabeled
    (UF.termSignatureExternalLabeledDependencies unisonFile)
    (UF.typecheckedToNames unisonFile)

diffHelper ::
  (Monad m) =>
  Branch0 m ->
  Branch0 m ->
  Action' m v (PPE.PrettyPrintEnv, OBranchDiff.BranchDiffOutput v Ann)
diffHelper before after = do
  currentRoot <- use LoopState.root
  currentPath <- use LoopState.currentPath
  diffHelperCmd currentRoot currentPath before after

-- | A version of diffHelper that only requires a MonadCommand constraint
diffHelperCmd ::
  (Monad m, MonadCommand n m i v) =>
  Branch m ->
  Path.Absolute ->
  Branch0 m ->
  Branch0 m ->
  n (PPE.PrettyPrintEnv, OBranchDiff.BranchDiffOutput v Ann)
diffHelperCmd currentRoot currentPath before after = do
  hqLength <- eval CodebaseHashLength
  diff <- eval . Eval $ BranchDiff.diff0 before after
  let (_parseNames, prettyNames0) = Backend.basicNames' currentRoot (Backend.AllNames $ Path.unabsolute currentPath)
  ppe <- PPE.suffixifiedPPE <$> prettyPrintEnvDecl (NamesWithHistory prettyNames0 mempty)
  (ppe,)
    <$> OBranchDiff.toOutput
      loadTypeOfTerm
      declOrBuiltin
      hqLength
      (Branch.toNames before)
      (Branch.toNames after)
      ppe
      diff


loadTypeOfTerm :: MonadCommand n m i v => Referent -> n (Maybe (Type v Ann))
loadTypeOfTerm (Referent.Ref r) = eval $ LoadTypeOfTerm r
loadTypeOfTerm (Referent.Con (ConstructorReference (Reference.DerivedId r) cid) _) = do
  decl <- eval $ LoadType r
  case decl of
    Just (either DD.toDataDecl id -> dd) -> pure $ DD.typeOfConstructor dd cid
    Nothing -> pure Nothing
loadTypeOfTerm Referent.Con {} =
  error $
    reportBug "924628772" "Attempt to load a type declaration which is a builtin!"

declOrBuiltin :: MonadCommand n m i v => Reference -> n (Maybe (DD.DeclOrBuiltin v Ann))
declOrBuiltin r = case r of
  Reference.Builtin {} ->
    pure . fmap DD.Builtin $ Map.lookup r Builtin.builtinConstructorType
  Reference.DerivedId id ->
    fmap DD.Decl <$> eval (LoadType id)

-- | Select a definition from the given branch.
-- Returned names will match the provided 'Position' type.
fuzzySelectDefinition :: Position -> Branch0 m -> Action m (Either Event Input) v (Maybe [HQ.HashQualified Name])
fuzzySelectDefinition pos searchBranch0 = do
  let termsAndTypes =
        Relation.dom (Names.hashQualifyTermsRelation (Relation.swap $ Branch.deepTerms searchBranch0))
          <> Relation.dom (Names.hashQualifyTypesRelation (Relation.swap $ Branch.deepTypes searchBranch0))
  let inputs :: [HQ.HashQualified Name]
      inputs =
        termsAndTypes
          & Set.toList
          & map (fmap (Name.setPosition pos))
  eval (FuzzySelect Fuzzy.defaultOptions HQ.toText inputs)

-- | Select a namespace from the given branch.
-- Returned Path's will match the provided 'Position' type.
fuzzySelectNamespace :: Position -> Branch0 m -> Action m (Either Event Input) v (Maybe [Path'])
fuzzySelectNamespace pos searchBranch0 = do
  let intoPath' :: Path -> Path'
      intoPath' = case pos of
        Relative -> Path' . Right . Path.Relative
        Absolute -> Path' . Left . Path.Absolute
  let inputs :: [Path']
      inputs =
        searchBranch0
          & Branch.deepPaths
          & Set.toList
          & map intoPath'
  eval
    ( FuzzySelect
        Fuzzy.defaultOptions {Fuzzy.allowMultiSelect = False}
        tShow
        inputs
    )

-- | Get a branch from a BranchId, returning an empty one if missing, or failing with an
-- appropriate error message if a hash cannot be found.
branchForBranchId :: Functor m => AbsBranchId -> ExceptT (Output v) (Action' m v) (Branch m)
branchForBranchId = \case
  Left hash -> do
    resolveShortBranchHash hash
  Right path -> do
    lift $ getAt path<|MERGE_RESOLUTION|>--- conflicted
+++ resolved
@@ -149,11 +149,8 @@
 import UnliftIO (MonadUnliftIO)
 import qualified Data.Set.NonEmpty as NESet
 import Data.Set.NonEmpty (NESet)
-<<<<<<< HEAD
 import Unison.Symbol (Symbol)
-=======
 import qualified Unison.Codebase.Editor.Input as Input
->>>>>>> 46c511e7
 
 defaultPatchNameSegment :: NameSegment
 defaultPatchNameSegment = "patch"
@@ -494,100 +491,6 @@
             ppe <- PPE.suffixifiedPPE <$> prettyPrintEnvDecl names
             respond $ Typechecked (Text.pack sourceName) ppe sr uf
 
-<<<<<<< HEAD
-          -- Add default metadata to all added types and terms in a slurp component.
-          --
-          -- No-op if the slurp component is empty.
-          addDefaultMetadata ::
-            Var v =>
-            SlurpComponent v ->
-            Action m (Either Event Input) v ()
-          addDefaultMetadata adds =
-            when (not (SC.isEmpty adds)) do
-              let addedVs = Set.toList $ SC.types adds <> SC.terms adds
-                  addedNs = traverse (Path.hqSplitFromName' . Name.unsafeFromVar) addedVs
-              case addedNs of
-                Nothing ->
-                  error $
-                    "I couldn't parse a name I just added to the codebase! "
-                      <> "-- Added names: "
-                      <> show addedVs
-                Just addedNames -> do
-                  dm <- resolveDefaultMetadata currentPath'
-                  case toList dm of
-                    [] -> pure ()
-                    dm' -> do
-                      let hqs = traverse InputPatterns.parseHashQualifiedName dm'
-                      case hqs of
-                        Left e ->
-                          respond $
-                            ConfiguredMetadataParseError
-                              (Path.absoluteToPath' currentPath')
-                              (show dm')
-                              e
-                        Right defaultMeta ->
-                          manageLinks True addedNames defaultMeta Metadata.insert
-
-          -- Add/remove links between definitions and metadata.
-          -- `silent` controls whether this produces any output to the user.
-          -- `srcs` is (names of the) definitions to pass to `op`
-          -- `mdValues` is (names of the) metadata to pass to `op`
-          -- `op` is the operation to add/remove/alter metadata mappings.
-          --   e.g. `Metadata.insert` is passed to add metadata links.
-          manageLinks ::
-            Var v =>
-            Bool ->
-            [(Path', HQ'.HQSegment)] ->
-            [HQ.HashQualified Name] ->
-            ( forall r.
-              Ord r =>
-              (r, Metadata.Type, Metadata.Value) ->
-              Branch.Star r NameSegment ->
-              Branch.Star r NameSegment
-            ) ->
-            Action m (Either Event Input) v ()
-          manageLinks silent srcs mdValues op = do
-            runExceptT (for mdValues \val -> ExceptT (getMetadataFromName val)) >>= \case
-              Left output -> respond output
-              Right metadata -> do
-                before <- Branch.head <$> use LoopState.root
-                traverse_ go metadata
-                if silent
-                  then respond DefaultMetadataNotification
-                  else do
-                    after <- Branch.head <$> use LoopState.root
-                    (ppe, outputDiff) <- diffHelper before after
-                    if OBranchDiff.isEmpty outputDiff
-                      then respond NoOp
-                      else
-                        respondNumbered $
-                          ShowDiffNamespace
-                            (Right Path.absoluteEmpty)
-                            (Right Path.absoluteEmpty)
-                            ppe
-                            outputDiff
-            where
-              go :: (Metadata.Type, Metadata.Value) -> Action m (Either Event Input) v ()
-              go (mdType, mdValue) = do
-                newRoot <- use LoopState.root
-                let r0 = Branch.head newRoot
-                    getTerms p = BranchUtil.getTerm (resolveSplit' p) r0
-                    getTypes p = BranchUtil.getType (resolveSplit' p) r0
-                    !srcle = toList . getTerms =<< srcs
-                    !srclt = toList . getTypes =<< srcs
-                let step b0 =
-                      let tmUpdates terms = foldl' go terms srcle
-                            where
-                              go terms src = op (src, mdType, mdValue) terms
-                          tyUpdates types = foldl' go types srclt
-                            where
-                              go types src = op (src, mdType, mdValue) types
-                       in over Branch.terms tmUpdates . over Branch.types tyUpdates $ b0
-                    steps = srcs <&> \(path, _hq) -> (Path.unabsolute (resolveToAbsolute path), step)
-                stepManyAtNoSync steps
-
-=======
->>>>>>> 46c511e7
           delete ::
             (Path.HQSplit' -> Set Referent) -> -- compute matching terms
             (Path.HQSplit' -> Set Reference) -> -- compute matching types
@@ -1350,130 +1253,7 @@
                     <$> slurpResultNames
                 previewResponse sourceName sr uf
               _ -> respond NoUnisonFile
-<<<<<<< HEAD
-            UpdateI maybePatchPath hqs -> case uf of
-              Nothing -> respond NoUnisonFile
-              Just uf -> do
-                let patchPath = fromMaybe defaultPatchPath maybePatchPath
-                slurpCheckNames <- slurpResultNames
-                currentPathNames <- currentPathNames
-                let sr =
-                      applySelection hqs uf
-                        . toSlurpResult currentPath' uf
-                        $ slurpCheckNames
-                    addsAndUpdates = Slurp.updates sr <> Slurp.adds sr
-                    fileNames = UF.typecheckedToNames uf
-                    -- todo: display some error if typeEdits or termEdits itself contains a loop
-                    typeEdits :: Map Name (Reference, Reference)
-                    typeEdits = Map.fromList $ map f (toList $ SC.types (updates sr))
-                      where
-                        f v = case ( toList (Names.typesNamed slurpCheckNames n),
-                                     toList (Names.typesNamed fileNames n)
-                                   ) of
-                          ([old], [new]) -> (n, (old, new))
-                          _ ->
-                            error $
-                              "Expected unique matches for "
-                                ++ Var.nameStr v
-                                ++ " but got: "
-                                ++ show otherwise
-                          where
-                            n = Name.unsafeFromVar v
-                    hashTerms :: Map Reference (Type Symbol Ann)
-                    hashTerms = Map.fromList (toList hashTerms0)
-                      where
-                        hashTerms0 = (\(r, _wk, _tm, typ) -> (r, typ)) <$> UF.hashTerms uf
-                    termEdits :: Map Name (Reference, Reference)
-                    termEdits = Map.fromList $ map g (toList $ SC.terms (updates sr))
-                      where
-                        g v = case ( toList (Names.refTermsNamed slurpCheckNames n),
-                                     toList (Names.refTermsNamed fileNames n)
-                                   ) of
-                          ([old], [new]) -> (n, (old, new))
-                          _ ->
-                            error $
-                              "Expected unique matches for "
-                                ++ Var.nameStr v
-                                ++ " but got: "
-                                ++ show otherwise
-                          where
-                            n = Name.unsafeFromVar v
-                    termDeprecations :: [(Name, Referent)]
-                    termDeprecations =
-                      [ (n, r) | (oldTypeRef, _) <- Map.elems typeEdits, (n, r) <- Names.constructorsForType oldTypeRef currentPathNames
-                      ]
-
-                ye'ol'Patch <- getPatchAt patchPath
-                -- If `uf` updates a -> a', we want to replace all (a0 -> a) in patch
-                -- with (a0 -> a') in patch'.
-                -- So for all (a0 -> a) in patch, for all (a -> a') in `uf`,
-                -- we must know the type of a0, a, a'.
-                let -- we need:
-                    -- all of the `old` references from the `new` edits,
-                    -- plus all of the `old` references for edits from patch we're replacing
-                    collectOldForTyping :: [(Reference, Reference)] -> Patch -> Set Reference
-                    collectOldForTyping new old = foldl' f mempty (new ++ fromOld)
-                      where
-                        f acc (r, _r') = Set.insert r acc
-                        newLHS = Set.fromList . fmap fst $ new
-                        fromOld :: [(Reference, Reference)]
-                        fromOld =
-                          [ (r, r') | (r, TermEdit.Replace r' _) <- R.toList . Patch._termEdits $ old, Set.member r' newLHS
-                          ]
-                    neededTypes = collectOldForTyping (toList termEdits) ye'ol'Patch
-
-                allTypes :: Map Reference (Type v Ann) <-
-                  fmap Map.fromList . for (toList neededTypes) $ \r ->
-                    (r,) . fromMaybe (Type.builtin External "unknown type")
-                      <$> (eval . LoadTypeOfTerm) r
-
-                let typing r1 r2 = case (Map.lookup r1 allTypes, Map.lookup r2 hashTerms) of
-                      (Just t1, Just t2)
-                        | Typechecker.isEqual t1 t2 -> TermEdit.Same
-                        | Typechecker.isSubtype t1 t2 -> TermEdit.Subtype
-                        | otherwise -> TermEdit.Different
-                      e ->
-                        error $
-                          "compiler bug: typing map not constructed properly\n"
-                            <> "typing "
-                            <> show r1
-                            <> " "
-                            <> show r2
-                            <> " : "
-                            <> show e
-
-                let updatePatch :: Patch -> Patch
-                    updatePatch p = foldl' step2 p' termEdits
-                      where
-                        p' = foldl' step1 p typeEdits
-                        step1 p (r, r') = Patch.updateType r (TypeEdit.Replace r') p
-                        step2 p (r, r') = Patch.updateTerm typing r (TermEdit.Replace r' (typing r r')) p
-                    (p, seg) = Path.toAbsoluteSplit currentPath' patchPath
-                    updatePatches :: Branch0 m -> m (Branch0 m)
-                    updatePatches = Branch.modifyPatches seg updatePatch
-
-                when (Slurp.isNonempty sr) $ do
-                  -- take a look at the `updates` from the SlurpResult
-                  -- and make a patch diff to record a replacement from the old to new references
-                  stepManyAtMNoSync
-                    [ ( Path.unabsolute currentPath',
-                        pure . doSlurpUpdates typeEdits termEdits termDeprecations
-                      ),
-                      ( Path.unabsolute currentPath',
-                        pure . doSlurpAdds addsAndUpdates uf
-                      ),
-                      (Path.unabsolute p, updatePatches)
-                    ]
-                  eval . AddDefsToCodebase . filterBySlurpResult sr $ uf
-                ppe <- prettyPrintEnvDecl =<< displayNames uf
-                respond $ SlurpOutput input (PPE.suffixifiedPPE ppe) sr
-                -- propagatePatch prints TodoOutput
-                void $ propagatePatchNoSync (updatePatch ye'ol'Patch) currentPath'
-                addDefaultMetadata addsAndUpdates
-                syncRoot
-=======
             UpdateI maybePatchPath hqs -> handleUpdate input maybePatchPath hqs
->>>>>>> 46c511e7
             PreviewUpdateI hqs -> case (latestFile', uf) of
               (Just (sourceName, _), Just uf) -> do
                 sr <-
