{-# LANGUAGE PatternSynonyms #-}

module Unison.Codebase.Editor.SlurpComponent where

import qualified Data.Map as Map
import qualified Data.Set as Set
import Data.Tuple (swap)
import qualified Unison.DataDeclaration as DD
import Unison.Prelude
import Unison.Reference (Reference)
import qualified Unison.Term as Term
import Unison.UnisonFile (TypecheckedUnisonFile)
import qualified Unison.UnisonFile as UF

<<<<<<< HEAD
data SlurpComponent v =
  SlurpComponent { types :: Set v, terms :: Set v, ctors :: Set v }
  deriving (Eq,Ord,Show)
=======
data SlurpComponent v = SlurpComponent {types :: Set v, terms :: Set v}
  deriving (Eq, Ord, Show)
>>>>>>> 6cbd464c

isEmpty :: SlurpComponent v -> Bool
isEmpty sc = Set.null (types sc) && Set.null (terms sc) && Set.null (ctors sc)

empty :: Ord v => SlurpComponent v
<<<<<<< HEAD
empty = SlurpComponent {types=mempty, terms=mempty, ctors=mempty}

difference :: Ord v => SlurpComponent v -> SlurpComponent v -> SlurpComponent v
difference c1 c2 = SlurpComponent {types=types', terms=terms', ctors=ctors'} where
  types' = types c1 `Set.difference` types c2
  terms' = terms c1 `Set.difference` terms c2
  ctors' = ctors c1 `Set.difference` ctors c2

intersection :: Ord v => SlurpComponent v -> SlurpComponent v -> SlurpComponent v
intersection c1 c2 = SlurpComponent {types=types', terms=terms', ctors=ctors'} where
  types' = types c1 `Set.intersection` types c2
  terms' = terms c1 `Set.intersection` terms c2
  ctors' = ctors c1 `Set.intersection` ctors c2

instance Ord v => Semigroup (SlurpComponent v) where (<>) = mappend
instance Ord v => Monoid (SlurpComponent v) where
  mempty = SlurpComponent {types=mempty, terms=mempty, ctors=mempty}
  c1 `mappend` c2 = SlurpComponent { types = types c1 <> types c2
                                   , terms = terms c1 <> terms c2
                                   , ctors = ctors c1 <> ctors c2
                                   }
=======
empty = SlurpComponent {types = mempty, terms = mempty}

difference :: Ord v => SlurpComponent v -> SlurpComponent v -> SlurpComponent v
difference c1 c2 = SlurpComponent {types = types', terms = terms'}
  where
    types' = types c1 `Set.difference` types c2
    terms' = terms c1 `Set.difference` terms c2

intersection :: Ord v => SlurpComponent v -> SlurpComponent v -> SlurpComponent v
intersection c1 c2 = SlurpComponent {types = types', terms = terms'}
  where
    types' = types c1 `Set.intersection` types c2
    terms' = terms c1 `Set.intersection` terms c2

instance Ord v => Semigroup (SlurpComponent v) where (<>) = mappend
>>>>>>> 6cbd464c

instance Ord v => Monoid (SlurpComponent v) where
  mempty = SlurpComponent {types = mempty, terms = mempty}
  c1 `mappend` c2 =
    SlurpComponent
      { types = types c1 <> types c2,
        terms = terms c1 <> terms c2
      }

-- I'm calling this `closeWithDependencies` because it doesn't just compute
-- the dependencies of the inputs, it mixes them together.  Make sure this
-- is what you want.
<<<<<<< HEAD
closeWithDependencies :: forall v a. Ord v
  => TypecheckedUnisonFile v a -> SlurpComponent v -> SlurpComponent v
closeWithDependencies uf inputs = seenDefns{ctors=constructorDeps} where
  seenDefns = foldl' termDeps (SlurpComponent {terms=mempty, types=seenTypes, ctors=mempty}) (terms inputs)
  seenTypes = foldl' typeDeps mempty (types inputs)

  constructorDeps :: Set v
  constructorDeps = UF.constructorsForTypeVars seenTypes uf

  termDeps :: SlurpComponent v -> v -> SlurpComponent v
  termDeps seen v | Set.member v (terms seen) = seen
  termDeps seen v = fromMaybe seen $ do
    term <- findTerm v
    let -- get the `v`s for the transitive dependency types
        -- (the ones for terms are just the `freeVars below`)
        -- although this isn't how you'd do it for a term that's already in codebase
        tdeps :: [v]
        tdeps = resolveTypes $ Term.dependencies term
        seenTypes :: Set v
        seenTypes = foldl' typeDeps (types seen) tdeps
        seenTerms = Set.insert v (terms seen)
    pure $ foldl' termDeps (seen { types = seenTypes
                                 , terms = seenTerms})
                           (Term.freeVars term)

  typeDeps :: Set v -> v -> Set v
  typeDeps seen v | Set.member v seen = seen
  typeDeps seen v = fromMaybe seen $ do
    dd <- fmap snd (Map.lookup v (UF.dataDeclarations' uf)) <|>
          fmap (DD.toDataDecl . snd) (Map.lookup v (UF.effectDeclarations' uf))
    pure $ foldl' typeDeps (Set.insert v seen) (resolveTypes $ DD.dependencies dd)

  resolveTypes :: Set Reference -> [v]
  resolveTypes rs = [ v | r <- Set.toList rs, Just v <- [Map.lookup r typeNames]]

  findTerm :: v -> Maybe (Term.Term v a)
  findTerm v = Map.lookup v allTerms

  allTerms = UF.allTerms uf

  typeNames :: Map Reference v
  typeNames = invert (fst <$> UF.dataDeclarations' uf) <> invert (fst <$> UF.effectDeclarations' uf)

  invert :: forall k v . Ord k => Ord v => Map k v -> Map v k
  invert m = Map.fromList (swap <$> Map.toList m)

fromTypes :: Ord v => Set v -> SlurpComponent v
fromTypes vs = mempty{types=vs}

fromTerms :: Ord v => Set v -> SlurpComponent v
fromTerms vs = mempty {terms = vs}

fromCtors :: Ord v => Set v -> SlurpComponent v
fromCtors vs = mempty {ctors=vs}
=======
closeWithDependencies ::
  forall v a.
  Ord v =>
  TypecheckedUnisonFile v a ->
  SlurpComponent v ->
  SlurpComponent v
closeWithDependencies uf inputs = seenDefns
  where
    seenDefns = foldl' termDeps (SlurpComponent {types = seenTypes, terms = mempty}) (terms inputs)
    seenTypes = foldl' typeDeps mempty (types inputs)

    termDeps :: SlurpComponent v -> v -> SlurpComponent v
    termDeps seen v | Set.member v (terms seen) = seen
    termDeps seen v = fromMaybe seen $ do
      term <- findTerm v
      let -- get the `v`s for the transitive dependency types
          -- (the ones for terms are just the `freeVars below`)
          -- although this isn't how you'd do it for a term that's already in codebase
          tdeps :: [v]
          tdeps = resolveTypes $ Term.dependencies term
          seenTypes :: Set v
          seenTypes = foldl' typeDeps (types seen) tdeps
          seenTerms = Set.insert v (terms seen)
      pure $
        foldl'
          termDeps
          ( seen
              { types = seenTypes,
                terms = seenTerms
              }
          )
          (Term.freeVars term)

    typeDeps :: Set v -> v -> Set v
    typeDeps seen v | Set.member v seen = seen
    typeDeps seen v = fromMaybe seen $ do
      dd <-
        fmap snd (Map.lookup v (UF.dataDeclarations' uf))
          <|> fmap (DD.toDataDecl . snd) (Map.lookup v (UF.effectDeclarations' uf))
      pure $ foldl' typeDeps (Set.insert v seen) (resolveTypes $ DD.dependencies dd)

    resolveTypes :: Set Reference -> [v]
    resolveTypes rs = [v | r <- Set.toList rs, Just v <- [Map.lookup r typeNames]]

    findTerm :: v -> Maybe (Term.Term v a)
    findTerm v = Map.lookup v allTerms

    allTerms = UF.allTerms uf

    typeNames :: Map Reference v
    typeNames = invert (fst <$> UF.dataDeclarations' uf) <> invert (fst <$> UF.effectDeclarations' uf)

    invert :: forall k v. Ord k => Ord v => Map k v -> Map v k
    invert m = Map.fromList (swap <$> Map.toList m)
>>>>>>> 6cbd464c
<|MERGE_RESOLUTION|>--- conflicted
+++ resolved
@@ -12,136 +12,56 @@
 import Unison.UnisonFile (TypecheckedUnisonFile)
 import qualified Unison.UnisonFile as UF
 
-<<<<<<< HEAD
-data SlurpComponent v =
-  SlurpComponent { types :: Set v, terms :: Set v, ctors :: Set v }
-  deriving (Eq,Ord,Show)
-=======
-data SlurpComponent v = SlurpComponent {types :: Set v, terms :: Set v}
+data SlurpComponent v = SlurpComponent {types :: Set v, terms :: Set v, ctors :: Set v}
   deriving (Eq, Ord, Show)
->>>>>>> 6cbd464c
 
 isEmpty :: SlurpComponent v -> Bool
 isEmpty sc = Set.null (types sc) && Set.null (terms sc) && Set.null (ctors sc)
 
 empty :: Ord v => SlurpComponent v
-<<<<<<< HEAD
-empty = SlurpComponent {types=mempty, terms=mempty, ctors=mempty}
+empty = SlurpComponent {types = mempty, terms = mempty, ctors = mempty}
 
 difference :: Ord v => SlurpComponent v -> SlurpComponent v -> SlurpComponent v
-difference c1 c2 = SlurpComponent {types=types', terms=terms', ctors=ctors'} where
-  types' = types c1 `Set.difference` types c2
-  terms' = terms c1 `Set.difference` terms c2
-  ctors' = ctors c1 `Set.difference` ctors c2
-
-intersection :: Ord v => SlurpComponent v -> SlurpComponent v -> SlurpComponent v
-intersection c1 c2 = SlurpComponent {types=types', terms=terms', ctors=ctors'} where
-  types' = types c1 `Set.intersection` types c2
-  terms' = terms c1 `Set.intersection` terms c2
-  ctors' = ctors c1 `Set.intersection` ctors c2
-
-instance Ord v => Semigroup (SlurpComponent v) where (<>) = mappend
-instance Ord v => Monoid (SlurpComponent v) where
-  mempty = SlurpComponent {types=mempty, terms=mempty, ctors=mempty}
-  c1 `mappend` c2 = SlurpComponent { types = types c1 <> types c2
-                                   , terms = terms c1 <> terms c2
-                                   , ctors = ctors c1 <> ctors c2
-                                   }
-=======
-empty = SlurpComponent {types = mempty, terms = mempty}
-
-difference :: Ord v => SlurpComponent v -> SlurpComponent v -> SlurpComponent v
-difference c1 c2 = SlurpComponent {types = types', terms = terms'}
+difference c1 c2 = SlurpComponent {types = types', terms = terms', ctors = ctors'}
   where
     types' = types c1 `Set.difference` types c2
     terms' = terms c1 `Set.difference` terms c2
+    ctors' = ctors c1 `Set.difference` ctors c2
 
 intersection :: Ord v => SlurpComponent v -> SlurpComponent v -> SlurpComponent v
-intersection c1 c2 = SlurpComponent {types = types', terms = terms'}
+intersection c1 c2 = SlurpComponent {types = types', terms = terms', ctors = ctors'}
   where
     types' = types c1 `Set.intersection` types c2
     terms' = terms c1 `Set.intersection` terms c2
+    ctors' = ctors c1 `Set.intersection` ctors c2
 
 instance Ord v => Semigroup (SlurpComponent v) where (<>) = mappend
->>>>>>> 6cbd464c
 
 instance Ord v => Monoid (SlurpComponent v) where
-  mempty = SlurpComponent {types = mempty, terms = mempty}
+  mempty = SlurpComponent {types = mempty, terms = mempty, ctors = mempty}
   c1 `mappend` c2 =
     SlurpComponent
       { types = types c1 <> types c2,
-        terms = terms c1 <> terms c2
+        terms = terms c1 <> terms c2,
+        ctors = ctors c1 <> ctors c2
       }
 
 -- I'm calling this `closeWithDependencies` because it doesn't just compute
 -- the dependencies of the inputs, it mixes them together.  Make sure this
 -- is what you want.
-<<<<<<< HEAD
-closeWithDependencies :: forall v a. Ord v
-  => TypecheckedUnisonFile v a -> SlurpComponent v -> SlurpComponent v
-closeWithDependencies uf inputs = seenDefns{ctors=constructorDeps} where
-  seenDefns = foldl' termDeps (SlurpComponent {terms=mempty, types=seenTypes, ctors=mempty}) (terms inputs)
-  seenTypes = foldl' typeDeps mempty (types inputs)
-
-  constructorDeps :: Set v
-  constructorDeps = UF.constructorsForTypeVars seenTypes uf
-
-  termDeps :: SlurpComponent v -> v -> SlurpComponent v
-  termDeps seen v | Set.member v (terms seen) = seen
-  termDeps seen v = fromMaybe seen $ do
-    term <- findTerm v
-    let -- get the `v`s for the transitive dependency types
-        -- (the ones for terms are just the `freeVars below`)
-        -- although this isn't how you'd do it for a term that's already in codebase
-        tdeps :: [v]
-        tdeps = resolveTypes $ Term.dependencies term
-        seenTypes :: Set v
-        seenTypes = foldl' typeDeps (types seen) tdeps
-        seenTerms = Set.insert v (terms seen)
-    pure $ foldl' termDeps (seen { types = seenTypes
-                                 , terms = seenTerms})
-                           (Term.freeVars term)
-
-  typeDeps :: Set v -> v -> Set v
-  typeDeps seen v | Set.member v seen = seen
-  typeDeps seen v = fromMaybe seen $ do
-    dd <- fmap snd (Map.lookup v (UF.dataDeclarations' uf)) <|>
-          fmap (DD.toDataDecl . snd) (Map.lookup v (UF.effectDeclarations' uf))
-    pure $ foldl' typeDeps (Set.insert v seen) (resolveTypes $ DD.dependencies dd)
-
-  resolveTypes :: Set Reference -> [v]
-  resolveTypes rs = [ v | r <- Set.toList rs, Just v <- [Map.lookup r typeNames]]
-
-  findTerm :: v -> Maybe (Term.Term v a)
-  findTerm v = Map.lookup v allTerms
-
-  allTerms = UF.allTerms uf
-
-  typeNames :: Map Reference v
-  typeNames = invert (fst <$> UF.dataDeclarations' uf) <> invert (fst <$> UF.effectDeclarations' uf)
-
-  invert :: forall k v . Ord k => Ord v => Map k v -> Map v k
-  invert m = Map.fromList (swap <$> Map.toList m)
-
-fromTypes :: Ord v => Set v -> SlurpComponent v
-fromTypes vs = mempty{types=vs}
-
-fromTerms :: Ord v => Set v -> SlurpComponent v
-fromTerms vs = mempty {terms = vs}
-
-fromCtors :: Ord v => Set v -> SlurpComponent v
-fromCtors vs = mempty {ctors=vs}
-=======
 closeWithDependencies ::
   forall v a.
   Ord v =>
   TypecheckedUnisonFile v a ->
   SlurpComponent v ->
   SlurpComponent v
-closeWithDependencies uf inputs = seenDefns
+closeWithDependencies uf inputs = seenDefns {ctors = constructorDeps}
   where
-    seenDefns = foldl' termDeps (SlurpComponent {types = seenTypes, terms = mempty}) (terms inputs)
+    seenDefns = foldl' termDeps (SlurpComponent {terms = mempty, types = seenTypes, ctors = mempty}) (terms inputs)
     seenTypes = foldl' typeDeps mempty (types inputs)
+
+    constructorDeps :: Set v
+    constructorDeps = UF.constructorsForTypeVars seenTypes uf
 
     termDeps :: SlurpComponent v -> v -> SlurpComponent v
     termDeps seen v | Set.member v (terms seen) = seen
@@ -186,4 +106,12 @@
 
     invert :: forall k v. Ord k => Ord v => Map k v -> Map v k
     invert m = Map.fromList (swap <$> Map.toList m)
->>>>>>> 6cbd464c
+
+fromTypes :: Ord v => Set v -> SlurpComponent v
+fromTypes vs = mempty {types = vs}
+
+fromTerms :: Ord v => Set v -> SlurpComponent v
+fromTerms vs = mempty {terms = vs}
+
+fromCtors :: Ord v => Set v -> SlurpComponent v
+fromCtors vs = mempty {ctors = vs}