--- conflicted
+++ resolved
@@ -65,18 +65,7 @@
     hashAndWrangle v typ tm =
       Foldable.toList $ fmap (\(id,tm,_tp) -> (id,tm)) $
         H.hashTermComponents
-<<<<<<< HEAD
           (Map.singleton (Var.named v) (tm, typ))
-    (chType, chTypeRef) = (Type.ref a chTypeRef, unsafeParse copyrightHolderHash)
-    (authorType, authorTypeRef) = (Type.ref a authorTypeRef, unsafeParse authorHash)
-    (guidType, guidTypeRef) = (Type.ref a guidTypeRef, unsafeParse guidHash)
-    unsafeParse = either error id . Reference.fromText
-    guidHash = "#fg4sicimattgf7p2u0i752v6rvf4b6kmrtf0ovja81uptfqmcpe9vdo4vhb2ts2o8somo8t1cvv52lhlv5isr0ovf7h93h3sslnkrlo"
-    copyrightHolderHash = "#fodu3l22att8et4eiqhtog2p45bh2njh8qfm7mbe1rt4eg2scbgebedagqlo3g1l7ofm3na45julc6174v9cuu62qvo4toaf776kfj8"
-    authorHash = "#9akbttgrmjs8tmmfe3m1e9vg2nc0ufok4vjqcs0lm16ut8j3bu0osejahgb87i05k92md983o8rsfb44715indh4oruqeq105hec8l8"
-=======
-          (Map.fromList [(Var.named v, tm)])
     (chType, chTypeRef) = (Type.ref a chTypeRef, IOSource.copyrightHolderRef)
     (authorType, authorTypeRef) = (Type.ref a authorTypeRef, IOSource.authorRef)
-    (guidType, guidTypeRef) = (Type.ref a guidTypeRef, IOSource.guidRef)
->>>>>>> 88bdc961
+    (guidType, guidTypeRef) = (Type.ref a guidTypeRef, IOSource.guidRef)