--- conflicted
+++ resolved
@@ -334,7 +334,7 @@
     , numberedArgsForEndangerments ppeDecl endangerments)
   History _cap sbhLength history tail ->
     let (tailMsg, tailHashes) = handleTail (length history + 1)
-        msg :: P.Pretty CT.ColorText
+        msg :: Pretty
         msg = P.lines
           [ note $ "The most recent namespace hash is immediately below this message.",
             "",
@@ -350,7 +350,7 @@
       toSBH h = SBH.fromHash sbhLength h
       reversedHistory = reverse history
       showNum n = P.shown n <> ". "
-      handleTail :: Int -> (P.Pretty CT.ColorText, [Branch.Hash])
+      handleTail :: Int -> (Pretty, [Branch.Hash])
       handleTail n = case tail of
         E.EndOfLog h ->
           (P.lines
@@ -407,11 +407,6 @@
           <> IP.makeExample' IP.viewReflog
           <> "to undo this change."
 
-<<<<<<< HEAD
-prettyRemoteNamespace ::
-  ReadRemoteNamespace  ->
-  Pretty
-=======
 showListEdits :: Patch -> PPE.PrettyPrintEnv -> (P.Pretty P.ColorText, NumberedArgs)
 showListEdits patch ppe =
   ( P.sepNonEmpty
@@ -439,7 +434,7 @@
     numberedArgsCol1 <> numberedArgsCol2
   )
   where
-    typeOutputs, termOutputs :: [(P.Pretty CT.ColorText, P.Pretty CT.ColorText)]
+    typeOutputs, termOutputs :: [(Pretty, Pretty)]
     numberedArgsCol1, numberedArgsCol2 :: NumberedArgs
     -- We use the output of the first column's count as the first number in the second
     -- column's count. Laziness allows this since they're used independently of one another.
@@ -452,12 +447,12 @@
     types = R.toList $ Patch._typeEdits patch
     terms :: [(Reference, TermEdit.TermEdit)]
     terms = R.toList $ Patch._termEdits patch
-    showNum :: Int -> P.Pretty CT.ColorText
+    showNum :: Int -> Pretty
     showNum n = P.hiBlack (P.shown n <> ". ")
 
     prettyTermEdit ::
       (Reference.TermReference, TermEdit.TermEdit) ->
-      StateT (Int, Int) (Writer (NumberedArgs, NumberedArgs)) (P.Pretty CT.ColorText, P.Pretty CT.ColorText)
+      StateT (Int, Int) (Writer (NumberedArgs, NumberedArgs)) (Pretty, Pretty)
     prettyTermEdit (lhsRef, termEdit) = do
       n1 <- gets fst <* modify (first succ)
       let lhsTermName = PPE.termName ppe (Referent.Ref lhsRef)
@@ -482,7 +477,7 @@
 
     prettyTypeEdit ::
       (Reference, TypeEdit.TypeEdit) ->
-      StateT (Int, Int) (Writer (NumberedArgs, NumberedArgs)) (P.Pretty CT.ColorText, P.Pretty CT.ColorText)
+      StateT (Int, Int) (Writer (NumberedArgs, NumberedArgs)) (Pretty, Pretty)
     prettyTypeEdit (lhsRef, typeEdit) = do
       n1 <- gets fst <* modify (first succ)
       let lhsTypeName = PPE.typeName ppe lhsRef
@@ -505,8 +500,9 @@
               "-> " <> showNum n2 <> (P.syntaxToColor . prettyHashQualified $ rhsTypeName)
             )
 
-prettyRemoteNamespace :: ReadRemoteNamespace -> P.Pretty P.ColorText
->>>>>>> a9839676
+prettyRemoteNamespace ::
+  ReadRemoteNamespace  ->
+  Pretty
 prettyRemoteNamespace =
   P.group . P.blue . P.text . uncurry3 RemoteRepo.printNamespace
 
