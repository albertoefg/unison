--- conflicted
+++ resolved
@@ -128,14 +128,11 @@
 import qualified Unison.WatchKind as WK
 import Prelude hiding (readFile, writeFile)
 import qualified Data.List.NonEmpty as NEList
-<<<<<<< HEAD
 import qualified U.Util.Monoid as Monoid
 import qualified Data.Foldable as Foldable
-=======
 import Control.Monad.State
 import Control.Monad.Trans.Writer.CPS
 import qualified Unison.ShortHash as ShortHash
->>>>>>> 12027f54
 
 type Pretty = P.Pretty P.ColorText
 
