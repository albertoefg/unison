--- conflicted
+++ resolved
@@ -115,11 +115,7 @@
   UCMVersion ->
   IO ()
 main dir welcome initialPath (config, cancelConfig) initialInputs runtime codebase serverBaseUrl ucmVersion = do
-<<<<<<< HEAD
-  root <- fromMaybe Branch.empty . rightMay <$> Codebase.getRootBranch codebase
-=======
   root <- Codebase.getRootBranch codebase
->>>>>>> c0731178
   eventQueue <- Q.newIO
   welcomeEvents <- Welcome.run codebase welcome
   do
