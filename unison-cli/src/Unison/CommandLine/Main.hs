{-# LANGUAGE OverloadedStrings #-}
{-# LANGUAGE RankNTypes #-}
{-# LANGUAGE ViewPatterns #-}

module Unison.CommandLine.Main
  ( main,
  )
where

import Compat (withInterruptHandler)
import qualified Control.Concurrent.Async as Async
import Control.Concurrent.STM (atomically)
import Control.Exception (catch, finally)
import Control.Lens (view)
import qualified Crypto.Random as Random
import Data.Configurator.Types (Config)
import Data.IORef
import qualified Data.Map as Map
import qualified Data.Text as Text
import qualified Data.Text.Lazy.IO as Text.Lazy
import qualified System.Console.Haskeline as Line
import System.IO (hPutStrLn, stderr)
import System.IO.Error (isDoesNotExistError)
<<<<<<< HEAD
import Text.Pretty.Simple (pShow)
=======
import Unison.Auth.CredentialManager (newCredentialManager)
import qualified Unison.Auth.HTTPClient as HTTP
>>>>>>> 2b3580a8
import Unison.Codebase (Codebase)
import qualified Unison.Codebase as Codebase
import Unison.Codebase.Branch (Branch)
import qualified Unison.Codebase.Branch as Branch
import Unison.Codebase.Editor.Command (LoadSourceResult (..), UCMVersion)
import qualified Unison.Codebase.Editor.HandleCommand as HandleCommand
import qualified Unison.Codebase.Editor.HandleInput as HandleInput
import qualified Unison.Codebase.Editor.HandleInput.LoopState as LoopState
import Unison.Codebase.Editor.Input (Event, Input (..))
import Unison.Codebase.Editor.Output (Output)
import qualified Unison.Codebase.Path as Path
import qualified Unison.Codebase.Runtime as Runtime
import Unison.CommandLine
import Unison.CommandLine.InputPattern (ArgumentType (suggestions), InputPattern (aliases, patternName))
import qualified Unison.CommandLine.InputPattern as IP
import Unison.CommandLine.InputPatterns (validInputs)
import Unison.CommandLine.OutputMessages (notifyNumbered, notifyUser)
import qualified Unison.CommandLine.Welcome as Welcome
import Unison.Parser.Ann (Ann)
import Unison.Prelude
import Unison.PrettyTerminal
import qualified Unison.Server.CodebaseServer as Server
import Unison.Symbol (Symbol)
import qualified Unison.Util.Pretty as P
import qualified Unison.Util.TQueue as Q
import qualified UnliftIO

getUserInput ::
  forall m v a.
  (MonadIO m, Line.MonadException m) =>
  Map String InputPattern ->
  Codebase m v a ->
  Branch m ->
  Path.Absolute ->
  [String] ->
  m Input
getUserInput patterns codebase rootBranch currentPath numberedArgs =
  Line.runInputT
    settings
    (haskelineCtrlCHandling go)
  where
    -- Catch ctrl-c and simply re-render the prompt.
    haskelineCtrlCHandling :: Line.InputT m b -> Line.InputT m b
    haskelineCtrlCHandling act = do
      -- We return a Maybe result to ensure we don't nest an action within the masked exception
      -- handler.
      Line.handleInterrupt (pure Nothing) (Line.withInterrupt (Just <$> act)) >>= \case
        Nothing -> haskelineCtrlCHandling act
        Just a -> pure a
    go :: Line.InputT m Input
    go = do
      line <-
        Line.getInputLine $
          P.toANSI 80 ((P.green . P.shown) currentPath <> fromString prompt)
      case line of
        Nothing -> pure QuitI
        Just l -> case words l of
          [] -> go
          ws ->
            case parseInput (Branch.head rootBranch) currentPath numberedArgs patterns $ ws of
              Left msg -> do
                liftIO $ putPrettyLn msg
                go
              Right i -> pure i
    settings :: Line.Settings m
    settings = Line.Settings tabComplete (Just ".unisonHistory") True
    tabComplete :: Line.CompletionFunc m
    tabComplete = Line.completeWordWithPrev Nothing " " $ \prev word ->
      -- User hasn't finished a command name, complete from command names
      if null prev
        then pure . exactComplete word $ Map.keys patterns
        else -- User has finished a command name; use completions for that command
        case words $ reverse prev of
          h : t -> fromMaybe (pure []) $ do
            p <- Map.lookup h patterns
            argType <- IP.argType p (length t)
            pure $ suggestions argType word codebase rootBranch currentPath
          _ -> pure []

main ::
  FilePath ->
  Welcome.Welcome ->
  Path.Absolute ->
  (Config, IO ()) ->
  [Either Event Input] ->
  Runtime.Runtime Symbol ->
  Codebase IO Symbol Ann ->
  Maybe Server.BaseUrl ->
  UCMVersion ->
  IO ()
<<<<<<< HEAD
main dir welcome initialPath (config, cancelConfig) initialInputs runtime codebase serverBaseUrl = do
  root <- Codebase.getRootBranch codebase
=======
main dir welcome initialPath (config, cancelConfig) initialInputs runtime codebase serverBaseUrl ucmVersion = do
  root <- fromMaybe Branch.empty . rightMay <$> Codebase.getRootBranch codebase
>>>>>>> 2b3580a8
  eventQueue <- Q.newIO
  welcomeEvents <- Welcome.run codebase welcome
  do
    -- we watch for root branch tip changes, but want to ignore ones we expect.
    rootRef <- newIORef root
    pathRef <- newIORef initialPath
    initialInputsRef <- newIORef $ welcomeEvents ++ initialInputs
    numberedArgsRef <- newIORef []
    pageOutput <- newIORef True
    cancelFileSystemWatch <- watchFileSystem eventQueue dir
    cancelWatchBranchUpdates <-
      watchBranchUpdates
        (readIORef rootRef)
        eventQueue
        codebase
    let patternMap :: Map String InputPattern
        patternMap =
          Map.fromList $
            validInputs
              >>= (\p -> (patternName p, p) : ((,p) <$> aliases p))
    let getInput :: IO Input
        getInput = do
          root <- readIORef rootRef
          path <- readIORef pathRef
          numberedArgs <- readIORef numberedArgsRef
          getUserInput patternMap codebase root path numberedArgs
    let loadSourceFile :: Text -> IO LoadSourceResult
        loadSourceFile fname =
          if allow $ Text.unpack fname
            then
              let handle :: IOException -> IO LoadSourceResult
                  handle e =
                    case e of
                      _ | isDoesNotExistError e -> return InvalidSourceNameError
                      _ -> return LoadError
                  go = do
                    contents <- readUtf8 $ Text.unpack fname
                    return $ LoadSuccess contents
               in catch go handle
            else return InvalidSourceNameError
    let notify :: Output Symbol -> IO ()
        notify =
          notifyUser dir
            >=> ( \o ->
                    ifM
                      (readIORef pageOutput)
                      (putPrettyNonempty o)
                      (putPrettyLnUnpaged o)
                )

    let cleanup = do
          Runtime.terminate runtime
          cancelConfig
          cancelFileSystemWatch
          cancelWatchBranchUpdates
        awaitInput :: IO (Either Event Input)
        awaitInput = do
          -- use up buffered input before consulting external events
          readIORef initialInputsRef >>= \case
            h : t -> writeIORef initialInputsRef t >> pure h
            [] ->
              -- Race the user input and file watch.
              Async.race (atomically $ Q.peek eventQueue) getInput >>= \case
                Left _ -> do
                  let e = Left <$> atomically (Q.dequeue eventQueue)
                  writeIORef pageOutput False
                  e
                x -> do
                  writeIORef pageOutput True
                  pure x
    (onInterrupt, waitForInterrupt) <- buildInterruptHandler
    withInterruptHandler onInterrupt $ do
      let loop :: LoopState.LoopState IO Symbol -> IO ()
          loop state = do
            writeIORef pathRef (view LoopState.currentPath state)
            credMan <- newCredentialManager
            authorizedHTTPClient <- HTTP.newAuthorizedHTTPClient credMan ucmVersion
            let env =
                  LoopState.Env
                    { LoopState.authHTTPClient = authorizedHTTPClient,
                      LoopState.credentialManager = credMan
                    }
            let free = LoopState.runAction env state HandleInput.loop
            let handleCommand =
                  HandleCommand.commandLine
                    config
                    awaitInput
                    (writeIORef rootRef)
                    runtime
                    notify
                    ( \o ->
                        let (p, args) = notifyNumbered o
                         in putPrettyNonempty p $> args
                    )
                    loadSourceFile
                    codebase
                    serverBaseUrl
                    ucmVersion
                    (const Random.getSystemDRG)
                    free
            UnliftIO.race waitForInterrupt (try handleCommand) >>= \case
              -- SIGINT
              Left () -> do
                hPutStrLn stderr "\nAborted."
                loop state
              -- Exception during command execution
              Right (Left e) -> do
                printException e
                loop state
              -- Success
              Right (Right (o, state')) -> do
                case o of
                  Nothing -> pure ()
                  Just () -> do
                    writeIORef numberedArgsRef (LoopState._numberedArgs state')
                    loop state'

      -- Run the main program loop, always run cleanup,
      -- If an exception occurred, print it before exiting.
      loop (LoopState.loopState0 root initialPath)
        `finally` cleanup
  where
    printException :: SomeException -> IO ()
    printException e = Text.Lazy.hPutStrLn stderr ("Encountered exception:\n" <> pShow e)

-- | Installs a posix interrupt handler for catching SIGINT.
-- This replaces GHC's default sigint handler which throws a UserInterrupt async exception
-- and kills the entire process.
--
-- Returns an IO action which blocks until a ctrl-c is detected. It may be used multiple
-- times.
buildInterruptHandler :: IO (IO (), IO ())
buildInterruptHandler = do
  ctrlCMarker <- UnliftIO.newEmptyMVar
  let onInterrupt = void $ UnliftIO.tryPutMVar ctrlCMarker ()
  let waitForInterrupt = UnliftIO.takeMVar ctrlCMarker
  pure $ (onInterrupt, waitForInterrupt)<|MERGE_RESOLUTION|>--- conflicted
+++ resolved
@@ -21,12 +21,9 @@
 import qualified System.Console.Haskeline as Line
 import System.IO (hPutStrLn, stderr)
 import System.IO.Error (isDoesNotExistError)
-<<<<<<< HEAD
 import Text.Pretty.Simple (pShow)
-=======
 import Unison.Auth.CredentialManager (newCredentialManager)
 import qualified Unison.Auth.HTTPClient as HTTP
->>>>>>> 2b3580a8
 import Unison.Codebase (Codebase)
 import qualified Unison.Codebase as Codebase
 import Unison.Codebase.Branch (Branch)
@@ -117,13 +114,8 @@
   Maybe Server.BaseUrl ->
   UCMVersion ->
   IO ()
-<<<<<<< HEAD
-main dir welcome initialPath (config, cancelConfig) initialInputs runtime codebase serverBaseUrl = do
+main dir welcome initialPath (config, cancelConfig) initialInputs runtime codebase serverBaseUrl ucmVersion = do
   root <- Codebase.getRootBranch codebase
-=======
-main dir welcome initialPath (config, cancelConfig) initialInputs runtime codebase serverBaseUrl ucmVersion = do
-  root <- fromMaybe Branch.empty . rightMay <$> Codebase.getRootBranch codebase
->>>>>>> 2b3580a8
   eventQueue <- Q.newIO
   welcomeEvents <- Welcome.run codebase welcome
   do
