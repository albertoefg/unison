{-# LANGUAGE OverloadedStrings #-}
{-# LANGUAGE RankNTypes #-}
{-# LANGUAGE ViewPatterns #-}

module Unison.CommandLine.Main
  ( main,
  )
where

import Compat (withInterruptHandler)
import qualified Control.Concurrent.Async as Async
import Control.Concurrent.STM (atomically)
import Control.Error (rightMay)
import Control.Exception (catch, finally)
import Control.Lens (view)
import qualified Crypto.Random as Random
import Data.Configurator.Types (Config)
import Data.IORef
import qualified Data.Map as Map
import qualified Data.Text as Text
import qualified System.Console.Haskeline as Line
import System.IO (hPutStrLn, stderr)
import System.IO.Error (isDoesNotExistError)
import Unison.Codebase (Codebase)
import qualified Unison.Codebase as Codebase
import Unison.Codebase.Branch (Branch)
import qualified Unison.Codebase.Branch as Branch
import Unison.Codebase.Editor.Command (LoadSourceResult (..))
import qualified Unison.Codebase.Editor.HandleCommand as HandleCommand
import qualified Unison.Codebase.Editor.HandleInput as HandleInput
import qualified Unison.Codebase.Editor.HandleInput.LoopState as LoopState
import Unison.Codebase.Editor.Input (Event, Input (..))
import Unison.Codebase.Editor.Output (Output)
import qualified Unison.Codebase.Path as Path
import qualified Unison.Codebase.Runtime as Runtime
import Unison.CommandLine
import Unison.CommandLine.InputPattern (ArgumentType (suggestions), InputPattern (aliases, patternName))
import qualified Unison.CommandLine.InputPattern as IP
import Unison.CommandLine.InputPatterns (validInputs)
import Unison.CommandLine.OutputMessages (notifyNumbered, notifyUser)
import qualified Unison.CommandLine.Welcome as Welcome
import Unison.Parser.Ann (Ann)
import Unison.Prelude
import Unison.PrettyTerminal
import qualified Unison.Server.CodebaseServer as Server
import Unison.Symbol (Symbol)
import qualified Unison.Util.Pretty as P
import qualified Unison.Util.TQueue as Q
<<<<<<< HEAD
import qualified Unison.CommandLine.Welcome as Welcome
import Control.Lens (view)
import UnliftIO (catchSyncOrAsync, throwIO, withException)
import System.IO (hPutStrLn, stderr)
import Unison.Codebase.Editor.Output (Output)
import qualified Unison.Codebase.Editor.HandleInput.LoopState as LoopState
import qualified Unison.Codebase.Editor.HandleInput as HandleInput
=======
import qualified UnliftIO
>>>>>>> 7163508b

getUserInput ::
  forall m v a.
  (MonadIO m, Line.MonadException m) =>
  Map String InputPattern ->
  Codebase m v a ->
  Branch m ->
  Path.Absolute ->
  [String] ->
  m Input
getUserInput patterns codebase rootBranch currentPath numberedArgs =
  Line.runInputT
    settings
    (haskelineCtrlCHandling go)
  where
    -- Catch ctrl-c and simply re-render the prompt.
    haskelineCtrlCHandling :: Line.InputT m b -> Line.InputT m b
    haskelineCtrlCHandling act = do
      -- We return a Maybe result to ensure we don't nest an action within the masked exception
      -- handler.
      Line.handleInterrupt (pure Nothing) (Line.withInterrupt (Just <$> act)) >>= \case
        Nothing -> haskelineCtrlCHandling act
        Just a -> pure a
    go :: Line.InputT m Input
    go = do
      line <-
        Line.getInputLine $
          P.toANSI 80 ((P.green . P.shown) currentPath <> fromString prompt)
      case line of
        Nothing -> pure QuitI
        Just l -> case words l of
          [] -> go
          ws ->
            case parseInput (Branch.head rootBranch) currentPath numberedArgs patterns $ ws of
              Left msg -> do
                liftIO $ putPrettyLn msg
                go
              Right i -> pure i
    settings :: Line.Settings m
    settings = Line.Settings tabComplete (Just ".unisonHistory") True
    tabComplete :: Line.CompletionFunc m
    tabComplete = Line.completeWordWithPrev Nothing " " $ \prev word ->
      -- User hasn't finished a command name, complete from command names
      if null prev
        then pure . exactComplete word $ Map.keys patterns
        else -- User has finished a command name; use completions for that command
        case words $ reverse prev of
          h : t -> fromMaybe (pure []) $ do
            p <- Map.lookup h patterns
            argType <- IP.argType p (length t)
            pure $ suggestions argType word codebase rootBranch currentPath
          _ -> pure []

main ::
  FilePath ->
  Welcome.Welcome ->
  Path.Absolute ->
  (Config, IO ()) ->
  [Either Event Input] ->
  Runtime.Runtime Symbol ->
  Codebase IO Symbol Ann ->
  Maybe Server.BaseUrl ->
  IO ()
main dir welcome initialPath (config, cancelConfig) initialInputs runtime codebase serverBaseUrl = do
  root <- Codebase.getRootBranch codebase
  eventQueue <- Q.newIO
  welcomeEvents <- Welcome.run codebase welcome
  do
    -- we watch for root branch tip changes, but want to ignore ones we expect.
    rootRef <- newIORef root
    pathRef <- newIORef initialPath
    initialInputsRef <- newIORef $ welcomeEvents ++ initialInputs
    numberedArgsRef <- newIORef []
    pageOutput <- newIORef True
    cancelFileSystemWatch <- watchFileSystem eventQueue dir
    cancelWatchBranchUpdates <-
      watchBranchUpdates
        (readIORef rootRef)
        eventQueue
        codebase
    let patternMap :: Map String InputPattern
        patternMap =
          Map.fromList $
            validInputs
              >>= (\p -> (patternName p, p) : ((,p) <$> aliases p))
    let getInput :: IO Input
        getInput = do
          root <- readIORef rootRef
          path <- readIORef pathRef
          numberedArgs <- readIORef numberedArgsRef
          getUserInput patternMap codebase root path numberedArgs
    let loadSourceFile :: Text -> IO LoadSourceResult
        loadSourceFile fname =
          if allow $ Text.unpack fname
            then
              let handle :: IOException -> IO LoadSourceResult
                  handle e =
                    case e of
                      _ | isDoesNotExistError e -> return InvalidSourceNameError
                      _ -> return LoadError
                  go = do
                    contents <- readUtf8 $ Text.unpack fname
                    return $ LoadSuccess contents
               in catch go handle
            else return InvalidSourceNameError
    let notify :: Output Symbol -> IO ()
        notify =
          notifyUser dir
            >=> ( \o ->
                    ifM
                      (readIORef pageOutput)
                      (putPrettyNonempty o)
                      (putPrettyLnUnpaged o)
                )

    let cleanup = do
          Runtime.terminate runtime
          cancelConfig
          cancelFileSystemWatch
          cancelWatchBranchUpdates
        awaitInput :: IO (Either Event Input)
        awaitInput = do
          -- use up buffered input before consulting external events
          readIORef initialInputsRef >>= \case
            h : t -> writeIORef initialInputsRef t >> pure h
            [] ->
              -- Race the user input and file watch.
              Async.race (atomically $ Q.peek eventQueue) getInput >>= \case
                Left _ -> do
                  let e = Left <$> atomically (Q.dequeue eventQueue)
                  writeIORef pageOutput False
                  e
                x -> do
                  writeIORef pageOutput True
                  pure x
    (onInterrupt, waitForInterrupt) <- buildInterruptHandler
    withInterruptHandler onInterrupt $ do
      let loop :: LoopState.LoopState IO Symbol -> IO ()
          loop state = do
            writeIORef pathRef (view LoopState.currentPath state)
            let free = LoopState.runAction LoopState.Env state HandleInput.loop
            let handleCommand =
                  HandleCommand.commandLine
                    config
                    awaitInput
                    (writeIORef rootRef)
                    runtime
                    notify
                    ( \o ->
                        let (p, args) = notifyNumbered o
                         in putPrettyNonempty p $> args
                    )
                    loadSourceFile
                    codebase
                    serverBaseUrl
                    (const Random.getSystemDRG)
                    free
            UnliftIO.race waitForInterrupt (try handleCommand) >>= \case
              -- SIGINT
              Left () -> do
                hPutStrLn stderr "\nAborted."
                loop state
              -- Exception during command execution
              Right (Left e) -> do
                printException e
                loop state
              -- Success
              Right (Right (o, state')) -> do
                case o of
                  Nothing -> pure ()
                  Just () -> do
                    writeIORef numberedArgsRef (LoopState._numberedArgs state')
                    loop state'

      -- Run the main program loop, always run cleanup,
      -- If an exception occurred, print it before exiting.
      loop (LoopState.loopState0 root initialPath)
        `finally` cleanup
  where
    printException :: SomeException -> IO ()
    printException e = hPutStrLn stderr ("Encountered Exception: " <> show (e :: SomeException))

-- | Installs a posix interrupt handler for catching SIGINT.
-- This replaces GHC's default sigint handler which throws a UserInterrupt async exception
-- and kills the entire process.
--
-- Returns an IO action which blocks until a ctrl-c is detected. It may be used multiple
-- times.
buildInterruptHandler :: IO (IO (), IO ())
buildInterruptHandler = do
  ctrlCMarker <- UnliftIO.newEmptyMVar
  let onInterrupt = void $ UnliftIO.tryPutMVar ctrlCMarker ()
  let waitForInterrupt = UnliftIO.takeMVar ctrlCMarker
  pure $ (onInterrupt, waitForInterrupt)<|MERGE_RESOLUTION|>--- conflicted
+++ resolved
@@ -46,7 +46,6 @@
 import Unison.Symbol (Symbol)
 import qualified Unison.Util.Pretty as P
 import qualified Unison.Util.TQueue as Q
-<<<<<<< HEAD
 import qualified Unison.CommandLine.Welcome as Welcome
 import Control.Lens (view)
 import UnliftIO (catchSyncOrAsync, throwIO, withException)
@@ -54,9 +53,7 @@
 import Unison.Codebase.Editor.Output (Output)
 import qualified Unison.Codebase.Editor.HandleInput.LoopState as LoopState
 import qualified Unison.Codebase.Editor.HandleInput as HandleInput
-=======
 import qualified UnliftIO
->>>>>>> 7163508b
 
 getUserInput ::
   forall m v a.
