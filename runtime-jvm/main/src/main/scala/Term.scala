package org.unisonweb

import org.unisonweb.util.{Traverse,Monoid}
import ABT.{Abs, AnnotatedTerm, Tm}

object Term {

  type Name = ABT.Name
  val Name = ABT.Name
  type Term = ABT.Term[F]

  def freeVars(t: Term): Set[Name] = t.annotation
  def freshen(v: Name, t: Term): Name = ABT.freshen(v, freeVars(t))

  def betaReduce(name: Name, body: Term)(arg: Term): Term =
    ABT.subst(name, arg)(body)
  def betaReduce2(name1: Name, name2: Name, body: Term)(arg1: Term, arg2: Term): Term =
    betaReduce(name2, betaReduce(name1, Lam(name2)(body))(arg1))(arg2)
  def betaReduce3(name1: Name, name2: Name, name3: Name, body: Term)(arg1: Term, arg2: Term, arg3: Term): Term =
    betaReduce(name3, betaReduce(name2, betaReduce(name1, Lam(name2,name3)(body))(arg1))(arg2))(arg3)
  def betaReduce4(name1: Name, name2: Name, name3: Name, name4: Name, body: Term)(arg1: Term, arg2: Term, arg3: Term, arg4: Term): Term =
    betaReduce(name4, betaReduce(name3, betaReduce(name2, betaReduce(name1,
    Lam(name2,name3,name4)(body))(arg1))(arg2))(arg3))(arg4)

  def etaNormalForm(t: Term): Term = t match {
    case Lam1(x, Apply(f, args)) => args.lastOption match {
      case None => etaNormalForm(Lam(x)(f))
      case Some(Var(x2)) => if (x == x2) etaNormalForm(Apply(f, args.dropRight(1): _*))
                            else t
      case _ => t
    }
    case _ => t
  }

  /** Convert the term to A-normal form: https://en.wikipedia.org/wiki/A-normal_form. */
  def ANF(t: Term): Term = t match {
    case t @ ABT.Var(_) => t
    // arg1 -> foo (x + 1) blah
    // arg1 -> let arg1 = x + 1; foo arg1 blah
    case ABT.Abs(name, body) => ABT.Abs(name, ANF(body))
    case Apply(f @ (ABT.Var(_) | Lam(_,_) | Id(_)), args) =>
      val (bindings2, args2) =
        args.zipWithIndex.foldRight((List.empty[(Name,Term)], List.empty[Term])) { (argi, accs) =>
          val (bindings, args) = accs
          val (arg, i) = argi
          arg match {
            case Unboxed(_,_) => (bindings, arg :: args)
            case ABT.Var(_) => (bindings, arg :: args)
            case lam @ Lam(_, _) /* if freeVars(lam).isEmpty */ => (bindings, arg :: args)
            case arg =>
              val freshName = freshen(Name(s"arg$i"), arg)
              ((freshName, arg) :: bindings, Var(freshName) :: args)
          }
        }
      Let(bindings2: _*)(Apply(f, args2: _*))
    case Apply(f, args) =>
      val freshName = freshen(Name("f"), f)
      Let(freshName -> f)(ANF(Apply(Var(freshName), args: _*)))
    case ABT.Tm(other) => ABT.Tm(F.instance.map(other)(ANF))
  }

  /** Return a `Term` without an outer `Compiled` constructor. */
  def stripOuterCompiled(t: Term): Term = t match {
    case Compiled(v: Value) => v.decompile
    case Compiled(r: Ref) => r.value.decompile
    case _ => t
  }

  /** Converts self refs within lambdas to regular named let recs. */
  def selfToLetRec(t: Term): Term = {
    assert(Term.freeVars(t).isEmpty)
    val t2 = t.rewriteDown {
      case Term.Self(name) => Term.Var(name)
      case t => t
    }.annotateFree
    if (Term.freeVars(t2).isEmpty) t2 // no self references
    else {
      t2.rewriteUp {
        case t@Lam(names, body) => Term.freeVars(t).toList match {
          case Nil => t
          case rec :: Nil => LetRec(rec -> t)(t)
          case recs => t // this can happen if `t` has already been fullyDecompile'd
        }
        case t => t
      }.annotateFree
      assert (Term.freeVars(t2).isEmpty)
      t2
    }
  }

  /**
   * Removes all `Compiled` nodes from `t` by expanding their definitions and
   * converting cyclic references to `let rec` declarations.
   */
  def fullyDecompile2(t: Term): Term = {
    // 1. Collect full set of refs via transitive closure - a `Set[Ref]`
    // 2. Compute all used names (including self recursive names), freshen names for each `Ref`
    // 3. Introduce one outer let rec block for each `Ref`, substitute away all refs
    // 4. Pass to convert self calls to regular let rec
    // 5. (optional) Pass to float bindings in to their LCA of all reference points,
    //               but there's not much advantage to this.

    def names(t: Term): Set[Name] = t.foldMap[Set[Name]] {
      case Var(name) => Set(name)
      case Self(name) => Set(name)
      case Abs(name, _) => Set(name)
      case _ => Set.empty
    } (Monoid.Set)

    def transitiveClosure(seen: Map[Ref,Term], cur: Term): Map[Ref,Term] = cur match {
      case Id(_) | Unboxed(_,_) | Var(_) | Text(_) => seen
      case Apply(f, args) =>
        args.foldLeft(transitiveClosure(seen, f))(transitiveClosure _)
      case If(cond, t, f) =>
        List(t, f).foldLeft(transitiveClosure(seen, cond))(transitiveClosure _)
      case Lam1(name, body) => transitiveClosure(seen, body)
      case Let1(name, binding, body) =>
        transitiveClosure(transitiveClosure(seen, binding), body)
      case LetRec(bindings, body) =>
        bindings.map(_._2).foldLeft(transitiveClosure(seen, body))(transitiveClosure)
      case Compiled(r : Ref) =>
        if (seen.contains(r)) seen
        else { val v = r.value.decompile; transitiveClosure(seen + (r -> v), v) }
      case Compiled(v) => transitiveClosure(seen, v.toValue.decompile)
    }

    // 1. Collect full set of refs via transitive closure - a `Set[Ref]`
    val refs = transitiveClosure(Map.empty, t)
    val usedNames = refs.values.map(names).foldLeft(names(t))(_ union _)
    // 2. Freshen names for each `Ref`, if needed
    val freshRefNames = refs.keys.view.map(r => (r, ABT.freshen(r.name, usedNames))).toMap
    def replaceRefs(t: Term): Term = selfToLetRec(t).rewriteDown {
      case Compiled(c) => c match {
        case r : Ref => Var(freshRefNames(r))
        case Value.Unboxed(d,typ) => Term.Unboxed(d,typ)
        case v : Value => replaceRefs(v.decompile)
      }
      case t => t
    }
    val refBindings = refs.toList.map { case (ref,tm) => (freshRefNames(ref), replaceRefs(tm)) }
    // 3. Introduce one outer let rec block with all uniquely named refs
    // 4. Pass to convert self calls to regular let rec
    LetRec(refBindings: _*)(replaceRefs(t))
  }

  // todo - test when function being applied is a compound expression

  case class MatchCase[R](pattern: Pattern, guard: Option[R], body: R) {
    assert {
      try {
        body.asInstanceOf[Term.Term] match {
          case ABT.AbsChain(ns,_) => ns.length == pattern.arity
          case _ => pattern.arity == 0
        }
      } catch {
        case _: ClassCastException => true
      }
    }

    def map[R2](f: R => R2): MatchCase[R2] =
      MatchCase(pattern, guard.map(f), f(body))
  }

  object MatchCase {
    def apply[R](pattern: Pattern, body: R): MatchCase[R] =
      MatchCase(pattern, None, body)
  }

  sealed abstract class F[+R]

  object F {

    case class Lam_[R](body: R) extends F[R]
    case class Id_(id: Id) extends F[Nothing]
    case class Apply_[R](fn: R, args: List[R]) extends F[R]
    case class Unboxed_(value: U, typ: UnboxedType) extends F[Nothing]
    case class Text_(txt: util.Text.Text) extends F[Nothing]
    case class LetRec_[R](bindings: List[R], body: R) extends F[R]
    case class Let_[R](binding: R, body: R) extends F[R]
    case class Rec_[R](r: R) extends F[R]
    case class Self_(name: Name) extends F[Nothing]
    case class If_[R](condition: R, ifNonzero: R, ifZero: R) extends F[R]
    case class Match_[R](scrutinee: R, cases: List[MatchCase[R]]) extends F[R]
    case class Compiled_(value: Param) extends F[Nothing]
    // request : <f> a -> {f} a
    case class Request_ [R](id: Id, ctor: ConstructorId, args: List[R]) extends F[R]
    // handle : (forall x . <f> x -> r) -> {f} x -> r
    case class Handle_[R](handler: R, block: R) extends F[R]

    implicit val instance: Traverse[F] = new Traverse[F] {
      override def map[A,B](fa: F[A])(f: A => B): F[B] = fa match {
        case fa @ (Id_(_) | Unboxed_(_,_) | Compiled_(_) | Self_(_) | Text_(_)) =>
          fa.asInstanceOf[F[B]]
        case Lam_(a) => Lam_(f(a))
        case Apply_(fn, args) =>
          val fn2 = f(fn); val args2 = args map f
          Apply_(fn2, args2)
        case LetRec_(bs, body) =>
          val bs2 = bs map f; val body2 = f(body)
          LetRec_(bs2, body2)
        case Let_(b, body) =>
          val b2 = f(b); val body2 = f(body)
          Let_(b2, body2)
        case Rec_(a) => Rec_(f(a))
        case If_(c,a,b) =>
          val c2 = f(c); val a2 = f(a); val b2 = f(b)
          If_(c2, a2, b2)
        case Match_(s, cs) =>
          val s2 = f(s); val cs2 = cs.map(_.map(f))
          Match_(s2, cs2)
        case Handle_(h,b) =>
          val h2 = f(h); val b2 = f(b)
          Handle_(h2, b2)
        case Request_(id, ctor, args) =>
          Request_(id, ctor, args.map(f))
      }
      def mapAccumulate[S,A,B](fa: F[A], s0: S)(g: (A,S) => (B,S)): (F[B], S) = {
        var s = s0
        val fb = map(fa) { a => val (b, s2) = g(a, s); s = s2; b }
        (fb, s)
      }
    }
  }

  import F._

  // smart patterns and constructors
  object Match {
    def unapply[A](t: AnnotatedTerm[F,A]): Option[(AnnotatedTerm[F,A], List[MatchCase[AnnotatedTerm[F,A]]])] = t match {
      case Tm(Match_(scrutinee, cases)) => Some((scrutinee, cases))
      case _ => None
    }
    def apply(scrutinee: Term)(cases: MatchCase[Term]*): Term =
      Tm(Match_(scrutinee, cases.toList))
  }

  object Lam1 {
    def unapply[A](t: AnnotatedTerm[F,A]): Option[(Name,AnnotatedTerm[F,A])] = t match {
      case Tm(Lam_(ABT.Abs(name, body))) => Some((name, body))
      case _ => None
    }
    def apply(name: Name)(body: Term): Term =
      Tm(Lam_(Abs(name, body)))
  }

  object Lam {
    def apply(names: Name*)(body: Term): Term =
      names.foldRight(body)((name,body) => Lam1(name)(body))

    // todo: produce an Array[Name]
    def unapply[A](t: AnnotatedTerm[F,A]): Option[(List[Name], AnnotatedTerm[F,A])] = {
      def go(acc: List[Name], t: AnnotatedTerm[F,A]): Option[(List[Name], AnnotatedTerm[F,A])] = t match {
        case Lam1(n, t) => go(n :: acc, t)
        case _ if acc.isEmpty => None
        case _ => Some(acc.reverse -> t)
      }
      go(List(), t)
    }
  }

  object Id {
    def apply(id: org.unisonweb.Id): Term = Tm(Id_(id))
    def apply(n: Name): Term = Tm(Id_(org.unisonweb.Id(n)))
    def apply(h: Hash): Term = Tm(Id_(org.unisonweb.Id(h)))
    def unapply[A](t: AnnotatedTerm[F,A]): Option[Id] = t match {
      case Tm(Id_(id)) => Some(id)
      case _ => None
    }
  }

  /** A reference to the currently executing lambda. */
  object Self {
    def apply(n: Name): Term = Tm(Self_(n))
    def unapply[A](t: AnnotatedTerm[F,A]): Option[Name] = t match {
      case Tm(Self_(n)) => Some(n)
      case _ => None
    }
  }

  object Unboxed {
    def apply(n: U, typ: UnboxedType): Term = Tm(Unboxed_(n, typ))
    def unapply[A](t: AnnotatedTerm[F,A]): Option[(U, UnboxedType)] =
      t match {
        case Tm(Unboxed_(n, typ)) => Some((n, typ))
        case _ => None
      }
  }

  object Text {
    def apply(txt: util.Text.Text): Term = Tm(Text_(txt))
    def unapply[A](t: AnnotatedTerm[F,A]): Option[util.Text.Text] =
      t match {
        case Tm(Text_(txt)) => Some(txt)
        case _ => None
      }
  }

  object Apply {
    def unapply[A](t: AnnotatedTerm[F,A]): Option[(AnnotatedTerm[F,A], List[AnnotatedTerm[F,A]])] = t match {
      case Tm(Apply_(f, args)) => Some((f, args))
      case _ => None
    }
    def apply(f: Term, args: Term*): Term =
      if (args.isEmpty) f
      else Tm(Apply_(f, args.toList))
  }

  object Var {
    def apply(n: Name): Term = ABT.Var(n)
    def unapply[A](t: AnnotatedTerm[F,A]): Option[Name] = ABT.Var.unapply(t)
  }

  object Request {
    def unapply[A](t: AnnotatedTerm[F,A]): Option[AnnotatedTerm[F,A]] = t match {
      case Tm(Request_(_,_,_)) => Some(t)
      case _ => None
    }
    def apply(id: Id, ctor: ConstructorId, args: List[Term]): Term =
      Tm(Request_(id, ctor, args))
  }
  object Handle {
    def unapply[A](t: AnnotatedTerm[F,A]): Option[(AnnotatedTerm[F,A],AnnotatedTerm[F,A])] = t match {
      case Tm(Handle_(handler, block)) => Some(handler -> block)
      case _ => None
    }
    def apply(handler: Term)(block: Term): Term = Tm(Handle_(handler, block))
  }

  object LetRec {
    def apply(bs: (Name, Term)*)(body: Term): Term =
      if (bs.isEmpty) body
      else Tm(Rec_(bs.map(_._1).foldRight(Tm(LetRec_(bs.map(_._2).toList, body)))((name,body) => Abs(name,body))))
    def unapply[A](t: AnnotatedTerm[F,A]): Option[(List[(Name,AnnotatedTerm[F,A])], AnnotatedTerm[F,A])] = t match {
      case Tm(Rec_(ABT.AbsChain(names, Tm(LetRec_(bindings, body))))) =>
        Some((names zip bindings, body))
      case _ => None
    }
  }

  object Let1 {
    def apply(name: Name, binding: Term)(body: Term): Term =
      Tm(Let_(binding, Abs(name, body)))
    def unapply[A](t: AnnotatedTerm[F,A]): Option[(Name,AnnotatedTerm[F,A],AnnotatedTerm[F,A])] = t match {
      case Tm(Let_(binding, Abs(name, body))) => Some((name,binding,body))
      case _ => None
    }
  }
  object Let {
    def apply(bs: (Name,Term)*)(body: Term): Term =
      bs.foldRight(body)((b,body) => Let1(b._1, b._2)(body))
    def unapply[A](t: AnnotatedTerm[F,A]): Option[(List[(Name,AnnotatedTerm[F,A])], AnnotatedTerm[F,A])] = {
      def go(bs: List[(Name,AnnotatedTerm[F,A])], t: AnnotatedTerm[F,A])
        : Option[(List[(Name,AnnotatedTerm[F,A])], AnnotatedTerm[F,A])] = t match {
          case Tm(Let_(binding, Abs(name, body))) => go((name,binding) :: bs, body)
          case _ => if (bs.isEmpty) None else Some((bs.reverse, t))
        }
      go(List(), t)
    }
  }
  object If {
    def apply(cond: Term, t: Term, f: Term): Term =
      Tm(If_(cond, t, f))
    def unapply[A](t: AnnotatedTerm[F,A]): Option[(AnnotatedTerm[F,A],AnnotatedTerm[F,A],AnnotatedTerm[F,A])] = t match {
      case Tm(If_(cond, t, f)) => Some((cond, t, f))
      case _ => None
    }
  }
  object Compiled {
    def apply(v: Param): Term =
      Tm(Compiled_(v))
    def unapply[A](t: AnnotatedTerm[F,A]): Option[Param] = t match {
      case Tm(Compiled_(p)) => Some(p)
      case _ => None
    }
  }

  object Syntax {

<<<<<<< HEAD
  implicit def bool(b: Boolean): Term = Unboxed(boolToUnboxed(b), UnboxedType.Boolean)
  implicit def number(n: Long): Term = Unboxed(longToUnboxed(n), UnboxedType.Integer)
  implicit def number(n: Int): Term = Unboxed(intToUnboxed(n), UnboxedType.Integer)
  implicit def double(n: Double): Term = Unboxed(doubleToUnboxed(n), UnboxedType.Float)
  implicit def stringAsText(s: String): Term = Text(util.Text.fromString(s))
  implicit def nameAsVar(s: Name): Term = Var(s)
  implicit def symbolAsVar(s: Symbol): Term = Var(s.name)
  implicit def symbolAsName(s: Symbol): Name = s.name
  implicit class symbolSyntax(s: Symbol) {
    def v: Term = Var(s.name)
    def b: Term = Builtin(s.name)
  }
=======
    implicit class ApplySyntax(val fn: Term) extends AnyVal {
      def apply(args: Term*) = Apply(fn, args: _*)
    }

    implicit def bool(b: Boolean): Term = Unboxed(boolToUnboxed(b), UnboxedType.Boolean)
    implicit def number(n: Long): Term = Unboxed(n, UnboxedType.Integer)
    implicit def number(n: Int): Term = Unboxed(n, UnboxedType.Integer)
    implicit def double(n: Double): Term =
      Unboxed(doubleToRawLongBits(n), UnboxedType.Float)
    implicit def stringAsText(s: String): Term = Text(util.Text.fromString(s))
    implicit def nameAsVar(s: Name): Term = Var(s)
    implicit def symbolAsVar(s: Symbol): Term = Var(s.name)
    implicit def symbolAsName(s: Symbol): Name = s.name
    implicit class symbolSyntax(s: Symbol) {
      def v: Term = Var(s.name)
      def b: Term = Id(s.name)
    }
>>>>>>> d389de6b

    implicit def stringKeyToNameTerm[A <% Term](kv: (String, A)): (Name, Term) = (kv._1, kv._2)
    implicit def symbolKeyToNameTerm[A <% Term](kv: (Symbol, A)): (Name, Term) = (kv._1, kv._2)
  }
}
<|MERGE_RESOLUTION|>--- conflicted
+++ resolved
@@ -375,30 +375,14 @@
   }
 
   object Syntax {
-
-<<<<<<< HEAD
-  implicit def bool(b: Boolean): Term = Unboxed(boolToUnboxed(b), UnboxedType.Boolean)
-  implicit def number(n: Long): Term = Unboxed(longToUnboxed(n), UnboxedType.Integer)
-  implicit def number(n: Int): Term = Unboxed(intToUnboxed(n), UnboxedType.Integer)
-  implicit def double(n: Double): Term = Unboxed(doubleToUnboxed(n), UnboxedType.Float)
-  implicit def stringAsText(s: String): Term = Text(util.Text.fromString(s))
-  implicit def nameAsVar(s: Name): Term = Var(s)
-  implicit def symbolAsVar(s: Symbol): Term = Var(s.name)
-  implicit def symbolAsName(s: Symbol): Name = s.name
-  implicit class symbolSyntax(s: Symbol) {
-    def v: Term = Var(s.name)
-    def b: Term = Builtin(s.name)
-  }
-=======
     implicit class ApplySyntax(val fn: Term) extends AnyVal {
       def apply(args: Term*) = Apply(fn, args: _*)
     }
 
     implicit def bool(b: Boolean): Term = Unboxed(boolToUnboxed(b), UnboxedType.Boolean)
-    implicit def number(n: Long): Term = Unboxed(n, UnboxedType.Integer)
-    implicit def number(n: Int): Term = Unboxed(n, UnboxedType.Integer)
-    implicit def double(n: Double): Term =
-      Unboxed(doubleToRawLongBits(n), UnboxedType.Float)
+    implicit def number(n: Long): Term = Unboxed(longToUnboxed(n), UnboxedType.Integer)
+    implicit def number(n: Int): Term = Unboxed(intToUnboxed(n), UnboxedType.Integer)
+    implicit def double(n: Double): Term = Unboxed(doubleToUnboxed(n), UnboxedType.Float)
     implicit def stringAsText(s: String): Term = Text(util.Text.fromString(s))
     implicit def nameAsVar(s: Name): Term = Var(s)
     implicit def symbolAsVar(s: Symbol): Term = Var(s.name)
@@ -407,7 +391,6 @@
       def v: Term = Var(s.name)
       def b: Term = Id(s.name)
     }
->>>>>>> d389de6b
 
     implicit def stringKeyToNameTerm[A <% Term](kv: (String, A)): (Name, Term) = (kv._1, kv._2)
     implicit def symbolKeyToNameTerm[A <% Term](kv: (Symbol, A)): (Name, Term) = (kv._1, kv._2)
