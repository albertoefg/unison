--- conflicted
+++ resolved
@@ -75,13 +75,9 @@
         (0 until 10000).sum
       )
     },
-<<<<<<< HEAD
     test("foldLeft-scala-plus-long") { implicit T =>
-=======
-    test("foldLeft-unisonPlus") { implicit T =>
-      val plusU = UnisonToScala.toUnboxed2(Builtins.lambdaFor(Builtins.Integer_add))
+      val plusU = UnisonToScala.toUnboxed2(Builtins.Integer_add)
       val env = (new Array[U](20), new Array[B](20), StackPtr.empty, Result())
->>>>>>> d389de6b
       equal(
         Stream.from(0).take(10000).foldLeft(0l)(LL_L(_ + _)),
         (0 until 10000).sum
@@ -102,7 +98,7 @@
     },
     test("foldLeft-unison-plus") { implicit T =>
       val plusU = UnisonToScala.toUnboxed2(Builtins.Integer_add)
-      val env = (new Array[U](20), new Array[B](20), new StackPtr(0), Result())
+      val env = (new Array[U](20), new Array[B](20), StackPtr.empty, Result())
       equal(
         Stream.fromUnison(0).take(10000).foldLeft(Value(0))(plusU(env)),
         Value((0 until 10000).sum)
