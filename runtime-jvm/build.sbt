lazy val commonSettings = Seq(
  organization := "org.unisonweb",
  scalaVersion := "2.12.4",
  scalacOptions ++= Seq(
    "-feature",
    "-deprecation",
//    "-g:notailcalls",
    "-opt:l:inline",
    "-opt-inline-from",
    "-opt-warnings",
    "-language:implicitConversions",
    "-language:higherKinds",
    "-language:existentials",
    "-language:postfixOps",
    "-Xfatal-warnings",
    "-Yno-adapted-args",
    // "-Ywarn-dead-code", // Too buggy to be useful, for instance https://issues.scala-lang.org/browse/SI-9521
    "-Ywarn-value-discard",
    "-Ywarn-unused-import"
  ),
  scalacOptions in (Compile, console) ~= {_.filterNot("-Ywarn-unused-import" == _)},
  scalacOptions in (Test, console) := (scalacOptions in (Compile, console)).value,
  scmInfo := Some(ScmInfo(url("https://github.com/unisonweb/unison"), "git@github.com:unisonweb/unison.git")),
  homepage := Some(url("https://unisonweb.org")),
  licenses += ("MIT", url("http://opensource.org/licenses/MIT"))
) ++ testSettings

lazy val contributors = Seq("pchiusano" -> "Paul Chiusano")

lazy val testSettings = Seq(
  parallelExecution in Test := false,
  testOptions in Test += Tests.Argument(TestFrameworks.ScalaTest, "-oDF"),
  // fork in Test := true, Causes issues on Travis
  publishArtifact in Test := true
)

lazy val root = project.in(file(".")).
  settings(name := "unison-runtime-root").
  settings(commonSettings).
  aggregate(main, benchmark)

<<<<<<< HEAD
lazy val main = project.in(file("main"))
  .settings(commonSettings)
  .settings(name := "unison-runtime")
=======
lazy val main = project.in(file("main")).
  settings(commonSettings).
  settings(name := "unison-runtime").
  settings(sourceGenerators in Compile += Def.task {
    import org.unisonweb.codegeneration._
    val outPath = (sourceManaged in Compile).value / "org" / "unisonweb" / "compilation"
    val gens : List[(File, String)] = List[OneFileGenerator](
      ComputationGenerator,
      ValueGenerator,
      CompileLookupVarGenerator,
      CompileLambdaGenerator,
      CompileLet1Generator,
      CompileLetRecGenerator,
      CompileFunctionApplicationGenerator,
      TailCallsGenerator,
      CompileIf0Generator
    ).map(_.apply(outPath))

    gens.map { case (file, content) => IO.write(file, content); file: File }
  }.taskValue)
>>>>>>> e34675d1

lazy val benchmark = project.in(file("benchmark"))
  .settings(commonSettings)
  .settings(name := "unison-runtime-benchmark")
  .settings(
    libraryDependencies += scalaOrganization.value % "scala-reflect" % scalaVersion.value
  )
  .dependsOn(main % "compile->test")
<|MERGE_RESOLUTION|>--- conflicted
+++ resolved
@@ -39,32 +39,9 @@
   settings(commonSettings).
   aggregate(main, benchmark)
 
-<<<<<<< HEAD
 lazy val main = project.in(file("main"))
   .settings(commonSettings)
   .settings(name := "unison-runtime")
-=======
-lazy val main = project.in(file("main")).
-  settings(commonSettings).
-  settings(name := "unison-runtime").
-  settings(sourceGenerators in Compile += Def.task {
-    import org.unisonweb.codegeneration._
-    val outPath = (sourceManaged in Compile).value / "org" / "unisonweb" / "compilation"
-    val gens : List[(File, String)] = List[OneFileGenerator](
-      ComputationGenerator,
-      ValueGenerator,
-      CompileLookupVarGenerator,
-      CompileLambdaGenerator,
-      CompileLet1Generator,
-      CompileLetRecGenerator,
-      CompileFunctionApplicationGenerator,
-      TailCallsGenerator,
-      CompileIf0Generator
-    ).map(_.apply(outPath))
-
-    gens.map { case (file, content) => IO.write(file, content); file: File }
-  }.taskValue)
->>>>>>> e34675d1
 
 lazy val benchmark = project.in(file("benchmark"))
   .settings(commonSettings)
