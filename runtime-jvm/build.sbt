lazy val commonSettings = Seq(
  fork := true,
  javaOptions in run ++= Seq(
    // https://docs.oracle.com/javase/8/embedded/develop-apps-platforms/codecache.htm
    //"-XX:+UnlockDiagnosticVMOptions",
    //"-XX:+LogCompilation"
    //"-XX:InlineSmallCode=9001"
    //"-XX:MaxInlineLevel=9001"
    //"-XX:MaxInlineSize=9001"
    //"-XX:CompileThreshold=10"
    //"-XX:MinInliningThreshold=10"
    //"-XX:FreqInlineSize"
    //"-XX:MaxTrivialSize"
    //"-XX:LiveNodeCountInliningCutoff"
  ),
  organization := "org.unisonweb",
  scalaVersion := "2.12.4",
  scalacOptions ++= Seq(
    "-feature",
    "-deprecation",
<<<<<<< HEAD
    //    "-g:notailcalls",
    "-opt:l:inline",
    "-opt-inline-from",
=======
//    "-g:notailcalls",
    "-opt:inline",
    "-opt-inline-from:**",
>>>>>>> 33b55c1b
    "-opt-warnings",
    "-language:implicitConversions",
    "-language:higherKinds",
    "-language:existentials",
    "-language:postfixOps",
    "-Xfatal-warnings",
    "-Yno-adapted-args",
    // "-Ywarn-dead-code", // Too buggy to be useful, for instance https://issues.scala-lang.org/browse/SI-9521
    "-Ywarn-value-discard",
    "-Ywarn-unused-import"
  ),
  scalacOptions in (Compile, console) ~= {_.filterNot("-Ywarn-unused-import" == _)},
  scalacOptions in (Test, console) := (scalacOptions in (Compile, console)).value,
  scmInfo := Some(ScmInfo(url("https://github.com/unisonweb/unison"), "git@github.com:unisonweb/unison.git")),
  homepage := Some(url("https://unisonweb.org")),
  licenses += ("MIT", url("http://opensource.org/licenses/MIT"))
) ++ testSettings

lazy val contributors = Seq("pchiusano" -> "Paul Chiusano")

lazy val testSettings = Seq(
  parallelExecution in Test := false,
  testOptions in Test += Tests.Argument(TestFrameworks.ScalaTest, "-oDF"),
  // fork in Test := true, Causes issues on Travis
  publishArtifact in Test := true
)

lazy val root = project.in(file(".")).
  settings(name := "unison-runtime-root").
  settings(commonSettings).
  aggregate(main, benchmark)

lazy val main = project.in(file("main"))
  .settings(commonSettings)
  .settings(name := "unison-runtime")

lazy val benchmark = project.in(file("benchmark"))
  .settings(commonSettings)
  .settings(name := "unison-runtime-benchmark")
  .settings(
    libraryDependencies += scalaOrganization.value % "scala-reflect" % scalaVersion.value
  )
  .dependsOn(main % "compile->test")
<|MERGE_RESOLUTION|>--- conflicted
+++ resolved
@@ -18,15 +18,9 @@
   scalacOptions ++= Seq(
     "-feature",
     "-deprecation",
-<<<<<<< HEAD
-    //    "-g:notailcalls",
-    "-opt:l:inline",
-    "-opt-inline-from",
-=======
 //    "-g:notailcalls",
     "-opt:inline",
     "-opt-inline-from:**",
->>>>>>> 33b55c1b
     "-opt-warnings",
     "-language:implicitConversions",
     "-language:higherKinds",
