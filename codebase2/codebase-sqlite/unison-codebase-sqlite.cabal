cabal-version: 1.12

-- This file has been generated from package.yaml by hpack version 0.34.4.
--
-- see: https://github.com/sol/hpack

name:           unison-codebase-sqlite
version:        0.0.0
homepage:       https://github.com/unisonweb/unison#readme
bug-reports:    https://github.com/unisonweb/unison/issues
build-type:     Simple
extra-source-files:
    sql/create.sql

source-repository head
  type: git
  location: https://github.com/unisonweb/unison

library
  exposed-modules:
      U.Codebase.Sqlite.Branch.Diff
      U.Codebase.Sqlite.Branch.Format
      U.Codebase.Sqlite.Branch.Full
<<<<<<< HEAD
=======
      U.Codebase.Sqlite.Causal
      U.Codebase.Sqlite.Connection
>>>>>>> 7163508b
      U.Codebase.Sqlite.DbId
      U.Codebase.Sqlite.Decl.Format
      U.Codebase.Sqlite.LocalIds
      U.Codebase.Sqlite.LocalizeObject
      U.Codebase.Sqlite.ObjectType
      U.Codebase.Sqlite.Operations
      U.Codebase.Sqlite.Patch.Diff
      U.Codebase.Sqlite.Patch.Format
      U.Codebase.Sqlite.Patch.Full
      U.Codebase.Sqlite.Patch.TermEdit
      U.Codebase.Sqlite.Patch.TypeEdit
      U.Codebase.Sqlite.Queries
      U.Codebase.Sqlite.Reference
      U.Codebase.Sqlite.Referent
      U.Codebase.Sqlite.Serialization
      U.Codebase.Sqlite.Symbol
      U.Codebase.Sqlite.Sync22
      U.Codebase.Sqlite.Term.Format
  other-modules:
      Paths_unison_codebase_sqlite
  hs-source-dirs:
      ./
  default-extensions:
      ApplicativeDo
      BangPatterns
      BlockArguments
<<<<<<< HEAD
      DeriveAnyClass
      DeriveFunctor
      DeriveGeneric
=======
      ConstraintKinds
      DeriveFunctor
>>>>>>> 7163508b
      DerivingStrategies
      DoAndIfThenElse
      FlexibleContexts
      FlexibleInstances
<<<<<<< HEAD
      GeneralizedNewtypeDeriving
      LambdaCase
      MultiParamTypeClasses
      NamedFieldPuns
      OverloadedStrings
      PatternSynonyms
      RankNTypes
      ScopedTypeVariables
      TupleSections
      TypeApplications
      ViewPatterns
=======
      FunctionalDependencies
      GeneralizedNewtypeDeriving
      InstanceSigs
      LambdaCase
      MultiParamTypeClasses
      NamedFieldPuns
      PatternSynonyms
      ScopedTypeVariables
      TupleSections
      TypeApplications
      TypeFamilies
      TypeFamilyDependencies
>>>>>>> 7163508b
  build-depends:
      Only
    , base
    , bytes
    , bytestring
    , containers
    , extra
    , generic-lens
    , here
    , lens
    , monad-validate
    , mtl
    , safe
    , text
    , transformers
    , unison-codebase
    , unison-codebase-sync
    , unison-core
    , unison-prelude
    , unison-sqlite
    , unison-util
    , unison-util-serialization
    , unison-util-term
    , unliftio
    , vector
  default-language: Haskell2010<|MERGE_RESOLUTION|>--- conflicted
+++ resolved
@@ -21,11 +21,7 @@
       U.Codebase.Sqlite.Branch.Diff
       U.Codebase.Sqlite.Branch.Format
       U.Codebase.Sqlite.Branch.Full
-<<<<<<< HEAD
-=======
       U.Codebase.Sqlite.Causal
-      U.Codebase.Sqlite.Connection
->>>>>>> 7163508b
       U.Codebase.Sqlite.DbId
       U.Codebase.Sqlite.Decl.Format
       U.Codebase.Sqlite.LocalIds
@@ -52,20 +48,17 @@
       ApplicativeDo
       BangPatterns
       BlockArguments
-<<<<<<< HEAD
+      ConstraintKinds
       DeriveAnyClass
       DeriveFunctor
       DeriveGeneric
-=======
-      ConstraintKinds
-      DeriveFunctor
->>>>>>> 7163508b
       DerivingStrategies
       DoAndIfThenElse
       FlexibleContexts
       FlexibleInstances
-<<<<<<< HEAD
+      FunctionalDependencies
       GeneralizedNewtypeDeriving
+      InstanceSigs
       LambdaCase
       MultiParamTypeClasses
       NamedFieldPuns
@@ -75,21 +68,9 @@
       ScopedTypeVariables
       TupleSections
       TypeApplications
-      ViewPatterns
-=======
-      FunctionalDependencies
-      GeneralizedNewtypeDeriving
-      InstanceSigs
-      LambdaCase
-      MultiParamTypeClasses
-      NamedFieldPuns
-      PatternSynonyms
-      ScopedTypeVariables
-      TupleSections
-      TypeApplications
       TypeFamilies
       TypeFamilyDependencies
->>>>>>> 7163508b
+      ViewPatterns
   build-depends:
       Only
     , base
