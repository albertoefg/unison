{-# LANGUAGE DerivingVia #-}
{-# LANGUAGE FlexibleInstances #-}
{-# LANGUAGE PatternSynonyms #-}
{-# LANGUAGE StandaloneDeriving #-}
{-# LANGUAGE TypeFamilies #-}
{-# LANGUAGE UndecidableInstances #-}

module U.Codebase.Sqlite.DbId where

import Data.Bits (Bits)
import Data.Word (Word64)
import Database.SQLite.Simple.FromField
import Database.SQLite.Simple.ToField

<<<<<<< HEAD
newtype HashVersion = HashVersion Word64
  deriving stock (Eq, Ord, Show)
  deriving (Num, Real, Enum, Integral, Bits, FromField, ToField) via Word64

newtype ObjectId = ObjectId Word64 deriving (Eq, Ord, Show)
=======
newtype ObjectId = ObjectId Word64
  deriving (Eq, Ord, Show)
>>>>>>> 7843e48c
  deriving (Num, Real, Enum, Integral, Bits, FromField, ToField) via Word64

newtype TextId = TextId Word64
  deriving (Eq, Ord, Show)
  deriving (Num, Real, Enum, Integral, Bits, FromField, ToField) via Word64

newtype HashId = HashId Word64
  deriving (Eq, Ord, Show)
  deriving (Num, Real, Enum, Integral, Bits, FromField, ToField) via Word64

newtype PatchObjectId = PatchObjectId {unPatchObjectId :: ObjectId}
  deriving (Eq, Ord)
  deriving (Num, Real, Enum, Integral, Bits, FromField, ToField) via ObjectId

newtype BranchObjectId = BranchObjectId {unBranchObjectId :: ObjectId}
  deriving (Eq, Ord)
  deriving (Num, Real, Enum, Integral, Bits, FromField, ToField) via ObjectId

newtype BranchHashId = BranchHashId {unBranchHashId :: HashId}
  deriving (Eq, Ord)
  deriving (Num, Real, Enum, Integral, Bits, FromField, ToField) via HashId

newtype CausalHashId = CausalHashId {unCausalHashId :: HashId}
  deriving (Eq, Ord)
  deriving (Num, Real, Enum, Integral, Bits, FromField, ToField) via HashId

newtype SchemaVersion = SchemaVersion Word64
  deriving (Eq, Ord, Show)
  deriving (Num, Real, Enum, Integral, Bits, FromField, ToField) via Word64

instance Show PatchObjectId where
  show h = "PatchObjectId (" ++ show (unPatchObjectId h) ++ ")"

instance Show BranchObjectId where
  show h = "BranchObjectId (" ++ show (unBranchObjectId h) ++ ")"

instance Show BranchHashId where
  show h = "BranchHashId (" ++ show (unBranchHashId h) ++ ")"

instance Show CausalHashId where
  show h = "CausalHashId (" ++ show (unCausalHashId h) ++ ")"<|MERGE_RESOLUTION|>--- conflicted
+++ resolved
@@ -12,16 +12,12 @@
 import Database.SQLite.Simple.FromField
 import Database.SQLite.Simple.ToField
 
-<<<<<<< HEAD
 newtype HashVersion = HashVersion Word64
   deriving stock (Eq, Ord, Show)
   deriving (Num, Real, Enum, Integral, Bits, FromField, ToField) via Word64
 
-newtype ObjectId = ObjectId Word64 deriving (Eq, Ord, Show)
-=======
 newtype ObjectId = ObjectId Word64
   deriving (Eq, Ord, Show)
->>>>>>> 7843e48c
   deriving (Num, Real, Enum, Integral, Bits, FromField, ToField) via Word64
 
 newtype TextId = TextId Word64
