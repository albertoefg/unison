{-# LANGUAGE ApplicativeDo #-}
{-# LANGUAGE BlockArguments #-}
{-# LANGUAGE FlexibleContexts #-}
{-# LANGUAGE LambdaCase #-}
{-# LANGUAGE RankNTypes #-}
{-# LANGUAGE ScopedTypeVariables #-}
{-# LANGUAGE TypeApplications #-}
{-# LANGUAGE ViewPatterns #-}

module U.Codebase.Sqlite.Sync22 where

import Control.Monad.Except (MonadError (throwError))
import Control.Monad.Validate (ValidateT, runValidateT)
import qualified Control.Monad.Validate as Validate
import Data.Bifunctor (bimap)
import Data.Bitraversable (bitraverse)
import Data.Bytes.Get (runGetS)
import Data.Bytes.Put (runPutS)
import Data.List.Extra (nubOrd)
import qualified Data.Set as Set
<<<<<<< HEAD
import qualified Data.Vector as Vector
=======
import Data.Void (Void)
>>>>>>> 8d26e162
import qualified U.Codebase.Reference as Reference
import qualified U.Codebase.Sqlite.Branch.Format as BL
import U.Codebase.Sqlite.DbId
import qualified U.Codebase.Sqlite.Decl.Format as DeclFormat
import qualified U.Codebase.Sqlite.LocalIds as L
import qualified U.Codebase.Sqlite.ObjectType as OT
import qualified U.Codebase.Sqlite.Patch.Format as PL
import qualified U.Codebase.Sqlite.Queries as Q
import qualified U.Codebase.Sqlite.Reference as Sqlite
import qualified U.Codebase.Sqlite.Reference as Sqlite.Reference
import qualified U.Codebase.Sqlite.Referent as Sqlite.Referent
import qualified U.Codebase.Sqlite.Serialization as S
import qualified U.Codebase.Sqlite.Term.Format as TL
import qualified U.Codebase.Sqlite.Term.Format as TermFormat
import U.Codebase.Sync (Sync (Sync), TrySyncResult)
import qualified U.Codebase.Sync as Sync
import qualified U.Codebase.WatchKind as WK
import U.Util.Cache (Cache)
import qualified U.Util.Cache as Cache
import Unison.Prelude
import Unison.Sqlite (Transaction)

data Entity
  = O ObjectId
  | C CausalHashId
  | W WK.WatchKind Sqlite.Reference.IdH
  deriving (Eq, Ord, Show)

data DecodeError
  = ErrTermComponent
  | ErrDeclComponent
  | ErrBranchFormat
  | ErrPatchFormat
  | ErrWatchResult
  deriving (Show)

type ErrString = String

data Error
  = DecodeError DecodeError ByteString ErrString
  | -- | hashes corresponding to a single object in source codebase
    --  correspond to multiple objects in destination codebase
    HashObjectCorrespondence ObjectId [HashId] [HashId] [ObjectId]
  | SourceDbNotExist
  deriving (Show)

data Env m = Env
  { runSrc :: forall a. Transaction a -> m a,
    runDest :: forall a. Transaction a -> m a,
    -- | there are three caches of this size
    idCacheSize :: Word
  }

hoistEnv :: (forall x. m x -> n x) -> Env m -> Env n
hoistEnv f Env {runSrc, runDest, idCacheSize} =
  Env
    { runSrc = f . runSrc,
      runDest = f . runDest,
      idCacheSize
    }

debug :: Bool
debug = False

-- data Mappings
sync22 ::
  ( MonadIO m,
    MonadError Error m
  ) =>
  Env m ->
  IO (Sync m Entity)
sync22 Env {runSrc, runDest, idCacheSize = size} = do
  tCache <- Cache.semispaceCache size
  hCache <- Cache.semispaceCache size
  oCache <- Cache.semispaceCache size
  cCache <- Cache.semispaceCache size
  pure $ Sync (trySync runSrc runDest tCache hCache oCache cCache)

trySync ::
  forall m.
  (MonadIO m, MonadError Error m) =>
  (forall a. Transaction a -> m a) ->
  (forall a. Transaction a -> m a) ->
  Cache TextId TextId ->
  Cache HashId HashId ->
  Cache ObjectId ObjectId ->
  Cache CausalHashId CausalHashId ->
  Entity ->
  m (TrySyncResult Entity)
trySync runSrc runDest tCache hCache oCache cCache = \case
  -- for causals, we need to get the value_hash_id of the thingo
  -- - maybe enqueue their parents
  -- - enqueue the self_ and value_ hashes
  -- - enqueue the namespace object, if present
  C chId ->
    isSyncedCausal chId >>= \case
      Just {} -> pure Sync.PreviouslyDone
      Nothing -> do
        result <- runValidateT @(Set Entity) @m @() do
          bhId <- lift . runSrc $ Q.expectCausalValueHashId chId
          mayBoId <- lift . runSrc . Q.loadObjectIdForAnyHashId $ unBranchHashId bhId
          traverse_ syncLocalObjectId mayBoId

          parents' :: [CausalHashId] <- findParents' chId
          bhId' <- lift $ syncBranchHashId bhId
          chId' <- lift $ syncCausalHashId chId
<<<<<<< HEAD
          runDest do
            Q.saveCausal chId' bhId' parents'
=======
          (lift . runDest) do
            Q.saveCausal chId' bhId'
            Q.saveCausalParents chId' parents'
>>>>>>> 8d26e162

        case result of
          Left deps -> pure . Sync.Missing $ toList deps
          Right () -> pure Sync.Done

  -- objects are the hairiest. obviously, if they
  -- exist, we're done; otherwise we do some fancy stuff
  O oId ->
    isSyncedObject oId >>= \case
      Just {} -> pure Sync.PreviouslyDone
      Nothing -> do
        (hId, objType, bytes) <- runSrc $ Q.expectObjectWithHashIdAndType oId
        hId' <- syncHashLiteral hId
        result <- runValidateT @(Set Entity) @m @ObjectId case objType of
          OT.TermComponent -> do
            -- split up the localIds (parsed), term, and type blobs
<<<<<<< HEAD
            case flip runGetS bytes S.decomposeTermFormat of
              Left s -> throwError $ DecodeError ErrTermComponent bytes s
              Right
                ( TermFormat.SyncTerm
                    ( TermFormat.SyncLocallyIndexedComponent
                        (Vector.unzip -> (localIds, bytes))
                      )
                  ) -> do
                  -- iterate through the local ids looking for missing deps;
                  -- then either enqueue the missing deps, or proceed to move the object
                  when debug $ traceM $ "LocalIds for Source " ++ show oId ++ ": " ++ show localIds
                  localIds' <- traverse syncLocalIds localIds
                  when debug $ traceM $ "LocalIds for Dest: " ++ show localIds'
                  -- reassemble and save the reindexed term
                  let bytes' =
                        runPutS
                          . S.recomposeTermFormat
                          . TermFormat.SyncTerm
                          . TermFormat.SyncLocallyIndexedComponent
                          $ Vector.zip localIds' bytes
                  oId' <- runDest $ Q.saveObject hId' objType bytes'
                  lift do
                    -- copy reference-specific stuff
                    for_ [0 .. length localIds - 1] \(fromIntegral -> idx) -> do
                      let ref = Reference.Id oId idx
                          refH = Reference.Id hId idx
                          ref' = Reference.Id oId' idx
                      -- sync watch results
                      for_ [WK.TestWatch] \wk ->
                        syncWatch wk refH
                      syncDependenciesIndex ref ref'
                    syncTypeIndex oId oId'
                    syncTypeMentionsIndex oId oId'
                  pure oId'
          OT.DeclComponent -> do
            -- split up the localIds (parsed), decl blobs
            case flip runGetS bytes S.decomposeDeclFormat of
              Left s -> throwError $ DecodeError ErrDeclComponent bytes s
              Right
                ( DeclFormat.SyncDecl
                    ( DeclFormat.SyncLocallyIndexedComponent
                        (Vector.unzip -> (localIds, declBytes))
                      )
                  ) -> do
                  -- iterate through the local ids looking for missing deps;
                  -- then either enqueue the missing deps, or proceed to move the object
                  localIds' <- traverse syncLocalIds localIds
                  -- reassemble and save the reindexed term
                  let bytes' =
                        runPutS . S.recomposeDeclFormat
                          . DeclFormat.SyncDecl
                          . DeclFormat.SyncLocallyIndexedComponent
                          $ Vector.zip localIds' declBytes
                  oId' <- runDest $ Q.saveObject hId' objType bytes'
                  lift do
                    -- copy per-element-of-the-component stuff
                    for_ [0 .. length localIds - 1] \(fromIntegral -> idx) -> do
                      let ref = Reference.Id oId idx
                          ref' = Reference.Id oId' idx
                      syncDependenciesIndex ref ref'
                    syncTypeIndex oId oId'
                    syncTypeMentionsIndex oId oId'
                  pure oId'
=======
            -- note: this whole business with `fmt` is pretty weird, and will need to be
            -- revisited when there are more formats.
            -- (or maybe i'll learn something by implementing sync for patches and namespaces,
            -- which have two formats already)
            (fmt, unzip -> (localIds, bytes)) <-
              lift case flip runGetS bytes do
                tag <- getWord8
                component <- S.decomposeComponent
                pure (tag, component) of
                Right x -> pure x
                Left s -> throwError $ DecodeError ErrTermComponent bytes s
            -- iterate through the local ids looking for missing deps;
            -- then either enqueue the missing deps, or proceed to move the object
            when debug $ traceM $ "LocalIds for Source " ++ show oId ++ ": " ++ show localIds
            localIds' <- traverse syncLocalIds localIds
            when debug $ traceM $ "LocalIds for Dest: " ++ show localIds'
            -- reassemble and save the reindexed term
            let bytes' =
                  runPutS $
                    putWord8 fmt >> S.recomposeComponent (zip localIds' bytes)
            oId' <- lift . runDest $ Q.saveObject hId' objType bytes'
            lift do
              -- copy reference-specific stuff
              for_ [0 .. length localIds - 1] \(fromIntegral -> idx) -> do
                let ref = Reference.Id oId idx
                    refH = Reference.Id hId idx
                    ref' = Reference.Id oId' idx
                -- sync watch results
                for_ [WK.TestWatch] \wk ->
                  syncWatch wk refH
                syncDependenciesIndex ref ref'
              syncTypeIndex oId oId'
              syncTypeMentionsIndex oId oId'
            pure oId'
          OT.DeclComponent -> do
            -- split up the localIds (parsed), decl blobs
            (fmt, unzip -> (localIds, declBytes)) <-
              case flip runGetS bytes do
                tag <- getWord8
                component <- S.decomposeComponent
                pure (tag, component) of
                Right x -> pure x
                Left s -> throwError $ DecodeError ErrDeclComponent bytes s
            -- iterate through the local ids looking for missing deps;
            -- then either enqueue the missing deps, or proceed to move the object
            localIds' <- traverse syncLocalIds localIds
            -- reassemble and save the reindexed term
            let bytes' =
                  runPutS $
                    putWord8 fmt
                      >> S.recomposeComponent (zip localIds' declBytes)
            oId' <- lift . runDest $ Q.saveObject hId' objType bytes'
            lift do
              -- copy per-element-of-the-component stuff
              for_ [0 .. length localIds - 1] \(fromIntegral -> idx) -> do
                let ref = Reference.Id oId idx
                    ref' = Reference.Id oId' idx
                syncDependenciesIndex ref ref'
              syncTypeIndex oId oId'
              syncTypeMentionsIndex oId oId'
            pure oId'
>>>>>>> 8d26e162
          OT.Namespace -> case flip runGetS bytes S.decomposeBranchFormat of
            Right (BL.SyncFull ids body) -> do
              ids' <- syncBranchLocalIds ids
              let bytes' = runPutS $ S.recomposeBranchFormat (BL.SyncFull ids' body)
              oId' <- lift . runDest $ Q.saveObject hId' objType bytes'
              pure oId'
            Right (BL.SyncDiff boId ids body) -> do
              boId' <- syncBranchObjectId boId
              ids' <- syncBranchLocalIds ids
              let bytes' = runPutS $ S.recomposeBranchFormat (BL.SyncDiff boId' ids' body)
              oId' <- lift . runDest $ Q.saveObject hId' objType bytes'
              pure oId'
            Left s -> throwError $ DecodeError ErrBranchFormat bytes s
          OT.Patch -> case flip runGetS bytes S.decomposePatchFormat of
            Right (PL.SyncFull ids body) -> do
              ids' <- syncPatchLocalIds ids
              let bytes' = runPutS $ S.recomposePatchFormat (PL.SyncFull ids' body)
              oId' <- lift . runDest $ Q.saveObject hId' objType bytes'
              pure oId'
            Right (PL.SyncDiff poId ids body) -> do
              poId' <- syncPatchObjectId poId
              ids' <- syncPatchLocalIds ids
              let bytes' = runPutS $ S.recomposePatchFormat (PL.SyncDiff poId' ids' body)
              oId' <- lift . runDest $ Q.saveObject hId' objType bytes'
              pure oId'
            Left s -> throwError $ DecodeError ErrPatchFormat bytes s
        case result of
          Left deps -> pure . Sync.Missing $ toList deps
          Right oId' -> do
            syncSecondaryHashes oId oId'
            when debug $ traceM $ "Source " ++ show (hId, oId) ++ " becomes Dest " ++ show (hId', oId')
            Cache.insert oCache oId oId'
            pure Sync.Done
  W k r -> syncWatch k r
  where
    syncLocalObjectId :: ObjectId -> ValidateT (Set Entity) m ObjectId
    syncLocalObjectId oId =
      lift (isSyncedObject oId) >>= \case
        Just oId' -> pure oId'
        Nothing -> Validate.refute . Set.singleton $ O oId

    syncPatchObjectId :: PatchObjectId -> ValidateT (Set Entity) m PatchObjectId
    syncPatchObjectId = fmap PatchObjectId . syncLocalObjectId . unPatchObjectId

    syncBranchObjectId :: BranchObjectId -> ValidateT (Set Entity) m BranchObjectId
    syncBranchObjectId = fmap BranchObjectId . syncLocalObjectId . unBranchObjectId

    syncCausal :: CausalHashId -> ValidateT (Set Entity) m CausalHashId
    syncCausal chId =
      lift (isSyncedCausal chId) >>= \case
        Just chId' -> pure chId'
        Nothing -> Validate.refute . Set.singleton $ C chId

    syncDependenciesIndex :: Sqlite.Reference.Id -> Sqlite.Reference.Id -> m ()
    syncDependenciesIndex ref ref' = do
      deps <- runSrc (Q.getDependenciesForDependent ref)
      for_ deps \dep -> do
        dep' <- expectSyncedObjectReference dep
        runDest (Q.addToDependentsIndex dep' ref')

    syncLocalIds :: L.LocalIds -> ValidateT (Set Entity) m L.LocalIds
    syncLocalIds (L.LocalIds tIds oIds) = do
      oIds' <- traverse syncLocalObjectId oIds
      tIds' <- lift $ traverse syncTextLiteral tIds
      pure $ L.LocalIds tIds' oIds'

    syncPatchLocalIds :: PL.PatchLocalIds -> ValidateT (Set Entity) m PL.PatchLocalIds
    syncPatchLocalIds (PL.LocalIds tIds hIds oIds) = do
      oIds' <- traverse syncLocalObjectId oIds
      tIds' <- lift $ traverse syncTextLiteral tIds
      hIds' <- lift $ traverse syncHashLiteral hIds

      -- workaround for requiring components to compute component lengths for references.
      -- this line requires objects in the destination for any hashes referenced in the source,
      -- (making those objects dependencies of this patch).  See Sync21.filter{Term,Type}Edit
      traverse_ syncLocalObjectId =<< traverse (lift . runSrc . Q.expectObjectIdForAnyHashId) hIds

      pure $ PL.LocalIds tIds' hIds' oIds'

    syncBranchLocalIds :: BL.BranchLocalIds -> ValidateT (Set Entity) m BL.BranchLocalIds
    syncBranchLocalIds (BL.LocalIds tIds oIds poIds chboIds) = do
      oIds' <- traverse syncLocalObjectId oIds
      poIds' <- traverse (fmap PatchObjectId . syncLocalObjectId . unPatchObjectId) poIds
      chboIds' <- traverse (bitraverse syncBranchObjectId syncCausal) chboIds
      tIds' <- lift $ traverse syncTextLiteral tIds
      pure $ BL.LocalIds tIds' oIds' poIds' chboIds'

    syncTypeIndex :: ObjectId -> ObjectId -> m ()
    syncTypeIndex oId oId' = do
      rows <- runSrc (Q.getTypeReferencesForComponent oId)
      -- defensively nubOrd to guard against syncing from codebases with duplicate rows in their type (mentions) indexes
      -- alternatively, we could put a unique constraint on the whole 6-tuple of the index tables, and optimistically
      -- insert with an `on conflict do nothing`.
      for_ (nubOrd rows) \row -> do
        row' <- syncTypeIndexRow oId' row
        runDest (uncurry Q.addToTypeIndex row')

    syncTypeMentionsIndex :: ObjectId -> ObjectId -> m ()
    syncTypeMentionsIndex oId oId' = do
      rows <- runSrc (Q.getTypeMentionsReferencesForComponent oId)
      -- see "defensively nubOrd..." comment above in `syncTypeIndex`
      for_ (nubOrd rows) \row -> do
        row' <- syncTypeIndexRow oId' row
        runDest (uncurry Q.addToTypeMentionsIndex row')

    syncTypeIndexRow ::
      ObjectId ->
      (Sqlite.Reference.ReferenceH, Sqlite.Referent.Id) ->
      m (Sqlite.Reference.ReferenceH, Sqlite.Referent.Id)
    syncTypeIndexRow oId' = bitraverse syncHashReference (pure . rewriteTypeIndexReferent oId')

    rewriteTypeIndexReferent :: ObjectId -> Sqlite.Referent.Id -> Sqlite.Referent.Id
    rewriteTypeIndexReferent oId' = bimap (const oId') (const oId')

    syncTextLiteral :: TextId -> m TextId
    syncTextLiteral = Cache.apply tCache \tId -> do
      t <- runSrc $ Q.expectText tId
      tId' <- runDest $ Q.saveText t
      when debug $ traceM $ "Source " ++ show tId ++ " is Dest " ++ show tId' ++ " (" ++ show t ++ ")"
      pure tId'

    syncHashLiteral :: HashId -> m HashId
    syncHashLiteral = Cache.apply hCache \hId -> do
      b32hex <- runSrc $ Q.expectHash32 hId
      hId' <- runDest $ Q.saveHash b32hex
      when debug $ traceM $ "Source " ++ show hId ++ " is Dest " ++ show hId' ++ " (" ++ show b32hex ++ ")"
      pure hId'

    isSyncedObjectReference :: Sqlite.Reference -> m (Maybe Sqlite.Reference)
    isSyncedObjectReference = \case
      Reference.ReferenceBuiltin t ->
        Just . Reference.ReferenceBuiltin <$> syncTextLiteral t
      Reference.ReferenceDerived id ->
        fmap Reference.ReferenceDerived <$> isSyncedObjectReferenceId id

    isSyncedObjectReferenceId :: Sqlite.Reference.Id -> m (Maybe Sqlite.Reference.Id)
    isSyncedObjectReferenceId (Reference.Id oId idx) =
      isSyncedObject oId <&> fmap (\oId' -> Reference.Id oId' idx)

    -- Assert that a reference's component is already synced, and return the corresponding reference.
    expectSyncedObjectReference :: Sqlite.Reference -> m Sqlite.Reference
    expectSyncedObjectReference ref =
      isSyncedObjectReference ref <&> \case
        Nothing -> error (reportBug "E452280" ("unsynced object reference " ++ show ref))
        Just ref' -> ref'

    syncHashReference :: Sqlite.ReferenceH -> m Sqlite.ReferenceH
    syncHashReference = bitraverse syncTextLiteral syncHashLiteral

    syncCausalHashId :: CausalHashId -> m CausalHashId
    syncCausalHashId = fmap CausalHashId . syncHashLiteral . unCausalHashId

    syncBranchHashId :: BranchHashId -> m BranchHashId
    syncBranchHashId = fmap BranchHashId . syncHashLiteral . unBranchHashId

    findParents' :: CausalHashId -> ValidateT (Set Entity) m [CausalHashId]
    findParents' chId = do
      srcParents <- lift . runSrc $ Q.loadCausalParents chId
      traverse syncCausal srcParents

    -- Sync any watches of the given kinds to the dest if and only if watches of those kinds
    -- exist in the src.
    syncWatch :: WK.WatchKind -> Sqlite.Reference.IdH -> m (TrySyncResult Entity)
    syncWatch wk r | debug && trace ("Sync22.syncWatch " ++ show wk ++ " " ++ show r) False = undefined
    syncWatch wk r = do
      runSrc (Q.loadWatch wk r (Right :: ByteString -> Either Void ByteString)) >>= \case
        Nothing -> pure Sync.Done
        Just blob -> do
          r' <- traverse syncHashLiteral r
          doneKinds <- runDest (Q.loadWatchKindsByReference r')
          if (elem wk doneKinds)
            then pure Sync.PreviouslyDone
            else do
              TL.SyncWatchResult li body <-
                either (throwError . DecodeError ErrWatchResult blob) pure $ runGetS S.decomposeWatchFormat blob
              li' <- bitraverse syncTextLiteral syncHashLiteral li
              when debug $ traceM $ "LocalIds for Source watch result " ++ show r ++ ": " ++ show li
              when debug $ traceM $ "LocalIds for Dest watch result " ++ show r' ++ ": " ++ show li'
              let blob' = runPutS $ S.recomposeWatchFormat (TL.SyncWatchResult li' body)
              runDest (Q.saveWatch wk r' blob')
              pure Sync.Done

    syncSecondaryHashes oId oId' =
      runSrc (Q.hashIdWithVersionForObject oId) >>= traverse_ (go oId')
      where
        go oId' (hId, hashVersion) = do
          hId' <- syncHashLiteral hId
          runDest $ Q.saveHashObject hId' oId' hashVersion

    isSyncedObject :: ObjectId -> m (Maybe ObjectId)
    isSyncedObject = Cache.applyDefined oCache \oId -> do
      hIds <- toList <$> runSrc (Q.expectHashIdsForObject oId)
      hIds' <- traverse syncHashLiteral hIds
      ( nubOrd . catMaybes
          <$> traverse (runDest . Q.loadObjectIdForAnyHashId) hIds'
        )
        >>= \case
          [oId'] -> do
            when debug $ traceM $ "Source " ++ show oId ++ " is Dest " ++ show oId'
            pure $ Just oId'
          [] -> pure $ Nothing
          oIds' -> throwError (HashObjectCorrespondence oId hIds hIds' oIds')

    isSyncedCausal :: CausalHashId -> m (Maybe CausalHashId)
    isSyncedCausal = Cache.applyDefined cCache \chId -> do
      let hId = unCausalHashId chId
      hId' <- syncHashLiteral hId
      ifM
        (runDest $ Q.isCausalHash hId')
        (pure . Just $ CausalHashId hId')
        (pure Nothing)<|MERGE_RESOLUTION|>--- conflicted
+++ resolved
@@ -18,11 +18,8 @@
 import Data.Bytes.Put (runPutS)
 import Data.List.Extra (nubOrd)
 import qualified Data.Set as Set
-<<<<<<< HEAD
 import qualified Data.Vector as Vector
-=======
 import Data.Void (Void)
->>>>>>> 8d26e162
 import qualified U.Codebase.Reference as Reference
 import qualified U.Codebase.Sqlite.Branch.Format as BL
 import U.Codebase.Sqlite.DbId
@@ -129,14 +126,7 @@
           parents' :: [CausalHashId] <- findParents' chId
           bhId' <- lift $ syncBranchHashId bhId
           chId' <- lift $ syncCausalHashId chId
-<<<<<<< HEAD
-          runDest do
-            Q.saveCausal chId' bhId' parents'
-=======
-          (lift . runDest) do
-            Q.saveCausal chId' bhId'
-            Q.saveCausalParents chId' parents'
->>>>>>> 8d26e162
+          lift (runDest (Q.saveCausal chId' bhId' parents'))
 
         case result of
           Left deps -> pure . Sync.Missing $ toList deps
@@ -153,7 +143,6 @@
         result <- runValidateT @(Set Entity) @m @ObjectId case objType of
           OT.TermComponent -> do
             -- split up the localIds (parsed), term, and type blobs
-<<<<<<< HEAD
             case flip runGetS bytes S.decomposeTermFormat of
               Left s -> throwError $ DecodeError ErrTermComponent bytes s
               Right
@@ -174,8 +163,8 @@
                           . TermFormat.SyncTerm
                           . TermFormat.SyncLocallyIndexedComponent
                           $ Vector.zip localIds' bytes
-                  oId' <- runDest $ Q.saveObject hId' objType bytes'
                   lift do
+                    oId' <- runDest $ Q.saveObject hId' objType bytes'
                     -- copy reference-specific stuff
                     for_ [0 .. length localIds - 1] \(fromIntegral -> idx) -> do
                       let ref = Reference.Id oId idx
@@ -187,7 +176,7 @@
                       syncDependenciesIndex ref ref'
                     syncTypeIndex oId oId'
                     syncTypeMentionsIndex oId oId'
-                  pure oId'
+                    pure oId'
           OT.DeclComponent -> do
             -- split up the localIds (parsed), decl blobs
             case flip runGetS bytes S.decomposeDeclFormat of
@@ -207,8 +196,8 @@
                           . DeclFormat.SyncDecl
                           . DeclFormat.SyncLocallyIndexedComponent
                           $ Vector.zip localIds' declBytes
-                  oId' <- runDest $ Q.saveObject hId' objType bytes'
                   lift do
+                    oId' <- runDest $ Q.saveObject hId' objType bytes'
                     -- copy per-element-of-the-component stuff
                     for_ [0 .. length localIds - 1] \(fromIntegral -> idx) -> do
                       let ref = Reference.Id oId idx
@@ -216,70 +205,7 @@
                       syncDependenciesIndex ref ref'
                     syncTypeIndex oId oId'
                     syncTypeMentionsIndex oId oId'
-                  pure oId'
-=======
-            -- note: this whole business with `fmt` is pretty weird, and will need to be
-            -- revisited when there are more formats.
-            -- (or maybe i'll learn something by implementing sync for patches and namespaces,
-            -- which have two formats already)
-            (fmt, unzip -> (localIds, bytes)) <-
-              lift case flip runGetS bytes do
-                tag <- getWord8
-                component <- S.decomposeComponent
-                pure (tag, component) of
-                Right x -> pure x
-                Left s -> throwError $ DecodeError ErrTermComponent bytes s
-            -- iterate through the local ids looking for missing deps;
-            -- then either enqueue the missing deps, or proceed to move the object
-            when debug $ traceM $ "LocalIds for Source " ++ show oId ++ ": " ++ show localIds
-            localIds' <- traverse syncLocalIds localIds
-            when debug $ traceM $ "LocalIds for Dest: " ++ show localIds'
-            -- reassemble and save the reindexed term
-            let bytes' =
-                  runPutS $
-                    putWord8 fmt >> S.recomposeComponent (zip localIds' bytes)
-            oId' <- lift . runDest $ Q.saveObject hId' objType bytes'
-            lift do
-              -- copy reference-specific stuff
-              for_ [0 .. length localIds - 1] \(fromIntegral -> idx) -> do
-                let ref = Reference.Id oId idx
-                    refH = Reference.Id hId idx
-                    ref' = Reference.Id oId' idx
-                -- sync watch results
-                for_ [WK.TestWatch] \wk ->
-                  syncWatch wk refH
-                syncDependenciesIndex ref ref'
-              syncTypeIndex oId oId'
-              syncTypeMentionsIndex oId oId'
-            pure oId'
-          OT.DeclComponent -> do
-            -- split up the localIds (parsed), decl blobs
-            (fmt, unzip -> (localIds, declBytes)) <-
-              case flip runGetS bytes do
-                tag <- getWord8
-                component <- S.decomposeComponent
-                pure (tag, component) of
-                Right x -> pure x
-                Left s -> throwError $ DecodeError ErrDeclComponent bytes s
-            -- iterate through the local ids looking for missing deps;
-            -- then either enqueue the missing deps, or proceed to move the object
-            localIds' <- traverse syncLocalIds localIds
-            -- reassemble and save the reindexed term
-            let bytes' =
-                  runPutS $
-                    putWord8 fmt
-                      >> S.recomposeComponent (zip localIds' declBytes)
-            oId' <- lift . runDest $ Q.saveObject hId' objType bytes'
-            lift do
-              -- copy per-element-of-the-component stuff
-              for_ [0 .. length localIds - 1] \(fromIntegral -> idx) -> do
-                let ref = Reference.Id oId idx
-                    ref' = Reference.Id oId' idx
-                syncDependenciesIndex ref ref'
-              syncTypeIndex oId oId'
-              syncTypeMentionsIndex oId oId'
-            pure oId'
->>>>>>> 8d26e162
+                    pure oId'
           OT.Namespace -> case flip runGetS bytes S.decomposeBranchFormat of
             Right (BL.SyncFull ids body) -> do
               ids' <- syncBranchLocalIds ids
