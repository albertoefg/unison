--- conflicted
+++ resolved
@@ -364,22 +364,7 @@
     syncWatch :: WK.WatchKind -> Sqlite.Reference.IdH -> m (TrySyncResult Entity)
     syncWatch wk r | debug && trace ("Sync22.syncWatch " ++ show wk ++ " " ++ show r) False = undefined
     syncWatch wk r = do
-<<<<<<< HEAD
-      r' <- traverse syncHashLiteral r
-      doneKinds <- runDest (Q.loadWatchKindsByReference r')
-      if (notElem wk doneKinds) then do
-        runSrc (Q.loadWatch wk r (Right :: ByteString -> Either Void ByteString)) >>= traverse \blob -> do
-          TL.SyncWatchResult li body <-
-            either (throwError . DecodeError ErrWatchResult blob) pure $ runGetS S.decomposeWatchFormat blob
-          li' <- bitraverse syncTextLiteral syncHashLiteral li
-          when debug $ traceM $ "LocalIds for Source watch result " ++ show r ++ ": " ++ show li
-          when debug $ traceM $ "LocalIds for Dest watch result " ++ show r' ++ ": " ++ show li'
-          let blob' = runPutS $ S.recomposeWatchFormat (TL.SyncWatchResult li' body)
-          runDest (Q.saveWatch wk r' blob')
-        pure Sync.Done
-      else pure Sync.PreviouslyDone
-=======
-      runSrc (Q.loadWatch wk r) >>= \case
+      runSrc (Q.loadWatch wk r (Right :: ByteString -> Either Void ByteString)) >>= \case
         Nothing -> pure Sync.Done
         Just blob -> do
           r' <- traverse syncHashLiteral r
@@ -395,7 +380,6 @@
               let blob' = runPutS $ S.recomposeWatchFormat (TL.SyncWatchResult li' body)
               runDest (Q.saveWatch wk r' blob')
               pure Sync.Done
->>>>>>> 7163508b
 
     syncSecondaryHashes oId oId' =
       runSrc (Q.hashIdWithVersionForObject oId) >>= traverse_ (go oId')
