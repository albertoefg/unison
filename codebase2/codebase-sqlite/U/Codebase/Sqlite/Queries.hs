--- conflicted
+++ resolved
@@ -15,119 +15,13 @@
 {-# LANGUAGE ViewPatterns #-}
 {-# OPTIONS_GHC -Wno-orphans #-}
 
-<<<<<<< HEAD
-{-# LANGUAGE TypeOperators #-}
-module U.Codebase.Sqlite.Queries (
-  -- * text table
-  saveText,
-  loadText,
-  expectText,
-  loadTextById,
-  loadTextByIdCheck,
-
-  -- * hash table
-  saveHash,
-  saveHashHash,
-  loadHashId,
-  loadHashById,
-  loadHashIdByHash,
-  expectHashIdByHash,
-  saveCausalHash,
-  loadCausalHash,
-  saveBranchHash,
-
-  -- * hash_object table
-  saveHashObject,
-  hashIdsForObject,
-  hashIdWithVersionForObject,
-  expectObjectIdForPrimaryHashId,
-  expectObjectIdForAnyHashId,
-  maybeObjectIdForPrimaryHashId,
-  maybeObjectIdForAnyHashId,
-
-  -- * object table
-  saveObject,
-  loadObjectById,
-  loadPrimaryHashByObjectId,
-  loadObjectWithTypeById,
-  expectDeclObjectById,
-  expectNamespaceObjectById,
-  expectPatchObjectById,
-  expectTermObjectById,
-  loadObjectWithHashIdAndTypeById,
-  updateObjectBlob, -- unused
-
-  -- * namespace_root table
-  loadMaybeNamespaceRoot,
-  setNamespaceRoot,
-  loadNamespaceRoot,
-
-  -- * causals
-  -- ** causal table
-  saveCausal,
-  isCausalHash,
-  loadCausalHashIdByCausalHash,
-  loadCausalValueHashId,
-  loadCausalByCausalHash,
-  loadBranchObjectIdByCausalHashId,
-  expectBranchObjectIdByCausalHashId,
-
-  -- ** causal_parent table
-  saveCausalParents,
-  loadCausalParents,
-  before,
-  lca,
-
-  -- * watch table
-  saveWatch,
-  loadWatch,
-  loadWatchesByWatchKind,
-  loadWatchKindsByReference,
-  clearWatches,
-
-  -- * indexes
-  -- ** dependents index
-  addToDependentsIndex,
-  getDependentsForDependency,
-  getDependenciesForDependent,
-  getDependencyIdsForDependent,
-  -- ** type index
-  addToTypeIndex,
-  getReferentsByType,
-  getTypeReferenceForReferent,
-  getTypeReferencesForComponent,
-  -- ** type mentions index
-  addToTypeMentionsIndex,
-  getReferentsByTypeMention,
-  getTypeMentionsReferencesForComponent,
-
-  -- * hash prefix lookup
-  objectIdByBase32Prefix,
-  namespaceHashIdByBase32Prefix,
-  causalHashIdByBase32Prefix,
-
-  -- * db misc
-  createSchema,
-  schemaVersion,
-
-  savepoint,
-  release,
-  rollbackRelease,
-) where
-=======
 module U.Codebase.Sqlite.Queries
-  ( -- * Constraint kinds
-    DB,
-    EDB,
-    Err,
-
-    -- * Error types
-    Integrity (..),
-
-    -- * text table
+  ( -- * text table
     saveText,
     loadText,
+    expectText,
     loadTextById,
+    loadTextByIdCheck,
 
     -- * hash table
     saveHash,
@@ -157,6 +51,10 @@
     loadPrimaryHashByObjectId,
     loadObjectWithTypeById,
     loadObjectWithHashIdAndTypeById,
+    expectDeclObjectById,
+    expectNamespaceObjectById,
+    expectPatchObjectById,
+    expectTermObjectById,
     updateObjectBlob, -- unused
 
     -- * namespace_root table
@@ -173,6 +71,7 @@
     loadCausalValueHashId,
     loadCausalByCausalHash,
     loadBranchObjectIdByCausalHashId,
+    expectBranchObjectIdByCausalHashId,
 
     -- ** causal_parent table
     saveCausalParents,
@@ -228,21 +127,9 @@
     createSchema,
     schemaVersion,
     setSchemaVersion,
-    setFlags,
-    DataVersion,
-    dataVersion,
-    savepoint,
-    release,
-    rollbackRelease,
-    rollbackTo,
-    withSavepoint,
-    withSavepoint_,
     vacuumInto,
-    setJournalMode,
-    traceConnectionFile,
   )
 where
->>>>>>> 7163508b
 
 import Control.Monad.Trans.Maybe (MaybeT (MaybeT), runMaybeT)
 import Data.ByteString (ByteString)
@@ -260,6 +147,7 @@
 import U.Codebase.HashTags (BranchHash (..), CausalHash (..))
 import U.Codebase.Reference (Reference' (..))
 import qualified U.Codebase.Reference as C.Reference
+import qualified UnliftIO
 import U.Codebase.Sqlite.DbId
   ( BranchHashId (..),
     BranchObjectId (..),
@@ -279,87 +167,17 @@
 import U.Util.Base32Hex (Base32Hex (..))
 import U.Util.Hash (Hash)
 import qualified U.Util.Hash as Hash
-<<<<<<< HEAD
 import Unison.Sqlite
 import qualified Unison.Sqlite.DB as DB
 import qualified Unison.Sqlite.Transaction as Transaction
 import UnliftIO (MonadUnliftIO)
-=======
-import UnliftIO (MonadUnliftIO, throwIO, try, tryAny, withRunInIO)
-import qualified UnliftIO
-import UnliftIO.Concurrent (myThreadId)
-
--- * types
-
-type DB m = (MonadIO m, MonadReader Connection m)
-
-type EDB m = (DB m, Err m)
-
-type Err m = (MonadError Integrity m, HasCallStack)
-
-debugQuery, debugThread, debugConnection :: Bool
-debugQuery = False
-debugThread = False
-debugConnection = False
-
-alwaysTraceOnCrash :: Bool
-alwaysTraceOnCrash = True
-
-crashOnError :: Bool
-crashOnError = False
-
-throwError :: Err m => Integrity -> m c
-throwError = if crashOnError then error . show else Except.throwError
-
-data Integrity
-  = UnknownHashId HashId
-  | UnknownTextId TextId
-  | UnknownObjectId ObjectId
-  | UnknownCausalHashId CausalHashId
-  | UnknownHash Hash
-  | NoObjectForHashId HashId
-  | NoObjectForPrimaryHashId HashId
-  | NoNamespaceRoot
-  | MultipleNamespaceRoots [CausalHashId]
-  | NoSchemaVersion
-  | MultipleSchemaVersions [SchemaVersion]
-  | NoTypeIndexForTerm Referent.Id
-  deriving (Show)
-
-orError :: Err m => Integrity -> Maybe b -> m b
-orError e = maybe (throwError e) pure
->>>>>>> 7163508b
 
 -- * main squeeze
 
 createSchema :: (DB m, MonadUnliftIO m) => m ()
-<<<<<<< HEAD
 createSchema =
   DB.runTransaction do
     traverse_ (Transaction.execute_ . fromString) $ List.splitOn ";" [hereFile|sql/create.sql|]
-=======
-createSchema = do
-  withImmediateTransaction . traverse_ (execute_ . fromString) $
-    List.splitOn ";" [hereFile|sql/create.sql|]
-
-setJournalMode :: DB m => JournalMode -> m ()
-setJournalMode m =
-  let s = Char.toLower <$> show m
-   in map (fromOnly @String)
-        <$> query_ (fromString $ "PRAGMA journal_mode = " ++ s) >>= \case
-          [y] | y == s -> pure ()
-          y ->
-            liftIO . putStrLn $
-              "I couldn't set the codebase journal mode to " ++ s
-                ++ "; it's set to "
-                ++ show y
-                ++ "."
-
-setFlags :: DB m => m ()
-setFlags = do
-  execute_ "PRAGMA foreign_keys = ON;"
-  setJournalMode JournalMode.WAL
->>>>>>> 7163508b
 
 -- | Copy the database into the specified location, performing a VACUUM in the process.
 vacuumInto :: DB m => FilePath -> m ()
@@ -367,17 +185,8 @@
   execute "VACUUM INTO ?" [dest]
 
 schemaVersion :: DB m => m SchemaVersion
-<<<<<<< HEAD
 schemaVersion = queryOneCol_ sql
   where sql = "SELECT version from schema_version;"
-=======
-schemaVersion =
-  queryAtoms_ sql >>= \case
-    [] -> error $ show NoSchemaVersion
-    [v] -> pure v
-    vs -> error $ show (MultipleSchemaVersions vs)
-  where
-    sql = "SELECT version from schema_version;"
 
 setSchemaVersion :: DB m => SchemaVersion -> m ()
 setSchemaVersion schemaVersion = execute sql (Only schemaVersion)
@@ -387,17 +196,13 @@
 {- ORMOLU_DISABLE -}
 {- Please don't try to format the SQL blocks —AI -}
 countObjects :: DB m => m Int
-countObjects = head <$> queryAtoms_ sql
-  where sql = [here| SELECT COUNT(*) FROM object |]
+countObjects = queryOneCol_ [here| SELECT COUNT(*) FROM object |]
 
 countCausals :: DB m => m Int
-countCausals = head <$> queryAtoms_ sql
-  where sql = [here| SELECT COUNT(*) FROM causal |]
+countCausals = queryOneCol_ [here| SELECT COUNT(*) FROM causal |]
 
 countWatches :: DB m => m Int
-countWatches = head <$> queryAtoms_ sql
-  where sql = [here| SELECT COUNT(*) FROM watch |]
->>>>>>> 7163508b
+countWatches = queryOneCol_ [here| SELECT COUNT(*) FROM watch |]
 
 saveHash :: DB m => Base32Hex -> m HashId
 saveHash base32 = execute sql (Only base32) >> expectHashId base32
@@ -486,13 +291,8 @@
 
 saveObject :: DB m => HashId -> ObjectType -> ByteString -> m ObjectId
 saveObject h t blob = do
-<<<<<<< HEAD
   oId <- execute sql (h, t, blob) >> expectObjectIdForPrimaryHashId h
-  saveHashObject h oId 1 -- todo: remove this from here, and add it to other relevant places once there are v1 and v2 hashes
-=======
-  oId <- execute sql (h, t, blob) >> queryOne (maybeObjectIdForPrimaryHashId h)
   saveHashObject h oId 2 -- todo: remove this from here, and add it to other relevant places once there are v1 and v2 hashes
->>>>>>> 7163508b
   pure oId
   where
   sql = [here|
@@ -596,13 +396,8 @@
     sql1 = "SELECT primary_hash_id FROM object WHERE id = ?"
     sql2 = "SELECT hash_id FROM hash_object WHERE object_id = ?"
 
-<<<<<<< HEAD
-hashIdWithVersionForObject :: DB m => ObjectId -> m [(HashId, Int)]
+hashIdWithVersionForObject :: DB m => ObjectId -> m [(HashId, HashVersion)]
 hashIdWithVersionForObject = queryListRow sql . Only where sql = [here|
-=======
-hashIdWithVersionForObject :: DB m => ObjectId -> m [(HashId, HashVersion)]
-hashIdWithVersionForObject = query sql . Only where sql = [here|
->>>>>>> 7163508b
   SELECT hash_id, hash_version FROM hash_object WHERE object_id = ?
 |]
 
@@ -952,7 +747,7 @@
 
 getDependentsForDependencyComponent :: DB m => ObjectId -> m [Reference.Id]
 getDependentsForDependencyComponent dependency =
-  filter isNotSelfReference <$> query sql (Only dependency)
+  filter isNotSelfReference <$> queryListRow sql (Only dependency)
   where
     sql =
       [here|
@@ -1029,7 +824,7 @@
 -- Although there are plans to support this in the future, currently all such cases
 -- are the result of database inconsistencies and are unexpected.
 getCausalsWithoutBranchObjects :: DB m => m [CausalHashId]
-getCausalsWithoutBranchObjects = queryAtoms_ sql
+getCausalsWithoutBranchObjects = queryListCol_ sql
   where sql = [here|
     SELECT self_hash_id from causal
     WHERE value_hash_id NOT IN (SELECT hash_id FROM hash_object)
@@ -1050,7 +845,6 @@
 |]
 
 before :: DB m => CausalHashId -> CausalHashId -> m Bool
-<<<<<<< HEAD
 before chId1 chId2 = queryOneCol sql (chId2, chId1)
   where sql = fromString $ "SELECT EXISTS (" ++ ancestorSql ++ " WHERE ancestor.id = ?)"
 
@@ -1078,46 +872,6 @@
               Nothing -> pure Nothing
       loop2 (Set.singleton x) (Set.singleton y)
   where
-=======
-before chId1 chId2 = fmap fromOnly . queryOne $ queryMaybe sql (chId2, chId1)
-  where
-    sql = fromString $ "SELECT EXISTS (" ++ ancestorSql ++ " WHERE ancestor.id = ?)"
-
--- the `Connection` arguments come second to fit the shape of Exception.bracket + uncurry curry
-lca :: CausalHashId -> CausalHashId -> Connection -> Connection -> IO (Maybe CausalHashId)
-lca x y _ _ | debugQuery && trace ("Q.lca " ++ show x ++ " " ++ show y) False = undefined
-lca x y (Connection.underlying -> cx) (Connection.underlying -> cy) = Exception.bracket open close \(sx, sy) -> do
-  SQLite.bind sx (Only x)
-  SQLite.bind sy (Only y)
-  let getNext = (,) <$> SQLite.nextRow sx <*> SQLite.nextRow sy
-      loop2 seenX seenY =
-        getNext >>= \case
-          (Just (Only px), Just (Only py)) ->
-            let seenX' = Set.insert px seenX
-                seenY' = Set.insert py seenY
-             in if Set.member px seenY'
-                  then pure (Just px)
-                  else
-                    if Set.member py seenX'
-                      then pure (Just py)
-                      else loop2 seenX' seenY'
-          (Nothing, Nothing) -> pure Nothing
-          (Just (Only px), Nothing) -> loop1 (SQLite.nextRow sx) seenY px
-          (Nothing, Just (Only py)) -> loop1 (SQLite.nextRow sy) seenX py
-      loop1 getNext matches v =
-        if Set.member v matches
-          then pure (Just v)
-          else
-            getNext >>= \case
-              Just (Only v) -> loop1 getNext matches v
-              Nothing -> pure Nothing
-  loop2 (Set.singleton x) (Set.singleton y)
-  where
-    open =
-      (,)
-        <$> SQLite.openStatement cx sql <*> SQLite.openStatement cy sql
-    close (cx, cy) = SQLite.closeStatement cx *> SQLite.closeStatement cy
->>>>>>> 7163508b
     sql = fromString ancestorSql
 
 ancestorSql :: String
@@ -1136,151 +890,6 @@
     SELECT * FROM ancestor
   |]
 
--- * helper functions
-
-<<<<<<< HEAD
-=======
--- | composite input, atomic List output
-queryAtoms :: (DB f, ToRow q, FromField b, Show q, Show b) => SQLite.Query -> q -> f [b]
-queryAtoms q r = map fromOnly <$> query q r
-
--- | no input, atomic List output
-queryAtoms_ :: (DB f, FromField b, Show b) => SQLite.Query -> f [b]
-queryAtoms_ q = map fromOnly <$> query_ q
-
--- | composite input, composite Maybe output
-queryMaybe :: (DB f, ToRow q, FromRow b, Show q, Show b) => SQLite.Query -> q -> f (Maybe b)
-queryMaybe q r = headMay <$> query q r
-
--- | composite input, atomic Maybe output
-queryAtom :: (DB f, ToRow q, FromField b, Show q, Show b) => SQLite.Query -> q -> f (Maybe b)
-queryAtom q r = fmap fromOnly <$> queryMaybe q r
-
--- | Just output
-queryOne :: Functor f => f (Maybe b) -> f b
-queryOne = fmap fromJust
-
--- | composite input, composite List output
-query :: (DB m, ToRow q, FromRow r, Show q, Show r) => SQLite.Query -> q -> m [r]
-query q r = do
-  c <- Reader.reader Connection.underlying
-  header <- debugHeader
-  liftIO . queryTrace (header ++ " query") q r $ SQLite.query c q r
-
--- | no input, composite List output
-query_ :: (DB m, FromRow r, Show r) => SQLite.Query -> m [r]
-query_ q = do
-  c <- Reader.reader Connection.underlying
-  header <- debugHeader
-  liftIO . queryTrace_ (header ++ " query") q $ SQLite.query_ c q
-
-debugHeader :: DB m => m String
-debugHeader = fmap (List.intercalate ", ") $ Writer.execWriterT do
-  when debugThread $ Writer.tell . pure . show =<< myThreadId
-  when debugConnection $ Writer.tell . pure . show =<< ask
-
-queryTrace :: (MonadUnliftIO m, Show q, Show a) => String -> SQLite.Query -> q -> m a -> m a
-queryTrace title query input m = do
-  let showInput = title ++ " " ++ show query ++ "\n  input: " ++ show input
-  if debugQuery || alwaysTraceOnCrash
-    then do
-      try @_ @SQLite.SQLError m >>= \case
-        Right a -> do
-          when debugQuery . traceM $
-            showInput
-              ++ if " execute" `List.isSuffixOf` title then mempty else "\n output: " ++ show a
-          pure a
-        Left e -> do
-          traceM $ showInput ++ "\n(and crashed)\n"
-          throwIO e
-    else m
-
-queryTrace_ :: (MonadUnliftIO m, Show a) => String -> SQLite.Query -> m a -> m a
-queryTrace_ title query m =
-  if debugQuery || alwaysTraceOnCrash
-    then
-      tryAny @_ m >>= \case
-        Right a -> do
-          when debugQuery . traceM $
-            title ++ " " ++ show query
-              ++ if " execute_" `List.isSuffixOf` title then mempty else "\n output: " ++ show a
-          pure a
-        Left e -> do
-          traceM $ title ++ " " ++ show query ++ "\n(and crashed)\n"
-          throwIO e
-    else m
-
--- | print the active database filename
-traceConnectionFile :: DB m => m ()
-traceConnectionFile = do
-  c <- Reader.reader Connection.underlying
-  liftIO (SQLite.query_ c "PRAGMA database_list;") >>= \case
-    [(_seq :: Int, _name :: String, file)] -> traceM file
-    x -> error $ show x
-
-execute :: (DB m, ToRow q, Show q) => SQLite.Query -> q -> m ()
-execute q r = do
-  c <- Reader.reader Connection.underlying
-  header <- debugHeader
-  liftIO . queryTrace (header ++ " " ++ "execute") q r $ SQLite.execute c q r
-
-execute_ :: DB m => SQLite.Query -> m ()
-execute_ q = do
-  c <- Reader.reader Connection.underlying
-  header <- debugHeader
-  liftIO . queryTrace_ (header ++ " " ++ "execute_") q $ SQLite.execute_ c q
-
-executeMany :: (DB m, ToRow q, Show q) => SQLite.Query -> [q] -> m ()
-executeMany q r = do
-  c <- Reader.reader Connection.underlying
-  header <- debugHeader
-  liftIO . queryTrace (header ++ " " ++ "executeMany") q r $ SQLite.executeMany c q r
-
--- | transaction that blocks
-withImmediateTransaction :: (DB m, MonadUnliftIO m) => m a -> m a
-withImmediateTransaction action = do
-  c <- Reader.reader Connection.underlying
-  withRunInIO \run -> SQLite.withImmediateTransaction c (run action)
-
->>>>>>> 7163508b
--- | low-level transaction stuff
-
--- | Create a savepoint, which is a named transaction which may wrap many nested
--- sub-transactions.
-savepoint :: DB m => String -> m ()
-savepoint name = execute_ (fromString $ "SAVEPOINT " ++ name)
-
--- | Release a savepoint, which will commit the results once all
--- wrapping transactions/savepoints are commited.
-release :: DB m => String -> m ()
-release name = execute_ (fromString $ "RELEASE " ++ name)
-
--- | Roll the database back to its state from when the savepoint was created.
--- Note: this also re-starts the savepoint and it must still be released if that is the
--- intention. See 'rollbackRelease'.
-rollbackTo :: DB m => String -> m ()
-rollbackTo name = execute_ (fromString $ "ROLLBACK TO " ++ name)
-
--- | Roll back the savepoint and immediately release it.
--- This effectively _aborts_ the savepoint, useful if an irrecoverable error is
--- encountered.
-rollbackRelease :: DB m => String -> m ()
-rollbackRelease name = rollbackTo name *> release name
-
--- | Runs the provided action within a savepoint.
--- Releases the savepoint on completion.
--- If an exception occurs, the savepoint will be rolled-back and released,
--- abandoning all changes.
-withSavepoint :: (MonadUnliftIO m, DB m) => String -> (m () -> m r) -> m r
-withSavepoint name action =
-  UnliftIO.bracket_
-    (savepoint name)
-    (release name)
-    (action (rollbackTo name) `UnliftIO.onException` rollbackTo name)
-
-withSavepoint_ :: (MonadUnliftIO m, DB m) => String -> m r -> m r
-withSavepoint_ name action = withSavepoint name (\_rollback -> action)
-
 -- * orphan instances
 
 deriving via Text instance ToField Base32Hex
