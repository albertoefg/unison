--- conflicted
+++ resolved
@@ -15,132 +15,6 @@
 {-# LANGUAGE ViewPatterns #-}
 {-# OPTIONS_GHC -Wno-orphans #-}
 
-<<<<<<< HEAD
-{-# LANGUAGE TypeOperators #-}
-module U.Codebase.Sqlite.Queries (
-  -- * Constraint kinds
-  DB, EDB, Err,
-
-  -- * Error types
-  Integrity(..),
-
-  -- * text table
-  saveText,
-  loadText,
-  loadTextById,
-
-  -- * hash table
-  saveHash,
-  saveHashHash,
-  loadHashId,
-  loadHashById,
-  loadHashHashById,
-  loadHashIdByHash,
-  expectHashIdByHash,
-  saveCausalHash,
-  loadCausalHash,
-  saveBranchHash,
-
-  -- * hash_object table
-  saveHashObject,
-  hashIdsForObject,
-  hashIdWithVersionForObject,
-  expectObjectIdForPrimaryHashId,
-  expectObjectIdForAnyHashId,
-  maybeObjectIdForPrimaryHashId,
-  maybeObjectIdForAnyHashId,
-  recordObjectRehash,
-
-  -- * object table
-  saveObject,
-  loadObjectById,
-  loadPrimaryHashByObjectId,
-  loadObjectWithTypeById,
-  loadObjectWithHashIdAndTypeById,
-  updateObjectBlob, -- unused
-
-  -- * namespace_root table
-  loadMaybeNamespaceRoot,
-  setNamespaceRoot,
-  loadNamespaceRoot,
-
-  -- * causals
-  -- ** causal table
-  saveCausal,
-  isCausalHash,
-  loadCausalHashIdByCausalHash,
-  loadCausalValueHashId,
-  loadCausalByCausalHash,
-  loadBranchObjectIdByCausalHashId,
-
-  -- ** causal_parent table
-  saveCausalParents,
-  loadCausalParents,
-  before,
-  lca,
-
-  -- * watch table
-  saveWatch,
-  loadWatch,
-  loadWatchesByWatchKind,
-  loadWatchKindsByReference,
-  clearWatches,
-
-  -- * indexes
-  -- ** dependents index
-  addToDependentsIndex,
-  getDependentsForDependency,
-  getDependentsForDependencyComponent,
-  getDependenciesForDependent,
-  getDependencyIdsForDependent,
-  -- ** type index
-  addToTypeIndex,
-  getReferentsByType,
-  getTypeReferenceForReferent,
-  getTypeReferencesForComponent,
-  -- ** type mentions index
-  addToTypeMentionsIndex,
-  getReferentsByTypeMention,
-  getTypeMentionsReferencesForComponent,
-
-  -- * hash prefix lookup
-  objectIdByBase32Prefix,
-  namespaceHashIdByBase32Prefix,
-  causalHashIdByBase32Prefix,
-
-  -- * garbage collection
-  vacuum,
-  garbageCollectObjectsWithoutHashes,
-  garbageCollectWatchesWithoutObjects,
-
-  -- migrations
-  countObjects,
-  countCausals,
-  countWatches,
-  getCausalsWithoutBranchObjects,
-  removeHashObjectsByHashingVersion,
-
-  -- * db misc
-  createSchema,
-  schemaVersion,
-  setSchemaVersion,
-  setFlags,
-
-  DataVersion,
-  dataVersion,
-
-  savepoint,
-  release,
-  rollbackRelease,
-  rollbackTo,
-  withSavepoint,
-  withSavepoint_,
-
-  vacuumInto,
-  setJournalMode,
-  traceConnectionFile,
-) where
-=======
 module U.Codebase.Sqlite.Queries
   ( -- * Constraint kinds
     DB,
@@ -222,6 +96,13 @@
     getDependenciesForDependent,
     getDependencyIdsForDependent,
 
+    -- ** migrations
+    countObjects,
+    countCausals,
+    countWatches,
+    getCausalsWithoutBranchObjects,
+    removeHashObjectsByHashingVersion,
+
     -- ** type index
     addToTypeIndex,
     getReferentsByType,
@@ -242,11 +123,6 @@
     vacuum,
     garbageCollectObjectsWithoutHashes,
     garbageCollectWatchesWithoutObjects,
-    -- migrations
-    countObjects,
-    countCausals,
-    countWatches,
-    getCausalsWithoutBranchObjects,
 
     -- * db misc
     createSchema,
@@ -266,7 +142,6 @@
     traceConnectionFile,
   )
 where
->>>>>>> 7843e48c
 
 import qualified Control.Exception as Exception
 import Control.Monad (when)
@@ -313,9 +188,10 @@
     BranchObjectId (..),
     CausalHashId (..),
     HashId (..),
+    HashVersion,
     ObjectId (..),
     SchemaVersion,
-    TextId, HashVersion
+    TextId,
   )
 import U.Codebase.Sqlite.JournalMode (JournalMode)
 import qualified U.Codebase.Sqlite.JournalMode as JournalMode
