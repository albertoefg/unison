--- conflicted
+++ resolved
@@ -129,42 +129,13 @@
   )
 where
 
-<<<<<<< HEAD
-import Control.Monad.Trans.Maybe (MaybeT (MaybeT), runMaybeT)
-import Data.ByteString (ByteString)
-import Data.Foldable (traverse_)
-import Data.Functor ((<&>))
-import Data.Int (Int8)
-=======
-import qualified Control.Exception as Exception
-import Control.Monad.Except (MonadError)
-import qualified Control.Monad.Except as Except
-import Control.Monad.Reader (MonadReader (ask))
-import qualified Control.Monad.Reader as Reader
-import qualified Control.Monad.Writer as Writer
-import qualified Data.Char as Char
->>>>>>> 548caaeb
 import qualified Data.List.Extra as List
 import Data.List.NonEmpty (NonEmpty)
 import qualified Data.List.NonEmpty as Nel
 import qualified Data.Set as Set
 import Data.String.Here.Uninterpolated (here, hereFile)
-<<<<<<< HEAD
-import Data.Text (Text)
 import Data.Tuple.Only (Only (..))
 import U.Codebase.HashTags (BranchHash (..), CausalHash (..), PatchHash (..))
-=======
-import Database.SQLite.Simple
-  ( FromRow,
-    Only (..),
-    ToRow (..),
-    (:.) (..),
-  )
-import qualified Database.SQLite.Simple as SQLite
-import Database.SQLite.Simple.FromField (FromField (..))
-import Database.SQLite.Simple.ToField (ToField (..))
-import U.Codebase.HashTags (BranchHash (..), CausalHash (..))
->>>>>>> 548caaeb
 import U.Codebase.Reference (Reference' (..))
 import qualified U.Codebase.Reference as C.Reference
 import U.Codebase.Sqlite.DbId
@@ -187,57 +158,10 @@
 import U.Util.Base32Hex (Base32Hex (..))
 import U.Util.Hash (Hash)
 import qualified U.Util.Hash as Hash
-<<<<<<< HEAD
 import Unison.Sqlite
 import qualified Unison.Sqlite.DB as DB
 import qualified Unison.Sqlite.Transaction as Transaction
-import UnliftIO (MonadUnliftIO)
-=======
 import Unison.Prelude
-import UnliftIO (throwIO, tryAny)
-import qualified UnliftIO
-import UnliftIO.Concurrent (myThreadId)
-
--- * types
-
-type DB m = (MonadIO m, MonadReader Connection m)
-
-type EDB m = (DB m, Err m)
-
-type Err m = (MonadError Integrity m, HasCallStack)
-
-debugQuery, debugThread, debugConnection :: Bool
-debugQuery = False
-debugThread = False
-debugConnection = False
-
-alwaysTraceOnCrash :: Bool
-alwaysTraceOnCrash = True
-
-crashOnError :: Bool
-crashOnError = False
-
-throwError :: Err m => Integrity -> m c
-throwError = if crashOnError then error . show else Except.throwError
-
-data Integrity
-  = UnknownHashId HashId
-  | UnknownTextId TextId
-  | UnknownObjectId ObjectId
-  | UnknownCausalHashId CausalHashId
-  | UnknownHash Hash
-  | NoObjectForHashId HashId
-  | NoObjectForPrimaryHashId HashId
-  | NoNamespaceRoot
-  | MultipleNamespaceRoots [CausalHashId]
-  | NoSchemaVersion
-  | MultipleSchemaVersions [SchemaVersion]
-  | NoTypeIndexForTerm Referent.Id
-  deriving (Show)
-
-orError :: Err m => Integrity -> Maybe b -> m b
-orError e = maybe (throwError e) pure
->>>>>>> 548caaeb
 
 -- * main squeeze
 
