--- conflicted
+++ resolved
@@ -178,19 +178,15 @@
     SchemaVersion,
     TextId,
   )
-<<<<<<< HEAD
 import qualified U.Codebase.Sqlite.Decl.Format as DeclFormat
 import U.Codebase.Sqlite.Decode
 import U.Codebase.Sqlite.Entity (SyncEntity)
 import qualified U.Codebase.Sqlite.Entity as Entity
+import qualified U.Codebase.Sqlite.NamedRef as S
 import U.Codebase.Sqlite.ObjectType (ObjectType (DeclComponent, Namespace, Patch, TermComponent))
 import qualified U.Codebase.Sqlite.ObjectType as ObjectType
+import U.Codebase.Sqlite.Orphans ()
 import qualified U.Codebase.Sqlite.Patch.Format as PatchFormat
-=======
-import qualified U.Codebase.Sqlite.NamedRef as S
-import U.Codebase.Sqlite.ObjectType (ObjectType (DeclComponent, Namespace, Patch, TermComponent))
-import U.Codebase.Sqlite.Orphans ()
->>>>>>> 86bb6dfb
 import qualified U.Codebase.Sqlite.Reference as Reference
 import qualified U.Codebase.Sqlite.Referent as Referent
 import U.Codebase.Sqlite.Serialization as Serialization
@@ -1394,7 +1390,6 @@
           JOIN ancestor ON ancestor.id = causal_id
       )
     SELECT * FROM ancestor
-<<<<<<< HEAD
   |]
 
 -- * share sync / temp entities
@@ -1470,25 +1465,4 @@
         DELETE FROM temp_entity_missing_dependencies
         WHERE dependent = ?
           AND dependency = ?
-      |]
-
--- * orphan instances
-
-deriving via Text instance ToField Base32Hex
-
-deriving via Text instance FromField Base32Hex
-
-instance ToField WatchKind where
-  toField = \case
-    WatchKind.RegularWatch -> SQLInteger 0
-    WatchKind.TestWatch -> SQLInteger 1
-
-instance FromField WatchKind where
-  fromField =
-    fromField @Int8 <&> fmap \case
-      0 -> WatchKind.RegularWatch
-      1 -> WatchKind.TestWatch
-      tag -> error $ "Unknown WatchKind id " ++ show tag
-=======
-  |]
->>>>>>> 86bb6dfb
+      |]