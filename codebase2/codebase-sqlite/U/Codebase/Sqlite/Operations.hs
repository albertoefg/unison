{-# LANGUAGE ApplicativeDo #-}
{-# LANGUAGE BlockArguments #-}
{-# LANGUAGE ConstraintKinds #-}
{-# LANGUAGE FlexibleContexts #-}
{-# LANGUAGE LambdaCase #-}
{-# LANGUAGE PartialTypeSignatures #-}
{-# LANGUAGE RankNTypes #-}
{-# LANGUAGE ScopedTypeVariables #-}
{-# LANGUAGE TupleSections #-}
{-# LANGUAGE TypeApplications #-}
{-# LANGUAGE ViewPatterns #-}

module U.Codebase.Sqlite.Operations where

import Control.Lens (Lens')
import qualified Control.Lens as Lens
import Control.Monad (MonadPlus (mzero), join, unless, when, (<=<))
import Control.Monad.Except (ExceptT, MonadError, MonadIO (liftIO), runExceptT)
import qualified Control.Monad.Except as Except
import qualified Control.Monad.Extra as Monad
import Control.Monad.State (MonadState, StateT, evalStateT)
import Control.Monad.Trans (MonadTrans (lift))
import Control.Monad.Trans.Maybe (MaybeT (MaybeT), runMaybeT)
import Control.Monad.Writer (MonadWriter, WriterT, runWriterT)
import qualified Control.Monad.Writer as Writer
import Data.Bifoldable (bifoldMap)
import Data.Bifunctor (Bifunctor (bimap))
import Data.Bitraversable (Bitraversable (bitraverse))
import Data.ByteString (ByteString)
import Data.Bytes.Get (runGetS)
import qualified Data.Bytes.Get as Get
import Data.Foldable (for_, traverse_)
import qualified Data.Foldable as Foldable
import Data.Functor (void, (<&>))
import Data.Functor.Identity (Identity)
import Data.Map (Map)
import qualified Data.Map as Map
import qualified Data.Map.Merge.Lazy as Map
import Data.Maybe (catMaybes, isJust)
import Data.Monoid (First (First, getFirst))
import Data.Sequence (Seq)
import qualified Data.Sequence as Seq
import Data.Set (Set)
import qualified Data.Set as Set
import Data.Text (Text)
import qualified Data.Text as Text
import Data.Traversable (for)
import Data.Tuple.Extra (uncurry3)
import qualified Data.Vector as Vector
import Data.Word (Word64)
import Debug.Trace
import GHC.Stack (HasCallStack)
import qualified U.Codebase.Branch as C.Branch
import qualified U.Codebase.Causal as C
import U.Codebase.Decl (ConstructorId)
import qualified U.Codebase.Decl as C
import qualified U.Codebase.Decl as C.Decl
import U.Codebase.HashTags (BranchHash (..), CausalHash (..), PatchHash (..))
import qualified U.Codebase.Reference as C
import qualified U.Codebase.Reference as C.Reference
import qualified U.Codebase.Referent as C
import qualified U.Codebase.Referent as C.Referent
import U.Codebase.ShortHash (ShortBranchHash (ShortBranchHash))
import qualified U.Codebase.Sqlite.Branch.Diff as S.Branch
import qualified U.Codebase.Sqlite.Branch.Diff as S.Branch.Diff
import qualified U.Codebase.Sqlite.Branch.Diff as S.BranchDiff
import U.Codebase.Sqlite.Branch.Format (BranchLocalIds)
import qualified U.Codebase.Sqlite.Branch.Format as S
import qualified U.Codebase.Sqlite.Branch.Format as S.BranchFormat
import qualified U.Codebase.Sqlite.Branch.Full as S
import qualified U.Codebase.Sqlite.Branch.Full as S.Branch.Full
import qualified U.Codebase.Sqlite.Branch.Full as S.MetadataSet
import U.Codebase.Sqlite.Connection (Connection)
import qualified U.Codebase.Sqlite.DbId as Db
import qualified U.Codebase.Sqlite.Decl.Format as S.Decl
import U.Codebase.Sqlite.LocalIds
  ( LocalBranchChildId (..),
    LocalDefnId (..),
    LocalHashId (..),
    LocalIds,
    LocalIds' (..),
    LocalPatchObjectId (..),
    LocalTextId (..),
    WatchLocalIds,
  )
import qualified U.Codebase.Sqlite.LocalIds as LocalIds
import qualified U.Codebase.Sqlite.ObjectType as OT
import qualified U.Codebase.Sqlite.Patch.Diff as S
import qualified U.Codebase.Sqlite.Patch.Diff as S.PatchDiff
import qualified U.Codebase.Sqlite.Patch.Format as S
import qualified U.Codebase.Sqlite.Patch.Format as S.PatchFormat
import qualified U.Codebase.Sqlite.Patch.Full as S
import qualified U.Codebase.Sqlite.Patch.Full as S.Patch.Full
import qualified U.Codebase.Sqlite.Patch.TermEdit as S
import qualified U.Codebase.Sqlite.Patch.TermEdit as S.TermEdit
import qualified U.Codebase.Sqlite.Patch.TypeEdit as S
import qualified U.Codebase.Sqlite.Patch.TypeEdit as S.TypeEdit
import U.Codebase.Sqlite.Queries (DB)
import qualified U.Codebase.Sqlite.Queries as Q
import qualified U.Codebase.Sqlite.Reference as S
import qualified U.Codebase.Sqlite.Reference as S.Reference
import qualified U.Codebase.Sqlite.Referent as S
import qualified U.Codebase.Sqlite.Referent as S.Referent
import qualified U.Codebase.Sqlite.Serialization as S
import U.Codebase.Sqlite.Symbol (Symbol)
import qualified U.Codebase.Sqlite.Term.Format as S.Term
import qualified U.Codebase.Term as C
import qualified U.Codebase.Term as C.Term
import qualified U.Codebase.TermEdit as C
import qualified U.Codebase.TermEdit as C.TermEdit
import qualified U.Codebase.Type as C.Type
import qualified U.Codebase.TypeEdit as C
import qualified U.Codebase.TypeEdit as C.TypeEdit
import U.Codebase.WatchKind (WatchKind)
import qualified U.Core.ABT as ABT
import qualified U.Util.Base32Hex as Base32Hex
import qualified U.Util.Hash as H
import qualified U.Util.Lens as Lens
import qualified U.Util.Map as Map
import qualified U.Util.Monoid as Monoid
import U.Util.Serialization (Get)
import qualified U.Util.Serialization as S
import qualified U.Util.Set as Set
import qualified U.Util.Term as TermUtil
import qualified U.Util.Type as TypeUtil

-- * Error handling

throwError :: Err m => Error -> m a
throwError = if crashOnError then error . show else Except.throwError

debug, crashOnError :: Bool
debug = False

-- | crashOnError can be helpful for debugging.
-- If it is False, the errors will be delivered to the user elsewhere.
crashOnError = False

type Err m = (MonadError Error m, HasCallStack)

type EDB m = (Err m, DB m)

type ErrString = String

data DecodeError
  = ErrTermFormat
  | ErrDeclFormat
  | ErrTermElement Word64
  | ErrDeclElement Word64
  | ErrFramedArrayLen
  | ErrTypeOfTerm C.Reference.Id
  | ErrWatch WatchKind C.Reference.Id
  | ErrBranch Db.BranchObjectId
  | ErrPatch Db.PatchObjectId
  | ErrObjectDependencies OT.ObjectType Db.ObjectId
  deriving (Show)

data Error
  = DecodeError DecodeError ByteString ErrString
  | DatabaseIntegrityError Q.Integrity
  | UnknownDependency H.Hash
  | UnknownText Text
  | ExpectedBranch CausalHash BranchHash
  | ExpectedBranch' Db.CausalHashId
  | LegacyUnknownCycleLen H.Hash
  | LegacyUnknownConstructorType H.Hash C.Reference.Pos
  | NeedTypeForBuiltinMetadata Text
  deriving (Show)

getFromBytesOr :: Err m => DecodeError -> Get a -> ByteString -> m a
getFromBytesOr e get bs = case runGetS get bs of
  Left err -> throwError (DecodeError e bs err)
  Right a -> pure a

liftQ :: Err m => ExceptT Q.Integrity m a -> m a
liftQ a =
  runExceptT a >>= \case
    Left e -> throwError (DatabaseIntegrityError e)
    Right a -> pure a

-- * Database lookups

lookupTextId :: EDB m => Text -> m Db.TextId
lookupTextId t =
  Q.loadText t >>= \case
    Just textId -> pure textId
    Nothing -> throwError $ UnknownText t

loadTextById :: EDB m => Db.TextId -> m Text
loadTextById = liftQ . Q.loadTextById

-- | look up an existing object by its primary hash
primaryHashToExistingObjectId :: EDB m => H.Hash -> m Db.ObjectId
primaryHashToExistingObjectId h = do
  (Q.loadHashId . H.toBase32Hex) h >>= \case
    Just hashId -> liftQ $ Q.expectObjectIdForPrimaryHashId hashId
    Nothing -> throwError $ UnknownDependency h

primaryHashToMaybeObjectId :: DB m => H.Hash -> m (Maybe Db.ObjectId)
primaryHashToMaybeObjectId h = do
  (Q.loadHashId . H.toBase32Hex) h >>= \case
    Just hashId -> Q.maybeObjectIdForPrimaryHashId hashId
    Nothing -> pure Nothing

anyHashToMaybeObjectId :: DB m => H.Hash -> m (Maybe Db.ObjectId)
anyHashToMaybeObjectId h = do
  (Q.loadHashId . H.toBase32Hex) h >>= \case
    Just hashId -> Q.maybeObjectIdForAnyHashId hashId
    Nothing -> pure Nothing

primaryHashToMaybePatchObjectId :: EDB m => PatchHash -> m (Maybe Db.PatchObjectId)
primaryHashToMaybePatchObjectId =
  (fmap . fmap) Db.PatchObjectId . primaryHashToMaybeObjectId . unPatchHash

objectExistsForHash :: DB m => H.Hash -> m Bool
objectExistsForHash h =
  isJust <$> runMaybeT do
    id <- MaybeT . Q.loadHashId . H.toBase32Hex $ h
    MaybeT $ Q.maybeObjectIdForAnyHashId id

loadHashByObjectId :: EDB m => Db.ObjectId -> m H.Hash
loadHashByObjectId = fmap H.fromBase32Hex . liftQ . Q.loadPrimaryHashByObjectId

loadHashByHashId :: EDB m => Db.HashId -> m H.Hash
loadHashByHashId = fmap H.fromBase32Hex . liftQ . Q.loadHashById

loadCausalHashById :: EDB m => Db.CausalHashId -> m CausalHash
loadCausalHashById = fmap (CausalHash . H.fromBase32Hex) . liftQ . Q.loadHashById . Db.unCausalHashId

loadValueHashByCausalHashId :: EDB m => Db.CausalHashId -> m BranchHash
loadValueHashByCausalHashId = loadValueHashById <=< liftQ . Q.loadCausalValueHashId
  where
    loadValueHashById :: EDB m => Db.BranchHashId -> m BranchHash
    loadValueHashById = fmap (BranchHash . H.fromBase32Hex) . liftQ . Q.loadHashById . Db.unBranchHashId

loadRootCausalHash :: EDB m => m CausalHash
loadRootCausalHash = loadCausalHashById =<< liftQ Q.loadNamespaceRoot

loadMaybeRootCausalHash :: EDB m => m (Maybe CausalHash)
loadMaybeRootCausalHash = runMaybeT $
  loadCausalHashById =<< MaybeT (liftQ Q.loadMaybeNamespaceRoot)

-- * Reference transformations

-- ** read existing references

c2sReference :: EDB m => C.Reference -> m S.Reference
c2sReference = bitraverse lookupTextId primaryHashToExistingObjectId

s2cReference :: EDB m => S.Reference -> m C.Reference
s2cReference = bitraverse loadTextById loadHashByObjectId

c2sReferenceId :: EDB m => C.Reference.Id -> m S.Reference.Id
c2sReferenceId = C.Reference.idH primaryHashToExistingObjectId

s2cReferenceId :: EDB m => S.Reference.Id -> m C.Reference.Id
s2cReferenceId = C.Reference.idH loadHashByObjectId

h2cReferenceId :: EDB m => S.Reference.IdH -> m C.Reference.Id
h2cReferenceId = C.Reference.idH loadHashByHashId

h2cReference :: EDB m => S.ReferenceH -> m C.Reference
h2cReference = bitraverse loadTextById loadHashByHashId

c2hReference :: DB m => C.Reference -> MaybeT m S.ReferenceH
c2hReference = bitraverse (MaybeT . Q.loadText) (MaybeT . Q.loadHashIdByHash)

s2cReferent :: EDB m => S.Referent -> m C.Referent
s2cReferent = bitraverse s2cReference s2cReference

s2cReferentId :: EDB m => S.Referent.Id -> m C.Referent.Id
s2cReferentId = bitraverse loadHashByObjectId loadHashByObjectId

h2cReferent :: EDB m => S.ReferentH -> m C.Referent
h2cReferent = bitraverse h2cReference h2cReference

-- ** Edits transformations

s2cTermEdit :: EDB m => S.TermEdit -> m C.TermEdit
s2cTermEdit = \case
  S.TermEdit.Replace r t -> C.TermEdit.Replace <$> s2cReferent r <*> pure (s2cTyping t)
  S.TermEdit.Deprecate -> pure C.TermEdit.Deprecate

s2cTyping :: S.TermEdit.Typing -> C.TermEdit.Typing
s2cTyping = \case
  S.TermEdit.Same -> C.TermEdit.Same
  S.TermEdit.Subtype -> C.TermEdit.Subtype
  S.TermEdit.Different -> C.TermEdit.Different

c2sTyping :: C.TermEdit.Typing -> S.TermEdit.Typing
c2sTyping = \case
  C.TermEdit.Same -> S.TermEdit.Same
  C.TermEdit.Subtype -> S.TermEdit.Subtype
  C.TermEdit.Different -> S.TermEdit.Different

s2cTypeEdit :: EDB m => S.TypeEdit -> m C.TypeEdit
s2cTypeEdit = \case
  S.TypeEdit.Replace r -> C.TypeEdit.Replace <$> s2cReference r
  S.TypeEdit.Deprecate -> pure C.TypeEdit.Deprecate

-- | assumes that all relevant values are already in the DB
c2lPatch :: EDB m => C.Branch.Patch -> m (S.PatchLocalIds, S.LocalPatch)
c2lPatch (C.Branch.Patch termEdits typeEdits) =
  done =<< (runWriterT . flip evalStateT startState) do
    S.Patch
      <$> Map.bitraverse saveReferentH (Set.traverse saveTermEdit) termEdits
      <*> Map.bitraverse saveReferenceH (Set.traverse saveTypeEdit) typeEdits
  where
    startState = mempty @(Map Text LocalTextId, Map H.Hash LocalHashId, Map H.Hash LocalDefnId)
    done ::
      EDB m =>
      (a, (Seq Text, Seq H.Hash, Seq H.Hash)) ->
      m (S.PatchFormat.PatchLocalIds, a)
    done (lPatch, (textValues, hashValues, defnValues)) = do
      textIds <- liftQ $ traverse Q.saveText textValues
      hashIds <- liftQ $ traverse Q.saveHashHash hashValues
      objectIds <- traverse primaryHashToExistingObjectId defnValues
      let ids =
            S.PatchFormat.LocalIds
              (Vector.fromList (Foldable.toList textIds))
              (Vector.fromList (Foldable.toList hashIds))
              (Vector.fromList (Foldable.toList objectIds))
      pure (ids, lPatch)

    lookupText ::
      ( MonadState s m,
        MonadWriter w m,
        Lens.Field1' s (Map t LocalTextId),
        Lens.Field1' w (Seq t),
        Ord t
      ) =>
      t ->
      m LocalTextId
    lookupText = lookup_ Lens._1 Lens._1 LocalTextId

    lookupHash ::
      ( MonadState s m,
        MonadWriter w m,
        Lens.Field2' s (Map d LocalHashId),
        Lens.Field2' w (Seq d),
        Ord d
      ) =>
      d ->
      m LocalHashId
    lookupHash = lookup_ Lens._2 Lens._2 LocalHashId

    lookupDefn ::
      ( MonadState s m,
        MonadWriter w m,
        Lens.Field3' s (Map d LocalDefnId),
        Lens.Field3' w (Seq d),
        Ord d
      ) =>
      d ->
      m LocalDefnId
    lookupDefn = lookup_ Lens._3 Lens._3 LocalDefnId

    saveTermEdit = \case
      C.TermEdit.Replace r t -> S.TermEdit.Replace <$> saveReferent r <*> pure (c2sTyping t)
      C.TermEdit.Deprecate -> pure S.TermEdit.Deprecate

    saveTypeEdit = \case
      C.TypeEdit.Replace r -> S.TypeEdit.Replace <$> saveReference r
      C.TypeEdit.Deprecate -> pure S.TypeEdit.Deprecate

    saveReference = bitraverse lookupText lookupDefn
    saveReferenceH = bitraverse lookupText lookupHash
    saveReferent = bitraverse saveReference saveReference
    saveReferentH = bitraverse saveReferenceH saveReferenceH

-- | produces a diff
-- diff = full - ref; full = diff + ref
diffPatch :: S.LocalPatch -> S.LocalPatch -> S.LocalPatchDiff
diffPatch (S.Patch fullTerms fullTypes) (S.Patch refTerms refTypes) =
  (S.PatchDiff addTermEdits addTypeEdits removeTermEdits removeTypeEdits)
  where
    -- add: present in full. but absent in ref.
    addTermEdits = Map.merge Map.preserveMissing Map.dropMissing addDiffSet fullTerms refTerms
    addTypeEdits = Map.merge Map.preserveMissing Map.dropMissing addDiffSet fullTypes refTypes
    -- remove: present in ref. but absent in full.
    removeTermEdits = Map.merge Map.dropMissing Map.preserveMissing removeDiffSet fullTerms refTerms
    removeTypeEdits = Map.merge Map.dropMissing Map.preserveMissing removeDiffSet fullTypes refTypes
    -- things that are present in full but absent in ref
    addDiffSet,
      removeDiffSet ::
        (Ord k, Ord a) => Map.WhenMatched Identity k (Set a) (Set a) (Set a)
    addDiffSet = Map.zipWithMatched (const Set.difference)
    removeDiffSet = Map.zipWithMatched (const (flip Set.difference))

-- * Deserialization helpers

<<<<<<< HEAD
decodeTermFormat :: Err m => ByteString -> m S.Term.TermFormat
decodeTermFormat = getFromBytesOr ErrTermFormat S.getTermFormat
=======
decodeTermComponent :: Err m => ByteString -> m S.Term.TermFormat
decodeTermComponent = getFromBytesOr ErrTermFormat S.getTermFormat
>>>>>>> 68c0e9ed

decodeComponentLengthOnly :: Err m => ByteString -> m Word64
decodeComponentLengthOnly = getFromBytesOr ErrFramedArrayLen (Get.skip 1 >> S.lengthFramedArray)

decodeTermElementWithType :: Err m => C.Reference.Pos -> ByteString -> m (LocalIds, S.Term.Term, S.Term.Type)
decodeTermElementWithType i = getFromBytesOr (ErrTermElement i) (S.lookupTermElement i)

decodeTermElementDiscardingTerm :: Err m => C.Reference.Pos -> ByteString -> m (LocalIds, S.Term.Type)
decodeTermElementDiscardingTerm i = getFromBytesOr (ErrTermElement i) (S.lookupTermElementDiscardingTerm i)

decodeTermElementDiscardingType :: Err m => C.Reference.Pos -> ByteString -> m (LocalIds, S.Term.Term)
decodeTermElementDiscardingType i = getFromBytesOr (ErrTermElement i) (S.lookupTermElementDiscardingType i)

<<<<<<< HEAD
decodeDeclFormat :: Err m => ByteString -> m S.Decl.DeclFormat
decodeDeclFormat = getFromBytesOr ErrDeclFormat S.getDeclFormat
=======
decodeDeclComponent :: Err m => ByteString -> m S.Decl.DeclFormat
decodeDeclComponent = getFromBytesOr ErrDeclFormat S.getDeclFormat
>>>>>>> 68c0e9ed

decodeDeclElement :: Err m => Word64 -> ByteString -> m (LocalIds, S.Decl.Decl Symbol)
decodeDeclElement i = getFromBytesOr (ErrDeclElement i) (S.lookupDeclElement i)

-- * legacy conversion helpers

getCycleLen :: EDB m => H.Hash -> m Word64
getCycleLen h = do
  when debug $ traceM $ "\ngetCycleLen " ++ (Text.unpack . Base32Hex.toText $ H.toBase32Hex h)
  runMaybeT (primaryHashToExistingObjectId h)
    >>= maybe (throwError $ LegacyUnknownCycleLen h) pure
    >>= liftQ . Q.loadObjectById
    -- todo: decodeComponentLengthOnly is unintentionally a hack that relies on
    -- the fact the two things that references can refer to (term and decl
    -- components) have the same basic serialized structure: first a format
    -- byte that is always 0 for now, followed by a framed array representing
    -- the strongly-connected component. :grimace:
    >>= decodeComponentLengthOnly
    >>= pure . fromIntegral

getDeclTypeByReference :: EDB m => C.Reference.Id -> m C.Decl.DeclType
getDeclTypeByReference r@(C.Reference.Id h pos) =
  runMaybeT (loadDeclByReference r)
    >>= maybe (throwError $ LegacyUnknownConstructorType h pos) pure
    >>= pure . C.Decl.declType

componentByObjectId :: EDB m => Db.ObjectId -> m [S.Reference.Id]
componentByObjectId id = do
  when debug . traceM $ "Operations.componentByObjectId " ++ show id
  len <- (liftQ . Q.loadObjectById) id >>= decodeComponentLengthOnly
  pure [C.Reference.Id id i | i <- [0 .. len - 1]]

-- * Codebase operations

-- ** Saving & loading terms
loadTermComponent :: EDB m => H.Hash -> MaybeT m [(C.Term Symbol, C.Term.Type Symbol)]
loadTermComponent h = do
  MaybeT (anyHashToMaybeObjectId h)
    >>= liftQ . Q.loadObjectById
    -- retrieve and deserialize the blob
    >>= decodeTermFormat
    >>= \case
      S.Term.Term (S.Term.LocallyIndexedComponent elements) ->
        lift . traverse (uncurry3 s2cTermWithType) $
          Foldable.toList elements

saveTermComponent :: EDB m => H.Hash -> [(C.Term Symbol, C.Term.Type Symbol)] -> m Db.ObjectId
saveTermComponent h terms = do
  when debug . traceM $ "Operations.saveTermComponent " ++ show h
  sTermElements <- traverse (uncurry c2sTerm) terms
  hashId <- Q.saveHashHash h
  let li = S.Term.LocallyIndexedComponent $ Vector.fromList sTermElements
      bytes = S.putBytes S.putTermFormat $ S.Term.Term li
  oId <- Q.saveObject hashId OT.TermComponent bytes
  -- populate dependents index
  let dependencies :: Set (S.Reference.Reference, S.Reference.Id) = foldMap unlocalizeRefs (sTermElements `zip` [0 ..])
      unlocalizeRefs :: ((LocalIds, S.Term.Term, S.Term.Type), C.Reference.Pos) -> Set (S.Reference.Reference, S.Reference.Id)
      unlocalizeRefs ((LocalIds tIds oIds, tm, tp), i) =
        let self = C.Reference.Id oId i
            dependencies :: Set S.Reference =
              let (tmRefs, tpRefs, tmLinks, tpLinks) = TermUtil.dependencies tm
                  tpRefs' = Foldable.toList $ C.Type.dependencies tp
                  getTermSRef :: S.Term.TermRef -> Maybe S.Reference
                  getTermSRef (C.ReferenceBuiltin t) = Just (C.ReferenceBuiltin (tIds Vector.! fromIntegral t))
                  getTermSRef (C.Reference.Derived (Just h) i) = Just (C.Reference.Derived (oIds Vector.! fromIntegral h) i)
                  getTermSRef _selfCycleRef@(C.Reference.Derived Nothing _) = Nothing
                  getTypeSRef :: S.Term.TypeRef -> S.Reference
                  getTypeSRef (C.ReferenceBuiltin t) = C.ReferenceBuiltin (tIds Vector.! fromIntegral t)
                  getTypeSRef (C.Reference.Derived h i) = C.Reference.Derived (oIds Vector.! fromIntegral h) i
                  getSTypeLink = getTypeSRef
                  getSTermLink :: S.Term.TermLink -> Maybe S.Reference
                  getSTermLink = getFirst . bifoldMap (First . getTermSRef) (First . Just . getTypeSRef)
               in Set.fromList $
                    catMaybes
                      (fmap getTermSRef tmRefs ++ fmap getSTermLink tmLinks)
                      ++ fmap getTypeSRef (tpRefs ++ tpRefs')
                      ++ fmap getSTypeLink tpLinks
         in Set.map (,self) dependencies
  traverse_ (uncurry Q.addToDependentsIndex) dependencies

  -- populate type indexes
  for_ (terms `zip` [0 ..]) \((_tm, tp), i) -> do
    let self = C.Referent.RefId (C.Reference.Id oId i)
        typeForIndexing = TypeUtil.removeAllEffectVars tp
        typeMentionsForIndexing = TypeUtil.toReferenceMentions typeForIndexing
        saveReferentH = bitraverse Q.saveText Q.saveHashHash
    typeReferenceForIndexing <- saveReferentH $ TypeUtil.toReference typeForIndexing
    Q.addToTypeIndex typeReferenceForIndexing self
    traverse_ (flip Q.addToTypeMentionsIndex self <=< saveReferentH) typeMentionsForIndexing

  pure oId

-- | implementation detail of c2{s,w}Term
--  The Type is optional, because we don't store them for watch expression results.
c2xTerm :: forall m t d. Monad m => (Text -> m t) -> (H.Hash -> m d) -> C.Term Symbol -> Maybe (C.Term.Type Symbol) -> m (LocalIds' t d, S.Term.Term, Maybe (S.Term.Type))
c2xTerm saveText saveDefn tm tp =
  done =<< (runWriterT . flip evalStateT mempty) do
    sterm <- ABT.transformM go tm
    stype <- traverse (ABT.transformM goType) tp
    pure (sterm, stype)
  where
    go :: forall m a. (MonadWriter (Seq Text, Seq H.Hash) m, MonadState (Map Text LocalTextId, Map H.Hash LocalDefnId) m) => C.Term.F Symbol a -> m (S.Term.F a)
    go = \case
      C.Term.Int n -> pure $ C.Term.Int n
      C.Term.Nat n -> pure $ C.Term.Nat n
      C.Term.Float n -> pure $ C.Term.Float n
      C.Term.Boolean b -> pure $ C.Term.Boolean b
      C.Term.Text t -> C.Term.Text <$> lookupText t
      C.Term.Char ch -> pure $ C.Term.Char ch
      C.Term.Ref r ->
        C.Term.Ref <$> bitraverse lookupText (traverse lookupDefn) r
      C.Term.Constructor typeRef cid ->
        C.Term.Constructor
          <$> bitraverse lookupText lookupDefn typeRef
          <*> pure cid
      C.Term.Request typeRef cid ->
        C.Term.Request <$> bitraverse lookupText lookupDefn typeRef <*> pure cid
      C.Term.Handle a a2 -> pure $ C.Term.Handle a a2
      C.Term.App a a2 -> pure $ C.Term.App a a2
      C.Term.Ann a typ -> C.Term.Ann a <$> ABT.transformM goType typ
      C.Term.List as -> pure $ C.Term.List as
      C.Term.If c t f -> pure $ C.Term.If c t f
      C.Term.And a a2 -> pure $ C.Term.And a a2
      C.Term.Or a a2 -> pure $ C.Term.Or a a2
      C.Term.Lam a -> pure $ C.Term.Lam a
      C.Term.LetRec bs a -> pure $ C.Term.LetRec bs a
      C.Term.Let a a2 -> pure $ C.Term.Let a a2
      C.Term.Match a cs -> C.Term.Match a <$> traverse goCase cs
      C.Term.TermLink r ->
        C.Term.TermLink
          <$> bitraverse
            (bitraverse lookupText (traverse lookupDefn))
            (bitraverse lookupText lookupDefn)
            r
      C.Term.TypeLink r ->
        C.Term.TypeLink <$> bitraverse lookupText lookupDefn r
    goType ::
      forall m a.
      (MonadWriter (Seq Text, Seq H.Hash) m, MonadState (Map Text LocalTextId, Map H.Hash LocalDefnId) m) =>
      C.Type.FT a ->
      m (S.Term.FT a)
    goType = \case
      C.Type.Ref r -> C.Type.Ref <$> bitraverse lookupText lookupDefn r
      C.Type.Arrow i o -> pure $ C.Type.Arrow i o
      C.Type.Ann a k -> pure $ C.Type.Ann a k
      C.Type.App f a -> pure $ C.Type.App f a
      C.Type.Effect e a -> pure $ C.Type.Effect e a
      C.Type.Effects es -> pure $ C.Type.Effects es
      C.Type.Forall a -> pure $ C.Type.Forall a
      C.Type.IntroOuter a -> pure $ C.Type.IntroOuter a
    goCase ::
      forall m w s a.
      ( MonadState s m,
        MonadWriter w m,
        Lens.Field1' s (Map Text LocalTextId),
        Lens.Field1' w (Seq Text),
        Lens.Field2' s (Map H.Hash LocalDefnId),
        Lens.Field2' w (Seq H.Hash)
      ) =>
      C.Term.MatchCase Text C.Term.TypeRef a ->
      m (C.Term.MatchCase LocalTextId S.Term.TypeRef a)
    goCase = \case
      C.Term.MatchCase pat guard body ->
        C.Term.MatchCase <$> goPat pat <*> pure guard <*> pure body
    goPat ::
      forall m s w.
      ( MonadState s m,
        MonadWriter w m,
        Lens.Field1' s (Map Text LocalTextId),
        Lens.Field1' w (Seq Text),
        Lens.Field2' s (Map H.Hash LocalDefnId),
        Lens.Field2' w (Seq H.Hash)
      ) =>
      C.Term.Pattern Text C.Term.TypeRef ->
      m (C.Term.Pattern LocalTextId S.Term.TypeRef)
    goPat = \case
      C.Term.PUnbound -> pure $ C.Term.PUnbound
      C.Term.PVar -> pure $ C.Term.PVar
      C.Term.PBoolean b -> pure $ C.Term.PBoolean b
      C.Term.PInt i -> pure $ C.Term.PInt i
      C.Term.PNat n -> pure $ C.Term.PNat n
      C.Term.PFloat d -> pure $ C.Term.PFloat d
      C.Term.PText t -> C.Term.PText <$> lookupText t
      C.Term.PChar c -> pure $ C.Term.PChar c
      C.Term.PConstructor r i ps -> C.Term.PConstructor <$> bitraverse lookupText lookupDefn r <*> pure i <*> traverse goPat ps
      C.Term.PAs p -> C.Term.PAs <$> goPat p
      C.Term.PEffectPure p -> C.Term.PEffectPure <$> goPat p
      C.Term.PEffectBind r i bindings k -> C.Term.PEffectBind <$> bitraverse lookupText lookupDefn r <*> pure i <*> traverse goPat bindings <*> goPat k
      C.Term.PSequenceLiteral ps -> C.Term.PSequenceLiteral <$> traverse goPat ps
      C.Term.PSequenceOp l op r -> C.Term.PSequenceOp <$> goPat l <*> pure op <*> goPat r

    done :: ((S.Term.Term, Maybe S.Term.Type), (Seq Text, Seq H.Hash)) -> m (LocalIds' t d, S.Term.Term, Maybe S.Term.Type)
    done ((tm, tp), (localTextValues, localDefnValues)) = do
      textIds <- traverse saveText localTextValues
      defnIds <- traverse saveDefn localDefnValues
      let ids =
            LocalIds
              (Vector.fromList (Foldable.toList textIds))
              (Vector.fromList (Foldable.toList defnIds))
      pure (ids, void tm, void <$> tp)

loadTermWithTypeByReference :: EDB m => C.Reference.Id -> MaybeT m (C.Term Symbol, C.Term.Type Symbol)
loadTermWithTypeByReference (C.Reference.Id h i) =
  MaybeT (primaryHashToMaybeObjectId h)
    >>= liftQ . Q.loadObjectById
    -- retrieve and deserialize the blob
    >>= decodeTermElementWithType i
    >>= uncurry3 s2cTermWithType

loadTermByReference :: EDB m => C.Reference.Id -> MaybeT m (C.Term Symbol)
loadTermByReference r@(C.Reference.Id h i) = do
  when debug . traceM $ "loadTermByReference " ++ show r
  MaybeT (primaryHashToMaybeObjectId h)
    >>= liftQ . Q.loadObjectWithTypeById
    >>= \case (OT.TermComponent, blob) -> pure blob; _ -> mzero
    -- retrieve and deserialize the blob
    >>= decodeTermElementDiscardingType i
    >>= uncurry s2cTerm

loadTypeOfTermByTermReference :: EDB m => C.Reference.Id -> MaybeT m (C.Term.Type Symbol)
loadTypeOfTermByTermReference id@(C.Reference.Id h i) = do
  when debug . traceM $ "loadTypeOfTermByTermReference " ++ show id
  MaybeT (primaryHashToMaybeObjectId h)
    >>= liftQ . Q.loadObjectWithTypeById
    >>= \case (OT.TermComponent, blob) -> pure blob; _ -> mzero
    -- retrieve and deserialize the blob
    >>= decodeTermElementDiscardingTerm i
    >>= uncurry s2cTypeOfTerm

s2cTermWithType :: EDB m => LocalIds -> S.Term.Term -> S.Term.Type -> m (C.Term Symbol, C.Term.Type Symbol)
s2cTermWithType ids tm tp = do
  (substText, substHash) <- localIdsToLookups loadTextById loadHashByObjectId ids
  pure (x2cTerm substText substHash tm, x2cTType substText substHash tp)

s2cTerm :: EDB m => LocalIds -> S.Term.Term -> m (C.Term Symbol)
s2cTerm ids tm = do
  (substText, substHash) <- localIdsToLookups loadTextById loadHashByObjectId ids
  pure $ x2cTerm substText substHash tm

s2cTypeOfTerm :: EDB m => LocalIds -> S.Term.Type -> m (C.Term.Type Symbol)
s2cTypeOfTerm ids tp = do
  (substText, substHash) <- localIdsToLookups loadTextById loadHashByObjectId ids
  pure $ x2cTType substText substHash tp

-- | implementation detail of {s,w}2c*Term* & s2cDecl
localIdsToLookups :: Monad m => (t -> m Text) -> (d -> m H.Hash) -> LocalIds' t d -> m (LocalTextId -> Text, LocalDefnId -> H.Hash)
localIdsToLookups loadText loadHash localIds = do
  texts <- traverse loadText $ LocalIds.textLookup localIds
  hashes <- traverse loadHash $ LocalIds.defnLookup localIds
  let substText (LocalTextId w) = texts Vector.! fromIntegral w
      substHash (LocalDefnId w) = hashes Vector.! fromIntegral w
  pure (substText, substHash)

localIdsToTypeRefLookup :: EDB m => LocalIds -> m (S.Decl.TypeRef -> C.Decl.TypeRef)
localIdsToTypeRefLookup localIds = do
  (substText, substHash) <- localIdsToLookups loadTextById loadHashByObjectId localIds
  pure $ bimap substText (fmap substHash)

-- | implementation detail of {s,w}2c*Term*
x2cTerm :: (LocalTextId -> Text) -> (LocalDefnId -> H.Hash) -> S.Term.Term -> C.Term Symbol
x2cTerm substText substHash =
  -- substitute the text and hashes back into the term
  C.Term.extraMap substText substTermRef substTypeRef substTermLink substTypeLink id
  where
    substTermRef = bimap substText (fmap substHash)
    substTypeRef = bimap substText substHash
    substTermLink = bimap substTermRef substTypeRef
    substTypeLink = substTypeRef

-- | implementation detail of {s,w}2c*Term*
x2cTType :: (LocalTextId -> Text) -> (LocalDefnId -> H.Hash) -> S.Term.Type -> C.Term.Type Symbol
x2cTType substText substHash = C.Type.rmap (bimap substText substHash)

lookupText ::
  forall m s w t.
  ( MonadState s m,
    MonadWriter w m,
    Lens.Field1' s (Map t LocalTextId),
    Lens.Field1' w (Seq t),
    Ord t
  ) =>
  t ->
  m LocalTextId
lookupText = lookup_ Lens._1 Lens._1 LocalTextId

lookupDefn ::
  forall m s w d.
  ( MonadState s m,
    MonadWriter w m,
    Lens.Field2' s (Map d LocalDefnId),
    Lens.Field2' w (Seq d),
    Ord d
  ) =>
  d ->
  m LocalDefnId
lookupDefn = lookup_ Lens._2 Lens._2 LocalDefnId

-- | shared implementation of lookupTextHelper and lookupDefnHelper
--  Look up a value in the LUT, or append it.
lookup_ ::
  (MonadState s m, MonadWriter w m, Ord t) =>
  Lens' s (Map t t') ->
  Lens' w (Seq t) ->
  (Word64 -> t') ->
  t ->
  m t'
lookup_ stateLens writerLens mk t = do
  map <- Lens.use stateLens
  case Map.lookup t map of
    Nothing -> do
      let id = mk . fromIntegral $ Map.size map
      stateLens Lens.%= Map.insert t id
      Writer.tell $ Lens.set writerLens (Seq.singleton t) mempty
      pure id
    Just t' -> pure t'

c2sTerm :: EDB m => C.Term Symbol -> C.Term.Type Symbol -> m (LocalIds, S.Term.Term, S.Term.Type)
c2sTerm tm tp = c2xTerm Q.saveText primaryHashToExistingObjectId tm (Just tp) <&> \(w, tm, Just tp) -> (w, tm, tp)

-- *** Watch expressions

listWatches :: EDB m => WatchKind -> m [C.Reference.Id]
listWatches k = Q.loadWatchesByWatchKind k >>= traverse h2cReferenceId

-- | returns Nothing if the expression isn't cached.
loadWatch :: EDB m => WatchKind -> C.Reference.Id -> MaybeT m (C.Term Symbol)
loadWatch k r =
  C.Reference.idH Q.saveHashHash r
    >>= MaybeT . Q.loadWatch k
    >>= getFromBytesOr (ErrWatch k r) S.getWatchResultFormat
    >>= \case
      S.Term.WatchResult wlids t -> w2cTerm wlids t

saveWatch :: EDB m => WatchKind -> C.Reference.Id -> C.Term Symbol -> m ()
saveWatch w r t = do
  rs <- C.Reference.idH Q.saveHashHash r
  wterm <- c2wTerm t
  let bytes = S.putBytes S.putWatchResultFormat (uncurry S.Term.WatchResult wterm)
  Q.saveWatch w rs bytes

clearWatches :: DB m => m ()
clearWatches = Q.clearWatches

c2wTerm :: EDB m => C.Term Symbol -> m (WatchLocalIds, S.Term.Term)
c2wTerm tm = c2xTerm Q.saveText Q.saveHashHash tm Nothing <&> \(w, tm, _) -> (w, tm)

w2cTerm :: EDB m => WatchLocalIds -> S.Term.Term -> m (C.Term Symbol)
w2cTerm ids tm = do
  (substText, substHash) <- localIdsToLookups loadTextById loadHashByHashId ids
  pure $ x2cTerm substText substHash tm

-- ** Saving & loading type decls

loadDeclComponent :: EDB m => H.Hash -> MaybeT m [C.Decl Symbol]
loadDeclComponent h = do
  MaybeT (anyHashToMaybeObjectId h)
    >>= liftQ . Q.loadObjectById
    >>= decodeDeclFormat
    >>= \case
      S.Decl.Decl (S.Decl.LocallyIndexedComponent elements) ->
        lift . traverse (uncurry s2cDecl) $ Foldable.toList elements

saveDeclComponent :: EDB m => H.Hash -> [C.Decl Symbol] -> m Db.ObjectId
saveDeclComponent h decls = do
  when debug . traceM $ "Operations.saveDeclComponent " ++ show h
  sDeclElements <- traverse (c2sDecl Q.saveText primaryHashToExistingObjectId) decls
  hashId <- Q.saveHashHash h
  let li = S.Decl.LocallyIndexedComponent $ Vector.fromList sDeclElements
      bytes = S.putBytes S.putDeclFormat $ S.Decl.Decl li
  oId <- Q.saveObject hashId OT.DeclComponent bytes
  -- populate dependents index
  let dependencies :: Set (S.Reference.Reference, S.Reference.Id) = foldMap unlocalizeRefs (sDeclElements `zip` [0 ..])
      unlocalizeRefs :: ((LocalIds, S.Decl.Decl Symbol), C.Reference.Pos) -> Set (S.Reference.Reference, S.Reference.Id)
      unlocalizeRefs ((LocalIds tIds oIds, decl), i) =
        let self = C.Reference.Id oId i
            dependencies :: Set S.Decl.TypeRef = C.Decl.dependencies decl
            getSRef :: C.Reference.Reference' LocalTextId (Maybe LocalDefnId) -> Maybe S.Reference.Reference
            getSRef (C.ReferenceBuiltin t) = Just (C.ReferenceBuiltin (tIds Vector.! fromIntegral t))
            getSRef (C.Reference.Derived (Just h) i) = Just (C.Reference.Derived (oIds Vector.! fromIntegral h) i)
            getSRef _selfCycleRef@(C.Reference.Derived Nothing _) = Nothing
         in Set.mapMaybe (fmap (,self) . getSRef) dependencies
  traverse_ (uncurry Q.addToDependentsIndex) dependencies

  -- populate type indexes
  for_
    (zip decls [0 ..])
    \(C.DataDeclaration _ _ _ ctorTypes, i) -> for_
      (zip ctorTypes [0 ..])
      \(tp, j) -> do
        let self = C.Referent.ConId (C.Reference.Id oId i) j
            typeForIndexing :: C.Type.TypeT Symbol = TypeUtil.removeAllEffectVars (C.Type.typeD2T h tp)
            typeReferenceForIndexing = TypeUtil.toReference typeForIndexing
            typeMentionsForIndexing = TypeUtil.toReferenceMentions typeForIndexing
            saveReferentH = bitraverse Q.saveText Q.saveHashHash
        flip Q.addToTypeIndex self =<< saveReferentH typeReferenceForIndexing
        traverse_ (flip Q.addToTypeMentionsIndex self <=< saveReferentH) typeMentionsForIndexing

  pure oId

c2sDecl :: forall m t d. EDB m => (Text -> m t) -> (H.Hash -> m d) -> C.Decl Symbol -> m (LocalIds' t d, S.Decl.Decl Symbol)
c2sDecl saveText saveDefn (C.Decl.DataDeclaration dt m b cts) = do
  done =<< (runWriterT . flip evalStateT mempty) do
    cts' <- traverse (ABT.transformM goType) cts
    pure (C.Decl.DataDeclaration dt m b cts')
  where
    goType ::
      forall m a.
      (MonadWriter (Seq Text, Seq H.Hash) m, MonadState (Map Text LocalTextId, Map H.Hash LocalDefnId) m) =>
      C.Type.FD a ->
      m (S.Decl.F a)
    goType = \case
      C.Type.Ref r -> C.Type.Ref <$> bitraverse lookupText (traverse lookupDefn) r
      C.Type.Arrow i o -> pure $ C.Type.Arrow i o
      C.Type.Ann a k -> pure $ C.Type.Ann a k
      C.Type.App f a -> pure $ C.Type.App f a
      C.Type.Effect e a -> pure $ C.Type.Effect e a
      C.Type.Effects es -> pure $ C.Type.Effects es
      C.Type.Forall a -> pure $ C.Type.Forall a
      C.Type.IntroOuter a -> pure $ C.Type.IntroOuter a
    done :: (S.Decl.Decl Symbol, (Seq Text, Seq H.Hash)) -> m (LocalIds' t d, S.Decl.Decl Symbol)
    done (decl, (localTextValues, localDefnValues)) = do
      textIds <- traverse saveText localTextValues
      defnIds <- traverse saveDefn localDefnValues
      let ids =
            LocalIds
              (Vector.fromList (Foldable.toList textIds))
              (Vector.fromList (Foldable.toList defnIds))
      pure (ids, decl)

s2cDecl :: EDB m => LocalIds -> S.Decl.Decl Symbol -> m (C.Decl Symbol)
s2cDecl ids (C.Decl.DataDeclaration dt m b ct) = do
  substTypeRef <- localIdsToTypeRefLookup ids
  pure (C.Decl.DataDeclaration dt m b (C.Type.rmap substTypeRef <$> ct))

loadDeclByReference :: EDB m => C.Reference.Id -> MaybeT m (C.Decl Symbol)
loadDeclByReference r@(C.Reference.Id h i) = do
  when debug . traceM $ "loadDeclByReference " ++ show r
  MaybeT (primaryHashToMaybeObjectId h)
    >>= liftQ . Q.loadObjectWithTypeById
    >>= \case (OT.DeclComponent, blob) -> pure blob; _ -> mzero
    >>= decodeDeclElement i
    >>= uncurry s2cDecl

-- * Branch transformation

s2cBranch :: EDB m => S.DbBranch -> m (C.Branch.Branch m)
s2cBranch (S.Branch.Full.Branch tms tps patches children) =
  C.Branch.Branch
    <$> doTerms tms
    <*> doTypes tps
    <*> doPatches patches
    <*> doChildren children
  where
    loadMetadataType :: EDB m => S.Reference -> m C.Reference
    loadMetadataType = \case
      C.ReferenceBuiltin tId ->
        loadTextById tId >>= throwError . NeedTypeForBuiltinMetadata
      C.ReferenceDerived id ->
        typeReferenceForTerm id >>= h2cReference

    loadTypesForMetadata rs = Map.fromList <$> traverse (\r -> (,) <$> s2cReference r <*> loadMetadataType r) (Foldable.toList rs)
    doTerms :: EDB m => Map Db.TextId (Map S.Referent S.DbMetadataSet) -> m (Map C.Branch.NameSegment (Map C.Referent (m C.Branch.MdValues)))
    doTerms =
      Map.bitraverse
        (fmap C.Branch.NameSegment . loadTextById)
        ( Map.bitraverse s2cReferent \case
            S.MetadataSet.Inline rs ->
              pure $ C.Branch.MdValues <$> loadTypesForMetadata rs
        )
    doTypes :: EDB m => Map Db.TextId (Map S.Reference S.DbMetadataSet) -> m (Map C.Branch.NameSegment (Map C.Reference (m C.Branch.MdValues)))
    doTypes =
      Map.bitraverse
        (fmap C.Branch.NameSegment . loadTextById)
        ( Map.bitraverse s2cReference \case
            S.MetadataSet.Inline rs ->
              pure $ C.Branch.MdValues <$> loadTypesForMetadata rs
        )
    doPatches :: EDB m => Map Db.TextId Db.PatchObjectId -> m (Map C.Branch.NameSegment (PatchHash, m C.Branch.Patch))
    doPatches = Map.bitraverse (fmap C.Branch.NameSegment . loadTextById) \patchId -> do
      h <- PatchHash <$> (loadHashByObjectId . Db.unPatchObjectId) patchId
      pure (h, loadPatchById patchId)

    doChildren :: EDB m => Map Db.TextId (Db.BranchObjectId, Db.CausalHashId) -> m (Map C.Branch.NameSegment (C.Causal m CausalHash BranchHash (C.Branch.Branch m)))
    doChildren = Map.bitraverse (fmap C.Branch.NameSegment . loadTextById) \(boId, chId) ->
      C.Causal <$> loadCausalHashById chId
        <*> loadValueHashByCausalHashId chId
        <*> headParents chId
        <*> pure (loadBranchByObjectId boId)
      where
        headParents :: EDB m => Db.CausalHashId -> m (Map CausalHash (m (C.Causal m CausalHash BranchHash (C.Branch.Branch m))))
        headParents chId = do
          parentsChIds <- Q.loadCausalParents chId
          fmap Map.fromList $ traverse pairParent parentsChIds
        pairParent :: EDB m => Db.CausalHashId -> m (CausalHash, m (C.Causal m CausalHash BranchHash (C.Branch.Branch m)))
        pairParent chId = do
          h <- loadCausalHashById chId
          pure (h, loadCausal chId)
        loadCausal :: EDB m => Db.CausalHashId -> m (C.Causal m CausalHash BranchHash (C.Branch.Branch m))
        loadCausal chId = do
          C.Causal <$> loadCausalHashById chId
            <*> loadValueHashByCausalHashId chId
            <*> headParents chId
            <*> pure (loadValue chId)
        loadValue :: EDB m => Db.CausalHashId -> m (C.Branch.Branch m)
        loadValue chId =
          liftQ (Q.loadBranchObjectIdByCausalHashId chId) >>= \case
            Nothing -> throwError (ExpectedBranch' chId)
            Just boId -> loadBranchByObjectId boId

-- this maps from the key used by C.Branch to a local id
type BranchSavingState = (Map Text LocalTextId, Map H.Hash LocalDefnId, Map Db.PatchObjectId LocalPatchObjectId, Map (Db.BranchObjectId, Db.CausalHashId) LocalBranchChildId)

type BranchSavingWriter = (Seq Text, Seq H.Hash, Seq Db.PatchObjectId, Seq (Db.BranchObjectId, Db.CausalHashId))

type BranchSavingConstraint m = (MonadState BranchSavingState m, MonadWriter BranchSavingWriter m)

type BranchSavingMonad m = StateT BranchSavingState (WriterT BranchSavingWriter m)

saveRootBranch :: EDB m => C.Branch.Causal m -> m (Db.BranchObjectId, Db.CausalHashId)
saveRootBranch c = do
  when debug $ traceM $ "Operations.saveRootBranch " ++ show (C.causalHash c)
  (boId, chId) <- saveBranch c
  Q.setNamespaceRoot chId
  pure (boId, chId)

saveBranch :: EDB m => C.Branch.Causal m -> m (Db.BranchObjectId, Db.CausalHashId)
saveBranch (C.Causal hc he parents me) = do
  when debug $ traceM $ "\nOperations.saveBranch \n  hc = " ++ show hc ++ ",\n  he = " ++ show he ++ ",\n  parents = " ++ show (Map.keys parents)

  (chId, bhId) <- flip Monad.fromMaybeM (liftQ $ Q.loadCausalByCausalHash hc) do
    -- if not exist, create these
    chId <- liftQ (Q.saveCausalHash hc)
    bhId <- liftQ (Q.saveBranchHash he)
    liftQ (Q.saveCausal chId bhId)
    -- save the link between child and parents
    parentCausalHashIds <-
      -- so try to save each parent (recursively) before continuing to save hc
      for (Map.toList parents) $ \(parentHash, mcausal) ->
        -- check if we can short circuit the parent before loading it,
        -- by checking if there are causal parents associated with hc
        (flip Monad.fromMaybeM)
          (liftQ $ Q.loadCausalHashIdByCausalHash parentHash)
          (mcausal >>= fmap snd . saveBranch)
    unless (null parentCausalHashIds) $
      liftQ (Q.saveCausalParents chId parentCausalHashIds)
    pure (chId, bhId)
  boId <- flip Monad.fromMaybeM (liftQ $ Q.loadBranchObjectIdByCausalHashId chId) do
    (li, lBranch) <- c2lBranch =<< me
    saveBranchObject bhId li lBranch
  pure (boId, chId)
  where
    c2lBranch :: EDB m => C.Branch.Branch m -> m (BranchLocalIds, S.Branch.Full.LocalBranch)
    c2lBranch (C.Branch.Branch terms types patches children) =
      done =<< (runWriterT . flip evalStateT startState) do
        S.Branch
          <$> Map.bitraverse saveNameSegment (Map.bitraverse saveReferent saveMetadata) terms
          <*> Map.bitraverse saveNameSegment (Map.bitraverse saveReference saveMetadata) types
          <*> Map.bitraverse saveNameSegment savePatch' patches
          <*> Map.bitraverse saveNameSegment saveChild children
    saveNameSegment (C.Branch.NameSegment t) = lookupText t
    saveReference :: BranchSavingConstraint m => C.Reference.Reference -> m S.Reference.LocalReference
    saveReference = bitraverse lookupText lookupDefn
    saveReferent :: BranchSavingConstraint m => C.Referent.Referent -> m S.Referent.LocalReferent
    saveReferent = bitraverse saveReference saveReference
    saveMetadata :: Monad m => m C.Branch.MdValues -> BranchSavingMonad m S.Branch.Full.LocalMetadataSet
    saveMetadata mm = do
      C.Branch.MdValues m <- (lift . lift) mm
      S.Branch.Full.Inline <$> Set.traverse saveReference (Map.keysSet m)
    savePatch' :: EDB m => (PatchHash, m C.Branch.Patch) -> BranchSavingMonad m LocalPatchObjectId
    savePatch' (h, mp) = do
      patchOID <-
        primaryHashToMaybePatchObjectId h >>= \case
          Just patchOID -> pure patchOID
          Nothing -> savePatch h =<< (lift . lift) mp
      lookupPatch patchOID
    saveChild :: EDB m => C.Branch.Causal m -> BranchSavingMonad m LocalBranchChildId
    saveChild c = (lift . lift) (saveBranch c) >>= lookupChild
    lookupText ::
      ( MonadState s m,
        MonadWriter w m,
        Lens.Field1' s (Map t LocalTextId),
        Lens.Field1' w (Seq t),
        Ord t
      ) =>
      t ->
      m LocalTextId
    lookupText = lookup_ Lens._1 Lens._1 LocalTextId
    lookupDefn ::
      ( MonadState s m,
        MonadWriter w m,
        Lens.Field2' s (Map d LocalDefnId),
        Lens.Field2' w (Seq d),
        Ord d
      ) =>
      d ->
      m LocalDefnId
    lookupDefn = lookup_ Lens._2 Lens._2 LocalDefnId
    lookupPatch ::
      ( MonadState s m,
        MonadWriter w m,
        Lens.Field3' s (Map p LocalPatchObjectId),
        Lens.Field3' w (Seq p),
        Ord p
      ) =>
      p ->
      m LocalPatchObjectId
    lookupPatch = lookup_ Lens._3 Lens._3 LocalPatchObjectId
    lookupChild ::
      ( MonadState s m,
        MonadWriter w m,
        Lens.Field4' s (Map c LocalBranchChildId),
        Lens.Field4' w (Seq c),
        Ord c
      ) =>
      c ->
      m LocalBranchChildId
    lookupChild = lookup_ Lens._4 Lens._4 LocalBranchChildId
    startState = mempty @BranchSavingState
    saveBranchObject :: DB m => Db.BranchHashId -> BranchLocalIds -> S.Branch.Full.LocalBranch -> m Db.BranchObjectId
    saveBranchObject id@(Db.unBranchHashId -> hashId) li lBranch = do
      when debug $ traceM $ "saveBranchObject\n\tid = " ++ show id ++ "\n\tli = " ++ show li ++ "\n\tlBranch = " ++ show lBranch
      let bytes = S.putBytes S.putBranchFormat $ S.BranchFormat.Full li lBranch
      oId <- Q.saveObject hashId OT.Namespace bytes
      pure $ Db.BranchObjectId oId
    done :: (EDB m, Show a) => (a, BranchSavingWriter) -> m (BranchLocalIds, a)
    done (lBranch, written@(textValues, defnHashes, patchObjectIds, branchCausalIds)) = do
      when debug $ traceM $ "saveBranch.done\n\tlBranch = " ++ show lBranch ++ "\n\twritten = " ++ show written
      textIds <- liftQ $ traverse Q.saveText textValues
      defnObjectIds <- traverse primaryHashToExistingObjectId defnHashes
      let ids =
            S.BranchFormat.LocalIds
              (Vector.fromList (Foldable.toList textIds))
              (Vector.fromList (Foldable.toList defnObjectIds))
              (Vector.fromList (Foldable.toList patchObjectIds))
              (Vector.fromList (Foldable.toList branchCausalIds))
      pure (ids, lBranch)

loadRootCausal :: EDB m => m (C.Branch.Causal m)
loadRootCausal = liftQ Q.loadNamespaceRoot >>= loadCausalByCausalHashId

dataVersion :: DB m => m Q.DataVersion
dataVersion = Q.dataVersion

loadCausalBranchByCausalHash :: EDB m => CausalHash -> m (Maybe (C.Branch.Causal m))
loadCausalBranchByCausalHash hc = do
  Q.loadCausalHashIdByCausalHash hc >>= \case
    Just chId -> Just <$> loadCausalByCausalHashId chId
    Nothing -> pure Nothing

loadCausalByCausalHashId :: EDB m => Db.CausalHashId -> m (C.Branch.Causal m)
loadCausalByCausalHashId id = do
  hc <- loadCausalHashById id
  hb <- loadValueHashByCausalHashId id
  let loadNamespace =
        loadBranchByCausalHashId id >>= \case
          Nothing -> throwError (ExpectedBranch' id)
          Just b -> pure b
  parentHashIds <- Q.loadCausalParents id
  loadParents <- for parentHashIds \hId -> do
    h <- loadCausalHashById hId
    pure (h, loadCausalByCausalHashId hId)
  pure $ C.Causal hc hb (Map.fromList loadParents) loadNamespace

-- | is this even a thing?  loading a branch by causal hash?  yes I guess so.
loadBranchByCausalHashId :: EDB m => Db.CausalHashId -> m (Maybe (C.Branch.Branch m))
loadBranchByCausalHashId id = do
  (liftQ . Q.loadBranchObjectIdByCausalHashId) id
    >>= traverse loadBranchByObjectId

loadBranchByObjectId :: EDB m => Db.BranchObjectId -> m (C.Branch.Branch m)
loadBranchByObjectId id = do
  deserializeBranchObject id >>= \case
    S.BranchFormat.Full li f -> s2cBranch (l2sFull li f)
    S.BranchFormat.Diff r li d -> doDiff r [l2sDiff li d]
  where
    deserializeBranchObject :: EDB m => Db.BranchObjectId -> m S.BranchFormat
    deserializeBranchObject id = do
      when debug $ traceM $ "deserializeBranchObject " ++ show id
      (liftQ . Q.loadObjectById) (Db.unBranchObjectId id)
        >>= getFromBytesOr (ErrBranch id) S.getBranchFormat

    l2sFull :: S.BranchFormat.BranchLocalIds -> S.LocalBranch -> S.DbBranch
    l2sFull li =
      S.Branch.Full.quadmap (lookupBranchLocalText li) (lookupBranchLocalDefn li) (lookupBranchLocalPatch li) (lookupBranchLocalChild li)

    l2sDiff :: S.BranchFormat.BranchLocalIds -> S.Branch.LocalDiff -> S.Branch.Diff
    l2sDiff li = S.BranchDiff.quadmap (lookupBranchLocalText li) (lookupBranchLocalDefn li) (lookupBranchLocalPatch li) (lookupBranchLocalChild li)

    doDiff :: EDB m => Db.BranchObjectId -> [S.Branch.Diff] -> m (C.Branch.Branch m)
    doDiff ref ds =
      deserializeBranchObject ref >>= \case
        S.BranchFormat.Full li f -> joinFull (l2sFull li f) ds
        S.BranchFormat.Diff ref' li' d' -> doDiff ref' (l2sDiff li' d' : ds)
      where
        joinFull :: EDB m => S.DbBranch -> [S.Branch.Diff] -> m (C.Branch.Branch m)
        joinFull f [] = s2cBranch f
        joinFull
          (S.Branch.Full.Branch tms tps patches children)
          (S.Branch.Diff tms' tps' patches' children' : ds) = joinFull f' ds
            where
              f' =
                S.Branch.Full.Branch
                  (mergeDefns tms tms')
                  (mergeDefns tps tps')
                  (mergePatches patches patches')
                  (mergeChildren children children')
        mergeChildren ::
          Ord ns =>
          Map ns (Db.BranchObjectId, Db.CausalHashId) ->
          Map ns S.BranchDiff.ChildOp ->
          Map ns (Db.BranchObjectId, Db.CausalHashId)
        mergeChildren =
          Map.merge
            Map.preserveMissing
            (Map.mapMissing fromChildOp)
            (Map.zipWithMaybeMatched mergeChildOp)
        mergeChildOp ::
          ns ->
          (Db.BranchObjectId, Db.CausalHashId) ->
          S.BranchDiff.ChildOp ->
          Maybe (Db.BranchObjectId, Db.CausalHashId)
        mergeChildOp =
          const . const \case
            S.BranchDiff.ChildAddReplace id -> Just id
            S.BranchDiff.ChildRemove -> Nothing
        fromChildOp :: ns -> S.BranchDiff.ChildOp -> (Db.BranchObjectId, Db.CausalHashId)
        fromChildOp = const \case
          S.BranchDiff.ChildAddReplace id -> id
          S.BranchDiff.ChildRemove -> error "diff tries to remove a nonexistent child"
        mergePatches ::
          Ord ns =>
          Map ns Db.PatchObjectId ->
          Map ns S.BranchDiff.PatchOp ->
          Map ns Db.PatchObjectId
        mergePatches =
          Map.merge Map.preserveMissing (Map.mapMissing fromPatchOp) (Map.zipWithMaybeMatched mergePatchOp)
        fromPatchOp :: ns -> S.BranchDiff.PatchOp -> Db.PatchObjectId
        fromPatchOp = const \case
          S.BranchDiff.PatchAddReplace id -> id
          S.BranchDiff.PatchRemove -> error "diff tries to remove a nonexistent child"
        mergePatchOp :: ns -> Db.PatchObjectId -> S.BranchDiff.PatchOp -> Maybe Db.PatchObjectId
        mergePatchOp =
          const . const \case
            S.BranchDiff.PatchAddReplace id -> Just id
            S.BranchDiff.PatchRemove -> Nothing

        mergeDefns ::
          (Ord ns, Ord r) =>
          Map ns (Map r S.MetadataSet.DbMetadataSet) ->
          Map ns (Map r S.BranchDiff.DefinitionOp) ->
          Map ns (Map r S.MetadataSet.DbMetadataSet)
        mergeDefns =
          Map.merge
            Map.preserveMissing
            (Map.mapMissing (const (fmap fromDefnOp)))
            (Map.zipWithMatched (const mergeDefnOp))
        fromDefnOp :: S.BranchDiff.DefinitionOp -> S.MetadataSet.DbMetadataSet
        fromDefnOp = \case
          S.Branch.Diff.AddDefWithMetadata md -> S.MetadataSet.Inline md
          S.Branch.Diff.RemoveDef -> error "diff tries to remove a nonexistent definition"
          S.Branch.Diff.AlterDefMetadata _md -> error "diff tries to change metadata for a nonexistent definition"
        mergeDefnOp ::
          Ord r =>
          Map r S.MetadataSet.DbMetadataSet ->
          Map r S.BranchDiff.DefinitionOp ->
          Map r S.MetadataSet.DbMetadataSet
        mergeDefnOp =
          Map.merge
            Map.preserveMissing
            (Map.mapMissing (const fromDefnOp))
            (Map.zipWithMaybeMatched (const mergeDefnOp'))
        mergeDefnOp' ::
          S.MetadataSet.DbMetadataSet ->
          S.BranchDiff.DefinitionOp ->
          Maybe S.MetadataSet.DbMetadataSet
        mergeDefnOp' (S.MetadataSet.Inline md) = \case
          S.Branch.Diff.AddDefWithMetadata _md ->
            error "diff tries to create a child that already exists"
          S.Branch.Diff.RemoveDef -> Nothing
          S.Branch.Diff.AlterDefMetadata md' ->
            let (Set.fromList -> adds, Set.fromList -> removes) = S.BranchDiff.addsRemoves md'
             in Just . S.MetadataSet.Inline $ (Set.union adds $ Set.difference md removes)

    lookupBranchLocalText :: S.BranchLocalIds -> LocalTextId -> Db.TextId
    lookupBranchLocalText li (LocalTextId w) = S.BranchFormat.branchTextLookup li Vector.! fromIntegral w

    lookupBranchLocalDefn :: S.BranchLocalIds -> LocalDefnId -> Db.ObjectId
    lookupBranchLocalDefn li (LocalDefnId w) = S.BranchFormat.branchDefnLookup li Vector.! fromIntegral w

    lookupBranchLocalPatch :: BranchLocalIds -> LocalPatchObjectId -> Db.PatchObjectId
    lookupBranchLocalPatch li (LocalPatchObjectId w) = S.BranchFormat.branchPatchLookup li Vector.! fromIntegral w

    lookupBranchLocalChild :: BranchLocalIds -> LocalBranchChildId -> (Db.BranchObjectId, Db.CausalHashId)
    lookupBranchLocalChild li (LocalBranchChildId w) = S.BranchFormat.branchChildLookup li Vector.! fromIntegral w

-- * Patch transformation

loadPatchById :: EDB m => Db.PatchObjectId -> m C.Branch.Patch
loadPatchById patchId =
  deserializePatchObject patchId >>= \case
    S.PatchFormat.Full li p -> s2cPatch (l2sPatchFull li p)
    S.PatchFormat.Diff ref li d -> doDiff ref [l2sPatchDiff li d]
  where
    doDiff :: EDB m => Db.PatchObjectId -> [S.PatchDiff] -> m C.Branch.Patch
    doDiff ref ds =
      deserializePatchObject ref >>= \case
        S.PatchFormat.Full li f -> joinFull (l2sPatchFull li f) ds
        S.PatchFormat.Diff ref' li' d' -> doDiff ref' (l2sPatchDiff li' d' : ds)
    joinFull :: EDB m => S.Patch -> [S.PatchDiff] -> m C.Branch.Patch
    joinFull f [] = s2cPatch f
    joinFull (S.Patch termEdits typeEdits) (S.PatchDiff addedTermEdits addedTypeEdits removedTermEdits removedTypeEdits : ds) = joinFull f' ds
      where
        f' = S.Patch (addRemove addedTermEdits removedTermEdits termEdits) (addRemove addedTypeEdits removedTypeEdits typeEdits)
        addRemove :: (Ord a, Ord b) => Map a (Set b) -> Map a (Set b) -> Map a (Set b) -> Map a (Set b)
        addRemove add del src =
          (Map.unionWith (<>) add (Map.differenceWith remove src del))
        remove :: Ord b => Set b -> Set b -> Maybe (Set b)
        remove src del =
          let diff = Set.difference src del
           in if diff == mempty then Nothing else Just diff

    -- implementation detail of loadPatchById?
    lookupPatchLocalText :: S.PatchLocalIds -> LocalTextId -> Db.TextId
    lookupPatchLocalText li (LocalTextId w) = S.PatchFormat.patchTextLookup li Vector.! fromIntegral w

    lookupPatchLocalHash :: S.PatchLocalIds -> LocalHashId -> Db.HashId
    lookupPatchLocalHash li (LocalHashId w) = S.PatchFormat.patchHashLookup li Vector.! fromIntegral w

    lookupPatchLocalDefn :: S.PatchLocalIds -> LocalDefnId -> Db.ObjectId
    lookupPatchLocalDefn li (LocalDefnId w) = S.PatchFormat.patchDefnLookup li Vector.! fromIntegral w

    l2sPatchFull :: S.PatchFormat.PatchLocalIds -> S.LocalPatch -> S.Patch
    l2sPatchFull li =
      S.Patch.Full.trimap
        (lookupPatchLocalText li)
        (lookupPatchLocalHash li)
        (lookupPatchLocalDefn li)

    l2sPatchDiff :: S.PatchFormat.PatchLocalIds -> S.LocalPatchDiff -> S.PatchDiff
    l2sPatchDiff li =
      S.PatchDiff.trimap
        (lookupPatchLocalText li)
        (lookupPatchLocalHash li)
        (lookupPatchLocalDefn li)

savePatch :: EDB m => PatchHash -> C.Branch.Patch -> m Db.PatchObjectId
savePatch h c = do
  (li, lPatch) <- c2lPatch c
  hashId <- Q.saveHashHash (unPatchHash h)
  let bytes = S.putBytes S.putPatchFormat $ S.PatchFormat.Full li lPatch
  Db.PatchObjectId <$> Q.saveObject hashId OT.Patch bytes

s2cPatch :: EDB m => S.Patch -> m C.Branch.Patch
s2cPatch (S.Patch termEdits typeEdits) =
  C.Branch.Patch
    <$> Map.bitraverse h2cReferent (Set.traverse s2cTermEdit) termEdits
    <*> Map.bitraverse h2cReference (Set.traverse s2cTypeEdit) typeEdits

deserializePatchObject :: EDB m => Db.PatchObjectId -> m S.PatchFormat
deserializePatchObject id = do
  when debug $ traceM $ "Operations.deserializePatchObject " ++ show id
  (liftQ . Q.loadObjectById) (Db.unPatchObjectId id)
    >>= getFromBytesOr (ErrPatch id) S.getPatchFormat

lca :: EDB m => CausalHash -> CausalHash -> Connection -> Connection -> m (Maybe CausalHash)
lca h1 h2 c1 c2 = runMaybeT do
  chId1 <- MaybeT $ Q.loadCausalHashIdByCausalHash h1
  chId2 <- MaybeT $ Q.loadCausalHashIdByCausalHash h2
  chId3 <- MaybeT . liftIO $ Q.lca chId1 chId2 c1 c2
  liftQ $ Q.loadCausalHash chId3

before :: DB m => CausalHash -> CausalHash -> m (Maybe Bool)
before h1 h2 = runMaybeT do
  chId2 <- MaybeT $ Q.loadCausalHashIdByCausalHash h2
  lift (Q.loadCausalHashIdByCausalHash h1) >>= \case
    Just chId1 -> lift (Q.before chId1 chId2)
    Nothing -> pure False

-- * Searches

termsHavingType :: EDB m => C.Reference -> m (Set C.Referent.Id)
termsHavingType cTypeRef = do
  maySet <- runMaybeT $ do
    sTypeRef <- c2hReference cTypeRef
    sIds <- Q.getReferentsByType sTypeRef
    traverse s2cReferentId sIds
  pure case maySet of
    Nothing -> mempty
    Just set -> Set.fromList set

typeReferenceForTerm :: EDB m => S.Reference.Id -> m S.ReferenceH
typeReferenceForTerm = liftQ . Q.getTypeReferenceForReferent . C.Referent.RefId

termsMentioningType :: EDB m => C.Reference -> m (Set C.Referent.Id)
termsMentioningType cTypeRef = do
  maySet <- runMaybeT $ do
    sTypeRef <- c2hReference cTypeRef
    sIds <- Q.getReferentsByTypeMention sTypeRef
    traverse s2cReferentId sIds
  pure case maySet of
    Nothing -> mempty
    Just set -> Set.fromList set

-- something kind of funny here.  first, we don't need to enumerate all the reference pos if we're just picking one
-- second, it would be nice if we could leave these as S.References a little longer
-- so that we remember how to blow up if they're missing
componentReferencesByPrefix :: EDB m => OT.ObjectType -> Text -> Maybe C.Reference.Pos -> m [S.Reference.Id]
componentReferencesByPrefix ot b32prefix pos = do
  oIds :: [Db.ObjectId] <- Q.objectIdByBase32Prefix ot b32prefix
  let test = maybe (const True) (==) pos
  let filterComponent l = [x | x@(C.Reference.Id _ pos) <- l, test pos]
  fmap Monoid.fromMaybe . runMaybeT $
    join <$> traverse (fmap filterComponent . componentByObjectId) oIds

termReferencesByPrefix :: EDB m => Text -> Maybe Word64 -> m [C.Reference.Id]
termReferencesByPrefix t w =
  componentReferencesByPrefix OT.TermComponent t w
    >>= traverse (C.Reference.idH loadHashByObjectId)

declReferencesByPrefix :: EDB m => Text -> Maybe Word64 -> m [C.Reference.Id]
declReferencesByPrefix t w =
  componentReferencesByPrefix OT.DeclComponent t w
    >>= traverse (C.Reference.idH loadHashByObjectId)

termReferentsByPrefix :: EDB m => Text -> Maybe Word64 -> m [C.Referent.Id]
termReferentsByPrefix b32prefix pos =
  fmap C.Referent.RefId <$> termReferencesByPrefix b32prefix pos

-- todo: simplify this if we stop caring about constructor type
-- todo: remove the cycle length once we drop it from Unison.Reference
declReferentsByPrefix ::
  EDB m =>
  Text ->
  Maybe C.Reference.Pos ->
  Maybe ConstructorId ->
  m [(H.Hash, C.Reference.Pos, C.DeclType, [C.Decl.ConstructorId])]
declReferentsByPrefix b32prefix pos cid = do
  componentReferencesByPrefix OT.DeclComponent b32prefix pos
    >>= traverse (loadConstructors cid)
  where
    loadConstructors :: EDB m => Maybe Word64 -> S.Reference.Id -> m (H.Hash, C.Reference.Pos, C.DeclType, [ConstructorId])
    loadConstructors cid rid@(C.Reference.Id oId pos) = do
      (dt, ctorCount) <- getDeclCtorCount rid
      h <- loadHashByObjectId oId
      let test :: ConstructorId -> Bool
          test = maybe (const True) (==) cid
          cids = [cid | cid <- [0 :: ConstructorId .. ctorCount - 1], test cid]
      pure (h, pos, dt, cids)
    getDeclCtorCount :: EDB m => S.Reference.Id -> m (C.Decl.DeclType, ConstructorId)
    getDeclCtorCount id@(C.Reference.Id r i) = do
      when debug $ traceM $ "getDeclCtorCount " ++ show id
      bs <- liftQ (Q.loadObjectById r)
      (_localIds, decl) <- decodeDeclElement i bs
      pure (C.Decl.declType decl, fromIntegral $ length (C.Decl.constructorTypes decl))

branchHashesByPrefix :: EDB m => ShortBranchHash -> m (Set BranchHash)
branchHashesByPrefix (ShortBranchHash b32prefix) = do
  hashIds <- Q.namespaceHashIdByBase32Prefix b32prefix
  b32s <- traverse (liftQ . Q.loadHashById . Db.unBranchHashId) hashIds
  pure $ Set.fromList . fmap BranchHash . fmap H.fromBase32Hex $ b32s

causalHashesByPrefix :: EDB m => ShortBranchHash -> m (Set CausalHash)
causalHashesByPrefix (ShortBranchHash b32prefix) = do
  hashIds <- Q.causalHashIdByBase32Prefix b32prefix
  b32s <- traverse (liftQ . Q.loadHashById . Db.unCausalHashId) hashIds
  pure $ Set.fromList . fmap CausalHash . fmap H.fromBase32Hex $ b32s

-- | returns a list of known definitions referencing `r`
dependents :: EDB m => C.Reference -> m (Set C.Reference.Id)
dependents r = do
  r' <- c2sReference r
  sIds :: [S.Reference.Id] <- Q.getDependentsForDependency r'
  cIds <- traverse s2cReferenceId sIds
  pure $ Set.fromList cIds

-- | returns a list of known definitions referencing `r`
dependentsOfComponent :: EDB m => H.Hash -> m (Set C.Reference.Id)
dependentsOfComponent h = do
  oId <- primaryHashToExistingObjectId h
  sIds :: [S.Reference.Id] <- Q.getDependentsForDependencyComponent oId
  cIds <- traverse s2cReferenceId sIds
  pure $ Set.fromList cIds

-- | returns empty set for unknown inputs; doesn't distinguish between term and decl
derivedDependencies :: EDB m => C.Reference.Id -> m (Set C.Reference.Id)
derivedDependencies cid = do
  sid <- c2sReferenceId cid
  sids <- Q.getDependencyIdsForDependent sid
  cids <- traverse s2cReferenceId sids
  pure $ Set.fromList cids

-- lca              :: (forall he e. [Causal m CausalHash he e] -> m (Maybe BranchHash)),<|MERGE_RESOLUTION|>--- conflicted
+++ resolved
@@ -389,13 +389,8 @@
 
 -- * Deserialization helpers
 
-<<<<<<< HEAD
 decodeTermFormat :: Err m => ByteString -> m S.Term.TermFormat
 decodeTermFormat = getFromBytesOr ErrTermFormat S.getTermFormat
-=======
-decodeTermComponent :: Err m => ByteString -> m S.Term.TermFormat
-decodeTermComponent = getFromBytesOr ErrTermFormat S.getTermFormat
->>>>>>> 68c0e9ed
 
 decodeComponentLengthOnly :: Err m => ByteString -> m Word64
 decodeComponentLengthOnly = getFromBytesOr ErrFramedArrayLen (Get.skip 1 >> S.lengthFramedArray)
@@ -409,13 +404,8 @@
 decodeTermElementDiscardingType :: Err m => C.Reference.Pos -> ByteString -> m (LocalIds, S.Term.Term)
 decodeTermElementDiscardingType i = getFromBytesOr (ErrTermElement i) (S.lookupTermElementDiscardingType i)
 
-<<<<<<< HEAD
 decodeDeclFormat :: Err m => ByteString -> m S.Decl.DeclFormat
 decodeDeclFormat = getFromBytesOr ErrDeclFormat S.getDeclFormat
-=======
-decodeDeclComponent :: Err m => ByteString -> m S.Decl.DeclFormat
-decodeDeclComponent = getFromBytesOr ErrDeclFormat S.getDeclFormat
->>>>>>> 68c0e9ed
 
 decodeDeclElement :: Err m => Word64 -> ByteString -> m (LocalIds, S.Decl.Decl Symbol)
 decodeDeclElement i = getFromBytesOr (ErrDeclElement i) (S.lookupDeclElement i)
