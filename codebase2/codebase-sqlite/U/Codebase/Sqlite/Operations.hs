{- ORMOLU_DISABLE -} -- Remove this when the file is ready to be auto-formatted
{-# LANGUAGE ApplicativeDo #-}
{-# LANGUAGE BlockArguments #-}
{-# LANGUAGE ConstraintKinds #-}
{-# LANGUAGE FlexibleContexts #-}
{-# LANGUAGE LambdaCase #-}
{-# LANGUAGE PartialTypeSignatures #-}
{-# LANGUAGE RankNTypes #-}
{-# LANGUAGE ScopedTypeVariables #-}
{-# LANGUAGE TupleSections #-}
{-# LANGUAGE TypeApplications #-}
{-# LANGUAGE ViewPatterns #-}

module U.Codebase.Sqlite.Operations
  ( -- * data version
    dataVersion,

    -- * branches
    saveRootBranch,
    loadMaybeRootCausalHash,
    loadRootCausalHash,
    loadRootCausal,
    saveBranch,
    loadCausalBranchByCausalHash,

    -- * terms
    saveTermComponent,
    loadTermComponent,
    loadTermByReference,
    loadTypeOfTermByTermReference,

    -- * decls
    saveDeclComponent,
    loadDeclComponent,
    loadDeclByReference,
    getDeclTypeById,

    -- * terms/decls
    getCycleLen,

    -- * patches
    savePatch,
    loadPatchById,

    -- * test for stuff in codebase
    objectExistsForHash,

    -- * dubiously exported stuff involving database ids
    loadHashByObjectId,
    primaryHashToMaybeObjectId,
    primaryHashToMaybePatchObjectId,

    -- * watch expression cache
    saveWatch,
    loadWatch,
    listWatches,
    clearWatches,

    -- * indexes

    -- ** nearest common ancestor
    before,
    lca,

    -- ** prefix index
    componentReferencesByPrefix,
    termReferentsByPrefix,
    declReferentsByPrefix,
    causalHashesByPrefix,

    -- ** dependents index
    dependents,
    dependentsOfComponent,

    -- ** type index
    addTypeToIndexForTerm,
    termsHavingType,

    -- ** type mentions index
    addTypeMentionsToIndexForTerm,
    termsMentioningType,

    -- * low-level stuff
    liftQ,
    loadDbBranchByObjectId,
    loadDbPatchById,
    saveBranchObject,
    saveDbPatch,

    -- * Error types
    Error (..),
    DecodeError (..),

    -- ** Constraint kinds
    EDB,

    -- * somewhat unexpectedly unused definitions
    c2sReferenceId,
    c2sReferentId,
    diffPatch,
    decodeTermElementWithType,
    loadTermWithTypeByReference,
    s2cTermWithType,
    declReferencesByPrefix,
    branchHashesByPrefix,
    derivedDependencies,
  )
where

import Control.Lens (Lens')
import qualified Control.Lens as Lens
import Control.Monad (MonadPlus (mzero), join, unless, when, (<=<))
import Control.Monad.Except (ExceptT, MonadError, MonadIO (liftIO), runExceptT)
import qualified Control.Monad.Except as Except
import qualified Control.Monad.Extra as Monad
import Control.Monad.State (MonadState, evalStateT)
import Control.Monad.Trans (MonadTrans (lift))
import Control.Monad.Trans.Maybe (MaybeT (MaybeT), runMaybeT)
import Control.Monad.Writer (MonadWriter, runWriterT)
import qualified Control.Monad.Writer as Writer
import Data.Bifunctor (Bifunctor (bimap))
import Data.Bitraversable (Bitraversable (bitraverse))
import Data.ByteString (ByteString)
import Data.Bytes.Get (runGetS)
import qualified Data.Bytes.Get as Get
import Data.Foldable (traverse_)
import qualified Data.Foldable as Foldable
import Data.Functor (void, (<&>))
import Data.Functor.Identity (Identity)
import Data.Map (Map)
import qualified Data.Map as Map
import qualified Data.Map.Merge.Lazy as Map
import Data.Maybe (isJust)
import Data.Sequence (Seq)
import qualified Data.Sequence as Seq
import Data.Set (Set)
import qualified Data.Set as Set
import Data.Text (Text)
import qualified Data.Text as Text
import Data.Traversable (for)
import Data.Tuple.Extra (uncurry3)
import qualified Data.Vector as Vector
import Data.Word (Word64)
import Debug.Trace
import GHC.Stack (HasCallStack)
import qualified U.Codebase.Branch as C.Branch
import qualified U.Codebase.Causal as C
import U.Codebase.Decl (ConstructorId)
import qualified U.Codebase.Decl as C
import qualified U.Codebase.Decl as C.Decl
import U.Codebase.HashTags (BranchHash (..), CausalHash (..), PatchHash (..))
import qualified U.Codebase.Reference as C
import qualified U.Codebase.Reference as C.Reference
import qualified U.Codebase.Referent as C
import qualified U.Codebase.Referent as C.Referent
import U.Codebase.ShortHash (ShortBranchHash (ShortBranchHash))
import qualified U.Codebase.Sqlite.Branch.Diff as S.Branch
import qualified U.Codebase.Sqlite.Branch.Diff as S.Branch.Diff
import qualified U.Codebase.Sqlite.Branch.Diff as S.BranchDiff
import U.Codebase.Sqlite.Branch.Format (BranchLocalIds)
import qualified U.Codebase.Sqlite.Branch.Format as S
import qualified U.Codebase.Sqlite.Branch.Format as S.BranchFormat
import qualified U.Codebase.Sqlite.Branch.Full as S
import qualified U.Codebase.Sqlite.Branch.Full as S.Branch.Full
import qualified U.Codebase.Sqlite.Branch.Full as S.MetadataSet
import U.Codebase.Sqlite.Connection (Connection)
import qualified U.Codebase.Sqlite.DbId as Db
import qualified U.Codebase.Sqlite.Decl.Format as S.Decl
import U.Codebase.Sqlite.LocalIds
  ( LocalDefnId (..),
    LocalIds,
    LocalIds' (..),
    LocalTextId (..),
    WatchLocalIds,
  )
import qualified U.Codebase.Sqlite.LocalIds as LocalIds
import qualified U.Codebase.Sqlite.LocalizeObject as LocalizeObject
import qualified U.Codebase.Sqlite.ObjectType as OT
import qualified U.Codebase.Sqlite.Patch.Diff as S
import qualified U.Codebase.Sqlite.Patch.Format as S
import qualified U.Codebase.Sqlite.Patch.Format as S.Patch.Format
import qualified U.Codebase.Sqlite.Patch.Full as S (LocalPatch, Patch, Patch' (..))
import qualified U.Codebase.Sqlite.Patch.TermEdit as S
import qualified U.Codebase.Sqlite.Patch.TermEdit as S.TermEdit
import qualified U.Codebase.Sqlite.Patch.TypeEdit as S
import qualified U.Codebase.Sqlite.Patch.TypeEdit as S.TypeEdit
import U.Codebase.Sqlite.Queries (DB)
import qualified U.Codebase.Sqlite.Queries as Q
import qualified U.Codebase.Sqlite.Reference as S
import qualified U.Codebase.Sqlite.Reference as S.Reference
import qualified U.Codebase.Sqlite.Referent as S
import qualified U.Codebase.Sqlite.Referent as S.Referent
import qualified U.Codebase.Sqlite.Serialization as S
import U.Codebase.Sqlite.Symbol (Symbol)
import qualified U.Codebase.Sqlite.Term.Format as S.Term
import qualified U.Codebase.Term as C
import qualified U.Codebase.Term as C.Term
import qualified U.Codebase.TermEdit as C
import qualified U.Codebase.TermEdit as C.TermEdit
import qualified U.Codebase.Type as C.Type
import qualified U.Codebase.TypeEdit as C
import qualified U.Codebase.TypeEdit as C.TypeEdit
import U.Codebase.WatchKind (WatchKind)
import qualified U.Core.ABT as ABT
import qualified U.Util.Base32Hex as Base32Hex
import qualified U.Util.Hash as H
import qualified U.Util.Lens as Lens
import qualified Unison.Util.Map as Map
import qualified U.Util.Monoid as Monoid
import U.Util.Serialization (Get)
import qualified U.Util.Serialization as S
import qualified Unison.Util.Set as Set
import qualified U.Util.Term as TermUtil

-- * Error handling

throwError :: Err m => Error -> m a
throwError = if crashOnError then error . show else Except.throwError

debug, crashOnError :: Bool
debug = False

-- | crashOnError can be helpful for debugging.
-- If it is False, the errors will be delivered to the user elsewhere.
crashOnError = False

type Err m = (MonadError Error m, HasCallStack)

type EDB m = (Err m, DB m)

type ErrString = String

data DecodeError
  = ErrTermFormat
  | ErrDeclFormat
  | ErrTermElement Word64
  | ErrDeclElement Word64
  | ErrFramedArrayLen
  | ErrTypeOfTerm C.Reference.Id
  | ErrWatch WatchKind C.Reference.Id
  | ErrBranch Db.BranchObjectId
  | ErrPatch Db.PatchObjectId
  | ErrObjectDependencies OT.ObjectType Db.ObjectId
  deriving (Show)

data Error
  = DecodeError DecodeError ByteString ErrString
  | DatabaseIntegrityError Q.Integrity
  | UnknownDependency H.Hash
  | ExpectedBranch CausalHash BranchHash
  | ExpectedBranch' Db.CausalHashId
  | LegacyUnknownCycleLen H.Hash
  | LegacyUnknownConstructorType H.Hash C.Reference.Pos
  | NeedTypeForBuiltinMetadata Text
  deriving (Show)

getFromBytesOr :: Err m => DecodeError -> Get a -> ByteString -> m a
getFromBytesOr e get bs = case runGetS get bs of
  Left err -> throwError (DecodeError e bs err)
  Right a -> pure a

liftQ :: Err m => ExceptT Q.Integrity m a -> m a
liftQ a =
  runExceptT a >>= \case
    Left e -> throwError (DatabaseIntegrityError e)
    Right a -> pure a

-- * Database lookups

loadTextById :: EDB m => Db.TextId -> m Text
loadTextById = liftQ . Q.loadTextById

-- | look up an existing object by its primary hash
primaryHashToExistingObjectId :: EDB m => H.Hash -> m Db.ObjectId
primaryHashToExistingObjectId h = do
  (Q.loadHashId . H.toBase32Hex) h >>= \case
    Just hashId -> liftQ $ Q.expectObjectIdForPrimaryHashId hashId
    Nothing -> throwError $ UnknownDependency h

primaryHashToMaybeObjectId :: DB m => H.Hash -> m (Maybe Db.ObjectId)
primaryHashToMaybeObjectId h = do
  (Q.loadHashId . H.toBase32Hex) h >>= \case
    Just hashId -> Q.maybeObjectIdForPrimaryHashId hashId
    Nothing -> pure Nothing

anyHashToMaybeObjectId :: DB m => H.Hash -> m (Maybe Db.ObjectId)
anyHashToMaybeObjectId h = do
  (Q.loadHashId . H.toBase32Hex) h >>= \case
    Just hashId -> Q.maybeObjectIdForAnyHashId hashId
    Nothing -> pure Nothing

primaryHashToMaybePatchObjectId :: EDB m => PatchHash -> m (Maybe Db.PatchObjectId)
primaryHashToMaybePatchObjectId =
  (fmap . fmap) Db.PatchObjectId . primaryHashToMaybeObjectId . unPatchHash

objectExistsForHash :: DB m => H.Hash -> m Bool
objectExistsForHash h =
  isJust <$> runMaybeT do
    id <- MaybeT . Q.loadHashId . H.toBase32Hex $ h
    MaybeT $ Q.maybeObjectIdForAnyHashId id

loadHashByObjectId :: EDB m => Db.ObjectId -> m H.Hash
loadHashByObjectId = fmap H.fromBase32Hex . liftQ . Q.loadPrimaryHashByObjectId

loadHashByHashId :: EDB m => Db.HashId -> m H.Hash
loadHashByHashId = fmap H.fromBase32Hex . liftQ . Q.loadHashById

loadCausalHashById :: EDB m => Db.CausalHashId -> m CausalHash
loadCausalHashById = fmap (CausalHash . H.fromBase32Hex) . liftQ . Q.loadHashById . Db.unCausalHashId

loadValueHashByCausalHashId :: EDB m => Db.CausalHashId -> m BranchHash
loadValueHashByCausalHashId = loadValueHashById <=< liftQ . Q.loadCausalValueHashId
  where
    loadValueHashById :: EDB m => Db.BranchHashId -> m BranchHash
    loadValueHashById = fmap (BranchHash . H.fromBase32Hex) . liftQ . Q.loadHashById . Db.unBranchHashId

loadRootCausalHash :: EDB m => m CausalHash
loadRootCausalHash = loadCausalHashById =<< liftQ Q.loadNamespaceRoot

loadMaybeRootCausalHash :: EDB m => m (Maybe CausalHash)
loadMaybeRootCausalHash =
  runMaybeT $
    loadCausalHashById =<< MaybeT (liftQ Q.loadMaybeNamespaceRoot)

-- * Reference transformations

-- ** read existing references

-- |Assumes that a derived reference would already exist in the database
-- (by virtue of dependencies being stored before dependents), but does
-- not assume a builtin reference would.
c2sReference :: EDB m => C.Reference -> m S.Reference
c2sReference = bitraverse Q.saveText primaryHashToExistingObjectId

s2cReference :: EDB m => S.Reference -> m C.Reference
s2cReference = bitraverse loadTextById loadHashByObjectId

c2sReferenceId :: EDB m => C.Reference.Id -> m S.Reference.Id
c2sReferenceId = C.Reference.idH primaryHashToExistingObjectId

s2cReferenceId :: EDB m => S.Reference.Id -> m C.Reference.Id
s2cReferenceId = C.Reference.idH loadHashByObjectId

h2cReferenceId :: EDB m => S.Reference.IdH -> m C.Reference.Id
h2cReferenceId = C.Reference.idH loadHashByHashId

h2cReference :: EDB m => S.ReferenceH -> m C.Reference
h2cReference = bitraverse loadTextById loadHashByHashId

c2hReference :: DB m => C.Reference -> MaybeT m S.ReferenceH
c2hReference = bitraverse (MaybeT . Q.loadText) (MaybeT . Q.loadHashIdByHash)

s2cReferent :: EDB m => S.Referent -> m C.Referent
s2cReferent = bitraverse s2cReference s2cReference

s2cReferentId :: EDB m => S.Referent.Id -> m C.Referent.Id
s2cReferentId = bitraverse loadHashByObjectId loadHashByObjectId

c2sReferent :: EDB m => C.Referent -> m S.Referent
c2sReferent = bitraverse c2sReference c2sReference

c2sReferentId :: EDB m => C.Referent.Id -> m S.Referent.Id
c2sReferentId = bitraverse primaryHashToExistingObjectId primaryHashToExistingObjectId

h2cReferent :: EDB m => S.ReferentH -> m C.Referent
h2cReferent = bitraverse h2cReference h2cReference

-- ** convert and save references
-- | Save the text and hash parts of a Reference to the database and substitute their ids.
saveReferenceH :: DB m => C.Reference -> m S.ReferenceH
saveReferenceH = bitraverse Q.saveText Q.saveHashHash

saveReferentH :: DB m => C.Referent -> m S.ReferentH
saveReferentH = bitraverse saveReferenceH saveReferenceH

-- ** Edits transformations

s2cTermEdit :: EDB m => S.TermEdit -> m C.TermEdit
s2cTermEdit = \case
  S.TermEdit.Replace r t -> C.TermEdit.Replace <$> s2cReferent r <*> pure (s2cTyping t)
  S.TermEdit.Deprecate -> pure C.TermEdit.Deprecate

s2cTyping :: S.TermEdit.Typing -> C.TermEdit.Typing
s2cTyping = \case
  S.TermEdit.Same -> C.TermEdit.Same
  S.TermEdit.Subtype -> C.TermEdit.Subtype
  S.TermEdit.Different -> C.TermEdit.Different

c2sTyping :: C.TermEdit.Typing -> S.TermEdit.Typing
c2sTyping = \case
  C.TermEdit.Same -> S.TermEdit.Same
  C.TermEdit.Subtype -> S.TermEdit.Subtype
  C.TermEdit.Different -> S.TermEdit.Different

s2cTypeEdit :: EDB m => S.TypeEdit -> m C.TypeEdit
s2cTypeEdit = \case
  S.TypeEdit.Replace r -> C.TypeEdit.Replace <$> s2cReference r
  S.TypeEdit.Deprecate -> pure C.TypeEdit.Deprecate

-- | assumes that all relevant defns are already in the DB
c2sPatch :: EDB m => C.Branch.Patch -> m S.Patch
c2sPatch (C.Branch.Patch termEdits typeEdits) =
   S.Patch
      <$> Map.bitraverse saveReferentH (Set.traverse c2sTermEdit) termEdits
      <*> Map.bitraverse saveReferenceH (Set.traverse c2sTypeEdit) typeEdits
  where
    c2sTermEdit = \case
      C.TermEdit.Replace r t -> S.TermEdit.Replace <$> c2sReferent r <*> pure (c2sTyping t)
      C.TermEdit.Deprecate -> pure S.TermEdit.Deprecate

    c2sTypeEdit = \case
      C.TypeEdit.Replace r -> S.TypeEdit.Replace <$> c2sReference r
      C.TypeEdit.Deprecate -> pure S.TypeEdit.Deprecate

-- | produces a diff
-- diff = full - ref; full = diff + ref
diffPatch :: S.LocalPatch -> S.LocalPatch -> S.LocalPatchDiff
diffPatch (S.Patch fullTerms fullTypes) (S.Patch refTerms refTypes) =
  (S.PatchDiff addTermEdits addTypeEdits removeTermEdits removeTypeEdits)
  where
    -- add: present in full. but absent in ref.
    addTermEdits = Map.merge Map.preserveMissing Map.dropMissing addDiffSet fullTerms refTerms
    addTypeEdits = Map.merge Map.preserveMissing Map.dropMissing addDiffSet fullTypes refTypes
    -- remove: present in ref. but absent in full.
    removeTermEdits = Map.merge Map.dropMissing Map.preserveMissing removeDiffSet fullTerms refTerms
    removeTypeEdits = Map.merge Map.dropMissing Map.preserveMissing removeDiffSet fullTypes refTypes
    -- things that are present in full but absent in ref
    addDiffSet,
      removeDiffSet ::
        (Ord k, Ord a) => Map.WhenMatched Identity k (Set a) (Set a) (Set a)
    addDiffSet = Map.zipWithMatched (const Set.difference)
    removeDiffSet = Map.zipWithMatched (const (flip Set.difference))

-- * Deserialization helpers

decodeTermFormat :: Err m => ByteString -> m S.Term.TermFormat
decodeTermFormat = getFromBytesOr ErrTermFormat S.getTermFormat

decodeComponentLengthOnly :: Err m => ByteString -> m Word64
decodeComponentLengthOnly = getFromBytesOr ErrFramedArrayLen (Get.skip 1 >> S.lengthFramedArray)

decodeTermElementWithType :: Err m => C.Reference.Pos -> ByteString -> m (LocalIds, S.Term.Term, S.Term.Type)
decodeTermElementWithType i = getFromBytesOr (ErrTermElement i) (S.lookupTermElement i)

decodeTermElementDiscardingTerm :: Err m => C.Reference.Pos -> ByteString -> m (LocalIds, S.Term.Type)
decodeTermElementDiscardingTerm i = getFromBytesOr (ErrTermElement i) (S.lookupTermElementDiscardingTerm i)

decodeTermElementDiscardingType :: Err m => C.Reference.Pos -> ByteString -> m (LocalIds, S.Term.Term)
decodeTermElementDiscardingType i = getFromBytesOr (ErrTermElement i) (S.lookupTermElementDiscardingType i)

decodeDeclFormat :: Err m => ByteString -> m S.Decl.DeclFormat
decodeDeclFormat = getFromBytesOr ErrDeclFormat S.getDeclFormat

decodeDeclElement :: Err m => Word64 -> ByteString -> m (LocalIds, S.Decl.Decl Symbol)
decodeDeclElement i = getFromBytesOr (ErrDeclElement i) (S.lookupDeclElement i)

getCycleLen :: EDB m => H.Hash -> m (Maybe Word64)
getCycleLen h = do
  when debug $ traceM $ "\ngetCycleLen " ++ (Text.unpack . Base32Hex.toText $ H.toBase32Hex h)
  runMaybeT $
    -- actually want Nothing in case of non term/decl component hash
    MaybeT (anyHashToMaybeObjectId h)
      >>= liftQ . Q.loadObjectById
      -- todo: decodeComponentLengthOnly is unintentionally a hack that relies on
      -- the fact the two things that references can refer to (term and decl
      -- components) have the same basic serialized structure: first a format
      -- byte that is always 0 for now, followed by a framed array representing
      -- the strongly-connected component. :grimace:
      >>= decodeComponentLengthOnly

-- | Get the 'C.DeclType.DeclType' of a 'C.Reference.Id'.
getDeclTypeById :: EDB m => C.Reference.Id -> m C.Decl.DeclType
getDeclTypeById r@(C.Reference.Id h pos) =
  runMaybeT (loadDeclByReference r)
    >>= maybe (throwError $ LegacyUnknownConstructorType h pos) pure
    >>= pure . C.Decl.declType

componentByObjectId :: EDB m => Db.ObjectId -> m [S.Reference.Id]
componentByObjectId id = do
  when debug . traceM $ "Operations.componentByObjectId " ++ show id
  len <- (liftQ . Q.loadObjectById) id >>= decodeComponentLengthOnly
  pure [C.Reference.Id id i | i <- [0 .. len - 1]]

-- * Codebase operations

-- ** Saving & loading terms

loadTermComponent :: EDB m => H.Hash -> MaybeT m [(C.Term Symbol, C.Term.Type Symbol)]
loadTermComponent h = do
  MaybeT (anyHashToMaybeObjectId h)
    >>= liftQ . Q.loadObjectById
    -- retrieve and deserialize the blob
    >>= decodeTermFormat
    >>= \case
      S.Term.Term (S.Term.LocallyIndexedComponent elements) ->
        lift . traverse (uncurry3 s2cTermWithType) $
          Foldable.toList elements

saveTermComponent :: EDB m => H.Hash -> [(C.Term Symbol, C.Term.Type Symbol)] -> m Db.ObjectId
saveTermComponent h terms = do
  when debug . traceM $ "Operations.saveTermComponent " ++ show h
  sTermElements <- traverse (uncurry c2sTerm) terms
  hashId <- Q.saveHashHash h
  let li = S.Term.LocallyIndexedComponent $ Vector.fromList sTermElements
      bytes = S.putBytes S.putTermFormat $ S.Term.Term li
  oId <- Q.saveObject hashId OT.TermComponent bytes
  -- populate dependents index
  let dependencies :: Set (S.Reference.Reference, S.Reference.Id) = foldMap unlocalizeRefs (sTermElements `zip` [0 ..])
      unlocalizeRefs :: ((LocalIds, S.Term.Term, S.Term.Type), C.Reference.Pos) -> Set (S.Reference.Reference, S.Reference.Id)
      unlocalizeRefs ((LocalIds tIds oIds, tm, tp), i) =
        let self = C.Reference.Id oId i
            dependencies :: Set S.Reference =
              let (tmRefs, tpRefs, tmLinks, tpLinks) = TermUtil.dependencies tm
                  tpRefs' = Foldable.toList $ C.Type.dependencies tp
                  getTermSRef :: S.Term.TermRef -> S.Reference
                  getTermSRef = \case
                    C.ReferenceBuiltin t -> C.ReferenceBuiltin (tIds Vector.! fromIntegral t)
                    C.Reference.Derived Nothing i -> C.Reference.Derived oId i -- index self-references
                    C.Reference.Derived (Just h) i -> C.Reference.Derived (oIds Vector.! fromIntegral h) i
                  getTypeSRef :: S.Term.TypeRef -> S.Reference
                  getTypeSRef = \case
                    C.ReferenceBuiltin t -> C.ReferenceBuiltin (tIds Vector.! fromIntegral t)
                    C.Reference.Derived h i -> C.Reference.Derived (oIds Vector.! fromIntegral h) i
                  getSTypeLink = getTypeSRef
                  getSTermLink :: S.Term.TermLink -> S.Reference
                  getSTermLink = \case
                    C.Referent.Con ref _conId -> getTypeSRef ref
                    C.Referent.Ref ref -> getTermSRef ref
               in Set.fromList $
                    map getTermSRef tmRefs
                      ++ map getSTermLink tmLinks
                      ++ map getTypeSRef (tpRefs ++ tpRefs')
                      ++ map getSTypeLink tpLinks
         in Set.map (,self) dependencies
  traverse_ (uncurry Q.addToDependentsIndex) dependencies

  pure oId

-- | implementation detail of c2{s,w}Term
--  The Type is optional, because we don't store them for watch expression results.
c2xTerm :: forall m t d. Monad m => (Text -> m t) -> (H.Hash -> m d) -> C.Term Symbol -> Maybe (C.Term.Type Symbol) -> m (LocalIds' t d, S.Term.Term, Maybe (S.Term.Type))
c2xTerm saveText saveDefn tm tp =
  done =<< (runWriterT . flip evalStateT mempty) do
    sterm <- ABT.transformM go tm
    stype <- traverse (ABT.transformM goType) tp
    pure (sterm, stype)
  where
    go :: forall m a. (MonadWriter (Seq Text, Seq H.Hash) m, MonadState (Map Text LocalTextId, Map H.Hash LocalDefnId) m) => C.Term.F Symbol a -> m (S.Term.F a)
    go = \case
      C.Term.Int n -> pure $ C.Term.Int n
      C.Term.Nat n -> pure $ C.Term.Nat n
      C.Term.Float n -> pure $ C.Term.Float n
      C.Term.Boolean b -> pure $ C.Term.Boolean b
      C.Term.Text t -> C.Term.Text <$> lookupText t
      C.Term.Char ch -> pure $ C.Term.Char ch
      C.Term.Ref r ->
        C.Term.Ref <$> bitraverse lookupText (traverse lookupDefn) r
      C.Term.Constructor typeRef cid ->
        C.Term.Constructor
          <$> bitraverse lookupText lookupDefn typeRef
          <*> pure cid
      C.Term.Request typeRef cid ->
        C.Term.Request <$> bitraverse lookupText lookupDefn typeRef <*> pure cid
      C.Term.Handle a a2 -> pure $ C.Term.Handle a a2
      C.Term.App a a2 -> pure $ C.Term.App a a2
      C.Term.Ann a typ -> C.Term.Ann a <$> ABT.transformM goType typ
      C.Term.List as -> pure $ C.Term.List as
      C.Term.If c t f -> pure $ C.Term.If c t f
      C.Term.And a a2 -> pure $ C.Term.And a a2
      C.Term.Or a a2 -> pure $ C.Term.Or a a2
      C.Term.Lam a -> pure $ C.Term.Lam a
      C.Term.LetRec bs a -> pure $ C.Term.LetRec bs a
      C.Term.Let a a2 -> pure $ C.Term.Let a a2
      C.Term.Match a cs -> C.Term.Match a <$> traverse goCase cs
      C.Term.TermLink r ->
        C.Term.TermLink
          <$> bitraverse
            (bitraverse lookupText (traverse lookupDefn))
            (bitraverse lookupText lookupDefn)
            r
      C.Term.TypeLink r ->
        C.Term.TypeLink <$> bitraverse lookupText lookupDefn r
    goType ::
      forall m a.
      (MonadWriter (Seq Text, Seq H.Hash) m, MonadState (Map Text LocalTextId, Map H.Hash LocalDefnId) m) =>
      C.Type.FT a ->
      m (S.Term.FT a)
    goType = \case
      C.Type.Ref r -> C.Type.Ref <$> bitraverse lookupText lookupDefn r
      C.Type.Arrow i o -> pure $ C.Type.Arrow i o
      C.Type.Ann a k -> pure $ C.Type.Ann a k
      C.Type.App f a -> pure $ C.Type.App f a
      C.Type.Effect e a -> pure $ C.Type.Effect e a
      C.Type.Effects es -> pure $ C.Type.Effects es
      C.Type.Forall a -> pure $ C.Type.Forall a
      C.Type.IntroOuter a -> pure $ C.Type.IntroOuter a
    goCase ::
      forall m w s a.
      ( MonadState s m,
        MonadWriter w m,
        Lens.Field1' s (Map Text LocalTextId),
        Lens.Field1' w (Seq Text),
        Lens.Field2' s (Map H.Hash LocalDefnId),
        Lens.Field2' w (Seq H.Hash)
      ) =>
      C.Term.MatchCase Text C.Term.TypeRef a ->
      m (C.Term.MatchCase LocalTextId S.Term.TypeRef a)
    goCase = \case
      C.Term.MatchCase pat guard body ->
        C.Term.MatchCase <$> goPat pat <*> pure guard <*> pure body
    goPat ::
      forall m s w.
      ( MonadState s m,
        MonadWriter w m,
        Lens.Field1' s (Map Text LocalTextId),
        Lens.Field1' w (Seq Text),
        Lens.Field2' s (Map H.Hash LocalDefnId),
        Lens.Field2' w (Seq H.Hash)
      ) =>
      C.Term.Pattern Text C.Term.TypeRef ->
      m (C.Term.Pattern LocalTextId S.Term.TypeRef)
    goPat = \case
      C.Term.PUnbound -> pure $ C.Term.PUnbound
      C.Term.PVar -> pure $ C.Term.PVar
      C.Term.PBoolean b -> pure $ C.Term.PBoolean b
      C.Term.PInt i -> pure $ C.Term.PInt i
      C.Term.PNat n -> pure $ C.Term.PNat n
      C.Term.PFloat d -> pure $ C.Term.PFloat d
      C.Term.PText t -> C.Term.PText <$> lookupText t
      C.Term.PChar c -> pure $ C.Term.PChar c
      C.Term.PConstructor r i ps -> C.Term.PConstructor <$> bitraverse lookupText lookupDefn r <*> pure i <*> traverse goPat ps
      C.Term.PAs p -> C.Term.PAs <$> goPat p
      C.Term.PEffectPure p -> C.Term.PEffectPure <$> goPat p
      C.Term.PEffectBind r i bindings k -> C.Term.PEffectBind <$> bitraverse lookupText lookupDefn r <*> pure i <*> traverse goPat bindings <*> goPat k
      C.Term.PSequenceLiteral ps -> C.Term.PSequenceLiteral <$> traverse goPat ps
      C.Term.PSequenceOp l op r -> C.Term.PSequenceOp <$> goPat l <*> pure op <*> goPat r

    done :: ((S.Term.Term, Maybe S.Term.Type), (Seq Text, Seq H.Hash)) -> m (LocalIds' t d, S.Term.Term, Maybe S.Term.Type)
    done ((tm, tp), (localTextValues, localDefnValues)) = do
      textIds <- traverse saveText localTextValues
      defnIds <- traverse saveDefn localDefnValues
      let ids =
            LocalIds
              (Vector.fromList (Foldable.toList textIds))
              (Vector.fromList (Foldable.toList defnIds))
      pure (ids, void tm, void <$> tp)

loadTermWithTypeByReference :: EDB m => C.Reference.Id -> MaybeT m (C.Term Symbol, C.Term.Type Symbol)
loadTermWithTypeByReference (C.Reference.Id h i) =
  MaybeT (primaryHashToMaybeObjectId h)
    >>= liftQ . Q.loadObjectById
    -- retrieve and deserialize the blob
    >>= decodeTermElementWithType i
    >>= uncurry3 s2cTermWithType

loadTermByReference :: EDB m => C.Reference.Id -> MaybeT m (C.Term Symbol)
loadTermByReference r@(C.Reference.Id h i) = do
  when debug . traceM $ "loadTermByReference " ++ show r
  MaybeT (primaryHashToMaybeObjectId h)
    >>= liftQ . Q.loadObjectWithTypeById
    >>= \case (OT.TermComponent, blob) -> pure blob; _ -> mzero
    -- retrieve and deserialize the blob
    >>= decodeTermElementDiscardingType i
    >>= uncurry s2cTerm

loadTypeOfTermByTermReference :: EDB m => C.Reference.Id -> MaybeT m (C.Term.Type Symbol)
loadTypeOfTermByTermReference id@(C.Reference.Id h i) = do
  when debug . traceM $ "loadTypeOfTermByTermReference " ++ show id
  MaybeT (primaryHashToMaybeObjectId h)
    >>= liftQ . Q.loadObjectWithTypeById
    >>= \case (OT.TermComponent, blob) -> pure blob; _ -> mzero
    -- retrieve and deserialize the blob
    >>= decodeTermElementDiscardingTerm i
    >>= uncurry s2cTypeOfTerm

s2cTermWithType :: EDB m => LocalIds -> S.Term.Term -> S.Term.Type -> m (C.Term Symbol, C.Term.Type Symbol)
s2cTermWithType ids tm tp = do
  (substText, substHash) <- localIdsToLookups loadTextById loadHashByObjectId ids
  pure (x2cTerm substText substHash tm, x2cTType substText substHash tp)

s2cTerm :: EDB m => LocalIds -> S.Term.Term -> m (C.Term Symbol)
s2cTerm ids tm = do
  (substText, substHash) <- localIdsToLookups loadTextById loadHashByObjectId ids
  pure $ x2cTerm substText substHash tm

s2cTypeOfTerm :: EDB m => LocalIds -> S.Term.Type -> m (C.Term.Type Symbol)
s2cTypeOfTerm ids tp = do
  (substText, substHash) <- localIdsToLookups loadTextById loadHashByObjectId ids
  pure $ x2cTType substText substHash tp

-- | implementation detail of {s,w}2c*Term* & s2cDecl
localIdsToLookups :: Monad m => (t -> m Text) -> (d -> m H.Hash) -> LocalIds' t d -> m (LocalTextId -> Text, LocalDefnId -> H.Hash)
localIdsToLookups loadText loadHash localIds = do
  texts <- traverse loadText $ LocalIds.textLookup localIds
  hashes <- traverse loadHash $ LocalIds.defnLookup localIds
  let substText (LocalTextId w) = texts Vector.! fromIntegral w
      substHash (LocalDefnId w) = hashes Vector.! fromIntegral w
  pure (substText, substHash)

localIdsToTypeRefLookup :: EDB m => LocalIds -> m (S.Decl.TypeRef -> C.Decl.TypeRef)
localIdsToTypeRefLookup localIds = do
  (substText, substHash) <- localIdsToLookups loadTextById loadHashByObjectId localIds
  pure $ bimap substText (fmap substHash)

-- | implementation detail of {s,w}2c*Term*
x2cTerm :: (LocalTextId -> Text) -> (LocalDefnId -> H.Hash) -> S.Term.Term -> C.Term Symbol
x2cTerm substText substHash =
  -- substitute the text and hashes back into the term
  C.Term.extraMap substText substTermRef substTypeRef substTermLink substTypeLink id
  where
    substTermRef = bimap substText (fmap substHash)
    substTypeRef = bimap substText substHash
    substTermLink = bimap substTermRef substTypeRef
    substTypeLink = substTypeRef

-- | implementation detail of {s,w}2c*Term*
x2cTType :: (LocalTextId -> Text) -> (LocalDefnId -> H.Hash) -> S.Term.Type -> C.Term.Type Symbol
x2cTType substText substHash = C.Type.rmap (bimap substText substHash)

lookupText ::
  forall m s w t.
  ( MonadState s m,
    MonadWriter w m,
    Lens.Field1' s (Map t LocalTextId),
    Lens.Field1' w (Seq t),
    Ord t
  ) =>
  t ->
  m LocalTextId
lookupText = lookup_ Lens._1 Lens._1 LocalTextId

lookupDefn ::
  forall m s w d.
  ( MonadState s m,
    MonadWriter w m,
    Lens.Field2' s (Map d LocalDefnId),
    Lens.Field2' w (Seq d),
    Ord d
  ) =>
  d ->
  m LocalDefnId
lookupDefn = lookup_ Lens._2 Lens._2 LocalDefnId

-- | shared implementation of lookupTextHelper and lookupDefnHelper
--  Look up a value in the LUT, or append it.
lookup_ ::
  (MonadState s m, MonadWriter w m, Ord t) =>
  Lens' s (Map t t') ->
  Lens' w (Seq t) ->
  (Word64 -> t') ->
  t ->
  m t'
lookup_ stateLens writerLens mk t = do
  map <- Lens.use stateLens
  case Map.lookup t map of
    Nothing -> do
      let id = mk . fromIntegral $ Map.size map
      stateLens Lens.%= Map.insert t id
      Writer.tell $ Lens.set writerLens (Seq.singleton t) mempty
      pure id
    Just t' -> pure t'

c2sTerm :: EDB m => C.Term Symbol -> C.Term.Type Symbol -> m (LocalIds, S.Term.Term, S.Term.Type)
c2sTerm tm tp = c2xTerm Q.saveText primaryHashToExistingObjectId tm (Just tp) <&> \(w, tm, Just tp) -> (w, tm, tp)

-- *** Watch expressions

listWatches :: EDB m => WatchKind -> m [C.Reference.Id]
listWatches k = Q.loadWatchesByWatchKind k >>= traverse h2cReferenceId

-- | returns Nothing if the expression isn't cached.
loadWatch :: EDB m => WatchKind -> C.Reference.Id -> MaybeT m (C.Term Symbol)
loadWatch k r =
  C.Reference.idH Q.saveHashHash r
    >>= MaybeT . Q.loadWatch k
    >>= getFromBytesOr (ErrWatch k r) S.getWatchResultFormat
    >>= \case
      S.Term.WatchResult wlids t -> w2cTerm wlids t

saveWatch :: EDB m => WatchKind -> C.Reference.Id -> C.Term Symbol -> m ()
saveWatch w r t = do
  rs <- C.Reference.idH Q.saveHashHash r
  wterm <- c2wTerm t
  let bytes = S.putBytes S.putWatchResultFormat (uncurry S.Term.WatchResult wterm)
  Q.saveWatch w rs bytes

clearWatches :: DB m => m ()
clearWatches = Q.clearWatches

c2wTerm :: EDB m => C.Term Symbol -> m (WatchLocalIds, S.Term.Term)
c2wTerm tm = c2xTerm Q.saveText Q.saveHashHash tm Nothing <&> \(w, tm, _) -> (w, tm)

w2cTerm :: EDB m => WatchLocalIds -> S.Term.Term -> m (C.Term Symbol)
w2cTerm ids tm = do
  (substText, substHash) <- localIdsToLookups loadTextById loadHashByHashId ids
  pure $ x2cTerm substText substHash tm

-- ** Saving & loading type decls

<<<<<<< HEAD
loadDeclComponent :: EDB m => H.Hash -> MaybeT m [C.Decl Symbol]
loadDeclComponent h = do
  MaybeT (anyHashToMaybeObjectId h)
    >>= liftQ . Q.loadObjectById
    >>= decodeDeclFormat
    >>= \case
      S.Decl.Decl (S.Decl.LocallyIndexedComponent elements) ->
        lift . traverse (uncurry s2cDecl) $ Foldable.toList elements

=======
>>>>>>> 03a3877b
saveDeclComponent :: EDB m => H.Hash -> [C.Decl Symbol] -> m Db.ObjectId
saveDeclComponent h decls = do
  when debug . traceM $ "Operations.saveDeclComponent " ++ show h
  sDeclElements <- traverse (c2sDecl Q.saveText primaryHashToExistingObjectId) decls
  hashId <- Q.saveHashHash h
  let li = S.Decl.LocallyIndexedComponent $ Vector.fromList sDeclElements
      bytes = S.putBytes S.putDeclFormat $ S.Decl.Decl li
  oId <- Q.saveObject hashId OT.DeclComponent bytes
  -- populate dependents index
  let dependencies :: Set (S.Reference.Reference, S.Reference.Id) = foldMap unlocalizeRefs (sDeclElements `zip` [0 ..])
      unlocalizeRefs :: ((LocalIds, S.Decl.Decl Symbol), C.Reference.Pos) -> Set (S.Reference.Reference, S.Reference.Id)
      unlocalizeRefs ((LocalIds tIds oIds, decl), i) =
        let self = C.Reference.Id oId i
            dependencies :: Set S.Decl.TypeRef = C.Decl.dependencies decl
            getSRef :: C.Reference.Reference' LocalTextId (Maybe LocalDefnId) -> S.Reference.Reference
            getSRef = \case
              C.ReferenceBuiltin t -> C.ReferenceBuiltin (tIds Vector.! fromIntegral t)
              C.Reference.Derived Nothing i -> C.Reference.Derived oId i -- index self-references
              C.Reference.Derived (Just h) i -> C.Reference.Derived (oIds Vector.! fromIntegral h) i
         in Set.map ((,self) . getSRef) dependencies
  traverse_ (uncurry Q.addToDependentsIndex) dependencies

  pure oId

c2sDecl :: forall m t d. EDB m => (Text -> m t) -> (H.Hash -> m d) -> C.Decl Symbol -> m (LocalIds' t d, S.Decl.Decl Symbol)
c2sDecl saveText saveDefn (C.Decl.DataDeclaration dt m b cts) = do
  done =<< (runWriterT . flip evalStateT mempty) do
    cts' <- traverse (ABT.transformM goType) cts
    pure (C.Decl.DataDeclaration dt m b cts')
  where
    goType ::
      forall m a.
      (MonadWriter (Seq Text, Seq H.Hash) m, MonadState (Map Text LocalTextId, Map H.Hash LocalDefnId) m) =>
      C.Type.FD a ->
      m (S.Decl.F a)
    goType = \case
      C.Type.Ref r -> C.Type.Ref <$> bitraverse lookupText (traverse lookupDefn) r
      C.Type.Arrow i o -> pure $ C.Type.Arrow i o
      C.Type.Ann a k -> pure $ C.Type.Ann a k
      C.Type.App f a -> pure $ C.Type.App f a
      C.Type.Effect e a -> pure $ C.Type.Effect e a
      C.Type.Effects es -> pure $ C.Type.Effects es
      C.Type.Forall a -> pure $ C.Type.Forall a
      C.Type.IntroOuter a -> pure $ C.Type.IntroOuter a
    done :: (S.Decl.Decl Symbol, (Seq Text, Seq H.Hash)) -> m (LocalIds' t d, S.Decl.Decl Symbol)
    done (decl, (localTextValues, localDefnValues)) = do
      textIds <- traverse saveText localTextValues
      defnIds <- traverse saveDefn localDefnValues
      let ids =
            LocalIds
              (Vector.fromList (Foldable.toList textIds))
              (Vector.fromList (Foldable.toList defnIds))
      pure (ids, decl)

s2cDecl :: EDB m => LocalIds -> S.Decl.Decl Symbol -> m (C.Decl Symbol)
s2cDecl ids (C.Decl.DataDeclaration dt m b ct) = do
  substTypeRef <- localIdsToTypeRefLookup ids
  pure (C.Decl.DataDeclaration dt m b (C.Type.rmap substTypeRef <$> ct))

loadDeclByReference :: EDB m => C.Reference.Id -> MaybeT m (C.Decl Symbol)
loadDeclByReference r@(C.Reference.Id h i) = do
  when debug . traceM $ "loadDeclByReference " ++ show r
  MaybeT (primaryHashToMaybeObjectId h)
    >>= liftQ . Q.loadObjectWithTypeById
    >>= \case (OT.DeclComponent, blob) -> pure blob; _ -> mzero
    >>= decodeDeclElement i
    >>= uncurry s2cDecl

-- * Branch transformation

s2cBranch :: EDB m => S.DbBranch -> m (C.Branch.Branch m)
s2cBranch (S.Branch.Full.Branch tms tps patches children) =
  C.Branch.Branch
    <$> doTerms tms
    <*> doTypes tps
    <*> doPatches patches
    <*> doChildren children
  where
    loadMetadataType :: EDB m => S.Reference -> m C.Reference
    loadMetadataType = \case
      C.ReferenceBuiltin tId ->
        loadTextById tId >>= throwError . NeedTypeForBuiltinMetadata
      C.ReferenceDerived id ->
        typeReferenceForTerm id >>= h2cReference

    loadTypesForMetadata rs = Map.fromList <$> traverse (\r -> (,) <$> s2cReference r <*> loadMetadataType r) (Foldable.toList rs)
    doTerms :: EDB m => Map Db.TextId (Map S.Referent S.DbMetadataSet) -> m (Map C.Branch.NameSegment (Map C.Referent (m C.Branch.MdValues)))
    doTerms =
      Map.bitraverse
        (fmap C.Branch.NameSegment . loadTextById)
        ( Map.bitraverse s2cReferent \case
            S.MetadataSet.Inline rs ->
              pure $ C.Branch.MdValues <$> loadTypesForMetadata rs
        )
    doTypes :: EDB m => Map Db.TextId (Map S.Reference S.DbMetadataSet) -> m (Map C.Branch.NameSegment (Map C.Reference (m C.Branch.MdValues)))
    doTypes =
      Map.bitraverse
        (fmap C.Branch.NameSegment . loadTextById)
        ( Map.bitraverse s2cReference \case
            S.MetadataSet.Inline rs ->
              pure $ C.Branch.MdValues <$> loadTypesForMetadata rs
        )
    doPatches :: EDB m => Map Db.TextId Db.PatchObjectId -> m (Map C.Branch.NameSegment (PatchHash, m C.Branch.Patch))
    doPatches = Map.bitraverse (fmap C.Branch.NameSegment . loadTextById) \patchId -> do
      h <- PatchHash <$> (loadHashByObjectId . Db.unPatchObjectId) patchId
      pure (h, loadPatchById patchId)

    doChildren :: EDB m => Map Db.TextId (Db.BranchObjectId, Db.CausalHashId) -> m (Map C.Branch.NameSegment (C.Causal m CausalHash BranchHash (C.Branch.Branch m)))
    doChildren = Map.bitraverse (fmap C.Branch.NameSegment . loadTextById) \(boId, chId) ->
      C.Causal <$> loadCausalHashById chId
        <*> loadValueHashByCausalHashId chId
        <*> headParents chId
        <*> pure (loadBranchByObjectId boId)
      where
        headParents :: EDB m => Db.CausalHashId -> m (Map CausalHash (m (C.Causal m CausalHash BranchHash (C.Branch.Branch m))))
        headParents chId = do
          parentsChIds <- Q.loadCausalParents chId
          fmap Map.fromList $ traverse pairParent parentsChIds
        pairParent :: EDB m => Db.CausalHashId -> m (CausalHash, m (C.Causal m CausalHash BranchHash (C.Branch.Branch m)))
        pairParent chId = do
          h <- loadCausalHashById chId
          pure (h, loadCausal chId)
        loadCausal :: EDB m => Db.CausalHashId -> m (C.Causal m CausalHash BranchHash (C.Branch.Branch m))
        loadCausal chId = do
          C.Causal <$> loadCausalHashById chId
            <*> loadValueHashByCausalHashId chId
            <*> headParents chId
            <*> pure (loadValue chId)
        loadValue :: EDB m => Db.CausalHashId -> m (C.Branch.Branch m)
        loadValue chId =
          liftQ (Q.loadBranchObjectIdByCausalHashId chId) >>= \case
            Nothing -> throwError (ExpectedBranch' chId)
            Just boId -> loadBranchByObjectId boId

saveRootBranch :: EDB m => C.Branch.Causal m -> m (Db.BranchObjectId, Db.CausalHashId)
saveRootBranch c = do
  when debug $ traceM $ "Operations.saveRootBranch " ++ show (C.causalHash c)
  (boId, chId) <- saveBranch c
  Q.setNamespaceRoot chId
  pure (boId, chId)

-- saveBranch is kind of a "deep save causal"

-- we want a "shallow save causal" that could take a
--   forall m e. Causal m CausalHash BranchHash e
--
-- data Identity a = Identity
-- e == ()
--
-- data C.Branch m = Branch
--   { terms    :: Map NameSegment (Map Referent (m MdValues)),
--     types    :: Map NameSegment (Map Reference (m MdValues)),
--     patches  :: Map NameSegment (PatchHash, m Patch),
--     children :: Map NameSegment (Causal m)
--   }
--
-- U.Codebase.Sqlite.Branch.Full.Branch'
-- type ShallowBranch = Branch' NameSegment Hash PatchHash CausalHash
-- data ShallowBranch causalHash patchHash = ShallowBranch
--   { terms    :: Map NameSegment (Map Referent MdValues),
--     types    :: Map NameSegment (Map Reference MdValues),
--     patches  :: Map NameSegment patchHash,
--     children :: Map NameSegment causalHash
--   }
--
-- data Causal m hc he e = Causal
--  { causalHash :: hc,
--    valueHash :: he,
--    parents :: Map hc (m (Causal m hc he e)),
--    value :: m e
--  }
-- data ShallowCausal causalHash branchHash = ShallowCausal
--  { causalHash :: causalHash,
--    valueHash :: branchHash,
--    parents :: Set causalHash,
--  }
--
-- References, but also values
-- Shallow - Hash? representation of the database relationships

saveBranch :: EDB m => C.Branch.Causal m -> m (Db.BranchObjectId, Db.CausalHashId)
saveBranch (C.Causal hc he parents me) = do
  when debug $ traceM $ "\nOperations.saveBranch \n  hc = " ++ show hc ++ ",\n  he = " ++ show he ++ ",\n  parents = " ++ show (Map.keys parents)

  (chId, bhId) <- flip Monad.fromMaybeM (liftQ $ Q.loadCausalByCausalHash hc) do
    -- if not exist, create these
    chId <- liftQ (Q.saveCausalHash hc)
    bhId <- liftQ (Q.saveBranchHash he)
    liftQ (Q.saveCausal chId bhId)
    -- save the link between child and parents
    parentCausalHashIds <-
      -- so try to save each parent (recursively) before continuing to save hc
      for (Map.toList parents) $ \(parentHash, mcausal) ->
        -- check if we can short circuit the parent before loading it,
        -- by checking if there are causal parents associated with hc
        (flip Monad.fromMaybeM)
          (liftQ $ Q.loadCausalHashIdByCausalHash parentHash)
          (mcausal >>= fmap snd . saveBranch)
    unless (null parentCausalHashIds) $
      liftQ (Q.saveCausalParents chId parentCausalHashIds)
    pure (chId, bhId)
  boId <- flip Monad.fromMaybeM (liftQ $ Q.loadBranchObjectIdByCausalHashId chId) do
    branch <- c2sBranch =<< me
    let (li, lBranch) = LocalizeObject.localizeBranch branch
    saveBranchObject bhId li lBranch
  pure (boId, chId)
  where
    c2sBranch :: EDB m => C.Branch.Branch m -> m S.DbBranch
    c2sBranch (C.Branch.Branch terms types patches children) =
      S.Branch
        <$> Map.bitraverse saveNameSegment (Map.bitraverse c2sReferent c2sMetadata) terms
        <*> Map.bitraverse saveNameSegment (Map.bitraverse c2sReference c2sMetadata) types
        <*> Map.bitraverse saveNameSegment savePatchObjectId patches
        <*> Map.bitraverse saveNameSegment saveBranch children

    saveNameSegment :: EDB m => C.Branch.NameSegment -> m Db.TextId
    saveNameSegment = liftQ . Q.saveText . C.Branch.unNameSegment

    c2sMetadata :: EDB m => m C.Branch.MdValues -> m S.Branch.Full.DbMetadataSet
    c2sMetadata mm = do
      C.Branch.MdValues m <- mm
      S.Branch.Full.Inline <$> Set.traverse c2sReference (Map.keysSet m)

    savePatchObjectId :: EDB m => (PatchHash, m C.Branch.Patch) -> m Db.PatchObjectId
    savePatchObjectId (h, mp) = do
      primaryHashToMaybePatchObjectId h >>= \case
        Just patchOID -> pure patchOID
        Nothing -> do
          patch <- mp
          savePatch h patch

saveBranchObject :: DB m => Db.BranchHashId -> BranchLocalIds -> S.Branch.Full.LocalBranch -> m Db.BranchObjectId
saveBranchObject id@(Db.unBranchHashId -> hashId) li lBranch = do
  when debug $ traceM $ "saveBranchObject\n\tid = " ++ show id ++ "\n\tli = " ++ show li ++ "\n\tlBranch = " ++ show lBranch
  let bytes = S.putBytes S.putBranchFormat $ S.BranchFormat.Full li lBranch
  oId <- Q.saveObject hashId OT.Namespace bytes
  pure $ Db.BranchObjectId oId

loadRootCausal :: EDB m => m (C.Branch.Causal m)
loadRootCausal = liftQ Q.loadNamespaceRoot >>= loadCausalByCausalHashId

dataVersion :: DB m => m Q.DataVersion
dataVersion = Q.dataVersion

loadCausalBranchByCausalHash :: EDB m => CausalHash -> m (Maybe (C.Branch.Causal m))
loadCausalBranchByCausalHash hc = do
  Q.loadCausalHashIdByCausalHash hc >>= \case
    Just chId -> Just <$> loadCausalByCausalHashId chId
    Nothing -> pure Nothing

loadCausalByCausalHashId :: EDB m => Db.CausalHashId -> m (C.Branch.Causal m)
loadCausalByCausalHashId id = do
  hc <- loadCausalHashById id
  hb <- loadValueHashByCausalHashId id
  let loadNamespace =
        loadBranchByCausalHashId id >>= \case
          Nothing -> throwError (ExpectedBranch' id)
          Just b -> pure b
  parentHashIds <- Q.loadCausalParents id
  loadParents <- for parentHashIds \hId -> do
    h <- loadCausalHashById hId
    pure (h, loadCausalByCausalHashId hId)
  pure $ C.Causal hc hb (Map.fromList loadParents) loadNamespace

loadBranchByCausalHashId :: EDB m => Db.CausalHashId -> m (Maybe (C.Branch.Branch m))
loadBranchByCausalHashId id = do
  (liftQ . Q.loadBranchObjectIdByCausalHashId) id
    >>= traverse loadBranchByObjectId

loadDbBranchByObjectId :: EDB m => Db.BranchObjectId -> m S.DbBranch
loadDbBranchByObjectId id =
  deserializeBranchObject id >>= \case
    S.BranchFormat.Full li f -> pure (S.BranchFormat.localToDbBranch li f)
    S.BranchFormat.Diff r li d -> doDiff r [S.BranchFormat.localToDbDiff li d]
  where
    deserializeBranchObject :: EDB m => Db.BranchObjectId -> m S.BranchFormat
    deserializeBranchObject id = do
      when debug $ traceM $ "deserializeBranchObject " ++ show id
      (liftQ . Q.loadObjectById) (Db.unBranchObjectId id)
        >>= getFromBytesOr (ErrBranch id) S.getBranchFormat

    doDiff :: EDB m => Db.BranchObjectId -> [S.Branch.Diff] -> m S.DbBranch
    doDiff ref ds =
      deserializeBranchObject ref >>= \case
        S.BranchFormat.Full li f -> joinFull (S.BranchFormat.localToDbBranch li f) ds
        S.BranchFormat.Diff ref' li' d' -> doDiff ref' (S.BranchFormat.localToDbDiff li' d' : ds)
      where
        joinFull :: EDB m => S.DbBranch -> [S.Branch.Diff] -> m S.DbBranch
        joinFull f [] = pure f
        joinFull
          (S.Branch.Full.Branch tms tps patches children)
          (S.Branch.Diff tms' tps' patches' children' : ds) = joinFull f' ds
            where
              f' =
                S.Branch.Full.Branch
                  (mergeDefns tms tms')
                  (mergeDefns tps tps')
                  (mergePatches patches patches')
                  (mergeChildren children children')
        mergeChildren ::
          Ord ns =>
          Map ns (Db.BranchObjectId, Db.CausalHashId) ->
          Map ns S.BranchDiff.ChildOp ->
          Map ns (Db.BranchObjectId, Db.CausalHashId)
        mergeChildren =
          Map.merge
            Map.preserveMissing
            (Map.mapMissing fromChildOp)
            (Map.zipWithMaybeMatched mergeChildOp)
        mergeChildOp ::
          ns ->
          (Db.BranchObjectId, Db.CausalHashId) ->
          S.BranchDiff.ChildOp ->
          Maybe (Db.BranchObjectId, Db.CausalHashId)
        mergeChildOp =
          const . const \case
            S.BranchDiff.ChildAddReplace id -> Just id
            S.BranchDiff.ChildRemove -> Nothing
        fromChildOp :: ns -> S.BranchDiff.ChildOp -> (Db.BranchObjectId, Db.CausalHashId)
        fromChildOp = const \case
          S.BranchDiff.ChildAddReplace id -> id
          S.BranchDiff.ChildRemove -> error "diff tries to remove a nonexistent child"
        mergePatches ::
          Ord ns =>
          Map ns Db.PatchObjectId ->
          Map ns S.BranchDiff.PatchOp ->
          Map ns Db.PatchObjectId
        mergePatches =
          Map.merge Map.preserveMissing (Map.mapMissing fromPatchOp) (Map.zipWithMaybeMatched mergePatchOp)
        fromPatchOp :: ns -> S.BranchDiff.PatchOp -> Db.PatchObjectId
        fromPatchOp = const \case
          S.BranchDiff.PatchAddReplace id -> id
          S.BranchDiff.PatchRemove -> error "diff tries to remove a nonexistent child"
        mergePatchOp :: ns -> Db.PatchObjectId -> S.BranchDiff.PatchOp -> Maybe Db.PatchObjectId
        mergePatchOp =
          const . const \case
            S.BranchDiff.PatchAddReplace id -> Just id
            S.BranchDiff.PatchRemove -> Nothing

        mergeDefns ::
          (Ord ns, Ord r) =>
          Map ns (Map r S.MetadataSet.DbMetadataSet) ->
          Map ns (Map r S.BranchDiff.DefinitionOp) ->
          Map ns (Map r S.MetadataSet.DbMetadataSet)
        mergeDefns =
          Map.merge
            Map.preserveMissing
            (Map.mapMissing (const (fmap fromDefnOp)))
            (Map.zipWithMatched (const mergeDefnOp))
        fromDefnOp :: S.BranchDiff.DefinitionOp -> S.MetadataSet.DbMetadataSet
        fromDefnOp = \case
          S.Branch.Diff.AddDefWithMetadata md -> S.MetadataSet.Inline md
          S.Branch.Diff.RemoveDef -> error "diff tries to remove a nonexistent definition"
          S.Branch.Diff.AlterDefMetadata _md -> error "diff tries to change metadata for a nonexistent definition"
        mergeDefnOp ::
          Ord r =>
          Map r S.MetadataSet.DbMetadataSet ->
          Map r S.BranchDiff.DefinitionOp ->
          Map r S.MetadataSet.DbMetadataSet
        mergeDefnOp =
          Map.merge
            Map.preserveMissing
            (Map.mapMissing (const fromDefnOp))
            (Map.zipWithMaybeMatched (const mergeDefnOp'))
        mergeDefnOp' ::
          S.MetadataSet.DbMetadataSet ->
          S.BranchDiff.DefinitionOp ->
          Maybe S.MetadataSet.DbMetadataSet
        mergeDefnOp' (S.MetadataSet.Inline md) = \case
          S.Branch.Diff.AddDefWithMetadata _md ->
            error "diff tries to create a child that already exists"
          S.Branch.Diff.RemoveDef -> Nothing
          S.Branch.Diff.AlterDefMetadata md' ->
            let (Set.fromList -> adds, Set.fromList -> removes) = S.BranchDiff.addsRemoves md'
             in Just . S.MetadataSet.Inline $ (Set.union adds $ Set.difference md removes)

loadBranchByObjectId :: EDB m => Db.BranchObjectId -> m (C.Branch.Branch m)
loadBranchByObjectId id =
  loadDbBranchByObjectId id >>= s2cBranch

-- * Patch transformation

loadPatchById :: EDB m => Db.PatchObjectId -> m C.Branch.Patch
loadPatchById patchId =
  loadDbPatchById patchId >>= s2cPatch

loadDbPatchById :: EDB m => Db.PatchObjectId -> m S.Patch
loadDbPatchById patchId =
  deserializePatchObject patchId >>= \case
    S.Patch.Format.Full li p -> pure (S.Patch.Format.localPatchToPatch li p)
    S.Patch.Format.Diff ref li d -> doDiff ref [S.Patch.Format.localPatchDiffToPatchDiff li d]
  where
    doDiff :: EDB m => Db.PatchObjectId -> [S.PatchDiff] -> m S.Patch
    doDiff ref ds =
      deserializePatchObject ref >>= \case
        S.Patch.Format.Full li f -> pure (S.Patch.Format.applyPatchDiffs (S.Patch.Format.localPatchToPatch li f) ds)
        S.Patch.Format.Diff ref' li' d' -> doDiff ref' (S.Patch.Format.localPatchDiffToPatchDiff li' d' : ds)

savePatch :: EDB m => PatchHash -> C.Branch.Patch -> m Db.PatchObjectId
savePatch h c = do
  (li, lPatch) <- LocalizeObject.localizePatch <$> c2sPatch c
  saveDbPatch h (S.Patch.Format.Full li lPatch)

saveDbPatch :: EDB m => PatchHash -> S.PatchFormat -> m Db.PatchObjectId
saveDbPatch hash patch = do
  hashId <- Q.saveHashHash (unPatchHash hash)
  let bytes = S.putBytes S.putPatchFormat patch
  Db.PatchObjectId <$> Q.saveObject hashId OT.Patch bytes

s2cPatch :: EDB m => S.Patch -> m C.Branch.Patch
s2cPatch (S.Patch termEdits typeEdits) =
  C.Branch.Patch
    <$> Map.bitraverse h2cReferent (Set.traverse s2cTermEdit) termEdits
    <*> Map.bitraverse h2cReference (Set.traverse s2cTypeEdit) typeEdits

deserializePatchObject :: EDB m => Db.PatchObjectId -> m S.PatchFormat
deserializePatchObject id = do
  when debug $ traceM $ "Operations.deserializePatchObject " ++ show id
  (liftQ . Q.loadObjectById) (Db.unPatchObjectId id)
    >>= getFromBytesOr (ErrPatch id) S.getPatchFormat

lca :: EDB m => CausalHash -> CausalHash -> Connection -> Connection -> m (Maybe CausalHash)
lca h1 h2 c1 c2 = runMaybeT do
  chId1 <- MaybeT $ Q.loadCausalHashIdByCausalHash h1
  chId2 <- MaybeT $ Q.loadCausalHashIdByCausalHash h2
  chId3 <- MaybeT . liftIO $ Q.lca chId1 chId2 c1 c2
  liftQ $ Q.loadCausalHash chId3

before :: DB m => CausalHash -> CausalHash -> m (Maybe Bool)
before h1 h2 = runMaybeT do
  chId2 <- MaybeT $ Q.loadCausalHashIdByCausalHash h2
  lift (Q.loadCausalHashIdByCausalHash h1) >>= \case
    Just chId1 -> lift (Q.before chId1 chId2)
    Nothing -> pure False

-- * Searches

termsHavingType :: EDB m => C.Reference -> m (Set C.Referent.Id)
termsHavingType cTypeRef = do
  maySet <- runMaybeT $ do
    sTypeRef <- c2hReference cTypeRef
    sIds <- Q.getReferentsByType sTypeRef
    traverse s2cReferentId sIds
  pure case maySet of
    Nothing -> mempty
    Just set -> Set.fromList set

typeReferenceForTerm :: EDB m => S.Reference.Id -> m S.ReferenceH
typeReferenceForTerm = liftQ . Q.getTypeReferenceForReferent . C.Referent.RefId

termsMentioningType :: EDB m => C.Reference -> m (Set C.Referent.Id)
termsMentioningType cTypeRef = do
  maySet <- runMaybeT $ do
    sTypeRef <- c2hReference cTypeRef
    sIds <- Q.getReferentsByTypeMention sTypeRef
    traverse s2cReferentId sIds
  pure case maySet of
    Nothing -> mempty
    Just set -> Set.fromList set

addTypeToIndexForTerm :: EDB m => S.Referent.Id -> C.Reference -> m ()
addTypeToIndexForTerm sTermId cTypeRef = do
  sTypeRef <- saveReferenceH cTypeRef
  Q.addToTypeIndex sTypeRef sTermId

addTypeMentionsToIndexForTerm :: EDB m => S.Referent.Id -> Set C.Reference -> m ()
addTypeMentionsToIndexForTerm sTermId cTypeMentionRefs = do
  traverse_ (flip Q.addToTypeMentionsIndex sTermId <=< saveReferenceH) cTypeMentionRefs

-- something kind of funny here.  first, we don't need to enumerate all the reference pos if we're just picking one
-- second, it would be nice if we could leave these as S.References a little longer
-- so that we remember how to blow up if they're missing
componentReferencesByPrefix :: EDB m => OT.ObjectType -> Text -> Maybe C.Reference.Pos -> m [S.Reference.Id]
componentReferencesByPrefix ot b32prefix pos = do
  oIds :: [Db.ObjectId] <- Q.objectIdByBase32Prefix ot b32prefix
  let test = maybe (const True) (==) pos
  let filterComponent l = [x | x@(C.Reference.Id _ pos) <- l, test pos]
  fmap Monoid.fromMaybe . runMaybeT $
    join <$> traverse (fmap filterComponent . componentByObjectId) oIds

termReferencesByPrefix :: EDB m => Text -> Maybe Word64 -> m [C.Reference.Id]
termReferencesByPrefix t w =
  componentReferencesByPrefix OT.TermComponent t w
    >>= traverse (C.Reference.idH loadHashByObjectId)

declReferencesByPrefix :: EDB m => Text -> Maybe Word64 -> m [C.Reference.Id]
declReferencesByPrefix t w =
  componentReferencesByPrefix OT.DeclComponent t w
    >>= traverse (C.Reference.idH loadHashByObjectId)

termReferentsByPrefix :: EDB m => Text -> Maybe Word64 -> m [C.Referent.Id]
termReferentsByPrefix b32prefix pos =
  fmap C.Referent.RefId <$> termReferencesByPrefix b32prefix pos

-- todo: simplify this if we stop caring about constructor type
-- todo: remove the cycle length once we drop it from Unison.Reference
declReferentsByPrefix ::
  EDB m =>
  Text ->
  Maybe C.Reference.Pos ->
  Maybe ConstructorId ->
  m [(H.Hash, C.Reference.Pos, C.DeclType, [C.Decl.ConstructorId])]
declReferentsByPrefix b32prefix pos cid = do
  componentReferencesByPrefix OT.DeclComponent b32prefix pos
    >>= traverse (loadConstructors cid)
  where
    loadConstructors :: EDB m => Maybe Word64 -> S.Reference.Id -> m (H.Hash, C.Reference.Pos, C.DeclType, [ConstructorId])
    loadConstructors cid rid@(C.Reference.Id oId pos) = do
      (dt, ctorCount) <- getDeclCtorCount rid
      h <- loadHashByObjectId oId
      let test :: ConstructorId -> Bool
          test = maybe (const True) (==) cid
          cids = [cid | cid <- [0 :: ConstructorId .. ctorCount - 1], test cid]
      pure (h, pos, dt, cids)
    getDeclCtorCount :: EDB m => S.Reference.Id -> m (C.Decl.DeclType, ConstructorId)
    getDeclCtorCount id@(C.Reference.Id r i) = do
      when debug $ traceM $ "getDeclCtorCount " ++ show id
      bs <- liftQ (Q.loadObjectById r)
      (_localIds, decl) <- decodeDeclElement i bs
      pure (C.Decl.declType decl, fromIntegral $ length (C.Decl.constructorTypes decl))

branchHashesByPrefix :: EDB m => ShortBranchHash -> m (Set BranchHash)
branchHashesByPrefix (ShortBranchHash b32prefix) = do
  hashIds <- Q.namespaceHashIdByBase32Prefix b32prefix
  b32s <- traverse (liftQ . Q.loadHashById . Db.unBranchHashId) hashIds
  pure $ Set.fromList . fmap BranchHash . fmap H.fromBase32Hex $ b32s

causalHashesByPrefix :: EDB m => ShortBranchHash -> m (Set CausalHash)
causalHashesByPrefix (ShortBranchHash b32prefix) = do
  hashIds <- Q.causalHashIdByBase32Prefix b32prefix
  b32s <- traverse (liftQ . Q.loadHashById . Db.unCausalHashId) hashIds
  pure $ Set.fromList . fmap CausalHash . fmap H.fromBase32Hex $ b32s

-- | returns a list of known definitions referencing `r`
dependents :: EDB m => C.Reference -> m (Set C.Reference.Id)
dependents r = do
  r' <- c2sReference r
  sIds :: [S.Reference.Id] <- Q.getDependentsForDependency r'
  cIds <- traverse s2cReferenceId sIds
  pure $ Set.fromList cIds

-- | returns a list of known definitions referencing `h`
dependentsOfComponent :: EDB m => H.Hash -> m (Set C.Reference.Id)
dependentsOfComponent h = do
  oId <- primaryHashToExistingObjectId h
  sIds :: [S.Reference.Id] <- Q.getDependentsForDependencyComponent oId
  cIds <- traverse s2cReferenceId sIds
  pure $ Set.fromList cIds

-- | returns empty set for unknown inputs; doesn't distinguish between term and decl
derivedDependencies :: EDB m => C.Reference.Id -> m (Set C.Reference.Id)
derivedDependencies cid = do
  sid <- c2sReferenceId cid
  sids <- Q.getDependencyIdsForDependent sid
  cids <- traverse s2cReferenceId sids
  pure $ Set.fromList cids

-- lca              :: (forall he e. [Causal m CausalHash he e] -> m (Maybe BranchHash)),<|MERGE_RESOLUTION|>--- conflicted
+++ resolved
@@ -797,7 +797,6 @@
 
 -- ** Saving & loading type decls
 
-<<<<<<< HEAD
 loadDeclComponent :: EDB m => H.Hash -> MaybeT m [C.Decl Symbol]
 loadDeclComponent h = do
   MaybeT (anyHashToMaybeObjectId h)
@@ -807,8 +806,6 @@
       S.Decl.Decl (S.Decl.LocallyIndexedComponent elements) ->
         lift . traverse (uncurry s2cDecl) $ Foldable.toList elements
 
-=======
->>>>>>> 03a3877b
 saveDeclComponent :: EDB m => H.Hash -> [C.Decl Symbol] -> m Db.ObjectId
 saveDeclComponent h decls = do
   when debug . traceM $ "Operations.saveDeclComponent " ++ show h
