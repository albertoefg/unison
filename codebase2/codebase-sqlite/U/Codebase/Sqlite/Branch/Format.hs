<<<<<<< HEAD
module U.Codebase.Sqlite.Branch.Format
  ( BranchFormat (..),
    BranchLocalIds (..),
    SyncBranchFormat (..),
    localToDbBranch,
    localToDbDiff,
    -- dbToLocalDiff,
  )
where
=======
{- ORMOLU_DISABLE -} -- Remove this when the file is ready to be auto-formatted
module U.Codebase.Sqlite.Branch.Format where
>>>>>>> f19cf4c3

import Data.Vector (Vector)
import qualified Data.Vector as Vector
import U.Codebase.Sqlite.Branch.Diff (Diff, LocalDiff)
import qualified U.Codebase.Sqlite.Branch.Diff as Branch.Diff
import U.Codebase.Sqlite.Branch.Full (DbBranch, LocalBranch)
import qualified U.Codebase.Sqlite.Branch.Full as Branch.Full
import U.Codebase.Sqlite.DbId (BranchObjectId, CausalHashId, ObjectId, PatchObjectId, TextId)
import U.Codebase.Sqlite.LocalIds
  ( LocalBranchChildId (..),
    LocalDefnId (..),
    LocalPatchObjectId (..),
    LocalTextId (..),
  )
import Unison.Prelude

-- | A 'BranchFormat' is a deserialized namespace object (@object.bytes@).
--
-- you can use the exact same `BranchLocalIds` when converting between `Full` and `Diff`
data BranchFormat
  = Full BranchLocalIds LocalBranch
  | Diff BranchObjectId BranchLocalIds LocalDiff
  deriving (Show)

-- | A 'BranchLocalIds' is a mapping between local ids (local to this object) encoded as offsets, and actual database ids.
--
-- For example, a @branchTextLookup@ vector of @[50, 74]@ means "local id 0 corresponds to database text id 50, and
-- local id 1 corresponds to database text id 74".
data BranchLocalIds = LocalIds
  { branchTextLookup :: Vector TextId,
    branchDefnLookup :: Vector ObjectId,
    branchPatchLookup :: Vector PatchObjectId,
    branchChildLookup :: Vector (BranchObjectId, CausalHashId)
  }
  deriving (Show)

data SyncBranchFormat
  = SyncFull BranchLocalIds ByteString
  | SyncDiff BranchObjectId BranchLocalIds ByteString

localToDbBranch :: BranchLocalIds -> LocalBranch -> DbBranch
localToDbBranch li =
  Branch.Full.quadmap (lookupBranchLocalText li) (lookupBranchLocalDefn li) (lookupBranchLocalPatch li) (lookupBranchLocalChild li)

localToDbDiff :: BranchLocalIds -> LocalDiff -> Diff
localToDbDiff li =
  Branch.Diff.quadmap (lookupBranchLocalText li) (lookupBranchLocalDefn li) (lookupBranchLocalPatch li) (lookupBranchLocalChild li)

lookupBranchLocalText :: BranchLocalIds -> LocalTextId -> TextId
lookupBranchLocalText li (LocalTextId w) = branchTextLookup li Vector.! fromIntegral w

lookupBranchLocalDefn :: BranchLocalIds -> LocalDefnId -> ObjectId
lookupBranchLocalDefn li (LocalDefnId w) = branchDefnLookup li Vector.! fromIntegral w

lookupBranchLocalPatch :: BranchLocalIds -> LocalPatchObjectId -> PatchObjectId
lookupBranchLocalPatch li (LocalPatchObjectId w) = branchPatchLookup li Vector.! fromIntegral w

lookupBranchLocalChild :: BranchLocalIds -> LocalBranchChildId -> (BranchObjectId, CausalHashId)
lookupBranchLocalChild li (LocalBranchChildId w) = branchChildLookup li Vector.! fromIntegral w<|MERGE_RESOLUTION|>--- conflicted
+++ resolved
@@ -1,4 +1,4 @@
-<<<<<<< HEAD
+{- ORMOLU_DISABLE -} -- Remove this when the file is ready to be auto-formatted
 module U.Codebase.Sqlite.Branch.Format
   ( BranchFormat (..),
     BranchLocalIds (..),
@@ -6,12 +6,7 @@
     localToDbBranch,
     localToDbDiff,
     -- dbToLocalDiff,
-  )
-where
-=======
-{- ORMOLU_DISABLE -} -- Remove this when the file is ready to be auto-formatted
-module U.Codebase.Sqlite.Branch.Format where
->>>>>>> f19cf4c3
+  ) where
 
 import Data.Vector (Vector)
 import qualified Data.Vector as Vector
