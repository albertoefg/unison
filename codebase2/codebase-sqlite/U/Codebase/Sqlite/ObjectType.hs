module U.Codebase.Sqlite.ObjectType where

<<<<<<< HEAD
import Unison.Sqlite (FromField(..), SQLData(SQLInteger), ToField(..))
=======
import Database.SQLite.Simple (SQLData (SQLInteger))
import Database.SQLite.Simple.FromField (FromField (..))
import Database.SQLite.Simple.ToField (ToField (..))
>>>>>>> 7163508b

-- | Don't reorder these, they are part of the database,
--  and the ToField and FromField implementation currently
--  depends on the derived Enum implementation.
data ObjectType
  = TermComponent -- 0
  | DeclComponent -- 1
  | Namespace -- 2
  | Patch -- 3
  deriving (Eq, Ord, Show, Enum)

instance ToField ObjectType where
  toField = SQLInteger . fromIntegral . fromEnum

instance FromField ObjectType where
  fromField = fmap toEnum . fromField<|MERGE_RESOLUTION|>--- conflicted
+++ resolved
@@ -1,12 +1,6 @@
 module U.Codebase.Sqlite.ObjectType where
 
-<<<<<<< HEAD
-import Unison.Sqlite (FromField(..), SQLData(SQLInteger), ToField(..))
-=======
-import Database.SQLite.Simple (SQLData (SQLInteger))
-import Database.SQLite.Simple.FromField (FromField (..))
-import Database.SQLite.Simple.ToField (ToField (..))
->>>>>>> 7163508b
+import Unison.Sqlite (FromField (..), SQLData (SQLInteger), ToField (..))
 
 -- | Don't reorder these, they are part of the database,
 --  and the ToField and FromField implementation currently
