name: unison-codebase-sqlite
github: unisonweb/unison

<<<<<<< HEAD
default-extensions:
  - ApplicativeDo
  - BangPatterns
  - BlockArguments
  - ConstraintKinds
  - DeriveAnyClass
  - DeriveFunctor
  - DeriveGeneric
  - DerivingStrategies
  - DoAndIfThenElse
  - DuplicateRecordFields
  - FlexibleContexts
  - FlexibleInstances
  - FunctionalDependencies
  - GeneralizedNewtypeDeriving
  - InstanceSigs
  - LambdaCase
  - MultiParamTypeClasses
  - NamedFieldPuns
  - PatternSynonyms
  - ScopedTypeVariables
  - TupleSections
  - TypeApplications
  - TypeFamilies
  - TypeFamilyDependencies

=======
>>>>>>> 8d26e162
library:
  source-dirs: .

extra-source-files:
  - sql/*

dependencies:
  - Only
  - base
  - bytes
  - bytestring
  - containers
  - extra
  - here
  - lens
  - generic-lens
  - monad-validate
  - mtl
  - nonempty-containers
  - safe
  - text
  - transformers
  - unison-codebase
  - unison-codebase-sync
  - unison-core
  - unison-prelude
  - unison-sqlite
  - unison-util
  - unison-util-base32hex
  - unison-util-serialization
  - unison-util-term
  - unliftio
  - vector

default-extensions:
  - ApplicativeDo
  - BangPatterns
  - BlockArguments
  - ConstraintKinds
  - DeriveAnyClass
  - DeriveFunctor
  - DeriveGeneric
  - DerivingStrategies
  - DerivingVia
  - DoAndIfThenElse
  - FlexibleContexts
  - FlexibleInstances
  - FunctionalDependencies
  - GeneralizedNewtypeDeriving
  - InstanceSigs
  - LambdaCase
  - MultiParamTypeClasses
  - NamedFieldPuns
  - OverloadedStrings
  - PatternSynonyms
  - QuasiQuotes
  - RankNTypes
  - ScopedTypeVariables
  - StandaloneDeriving
  - TupleSections
  - TypeApplications
  - TypeFamilies
  - TypeFamilyDependencies
  - TypeOperators
  - ViewPatterns<|MERGE_RESOLUTION|>--- conflicted
+++ resolved
@@ -1,35 +1,6 @@
 name: unison-codebase-sqlite
 github: unisonweb/unison
 
-<<<<<<< HEAD
-default-extensions:
-  - ApplicativeDo
-  - BangPatterns
-  - BlockArguments
-  - ConstraintKinds
-  - DeriveAnyClass
-  - DeriveFunctor
-  - DeriveGeneric
-  - DerivingStrategies
-  - DoAndIfThenElse
-  - DuplicateRecordFields
-  - FlexibleContexts
-  - FlexibleInstances
-  - FunctionalDependencies
-  - GeneralizedNewtypeDeriving
-  - InstanceSigs
-  - LambdaCase
-  - MultiParamTypeClasses
-  - NamedFieldPuns
-  - PatternSynonyms
-  - ScopedTypeVariables
-  - TupleSections
-  - TypeApplications
-  - TypeFamilies
-  - TypeFamilyDependencies
-
-=======
->>>>>>> 8d26e162
 library:
   source-dirs: .
 
@@ -75,6 +46,7 @@
   - DerivingStrategies
   - DerivingVia
   - DoAndIfThenElse
+  - DuplicateRecordFields
   - FlexibleContexts
   - FlexibleInstances
   - FunctionalDependencies
