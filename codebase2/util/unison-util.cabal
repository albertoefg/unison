cabal-version: 1.12

-- This file has been generated from package.yaml by hpack version 0.34.4.
--
-- see: https://github.com/sol/hpack
<<<<<<< HEAD
--
-- hash: 31a8bc44e9e7254b4567e7d791f3dba17fb3a4a1feb0bdc33fd38413fddc2297
=======
>>>>>>> c610155f

name:           unison-util
version:        0.0.0
homepage:       https://github.com/unisonweb/unison#readme
bug-reports:    https://github.com/unisonweb/unison/issues
build-type:     Simple

source-repository head
  type: git
  location: https://github.com/unisonweb/unison

library
  exposed-modules:
      U.Util.Alternative
      U.Util.Base32Hex
      U.Util.Cache
      U.Util.Components
      U.Util.Hash
      U.Util.Lens
      U.Util.Map
      U.Util.Monoid
      U.Util.Set
      U.Util.String
      U.Util.Text
      U.Util.Timing
  other-modules:
      Paths_unison_util
  hs-source-dirs:
      src
  default-extensions:
      ApplicativeDo
      BlockArguments
      DeriveFunctor
      DerivingStrategies
      DoAndIfThenElse
      FlexibleContexts
      FlexibleInstances
      LambdaCase
      MultiParamTypeClasses
      NamedFieldPuns
      OverloadedStrings
      PatternSynonyms
      ScopedTypeVariables
      TupleSections
      TypeApplications
  build-depends:
      base
    , base32
    , bytestring
    , containers
    , cryptonite
    , lens
    , memory
    , safe
    , text
    , time
    , unison-util-relation
    , unliftio
  default-language: Haskell2010

benchmark bench
  type: exitcode-stdio-1.0
  main-is: Main.hs
  other-modules:
      Paths_unison_util
  hs-source-dirs:
      bench
  default-extensions:
      ApplicativeDo
      BlockArguments
      DeriveFunctor
      DerivingStrategies
      DoAndIfThenElse
      FlexibleContexts
      FlexibleInstances
      LambdaCase
      MultiParamTypeClasses
      NamedFieldPuns
      OverloadedStrings
      PatternSynonyms
      ScopedTypeVariables
      TupleSections
      TypeApplications
  build-depends:
      base
    , base32
    , bytestring
    , containers
    , criterion
    , cryptonite
    , lens
    , memory
    , safe
    , sandi
    , text
    , time
    , unison-util
    , unison-util-relation
    , unliftio
    , vector
  default-language: Haskell2010<|MERGE_RESOLUTION|>--- conflicted
+++ resolved
@@ -3,11 +3,6 @@
 -- This file has been generated from package.yaml by hpack version 0.34.4.
 --
 -- see: https://github.com/sol/hpack
-<<<<<<< HEAD
---
--- hash: 31a8bc44e9e7254b4567e7d791f3dba17fb3a4a1feb0bdc33fd38413fddc2297
-=======
->>>>>>> c610155f
 
 name:           unison-util
 version:        0.0.0
@@ -66,6 +61,7 @@
     , time
     , unison-util-relation
     , unliftio
+    , vector
   default-language: Haskell2010
 
 benchmark bench
