--- conflicted
+++ resolved
@@ -26,9 +26,7 @@
   - time
   - unison-util-relation
   - unliftio
-<<<<<<< HEAD
   - vector
-=======
 
 default-extensions:
   - ApplicativeDo
@@ -45,5 +43,4 @@
   - PatternSynonyms
   - ScopedTypeVariables
   - TupleSections
-  - TypeApplications
->>>>>>> c610155f
+  - TypeApplications