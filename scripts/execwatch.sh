--- conflicted
+++ resolved
@@ -85,17 +85,10 @@
       last_unison_source="$changed"
       ;;
     */scripts/execwatch.sh|*/scripts/watchwatch.sh)
-<<<<<<< HEAD
-      echo "restarting watchwatch"
-      kill_watcher
-      ./scripts/watchwatch.sh "$last_unison_source"
-      exit
-=======
       echo "Restarting ./scripts/watchwatch.sh..."
       kill_watcher
       ./scripts/watchwatch.sh "$last_unison_source"
       exit
       ;;
->>>>>>> 8470d26e
   esac
 done