# https://docs.haskellstack.org/en/stable/travis_ci/
jobs:
  include:
    - os: linux
      dist: xenial
    - os: linux
      dist: trusty
    - os: linux
      dist: bionic
    - os: osx
      osx_image: xcode11.6
    - os: osx
      osx_image: xcode11.3

language: generic

# Caching so the next build will be fast too.
cache:
  directories:
  - $HOME/.stack

# Do any cleanup here to avoid caching junk.
before_cache:
  # this was getting corrupted in the cache for osx ??
  - rm -rf /Users/travis/.stack/setup-exe-cache

before_install:
# Download and unpack the stack executable
- mkdir -p ~/.local/bin
- export PATH=$HOME/.local/bin:$PATH
- travis_retry curl -sSL https://get.haskellstack.org/ | sh

install:
- stack ghc -- --version
- stack --no-terminal build
<<<<<<< HEAD
# - stack --no-terminal exec tests
# - stack --no-terminal exec transcripts
=======
- stack --no-terminal exec tests
- stack --no-terminal exec tests -- --new-runtime
- stack --no-terminal exec transcripts
>>>>>>> 44cfdd19
# fail if running transcripts modified any versioned files
- git diff
- x=`git status --porcelain -uno` bash -c 'if [[ -n $x ]]; then echo "$x" && false; fi'
- stack --no-terminal exec transcripts -- --new-runtime
# fail if running transcripts modified any versioned files
- git diff
- x=`git status --porcelain -uno` bash -c 'if [[ -n $x ]]; then echo "$x" && false; fi'<|MERGE_RESOLUTION|>--- conflicted
+++ resolved
@@ -33,14 +33,9 @@
 install:
 - stack ghc -- --version
 - stack --no-terminal build
-<<<<<<< HEAD
-# - stack --no-terminal exec tests
-# - stack --no-terminal exec transcripts
-=======
 - stack --no-terminal exec tests
 - stack --no-terminal exec tests -- --new-runtime
 - stack --no-terminal exec transcripts
->>>>>>> 44cfdd19
 # fail if running transcripts modified any versioned files
 - git diff
 - x=`git status --porcelain -uno` bash -c 'if [[ -n $x ]]; then echo "$x" && false; fi'
